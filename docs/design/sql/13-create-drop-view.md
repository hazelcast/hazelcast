# CREATE VIEW, DROP VIEW statements

### Table of Contents

+ [Background](#background)
    - [Description](#description)
+ [Functional Design](#functional-design)
    * [Summary of Functionality](#summary-of-functionality)
+ [Technical Design](#technical-design)
    * [Notes/Questions/Issues](#notesquestionsissues)
+ [Testing Criteria](#testing-criteria)

 |ℹ️ Since: 5.1|
 |-------------|

|||
 |---|---|
|Related Jira|[HZ-710](https://hazelcast.atlassian.net/browse/HZ-710)|
|Related Github issues|_-_|
|Document Status / Completeness|DRAFT|
|Requirement owner|Sandeep Akhouri|
|Developer(s)|Sasha Syrotenko|
|Quality Engineer|TBA|
|Support Engineer|TBA|
|Technical Reviewers|Viliam Durina|

### Background

#### Description

This document describes SQL `CREATE VIEW` and `DROP VIEW` statements
semantics and design. It's a step to improve Hazelcast ANSI SQL standard
compatibility and enrich available SQL features.

### Functional Design

#### Summary of Functionality

##### CREATE VIEW

Simply said, `CREATE VIEW` statement creates virtual table based on the
result set of an SQL statement. We store all view in an internal
ReplicatedMap. This table replicates its content across all cluster
members. Then, aliased query (the view) may be inlined into another
query which uses the view.

Proposed grammar:

```
CREATE [ OR REPLACE ] VIEW name AS query
```

Example:

```
CREATE MAPPING m TYPE IMap OPTIONS (...);
CREATE VIEW v AS SELECT * FROM m WHERE ...;

SELECT * FROM v
-- transforms into
SELECT * FROM (SELECT * FROM m WHERE ...);
```

All optimizations are applied to the query as if the view was inlined
into the outer query. Example:

```
CREATE MAPPING m TYPE IMap OPTIONS ('keyFormat'='int','valueFormat'='int');
CREATE VIEW v AS SELECT * FROM m WHERE __key < 20;

SELECT * FROM v WHERE __key > 10
-- transforms into
SELECT * FROM m WHERE __key > 10 AND __key < 20;
```

Optimizer eliminates the redundant projection (since they are equal) and merges the bounds
check (`__key > 10 AND __key < 20`).

##### DROP VIEW

Proposed grammar:

<<<<<<< HEAD
```
DROP [ OR REPLACE ] VIEW name
```
=======
 ```
DROP [ IF EXISTS ] VIEW name
 ```

```TODO```

### Future-Proofing

We're considering possible future enhancements that we might do at some point to check, if the proposed syntax isn't at
conflict.
>>>>>>> 5e6acb1a

### Technical Design

Executing the `CREATE VIEW` statement is supposed to create a persistent
catalog object.

Let's review proposed grammar:

```
CREATE [ OR REPLACE ] VIEW name AS query
```

Statement parameters:

- **OR REPLACE** -- If the view already exists, replace it. Without this
  option the command will fail.
- **name** - view name.
- **query** - valid SQL query.

#### Views Storage

The SQL engine stores catalog objects in `__sql.catalog` ReplicatedMap.
As views share namespace with mappings, it makes sense to store them in
a single map to avoid naming conflicts. However, this map is read also
by older members during rolling upgrade. Due to this, we must ensure
that no view is stored in the map before the cluster is upgraded to 5.1.

A view is defined by the query text. The query text isn't processed
as-is: when the view is created, we validate it, resolve the identifiers
and functions, we also expand `*` projection. For example, input query

```sql
select * from m
```

will be stored as:
```sql
SELECT column1, column2 FROM hazelcast.public.m
```

If the table `m` doesn't exist at the time the view is created, the view
creation will fail.

#### Dependency Management

Practically all views depend on other views or mappings. SQL databases,
traditionally, strictly track these dependencies: if a view `a` depends
on table `b`, then the user isn't allowed to drop the table `b`. If a
`CASCADE` option is provided in the `DROP` command, then when table `b`
is dropped, the view `a` is dropped as well, atomically.

Secondly, modifications to objects on which a view depends, which would
change the view's output, are also not allowed. For example:

```
CREATE MAPPING m (col1 INT, col2 INT) ...;

CREATE VIEW v AS SELECT col1 FROM m;

-- col1 would be removed, opertion not allowed because `v` depends on it.
CREATE OR REPLACE MAPPING m (col2 INT) ...;  
```

We've considered two approaches to address this:

##### 1. Strict dependency management

Due to the lack of transactions we can utilize distributed locks: this
limits parallelism greatly, but it's acceptable for DDL. We have to
correctly handle locks held by failed members, undo or finish partial
changes etc.

##### 2. Lazy dependency management

We'll initially validate the query at view creation time. Later, if
there are changes to the objects it depends on, they will always be
allowed. When the view is used anew, we'll re-validate the query.

For example, if we drop a column from a mapping the view `v` depends on
(as in the example above), the command will succeed. However, subsequent
`SELECT * FROM v` will fail because the column is missing.

There's already a precedent for this behavior in the SQL engine: SQL
jobs also depend on mappings. But if a job is running, we still allow
changes to the mapping and these changes don't affect the job at all.

One more argument for this behavior is that the SQL engine depends on
external objects for which we cannot strictly control dependencies. If
the remote object is dropped, the mapping will be broken, and we'll
detect that at the next attempt to use that mapping.

#### Information_Schema views

The `information_schema.views` view provides a view into the engine
metadata for the user. It's standardized. View columns are in
`information_schema.columns`, which we already have. In case we use
strict dependency management, we can store column list in the catalog.
However, with lazy validation, we will need to validate all views to
produce the column list at the time the `columns` view is queried.

|     Column     |  Type   |
|----------------|---------|
| table_catalog  | VARCHAR |
| table_schema   | VARCHAR |
| view_name      | VARCHAR |
| view_query     | VARCHAR |

#### Security

We'll add `CREATE_VIEW` and `DROP_VIEW` permissions to complement
current `CREATE_MAPPING` and `DROP_MAPPING` in `SqlPermission`. This
follows the usual pattern of having separate permissions for each
distinct schema object in databases.

#### Notes/Questions/Issues

Use the ⚠️ or ❓icon to indicate an outstanding issue or question, and
use the ✅ or ℹ️ icon to indicate a resolved issue or question.

### Testing Criteria

Unit tests and soak tests are enough.<|MERGE_RESOLUTION|>--- conflicted
+++ resolved
@@ -80,22 +80,9 @@
 
 Proposed grammar:
 
-<<<<<<< HEAD
-```
-DROP [ OR REPLACE ] VIEW name
-```
-=======
  ```
 DROP [ IF EXISTS ] VIEW name
  ```
-
-```TODO```
-
-### Future-Proofing
-
-We're considering possible future enhancements that we might do at some point to check, if the proposed syntax isn't at
-conflict.
->>>>>>> 5e6acb1a
 
 ### Technical Design
 
