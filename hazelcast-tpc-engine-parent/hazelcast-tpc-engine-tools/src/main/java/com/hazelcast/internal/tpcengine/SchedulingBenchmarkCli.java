--- conflicted
+++ resolved
@@ -79,11 +79,7 @@
         String runtimeSec = runtime.substring(0, runtime.length() - 1).trim();
         benchmark.runtimeSeconds = Integer.parseInt(runtimeSec);
         benchmark.reactorType = ReactorType.fromString(options.valueOf(reactorTypeSpec));
-<<<<<<< HEAD
-        benchmark.reactorCnt = options.valueOf(reactorsSpec);
-=======
         benchmark.reactorCnt = options.valueOf(reactorCntSpec);
->>>>>>> ee791453
         benchmark.affinity = options.valueOf(affinitySpec);
         benchmark.run();
         System.exit(0);
