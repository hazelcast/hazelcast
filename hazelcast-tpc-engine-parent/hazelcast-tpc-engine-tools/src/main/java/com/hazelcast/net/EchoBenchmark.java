/*
 * Copyright (c) 2008-2023, Hazelcast, Inc. All Rights Reserved.
 *
 * Licensed under the Apache License, Version 2.0 (the "License");
 * you may not use this file except in compliance with the License.
 * You may obtain a copy of the License at
 *
 * http://www.apache.org/licenses/LICENSE-2.0
 *
 * Unless required by applicable law or agreed to in writing, software
 * distributed under the License is distributed on an "AS IS" BASIS,
 * WITHOUT WARRANTIES OR CONDITIONS OF ANY KIND, either express or implied.
 * See the License for the specific language governing permissions and
 * limitations under the License.
 */

package com.hazelcast.net;

import com.hazelcast.internal.tpcengine.Reactor;
import com.hazelcast.internal.tpcengine.ReactorType;
import com.hazelcast.internal.tpcengine.iobuffer.IOBuffer;
import com.hazelcast.internal.tpcengine.iobuffer.IOBufferAllocator;
import com.hazelcast.internal.tpcengine.iobuffer.NonConcurrentIOBufferAllocator;
<<<<<<< HEAD
import com.hazelcast.internal.tpcengine.iobuffer.UnpooledIOBufferAllocator;
import com.hazelcast.internal.tpcengine.net.AsyncServerSocket;
import com.hazelcast.internal.tpcengine.net.AsyncSocket;
import com.hazelcast.internal.tpcengine.net.AsyncSocketBuilder;
import com.hazelcast.internal.tpcengine.net.AsyncSocketMetrics;
import com.hazelcast.internal.tpcengine.net.AsyncSocketReader;
=======
import com.hazelcast.internal.tpcengine.iobuffer.NonPooledIOBufferAllocator;
import com.hazelcast.internal.tpcengine.net.AsyncServerSocket;
import com.hazelcast.internal.tpcengine.net.AsyncSocket;
>>>>>>> f19c3bd4
import com.hazelcast.internal.tpcengine.util.BufferUtil;
import com.hazelcast.internal.util.ThreadAffinity;
import org.jctools.util.PaddedAtomicLong;

import java.net.InetSocketAddress;
import java.net.SocketAddress;
import java.nio.ByteBuffer;
import java.util.ArrayList;
import java.util.List;
import java.util.concurrent.TimeUnit;

import static com.hazelcast.FormatUtil.humanReadableByteCountSI;
import static com.hazelcast.FormatUtil.humanReadableCountSI;
import static com.hazelcast.internal.tpcengine.TpcTestSupport.terminateAll;
import static com.hazelcast.internal.tpcengine.net.AsyncSocket.Options.SO_RCVBUF;
import static com.hazelcast.internal.tpcengine.net.AsyncSocket.Options.SO_REUSEPORT;
import static com.hazelcast.internal.tpcengine.net.AsyncSocket.Options.SO_SNDBUF;
import static com.hazelcast.internal.tpcengine.net.AsyncSocket.Options.TCP_NODELAY;
import static com.hazelcast.internal.tpcengine.util.BitUtil.SIZEOF_INT;
import static com.hazelcast.internal.tpcengine.util.BitUtil.SIZEOF_LONG;
import static java.lang.System.currentTimeMillis;
import static java.util.concurrent.TimeUnit.SECONDS;

/**
 * A benchmarks that test the throughput of 2 sockets that are bouncing packets
 * with some payload between them.
 * <p>
 * Make sure you add the following the JVM options, otherwise the selector will create
 * garbage:
 * <p>
 * --add-opens java.base/sun.nio.ch=ALL-UNNAMED
 *
 * <p>
 * for IO_Uring read:
 * https://github.com/frevib/io_uring-echo-server/issues/8?spm=a2c65.11461447.0.0.27707555CrwLfj
 * and check out the IORING_FEAT_FAST_POLL comment
 * <p>
 * Good read:
 * https://www.alibabacloud.com/blog/599544
 */
public class EchoBenchmark {

    // Properties of the benchmark
    public int runtimeSeconds = 2000;
    public int payloadSize = 0;
    // the number of concurrent request send over a single connection.
<<<<<<< HEAD
    public int concurrency = 100;
    // the total number of connections.
    public int connections = 100;
=======
    public int concurrency = 1000;
    // the total number of connections.
    public int connections = 10;
>>>>>>> f19c3bd4

    public boolean tcpNoDelay = true;
    public boolean spin = false;
    public boolean regularSchedule = true;
    public ReactorType reactorType = ReactorType.NIO;
    public String cpuAffinityClient = "1,2";
    public String cpuAffinityServer = "5,6";
    public int clientReactorCount = 2;
    public int serverReactorCount = 2;
    public boolean responsePooling = true;
    public int port = 5006;
    public int socketBufferSize = 256 * 1024;
    public boolean useDirectByteBuffers = true;
    public Long ioIntervalNanos = null;//TimeUnit.MICROSECONDS.toNanos(2000);
    public Long stallThresholdNanos = null;//TimeUnit.MICROSECONDS.toNanos(1);
<<<<<<< HEAD
=======
    public boolean unsafeWrite = true;
>>>>>>> f19c3bd4

    // private to the benchmark
    private volatile boolean stop;
    private PaddedAtomicLong[] echoCounters;
    private List<Reactor> clientReactors;
    private List<Reactor> serverReactors;
    private List<Reactor> reactors = new ArrayList<>();
    private List<AsyncServerSocket> serverSockets;

    public static void main(String[] args) throws InterruptedException {
        EchoBenchmark benchmark = new EchoBenchmark();
        benchmark.run();
    }

    public void run() throws InterruptedException {
        printConfig();

        echoCounters = new PaddedAtomicLong[clientReactorCount];
        for (int k = 0; k < echoCounters.length; k++) {
            echoCounters[k] = new PaddedAtomicLong();
        }

        clientReactors = newClientReactors();
        serverReactors = newServerReactors();
        reactors.addAll(clientReactors);
        reactors.addAll(serverReactors);

        serverSockets = openServerSockets();

        List<AsyncSocket> clientSockets = openClientSockets();

        long start = currentTimeMillis();

        for (int connectionIndex = 0; connectionIndex < connections; connectionIndex++) {
            AsyncSocket clientSocket = clientSockets.get(connectionIndex);
            for (int k = 0; k < concurrency; k++) {
                // write the payload size (int), the number of iterations (long) and the payload (byte[]
                byte[] payload = new byte[payloadSize];
                IOBuffer buf = new IOBuffer(SIZEOF_INT + SIZEOF_LONG + payload.length, true);
                buf.writeInt(payload.length);
                buf.writeBytes(payload);
                buf.flip();
                if (!clientSocket.write(buf)) {
                    throw new RuntimeException("Failed to write a buffer to the clientSocket");
                }
            }
        }

        for (int i = 0; i < connections; i++) {
            clientSockets.get(i).flush();
        }

        MonitorThread monitor = new MonitorThread();
        monitor.start();
        monitor.join();

        terminateAll(serverReactors);
        terminateAll(clientReactors);

        printResults(start);

        System.exit(0);
    }

    private void printResults(long startMillis) {
        long count = sum(echoCounters);
        long duration = currentTimeMillis() - startMillis;
        System.out.println("Duration " + duration + " ms");
        System.out.println("Throughput:" + (count * 1000f / duration) + " echo/second");
    }

    private void printConfig() {
        System.out.println("ReactorType:" + reactorType);
        System.out.println("port:" + port);
        System.out.println("runtimeSeconds:" + runtimeSeconds);
        System.out.println("socketBufferSize:" + socketBufferSize);
        System.out.println("useDirectByteBuffers:" + useDirectByteBuffers);
        System.out.println("payloadSize:" + payloadSize);
        System.out.println("concurrency:" + concurrency);
        System.out.println("tcpNoDelay:" + tcpNoDelay);
        System.out.println("spin:" + spin);
        System.out.println("regularSchedule:" + regularSchedule);
        System.out.println("cpuAffinityClient:" + cpuAffinityClient);
        System.out.println("cpuAffinityServer:" + cpuAffinityServer);
        System.out.println("connections:" + connections);
        System.out.println("clientReactorCount:" + clientReactorCount);
        System.out.println("serverReactorCount:" + serverReactorCount);
        System.out.println("responsePooling:" + responsePooling);
<<<<<<< HEAD
=======
        System.out.println("unsafeWrite:" + unsafeWrite);
>>>>>>> f19c3bd4
    }

    private List<Reactor> newServerReactors() {
        List<Reactor> reactors = new ArrayList<>();
        ThreadAffinity affinity = cpuAffinityServer == null ? null : new ThreadAffinity(cpuAffinityServer);
        for (int k = 0; k < serverReactorCount; k++) {
<<<<<<< HEAD
            ReactorBuilder builder = ReactorBuilder.newReactorBuilder(reactorType);
            builder.setSpin(spin);
            builder.setReactorName("ServerReactor-" + k);
            builder.setThreadName("ServerReactor-" + k);
            builder.setThreadAffinity(affinity);
            //builder.setStallHandler(aggregatingStallHandler);
            if (stallThresholdNanos != null) {
                builder.setStallThreshold(stallThresholdNanos, TimeUnit.NANOSECONDS);
            }
            if (ioIntervalNanos != null) {
                builder.setIoInterval(ioIntervalNanos, TimeUnit.NANOSECONDS);
            }
            Reactor reactor = builder.build();
=======
            Reactor.Builder reactorBuilder = Reactor.Builder.newReactorBuilder(reactorType);
            reactorBuilder.spin = spin;
            reactorBuilder.reactorName = "ServerReactor-" + k;
            reactorBuilder.threadName = "ServerReactor-" + k;
            reactorBuilder.threadAffinity = affinity;
            if (stallThresholdNanos != null) {
                reactorBuilder.stallThresholdNanos = stallThresholdNanos;
            }
            if (ioIntervalNanos != null) {
                reactorBuilder.ioIntervalNanos = ioIntervalNanos;
            }
            Reactor reactor = reactorBuilder.build();
>>>>>>> f19c3bd4
            reactors.add(reactor);
            reactor.start();
        }
        return reactors;
    }

    private List<Reactor> newClientReactors() {
        List<Reactor> reactors = new ArrayList<>();
        ThreadAffinity affinity = cpuAffinityClient == null ? null : new ThreadAffinity(cpuAffinityClient);
        for (int k = 0; k < clientReactorCount; k++) {
<<<<<<< HEAD
            ReactorBuilder builder = ReactorBuilder.newReactorBuilder(reactorType);
            builder.setSpin(spin);
            builder.setReactorName("ClientReactor-" + k);
            builder.setThreadName("ClientReactor-" + k);
            builder.setThreadAffinity(affinity);
            //builder.setStallHandler(aggregatingStallHandler);
            if (stallThresholdNanos != null) {
                builder.setStallThreshold(stallThresholdNanos, TimeUnit.NANOSECONDS);
            }
            if (ioIntervalNanos != null) {
                builder.setIoInterval(ioIntervalNanos, TimeUnit.NANOSECONDS);
            }
            Reactor reactor = builder.build();
=======
            Reactor.Builder reactorBuilder = Reactor.Builder.newReactorBuilder(reactorType);
            reactorBuilder.spin = spin;
            reactorBuilder.reactorName = "ClientReactor-" + k;
            reactorBuilder.threadName = "ClientReactor-" + k;
            reactorBuilder.threadAffinity = affinity;
            if (stallThresholdNanos != null) {
                reactorBuilder.stallThresholdNanos = stallThresholdNanos;
            }
            if (ioIntervalNanos != null) {
                reactorBuilder.ioIntervalNanos = ioIntervalNanos;
            }
            Reactor reactor = reactorBuilder.build();
>>>>>>> f19c3bd4
            reactors.add(reactor);
            reactor.start();
        }
        return reactors;
    }

    private static long sum(PaddedAtomicLong[] array) {
        long sum = 0;
        for (PaddedAtomicLong c : array) {
            sum += c.get();
        }
        return sum;
    }

    private List<AsyncSocket> openClientSockets() {
        List<AsyncSocket> sockets = new ArrayList<>();
        for (int k = 0; k < connections; k++) {
            Reactor clientReactor = clientReactors.get(k % clientReactorCount);

            PaddedAtomicLong echoCounter = echoCounters[k % clientReactorCount];
            AsyncServerSocket serverSocket = serverSockets.get(k % serverReactorCount);
<<<<<<< HEAD

            AsyncSocketBuilder socketBuilder = clientReactor.newAsyncSocketBuilder()
                    .set(TCP_NODELAY, tcpNoDelay)
                    .set(SO_SNDBUF, socketBufferSize)
                    .set(SO_RCVBUF, socketBufferSize)
                    .setReader(new EchoAsyncSocketReader(echoCounter));
=======
>>>>>>> f19c3bd4

            AsyncSocket.Builder socketBuilder = clientReactor.newAsyncSocketBuilder();
            socketBuilder.options.set(TCP_NODELAY, tcpNoDelay);
            socketBuilder.options.set(SO_SNDBUF, socketBufferSize);
            socketBuilder.options.set(SO_RCVBUF, socketBufferSize);
            socketBuilder.reader = new EchoSocketReader(echoCounter);
            AsyncSocket socket = socketBuilder.build();
            socket.start();
            socket.connect(serverSocket.getLocalAddress()).join();
            sockets.add(socket);
        }
        return sockets;
    }

    private List<AsyncServerSocket> openServerSockets() {
        List<AsyncServerSocket> serverSockets = new ArrayList<>();
        for (int k = 0; k < serverReactors.size(); k++) {
            Reactor serverReactor = serverReactors.get(k);
            SocketAddress serverAddress = new InetSocketAddress("127.0.0.1", port + k);

<<<<<<< HEAD
            AsyncServerSocket serverSocket = serverReactor.newAsyncServerSocketBuilder()
                    .set(SO_RCVBUF, socketBufferSize)
                    .set(SO_REUSEPORT, true)
                    .setAcceptFn(acceptRequest -> {
                        AsyncSocketBuilder socketBuilder = serverReactor.newAsyncSocketBuilder(acceptRequest)
                                .set(TCP_NODELAY, tcpNoDelay)
                                .set(SO_RCVBUF, socketBufferSize)
                                .set(SO_SNDBUF, socketBufferSize)
                                .setReader(new EchoAsyncSocketReader(null));
                        AsyncSocket socket = socketBuilder.build();
                        socket.start();
                    }).build();

=======
            AsyncServerSocket.Builder serverSocketBuilder = serverReactor.newAsyncServerSocketBuilder();
            serverSocketBuilder.options.set(SO_RCVBUF, socketBufferSize);
            serverSocketBuilder.options.set(SO_REUSEPORT, true);
            serverSocketBuilder.acceptFn = acceptRequest -> {
                AsyncSocket.Builder socketBuilder = serverReactor.newAsyncSocketBuilder(acceptRequest);
                socketBuilder.options.set(TCP_NODELAY, tcpNoDelay);
                socketBuilder.options.set(SO_RCVBUF, socketBufferSize);
                socketBuilder.options.set(SO_SNDBUF, socketBufferSize);
                socketBuilder.reader = new EchoSocketReader(null);
                AsyncSocket socket = socketBuilder.build();
                socket.start();
            };

            AsyncServerSocket serverSocket = serverSocketBuilder.build();
>>>>>>> f19c3bd4
            serverSocket.bind(serverAddress);
            serverSocket.start();
            serverSockets.add(serverSocket);
        }
        return serverSockets;
    }

    // todo: add option to flatten
<<<<<<< HEAD
    private class EchoAsyncSocketReader extends AsyncSocketReader {
=======
    private class EchoSocketReader extends AsyncSocket.Reader {
>>>>>>> f19c3bd4
        private static final int SIZEOF_HEADER = SIZEOF_INT;

        private final PaddedAtomicLong echoCounter;
        private IOBuffer response;
        private int payloadSize;
        private final IOBufferAllocator responseAllocator;

<<<<<<< HEAD
        public EchoAsyncSocketReader(PaddedAtomicLong echoCounter) {
=======
        public EchoSocketReader(PaddedAtomicLong echoCounter) {
>>>>>>> f19c3bd4
            this.echoCounter = echoCounter;
            this.payloadSize = -1;
            this.responseAllocator = responsePooling
                    ? new NonConcurrentIOBufferAllocator(SIZEOF_HEADER, useDirectByteBuffers)
<<<<<<< HEAD
                    : new UnpooledIOBufferAllocator();
=======
                    : new NonPooledIOBufferAllocator();
>>>>>>> f19c3bd4
        }

        @Override
        public void onRead(ByteBuffer src) {
            if (stop) {
                src.clear();
                return;
            }

            for (; ; ) {
                if (payloadSize == -1) {
                    if (src.remaining() < SIZEOF_HEADER) {
                        break;
                    }

                    if (response != null) {
                        throw new RuntimeException("Response must be null");
                    }

                    payloadSize = src.getInt();
                    response = responseAllocator.allocate(SIZEOF_HEADER + payloadSize);

                    response.byteBuffer().limit(SIZEOF_HEADER + payloadSize);
                    response.byteBuffer().putInt(payloadSize);
                }

                BufferUtil.put(response.byteBuffer(), src);
                //response.write(src);

                if (response.byteBuffer().remaining() > 0) {
                    // not all bytes have been received.
                    break;
                }
                response.byteBuffer().flip();
<<<<<<< HEAD

                if (echoCounter != null) {
                    echoCounter.lazySet(echoCounter.get() + 1);
                }

                if (!socket.unsafeWriteAndFlush(response)) {
=======

                if (echoCounter != null) {
                    echoCounter.lazySet(echoCounter.get() + 1);
                }

                boolean offered = unsafeWrite
                        ? socket.insideWriteAndFlush(response)
                        : socket.writeAndFlush(response);

                if (!offered) {
>>>>>>> f19c3bd4
                    throw new RuntimeException("Socket has no space");
                }

                response = null;
                payloadSize = -1;
            }
        }
    }

    private class MonitorThread extends Thread {
        @Override
        public void run() {
            try {
                run0();
            } catch (InterruptedException e) {
                e.printStackTrace();
            }
            stop = true;
        }

        private void run0() throws InterruptedException {
            long end = currentTimeMillis() + SECONDS.toMillis(runtimeSeconds);
            Metrics lastMetrics = new Metrics();
            Metrics metrics = new Metrics();
            long lastMs = currentTimeMillis();
            StringBuffer sb = new StringBuffer();
            while (currentTimeMillis() < end) {
                Thread.sleep(SECONDS.toMillis(1));
                long nowMs = currentTimeMillis();

                collect(metrics);

                long diff = metrics.echos - lastMetrics.echos;
                long durationMs = nowMs - lastMs;
                double echoThp = ((diff) * 1000d) / durationMs;
                sb.append("   echo=");
                sb.append(humanReadableCountSI(echoThp));
                sb.append("/s");

                long reads = metrics.reads;
                double readsThp = ((reads - lastMetrics.reads) * 1000d) / durationMs;
                sb.append(" reads=");
                sb.append(humanReadableCountSI(readsThp));
                sb.append("/s");

                long bytesRead = metrics.bytesRead;
                double bytesReadThp = ((bytesRead - lastMetrics.bytesRead) * 1000d) / durationMs;
                sb.append(" read-bytes=");
                sb.append(humanReadableByteCountSI(bytesReadThp));
                sb.append("/s");

                long writes = metrics.writes;
                double writesThp = ((writes - lastMetrics.writes) * 1000d) / durationMs;
                sb.append(" writes=");
                sb.append(humanReadableCountSI(writesThp));
                sb.append("/s");

                long bytesWritten = metrics.bytesWritten;
                double bytesWrittehThp = ((bytesWritten - lastMetrics.bytesWritten) * 1000d) / durationMs;
                sb.append(" write-bytes=");
                sb.append(humanReadableByteCountSI(bytesWrittehThp));
                sb.append("/s");
                System.out.println(sb);
                sb.setLength(0);

                Metrics tmp = lastMetrics;
                lastMetrics = metrics;
                metrics = tmp;
                lastMs = nowMs;
            }
        }
    }

    private void collect(Metrics target) {
        target.clear();

        target.echos = sum(echoCounters);

        for (Reactor reactor : reactors) {
            reactor.sockets().foreach(s -> {
                AsyncSocket.Metrics metrics = s.metrics();
                target.reads += metrics.reads();
                target.writes += metrics.writes();
                target.bytesWritten += metrics.bytesWritten();
                target.bytesRead += metrics.bytesRead();
            });
        }
    }

    private static class Metrics {
        private long reads;
        private long writes;
        private long bytesRead;
        private long bytesWritten;
        private long echos;

        private void clear() {
            reads = 0;
            writes = 0;
            bytesRead = 0;
            bytesWritten = 0;
            echos = 0;
        }
    }
}<|MERGE_RESOLUTION|>--- conflicted
+++ resolved
@@ -21,18 +21,9 @@
 import com.hazelcast.internal.tpcengine.iobuffer.IOBuffer;
 import com.hazelcast.internal.tpcengine.iobuffer.IOBufferAllocator;
 import com.hazelcast.internal.tpcengine.iobuffer.NonConcurrentIOBufferAllocator;
-<<<<<<< HEAD
-import com.hazelcast.internal.tpcengine.iobuffer.UnpooledIOBufferAllocator;
-import com.hazelcast.internal.tpcengine.net.AsyncServerSocket;
-import com.hazelcast.internal.tpcengine.net.AsyncSocket;
-import com.hazelcast.internal.tpcengine.net.AsyncSocketBuilder;
-import com.hazelcast.internal.tpcengine.net.AsyncSocketMetrics;
-import com.hazelcast.internal.tpcengine.net.AsyncSocketReader;
-=======
 import com.hazelcast.internal.tpcengine.iobuffer.NonPooledIOBufferAllocator;
 import com.hazelcast.internal.tpcengine.net.AsyncServerSocket;
 import com.hazelcast.internal.tpcengine.net.AsyncSocket;
->>>>>>> f19c3bd4
 import com.hazelcast.internal.tpcengine.util.BufferUtil;
 import com.hazelcast.internal.util.ThreadAffinity;
 import org.jctools.util.PaddedAtomicLong;
@@ -42,7 +33,6 @@
 import java.nio.ByteBuffer;
 import java.util.ArrayList;
 import java.util.List;
-import java.util.concurrent.TimeUnit;
 
 import static com.hazelcast.FormatUtil.humanReadableByteCountSI;
 import static com.hazelcast.FormatUtil.humanReadableCountSI;
@@ -53,6 +43,7 @@
 import static com.hazelcast.internal.tpcengine.net.AsyncSocket.Options.TCP_NODELAY;
 import static com.hazelcast.internal.tpcengine.util.BitUtil.SIZEOF_INT;
 import static com.hazelcast.internal.tpcengine.util.BitUtil.SIZEOF_LONG;
+import static com.hazelcast.internal.tpcengine.util.BufferUtil.put;
 import static java.lang.System.currentTimeMillis;
 import static java.util.concurrent.TimeUnit.SECONDS;
 
@@ -79,15 +70,9 @@
     public int runtimeSeconds = 2000;
     public int payloadSize = 0;
     // the number of concurrent request send over a single connection.
-<<<<<<< HEAD
-    public int concurrency = 100;
-    // the total number of connections.
-    public int connections = 100;
-=======
     public int concurrency = 1000;
     // the total number of connections.
     public int connections = 10;
->>>>>>> f19c3bd4
 
     public boolean tcpNoDelay = true;
     public boolean spin = false;
@@ -103,10 +88,7 @@
     public boolean useDirectByteBuffers = true;
     public Long ioIntervalNanos = null;//TimeUnit.MICROSECONDS.toNanos(2000);
     public Long stallThresholdNanos = null;//TimeUnit.MICROSECONDS.toNanos(1);
-<<<<<<< HEAD
-=======
     public boolean unsafeWrite = true;
->>>>>>> f19c3bd4
 
     // private to the benchmark
     private volatile boolean stop;
@@ -147,6 +129,7 @@
                 byte[] payload = new byte[payloadSize];
                 IOBuffer buf = new IOBuffer(SIZEOF_INT + SIZEOF_LONG + payload.length, true);
                 buf.writeInt(payload.length);
+                buf.writeLong(Long.MAX_VALUE);
                 buf.writeBytes(payload);
                 buf.flip();
                 if (!clientSocket.write(buf)) {
@@ -195,31 +178,13 @@
         System.out.println("clientReactorCount:" + clientReactorCount);
         System.out.println("serverReactorCount:" + serverReactorCount);
         System.out.println("responsePooling:" + responsePooling);
-<<<<<<< HEAD
-=======
         System.out.println("unsafeWrite:" + unsafeWrite);
->>>>>>> f19c3bd4
     }
 
     private List<Reactor> newServerReactors() {
         List<Reactor> reactors = new ArrayList<>();
         ThreadAffinity affinity = cpuAffinityServer == null ? null : new ThreadAffinity(cpuAffinityServer);
         for (int k = 0; k < serverReactorCount; k++) {
-<<<<<<< HEAD
-            ReactorBuilder builder = ReactorBuilder.newReactorBuilder(reactorType);
-            builder.setSpin(spin);
-            builder.setReactorName("ServerReactor-" + k);
-            builder.setThreadName("ServerReactor-" + k);
-            builder.setThreadAffinity(affinity);
-            //builder.setStallHandler(aggregatingStallHandler);
-            if (stallThresholdNanos != null) {
-                builder.setStallThreshold(stallThresholdNanos, TimeUnit.NANOSECONDS);
-            }
-            if (ioIntervalNanos != null) {
-                builder.setIoInterval(ioIntervalNanos, TimeUnit.NANOSECONDS);
-            }
-            Reactor reactor = builder.build();
-=======
             Reactor.Builder reactorBuilder = Reactor.Builder.newReactorBuilder(reactorType);
             reactorBuilder.spin = spin;
             reactorBuilder.reactorName = "ServerReactor-" + k;
@@ -232,7 +197,6 @@
                 reactorBuilder.ioIntervalNanos = ioIntervalNanos;
             }
             Reactor reactor = reactorBuilder.build();
->>>>>>> f19c3bd4
             reactors.add(reactor);
             reactor.start();
         }
@@ -243,21 +207,6 @@
         List<Reactor> reactors = new ArrayList<>();
         ThreadAffinity affinity = cpuAffinityClient == null ? null : new ThreadAffinity(cpuAffinityClient);
         for (int k = 0; k < clientReactorCount; k++) {
-<<<<<<< HEAD
-            ReactorBuilder builder = ReactorBuilder.newReactorBuilder(reactorType);
-            builder.setSpin(spin);
-            builder.setReactorName("ClientReactor-" + k);
-            builder.setThreadName("ClientReactor-" + k);
-            builder.setThreadAffinity(affinity);
-            //builder.setStallHandler(aggregatingStallHandler);
-            if (stallThresholdNanos != null) {
-                builder.setStallThreshold(stallThresholdNanos, TimeUnit.NANOSECONDS);
-            }
-            if (ioIntervalNanos != null) {
-                builder.setIoInterval(ioIntervalNanos, TimeUnit.NANOSECONDS);
-            }
-            Reactor reactor = builder.build();
-=======
             Reactor.Builder reactorBuilder = Reactor.Builder.newReactorBuilder(reactorType);
             reactorBuilder.spin = spin;
             reactorBuilder.reactorName = "ClientReactor-" + k;
@@ -270,7 +219,6 @@
                 reactorBuilder.ioIntervalNanos = ioIntervalNanos;
             }
             Reactor reactor = reactorBuilder.build();
->>>>>>> f19c3bd4
             reactors.add(reactor);
             reactor.start();
         }
@@ -292,15 +240,6 @@
 
             PaddedAtomicLong echoCounter = echoCounters[k % clientReactorCount];
             AsyncServerSocket serverSocket = serverSockets.get(k % serverReactorCount);
-<<<<<<< HEAD
-
-            AsyncSocketBuilder socketBuilder = clientReactor.newAsyncSocketBuilder()
-                    .set(TCP_NODELAY, tcpNoDelay)
-                    .set(SO_SNDBUF, socketBufferSize)
-                    .set(SO_RCVBUF, socketBufferSize)
-                    .setReader(new EchoAsyncSocketReader(echoCounter));
-=======
->>>>>>> f19c3bd4
 
             AsyncSocket.Builder socketBuilder = clientReactor.newAsyncSocketBuilder();
             socketBuilder.options.set(TCP_NODELAY, tcpNoDelay);
@@ -321,21 +260,6 @@
             Reactor serverReactor = serverReactors.get(k);
             SocketAddress serverAddress = new InetSocketAddress("127.0.0.1", port + k);
 
-<<<<<<< HEAD
-            AsyncServerSocket serverSocket = serverReactor.newAsyncServerSocketBuilder()
-                    .set(SO_RCVBUF, socketBufferSize)
-                    .set(SO_REUSEPORT, true)
-                    .setAcceptFn(acceptRequest -> {
-                        AsyncSocketBuilder socketBuilder = serverReactor.newAsyncSocketBuilder(acceptRequest)
-                                .set(TCP_NODELAY, tcpNoDelay)
-                                .set(SO_RCVBUF, socketBufferSize)
-                                .set(SO_SNDBUF, socketBufferSize)
-                                .setReader(new EchoAsyncSocketReader(null));
-                        AsyncSocket socket = socketBuilder.build();
-                        socket.start();
-                    }).build();
-
-=======
             AsyncServerSocket.Builder serverSocketBuilder = serverReactor.newAsyncServerSocketBuilder();
             serverSocketBuilder.options.set(SO_RCVBUF, socketBufferSize);
             serverSocketBuilder.options.set(SO_REUSEPORT, true);
@@ -350,7 +274,6 @@
             };
 
             AsyncServerSocket serverSocket = serverSocketBuilder.build();
->>>>>>> f19c3bd4
             serverSocket.bind(serverAddress);
             serverSocket.start();
             serverSockets.add(serverSocket);
@@ -359,11 +282,7 @@
     }
 
     // todo: add option to flatten
-<<<<<<< HEAD
-    private class EchoAsyncSocketReader extends AsyncSocketReader {
-=======
     private class EchoSocketReader extends AsyncSocket.Reader {
->>>>>>> f19c3bd4
         private static final int SIZEOF_HEADER = SIZEOF_INT;
 
         private final PaddedAtomicLong echoCounter;
@@ -371,20 +290,12 @@
         private int payloadSize;
         private final IOBufferAllocator responseAllocator;
 
-<<<<<<< HEAD
-        public EchoAsyncSocketReader(PaddedAtomicLong echoCounter) {
-=======
         public EchoSocketReader(PaddedAtomicLong echoCounter) {
->>>>>>> f19c3bd4
             this.echoCounter = echoCounter;
             this.payloadSize = -1;
             this.responseAllocator = responsePooling
                     ? new NonConcurrentIOBufferAllocator(SIZEOF_HEADER, useDirectByteBuffers)
-<<<<<<< HEAD
-                    : new UnpooledIOBufferAllocator();
-=======
                     : new NonPooledIOBufferAllocator();
->>>>>>> f19c3bd4
         }
 
         @Override
@@ -419,25 +330,16 @@
                     break;
                 }
                 response.byteBuffer().flip();
-<<<<<<< HEAD
 
                 if (echoCounter != null) {
                     echoCounter.lazySet(echoCounter.get() + 1);
                 }
 
-                if (!socket.unsafeWriteAndFlush(response)) {
-=======
-
-                if (echoCounter != null) {
-                    echoCounter.lazySet(echoCounter.get() + 1);
-                }
-
                 boolean offered = unsafeWrite
                         ? socket.insideWriteAndFlush(response)
                         : socket.writeAndFlush(response);
 
                 if (!offered) {
->>>>>>> f19c3bd4
                     throw new RuntimeException("Socket has no space");
                 }
 
