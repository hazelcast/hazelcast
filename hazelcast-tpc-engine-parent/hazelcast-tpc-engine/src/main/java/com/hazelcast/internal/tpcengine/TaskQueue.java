--- conflicted
+++ resolved
@@ -460,18 +460,8 @@
             return (long) TASK_CS_COUNT.getOpaque(this);
         }
 
-<<<<<<< HEAD
         public void incTaskCsCount() {
             TASK_CS_COUNT.setOpaque(this, (long) TASK_CS_COUNT.getOpaque(this) + 1);
-=======
-        /**
-         * Increases the number of task context switches.
-         *
-         * @param delta the number to increment with.
-         */
-        public void incTaskCsCount(long delta) {
-            TASK_CS_COUNT.setOpaque(this, (long) TASK_CS_COUNT.getOpaque(this) + delta);
->>>>>>> 99f9e1b0
         }
 
         /**
