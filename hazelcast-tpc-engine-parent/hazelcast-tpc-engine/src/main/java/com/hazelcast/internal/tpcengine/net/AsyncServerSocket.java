/*
 * Copyright (c) 2008-2023, Hazelcast, Inc. All Rights Reserved.
 *
 * Licensed under the Apache License, Version 2.0 (the "License");
 * you may not use this file except in compliance with the License.
 * You may obtain a copy of the License at
 *
 * http://www.apache.org/licenses/LICENSE-2.0
 *
 * Unless required by applicable law or agreed to in writing, software
 * distributed under the License is distributed on an "AS IS" BASIS,
 * WITHOUT WARRANTIES OR CONDITIONS OF ANY KIND, either express or implied.
 * See the License for the specific language governing permissions and
 * limitations under the License.
 */

package com.hazelcast.internal.tpcengine.net;

import com.hazelcast.internal.tpcengine.Reactor;
import com.hazelcast.internal.tpcengine.logging.TpcLoggerLocator;

import java.io.UncheckedIOException;
import java.lang.invoke.MethodHandles;
import java.lang.invoke.VarHandle;
import java.net.SocketAddress;
import java.util.function.Consumer;
import java.util.function.Supplier;

import static com.hazelcast.internal.tpcengine.util.ExceptionUtil.sneakyThrow;
import static com.hazelcast.internal.tpcengine.util.Preconditions.checkNotNegative;
import static com.hazelcast.internal.tpcengine.util.Preconditions.checkNotNull;

/**
 * A server socket that is asynchronous. So accepting incoming connections does
 * not block, but are executed on a {@link Reactor}.
 */
public abstract class AsyncServerSocket extends AbstractAsyncSocket {

    protected final Metrics metrics;
    protected final Reactor reactor;
    protected final Thread eventloopThread;
    protected final AsyncSocket.Options options;
    protected final SocketAddress localAddress;
    protected final int localPort;
    protected boolean started;

    protected AsyncServerSocket(Builder builder, SocketAddress localAddress, int localPort) {
        super(builder);

        this.options = builder.options;
        this.metrics = builder.metrics;
        this.reactor = builder.reactor;
        this.localAddress = localAddress;
        this.localPort = localPort;
        this.eventloopThread = reactor.eventloopThread();
    }

    /**
     * Returns the {@link Metrics} of this AsyncServerSocket.
     * <p/>
     * This call can always be made no matter the state of the socket.
     *
     * @return the metrics.
     */
    public Metrics metrics() {
        return metrics;
    }

    /**
     * Gets the {@link AsyncSocket.Options} for this AsyncServerSocket.
     * <p/>
     * This call can always be made no matter the state of the socket.
     *
     * @return the options.
     */
    public final AsyncSocket.Options options() {
        return options;
    }

    /**
     * Gets the local address: the socket address that this channel's socket
     * is bound to.
     * <p/>
     * This method is threadsafe.
     * <p/>
     * This method will always return a not null value and will always be
     * exactly the same cached instance (so is very cheap).
     * <p/>
     * The value returned isn't impacted by closing of the socket.
     *
     * @return the local address.
     */
    public final SocketAddress getLocalAddress() {
        return localAddress;
<<<<<<< HEAD
=======
    }

    @Override
    protected void close0() throws IOException {
        reactor.serverSockets().remove(this);
>>>>>>> 51d01a6a
    }

    /**
     * Gets the local port of the {@link AsyncServerSocket}.
     * <p/>
     * This method is threadsafe.
     * <p/>
     * This method will always return a value equal or larger than zero and will
     * never change.
     * <p/>
     * The value returned isn't impacted by closing of the socket.
     *
     * @return the local port.
     * @throws UncheckedIOException if something failed while obtaining the
     *                              local port.
     */
    public final int getLocalPort() {
        return localPort;
    }


    /**
     * Gets the {@link Reactor} this ServerSocket belongs to.
     * <p/>
<<<<<<< HEAD
     * The returned value will never be <code>null</code>
=======
     * This can be made on any thread, but it isn't threadsafe.
>>>>>>> 51d01a6a
     *
     * @return the Reactor.
     */
    public final Reactor getReactor() {
        return reactor;
    }

    /**
     * Start accepting incoming sockets asynchronously.
     * <p/>
     * This method can be called from any thread, but the actual processing
     * will happen on the eventloop-thread.
     * <p/>
     * This method should only be called once and isn't threadsafe.
     * <p/>
     * Before accept is called, {@link #bind(SocketAddress, int)} needs to be
     * called.
     *
     * @throws IllegalStateException if there are too many server sockets on
     *                               the reactor.
     */
    public final void start() {
        try {
            if (Thread.currentThread() == eventloopThread) {
                start0();
            } else {
                reactor.submit(this::start0).join();
            }
        } catch (Throwable t) {
            close("Problems during socket start", t);
            sneakyThrow(t);
        }
    }

    private void start0() {
        if (started) {
            throw new IllegalStateException(this + " is already started");
        }

        if (!reactor.serverSockets().add(this)) {
            String msg = "Exceeded the maximum number of server sockets on reactor [" + reactor + "]";
            close(msg, null);
            throw new IllegalStateException(msg);
        }

        started = true;

        start00();

        if (logger.isInfoEnabled()) {
            logger.info("ServerSocket listening at " + getLocalAddress());
        }
    }

    /**
     * Starts the actual server socket. Call is guaranteed to be made once and
     * always from the eventloop thread.
     */
    protected abstract void start00();

    @Override
    public String toString() {
        return getClass().getSimpleName() + "[" + getLocalAddress() + "]";
    }

    /**
     * Contains the metrics for an {@link AsyncServerSocket}.
     * <p/>
     * The metrics should only be updated by the event loop thread, but can be read
     * by any thread.
     */
    @SuppressWarnings("checkstyle:ConstantName")
    public static final class Metrics {

        private static final VarHandle ACCEPTED;

        static {
            try {
                MethodHandles.Lookup l = MethodHandles.lookup();
                ACCEPTED = l.findVarHandle(Metrics.class, "accepted", long.class);
            } catch (ReflectiveOperationException e) {
                throw new ExceptionInInitializerError(e);
            }
        }

        private volatile long accepted;

        /**
         * Returns the number of accepted sockets.
         *
         * @return the number of accepted sockets.
         */
        public long accepted() {
            return (long) ACCEPTED.getOpaque(this);
        }

        /**
         * Increases the number of accepted sockets by 1.
         */
        public void incAccepted() {
            ACCEPTED.setOpaque(this, (long) ACCEPTED.getOpaque(this) + 1);
        }
    }

    /**
     * The Builder for an {@link AsyncServerSocket} instance.
     * <p/>
     * This Builder assumes TCP/IPv4. For different types of sockets new
     * configuration options on this Context need to be added.
     * <p/>
     * Cast to specific Builder for specialized options when available.
     */
    @SuppressWarnings({"checkstyle:VisibilityModifier"})
    public abstract static class Builder extends AbstractAsyncSocket.Builder<AsyncServerSocket> {

        /**
         * Sets the accept function to process accept requests.
         */
        public Consumer<AcceptRequest> acceptFn;

        /**
         * The Reactor the AsyncServerSocket belongs to.
         */
        public Reactor reactor;

        /**
         * The Options for this AsyncServerSocket.
         */
        public AsyncSocket.Options options;

        /**
         * The metrics of the AsyncSocket.
         */
        public Metrics metrics;

<<<<<<< HEAD
        /**
         * The backlog defines the maximum length to which the queue of pending
         * connections for socket may grow.
         * <p/>
         * Semantics are implementation specific. An implementation can impose
         * a maximum or ignore it completely.
         * <p/>
         * A value of 0 means that some kind of default will be used.
         * <p/>
         * https://man7.org/linux/man-pages/man2/listen.2.html
         */
        public int backlog = 0;
=======
        public int backlog = Integer.MAX_VALUE;
>>>>>>> 51d01a6a

        /**
         * The address to bind to. bindAddress should be set or
         */
        public SocketAddress bindAddress;

        /**
         * Provides a function that generates address to bind to. Useful if
         * you want to bind to a specific set of ports. As soon as null is
         * returned, no further attemps are made and the construction
         * will fail.
         */
        public Supplier<SocketAddress> bindAddressGenerator;

        @Override
        protected void conclude() {
            if (logger == null) {
                logger = TpcLoggerLocator.getLogger(AsyncServerSocket.class);
            }

            super.conclude();

            checkNotNegative(backlog, "backlog");
            checkNotNull(reactor, "reactor");
            checkNotNull(acceptFn, "acceptFn");
            checkNotNull(options, "options");

            if (bindAddress != null && bindAddressGenerator != null) {
                throw new IllegalArgumentException(
                        "bindAddress and bindAddressGenerator can't both be set");
            }

            if (bindAddress == null && bindAddressGenerator == null) {
                throw new IllegalArgumentException(
                        "Either bindAddress or bindAddressGenerator should be set.");
            }

            if (metrics == null) {
                metrics = new Metrics();
            }
        }
    }
}<|MERGE_RESOLUTION|>--- conflicted
+++ resolved
@@ -92,23 +92,15 @@
      */
     public final SocketAddress getLocalAddress() {
         return localAddress;
-<<<<<<< HEAD
-=======
     }
 
     @Override
     protected void close0() throws IOException {
         reactor.serverSockets().remove(this);
->>>>>>> 51d01a6a
     }
 
     /**
      * Gets the local port of the {@link AsyncServerSocket}.
-     * <p/>
-     * This method is threadsafe.
-     * <p/>
-     * This method will always return a value equal or larger than zero and will
-     * never change.
      * <p/>
      * The value returned isn't impacted by closing of the socket.
      *
@@ -124,11 +116,7 @@
     /**
      * Gets the {@link Reactor} this ServerSocket belongs to.
      * <p/>
-<<<<<<< HEAD
-     * The returned value will never be <code>null</code>
-=======
      * This can be made on any thread, but it isn't threadsafe.
->>>>>>> 51d01a6a
      *
      * @return the Reactor.
      */
@@ -264,7 +252,6 @@
          */
         public Metrics metrics;
 
-<<<<<<< HEAD
         /**
          * The backlog defines the maximum length to which the queue of pending
          * connections for socket may grow.
@@ -277,9 +264,6 @@
          * https://man7.org/linux/man-pages/man2/listen.2.html
          */
         public int backlog = 0;
-=======
-        public int backlog = Integer.MAX_VALUE;
->>>>>>> 51d01a6a
 
         /**
          * The address to bind to. bindAddress should be set or
