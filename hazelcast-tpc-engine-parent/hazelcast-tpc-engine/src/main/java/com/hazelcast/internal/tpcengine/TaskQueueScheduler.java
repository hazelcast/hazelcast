/*
 * Copyright (c) 2008-2023, Hazelcast, Inc. All Rights Reserved.
 *
 * Licensed under the Apache License, Version 2.0 (the "License");
 * you may not use this file except in compliance with the License.
 * You may obtain a copy of the License at
 *
 * http://www.apache.org/licenses/LICENSE-2.0
 *
 * Unless required by applicable law or agreed to in writing, software
 * distributed under the License is distributed on an "AS IS" BASIS,
 * WITHOUT WARRANTIES OR CONDITIONS OF ANY KIND, either express or implied.
 * See the License for the specific language governing permissions and
 * limitations under the License.
 */

package com.hazelcast.internal.tpcengine;

/**
 * The {@link TaskQueueScheduler} is a cooperative scheduler (unlike the schedulers in Linux).
 * So it is up to the task to yield the CPU. If a task doesn't yield the CPU, it prevents
 * the other tasks from running. It will also prevent the deadline-scheduler and io-scheduler
 * from running.
 * <p/>
 * A taskqueue-scheduler only contains taskqueues that are runnable. So if a taskqueue
 * is blocked, it is removed from the scheduler using {@link TaskQueueScheduler#dequeueActive()}.
 * When the taskqueue becomes runnable again, it is enqueued using
 * {@link TaskQueueScheduler#enqueue(TaskQueue)}
 * <p/>
 * A task-queue is tied to a particular {@link Eventloop} and doesn't need to be thread-safe.
 * <p/>
 * Unlike Linux schedulers, a taskqueue-scheduler doesn't support migration of work from one
 * {@link Eventloop} to another. This is fine since we do not want to move work between cores.
 */
public interface TaskQueueScheduler {

    /**
     * Returns the number of TaskQueues that are on the run-queue (including the active taskQueue).
     * <p/>
     * This method is purely for testing/debugging purposes.
     *
     * @return the number of TaskQueues on the run-queue.
     */
    int size();

<<<<<<< HEAD
=======
    int capacity();
>>>>>>> f19c3bd4
    /**
     * Returns the length of the time slice of the active TaskQueue. This is the total amount
     * of time that can be spend on the CPU before the task group should yield. Individual tasks
     * within a task group are bound by the the minimum granularity.
     * <p/>
     * So you could have e.g. a time slice for the task group of 1ms. If a single task within this
     * task group would run for that time slice, then it will lead to stalls with respect to the io
     * scheduler and the deadline scheduler.  So individual tasks within the task group should not
     * run longer than the min granularity.
     *
     * @return the length of the time slice of the active TaskQueue.
     */
    long timeSliceNanosActive();

    /**
     * Picks the next active taskQueue.
     *
     * @return the next taskQueue to run. If no task is available, then <code>null</code>
     * is returned.
     */
    TaskQueue pickNext();

    /**
     * Updates the active taskQueue with the given total time the taskQueue has spend
     * on the CPU.
     * <p/>
     * This method should be called after taskQueue that was selected by {@link #pickNext()}
     * has been running and is about to be context switched. After this method is called
     * then either {@link #yieldActive()} needs to be called to schedule the taskQueue again or
     * {@link #dequeueActive()} needs to be called to remove the taskQueue from the run queue.
     *
     * @param cpuTimeNanos the number of nanoseconds the active taskQueue has been running.
     */
    void updateActive(long cpuTimeNanos);

    /**
     * Remove the active task from the run queue. This happens when the task is blocked or the
     * task should be removed. So after a context switch (of task queues), either this method or the
     * {@link #yieldActive()} method is called.
     */
    void dequeueActive();

    /**
     * Yields the active taskQueue which effectively removes it from the runQueue and adds
     * it back to the runQueue.
     * <p/>
     * This method is called when the active taskQueue needs to be context switched, but has
     * has more work to do.
     *
     * @see #dequeueActive()
     */
    void yieldActive();

    /**
     * Enqueues a taskQueue into the run queue. This could be a taskQueue that was blocked or
     * is new.
     *
     * @param taskQueue the taskQueue to enqueue.
     */
    void enqueue(TaskQueue taskQueue);

}<|MERGE_RESOLUTION|>--- conflicted
+++ resolved
@@ -43,10 +43,7 @@
      */
     int size();
 
-<<<<<<< HEAD
-=======
     int capacity();
->>>>>>> f19c3bd4
     /**
      * Returns the length of the time slice of the active TaskQueue. This is the total amount
      * of time that can be spend on the CPU before the task group should yield. Individual tasks
