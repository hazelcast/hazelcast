/*
 * Copyright (c) 2008-2023, Hazelcast, Inc. All Rights Reserved.
 *
 * Licensed under the Apache License, Version 2.0 (the "License");
 * you may not use this file except in compliance with the License.
 * You may obtain a copy of the License at
 *
 * http://www.apache.org/licenses/LICENSE-2.0
 *
 * Unless required by applicable law or agreed to in writing, software
 * distributed under the License is distributed on an "AS IS" BASIS,
 * WITHOUT WARRANTIES OR CONDITIONS OF ANY KIND, either express or implied.
 * See the License for the specific language governing permissions and
 * limitations under the License.
 */

package com.hazelcast.internal.tpcengine.nio;

import com.hazelcast.internal.tpcengine.Option;
import com.hazelcast.internal.tpcengine.iobuffer.IOBuffer;
import com.hazelcast.internal.tpcengine.net.AsyncSocket;
<<<<<<< HEAD
import com.hazelcast.internal.tpcengine.net.AsyncSocketMetrics;
import com.hazelcast.internal.tpcengine.net.AsyncSocketOptions;
import com.hazelcast.internal.tpcengine.net.AsyncSocketReader;
import com.hazelcast.internal.tpcengine.util.BufferUtil;
import org.jctools.queues.MpmcArrayQueue;
=======
import com.hazelcast.internal.tpcengine.util.BufferUtil;
import jdk.net.ExtendedSocketOptions;
>>>>>>> f19c3bd4

import java.io.EOFException;
import java.io.IOException;
import java.io.UncheckedIOException;
import java.net.SocketAddress;
import java.net.SocketException;
import java.net.SocketOption;
import java.net.StandardSocketOptions;
import java.nio.ByteBuffer;
import java.nio.channels.CancelledKeyException;
import java.nio.channels.SelectionKey;
import java.nio.channels.Selector;
import java.nio.channels.SocketChannel;
import java.util.concurrent.CompletableFuture;

import static com.hazelcast.internal.tpcengine.util.BufferUtil.compactOrClear;
import static com.hazelcast.internal.tpcengine.util.CloseUtil.closeQuietly;
import static com.hazelcast.internal.tpcengine.util.ExceptionUtil.sneakyThrow;
import static com.hazelcast.internal.tpcengine.util.Preconditions.checkNotNull;
import static java.lang.Thread.currentThread;
import static java.nio.channels.SelectionKey.OP_CONNECT;
import static java.nio.channels.SelectionKey.OP_READ;
import static java.nio.channels.SelectionKey.OP_WRITE;

/**
 * Nio implementation of the {@link AsyncSocket}.
 */
@SuppressWarnings({"checkstyle:DeclarationOrder", "checkstyle:VisibilityOrder", "checkstyle:MethodCount", "java:S1181"})
public final class NioAsyncSocket extends AsyncSocket {

    final Handler handler;
    private final SocketChannel socketChannel;
    private final SelectionKey key;
    private final IOVector ioVector = new IOVector();

    // only accessed from eventloop thread
    private boolean connecting;
    private volatile CompletableFuture<Void> connectFuture;

    NioAsyncSocket(Builder builder) {
        super(builder);

        try {
            this.socketChannel = builder.socketChannel;
            if (!clientSide) {
                this.localAddress = socketChannel.getLocalAddress();
                this.remoteAddress = socketChannel.getRemoteAddress();
            }
            this.handler = new Handler(builder);
            this.key = socketChannel.register(builder.selector, 0, handler);
            reader.init(this);
        } catch (IOException e) {
            throw new UncheckedIOException(e);
        }
    }

    @Override
    public void setReadable(boolean readable) {
        if (currentThread() == eventloopThread) {
            setReadable0(readable);
        } else {
            reactor.submit(() -> setReadable0(readable)).join();
        }
    }

    private void setReadable0(boolean readable) {
        if (readable) {
            // Signal that we are interested in OP_READ events.
            key.interestOpsOr(OP_READ);
        } else {
            // Signal that we are not interesting in OP_READ events.
            // So even if data is received or still available on the socket,
            // we will not get further events.
            key.interestOpsAnd(~OP_READ);
        }

        // todo: doesn't make sense since we are on the eventloop
        // We are not running on the eventloop thread. We need to notify the
        // reactor because a change in the interest set isn't picked up while
        // the reactor is waiting on the selectionKey
        reactor.wakeup();
    }

    @Override
    public boolean isReadable() {
        if (currentThread() == eventloopThread) {
            return isReadable0();
        } else {
            CompletableFuture<Boolean> future = new CompletableFuture<>();
            reactor.execute(() -> {
                try {
                    future.complete(isReadable0());
                } catch (Throwable t) {
                    future.completeExceptionally(t);
                    throw sneakyThrow(t);
                }
            });

            return future.join();
        }
    }

    private boolean isReadable0() {
        return (key.interestOps() & OP_READ) != 0;
    }

    @Override
    protected void start0() {
        if (!clientSide) {
            // on the server side we immediately start reading.
            key.interestOps(key.interestOps() | OP_READ);
            // and on the server side we can immediately start sending
            resetFlushed();
        }
    }

    @Override
    public CompletableFuture<Void> connect(SocketAddress address) {
        checkNotNull(address, "address");

        if (logger.isInfoEnabled()) {
            logger.info("Connecting to address:" + address);
        }

        CompletableFuture<Void> future = new CompletableFuture<>();
        if (currentThread() == eventloopThread) {
            connect0(address, future);
        } else {
            reactor.execute(() -> connect0(address, future));
        }

        return future;
    }

    private void connect0(SocketAddress address, CompletableFuture<Void> future) {
        try {
            if (!started) {
                throw new IllegalStateException(this + " can't connect when socket not yet started");
            }

            if (connecting) {
                throw new IllegalStateException(this + " is already trying to connect");
            }

            assert flushThread.get() == reactor.eventloopThread();

            connecting = true;
            connectFuture = future;
            key.interestOps(key.interestOps() | OP_CONNECT);
            if (socketChannel.connect(address)) {
                // We got lucky, the connection was immediately established which can
                // happen with local connections.
                onConnectFinished();
            }
        } catch (Throwable e) {
            future.completeExceptionally(e);
            throw sneakyThrow(e);
        }
    }

    private void onConnectFinished() throws IOException {
        assert connecting;
        assert flushThread.get() == reactor.eventloopThread();

        remoteAddress = socketChannel.getRemoteAddress();
        localAddress = socketChannel.getLocalAddress();
        if (logger.isInfoEnabled()) {
            logger.info("Connection established " + NioAsyncSocket.this);
        }

        key.interestOps(key.interestOps() | OP_READ);
        connectFuture.complete(null);
        connectFuture = null;

        // From this point on, the socket is willing to send data.
        resetFlushed();
    }

    /**
     * This flag only has meaning within the eventloop thread.
     * <p>
     * When the eventloop thread writes a packet using the unsafe write, we want
     * to prevent writing that packet to the expensive writeQueue. We want to
     * write the packet to the IOVector instead if there is space. The problem
     * is that without additional care it can lead to reordering of packets.
     * <p>
     * So imagine the IOVector was full and as a consequence packet P1 is written to the
     * writeQueue. And write to the socket completes and some space is freed up in the
     * IOVector. If there would be write of packet P2, it can be placed in the
     * IOVector, since there is space. But now we have an ordering problem because P2
     * overtakes P1.
     * <p>
     * This flag will prevent that. So as long as no packets have been written to the
     * writeQueue, you can keep writing to the IOVector directly. But once a write
     * has been made to the writeQueue, ioVectorWriteAllowed is to to false and
     * all further writes need to be done to the writeQueue until the writeQueue has
     * been fully drained. Once it is drained, the ioVectorWriteAllowed is set to true
     * again and packets can be written directly to the IOVector.
     * <p>
     * For any packet send by a thread different than the eventloop thread, the writeQueue
     * needs to be used. Ordering of packets send by other threads and the eventloop thread
     * isn't an issue since they are concurrent and any order goes.
     * <p>
     * What might be an issue is starvation when the eventloop thread keeps filling up the
     * IOVector and the writeQueue filled by other threads isn't drained.
     */
    private boolean ioVectorWriteAllowed = true;

    @Override
<<<<<<< HEAD
    public boolean writeAndFlush(IOBuffer buf) {
        boolean result = write(buf);
        flush();
        return result;
    }

    @Override
    public boolean unsafeWriteAndFlush(IOBuffer buf) {
        Thread currentFlushThread = flushThread.get();
        Thread currentThread = currentThread();

        assert currentThread == eventloopThread;

        boolean result;
        if (currentFlushThread == null) {
            if (flushThread.compareAndSet(null, currentThread)) {
                // todo: return value
                localTaskQueue.offerLocal(handler);

                // todo: we can end up with ordering problem
                if (ioVector.offer(buf)) {
                    result = true;
                } else {
                    result = writeQueue.offer(buf);
                }
            } else {
                result = writeQueue.offer(buf);
            }
        } else if (currentFlushThread == eventloopThread) {
            // todo: we can end up with ordering problem
=======
    protected boolean insideWrite(IOBuffer buf) {
        if (ioVectorWriteAllowed) {
>>>>>>> f19c3bd4
            if (ioVector.offer(buf)) {
                return true;
            } else {
                ioVectorWriteAllowed = false;
                return writeQueue.offer(buf);
            }
        } else {
            return writeQueue.offer(buf);
        }
    }

    @Override
    protected void close0() throws IOException {
        super.close0();

        closeQuietly(socketChannel);
        key.cancel();
    }

    @SuppressWarnings("java:S125")
    final class Handler implements NioHandler, Runnable {
        // Todo: the way the rcvBuffer is used isn't memory efficient because every socket
        // will get its own buffer. If the rcvBuffer is guaranteed to be drained, a single
        // rcvBuffer can be shared between all sockets from the same reactor. So you get a
        // significant memory saving and it will also help with improved cache utilization
        // etc.
        private final ByteBuffer rcvBuffer;
        private final ByteBuffer sndBuffer;
<<<<<<< HEAD
        private final AsyncSocketMetrics metrics = NioAsyncSocket.this.metrics;
=======
        private final Metrics metrics = NioAsyncSocket.this.metrics;
>>>>>>> f19c3bd4

        private Handler(Builder builder) throws SocketException {
            int rcvBufferSize = builder.socketChannel.socket().getReceiveBufferSize();
            this.rcvBuffer = builder.receiveBufferIsDirect
                    ? ByteBuffer.allocateDirect(rcvBufferSize)
                    : ByteBuffer.allocate(rcvBufferSize);

            int sndBufferSize = builder.socketChannel.socket().getSendBufferSize();
            this.sndBuffer = builder.receiveBufferIsDirect
                    ? ByteBuffer.allocateDirect(sndBufferSize)
                    : ByteBuffer.allocate(sndBufferSize);
            //this.sndBuffer = ByteBuffer.allocateDirect(sndBufferSize);
<<<<<<< HEAD

  //          this.sndBuffer = null;
=======
            //this.sndBuffer = null;
>>>>>>> f19c3bd4
        }

        @Override
        public void run() {
            try {
                handleWrite();
            } catch (Throwable e) {
                close(null, e);
                throw sneakyThrow(e);
            }
        }

        @Override
        public void close(String reason, Throwable cause) {
            if (cause instanceof EOFException) {
                // The stacktrace of an EOFException isn't important. It just means that the
                // Exception is closed by the remote side.
                NioAsyncSocket.this.close(reason != null ? reason : cause.getMessage(), null);
            } else {
                NioAsyncSocket.this.close(reason, cause);
            }
        }

        @Override
        public void handle() throws IOException {
            if (!key.isValid()) {
                throw new CancelledKeyException();
            }

            int readyOps = key.readyOps();

            if ((readyOps & OP_READ) != 0) {
                handleRead();
            }

            if ((readyOps & OP_WRITE) != 0) {
                handleWrite();
            }

            if ((readyOps & OP_CONNECT) != 0) {
                handleConnect();
            }
        }

        private void handleRead() throws IOException {
            metrics.incReads();

            LAST_READ_TIME_NANOS.setOpaque(NioAsyncSocket.this, eventloop.taskStartNanos());

            int read = socketChannel.read(rcvBuffer);
            // System.out.println(NioAsyncSocket.this + " bytes read: " + read);

            if (read == -1) {
                throw new EOFException("Socket closed by peer");
            }

            metrics.incBytesRead(read);

            rcvBuffer.flip();
            // todo: do we want to schedule this as a task or run it directly?
            // Because currently it is running as consequence of an I/O event
            // and not managed as a task.
            reader.onRead(rcvBuffer);
            compactOrClear(rcvBuffer);
        }

        private void handleWrite() throws IOException {
            // typically this method is called with the flushThread being set.
            // but in case of cancellation of the key, this method is also
            // called without the flushThread being set.
            // So we can't do an assert flushThread!=null.

            metrics.incWrites();

            ioVector.populate(writeQueue);

            if (writeQueue.isEmpty()) {
                ioVectorWriteAllowed = true;
            }

            ByteBuffer[] srcs = ioVector.array();
            long written;
            if (sndBuffer != null) {
                for (int k = 0; k < ioVector.length(); k++) {
                    ByteBuffer src = srcs[k];
                    BufferUtil.put(sndBuffer, src);
                    if (src.hasRemaining()) {
                        break;
                    }
                }
                sndBuffer.flip();
                written = socketChannel.write(sndBuffer);
                compactOrClear(sndBuffer);
            } else {
                int length = ioVector.length();
                written = length == 1
                        ? socketChannel.write(srcs[0])
                        : socketChannel.write(srcs, 0, length);
            }

            ioVector.compact(written);

            metrics.incBytesWritten(written);
            // System.out.println(NioAsyncSocket.this + " bytes written:" + written);

            if (ioVector.isEmpty() && (sndBuffer == null || !sndBuffer.hasRemaining())) {
                // everything got written
                int interestOps = key.interestOps();

                // clear the OP_WRITE flag if it was set
                if ((interestOps & OP_WRITE) != 0) {
                    key.interestOps(interestOps & ~OP_WRITE);
                }

                resetFlushed();
            } else {
                // not everything got written, therefor we need to register
                // for the OP_WRITE so that we get an event as soon as space
                // is available in the send buffer of the socket.
                key.interestOps(key.interestOps() | OP_WRITE);
            }
        }

        // Is called when side of the socket that initiates the connect
        // gets the event that the connection is completed.
        private void handleConnect() {
            try {
                assert flushThread.get() != null;

                if (!socketChannel.finishConnect()) {
                    throw new IllegalStateException();
                }
                onConnectFinished();
            } catch (Throwable e) {
                if (connectFuture != null) {
                    connectFuture.completeExceptionally(e);
                }
                throw sneakyThrow(e);
            }
        }
    }


    @SuppressWarnings({"checkstyle:cyclomaticcomplexity", "checkstyle:returncount", "java:S3776"})
    public static class NioOptions implements Options {

        private final SocketChannel socketChannel;

        NioOptions(SocketChannel socketChannel) {
            this.socketChannel = socketChannel;
        }

        private static SocketOption toSocketOption(Option option) {
            if (TCP_NODELAY.equals(option)) {
                return StandardSocketOptions.TCP_NODELAY;
            } else if (SO_RCVBUF.equals(option)) {
                return StandardSocketOptions.SO_RCVBUF;
            } else if (SO_SNDBUF.equals(option)) {
                return StandardSocketOptions.SO_SNDBUF;
            } else if (SO_KEEPALIVE.equals(option)) {
                return StandardSocketOptions.SO_KEEPALIVE;
            } else if (SO_REUSEADDR.equals(option)) {
                return StandardSocketOptions.SO_REUSEADDR;
            } else if (TCP_KEEPCOUNT.equals(option)) {
                return ExtendedSocketOptions.TCP_KEEPCOUNT;
            } else if (TCP_KEEPINTERVAL.equals(option)) {
                return ExtendedSocketOptions.TCP_KEEPINTERVAL;
            } else if (TCP_KEEPIDLE.equals(option)) {
                return ExtendedSocketOptions.TCP_KEEPIDLE;
            } else {
                return null;
            }
        }

        @Override
        public boolean isSupported(Option option) {
            checkNotNull(option, "option");

            return isSupported(toSocketOption(option));
        }

        private boolean isSupported(SocketOption socketOption) {
            return socketOption != null && socketChannel.supportedOptions().contains(socketOption);
        }

        @Override
        public <T> T get(Option<T> option) {
            checkNotNull(option, "option");

            try {
                SocketOption socketOption = toSocketOption(option);
                if (isSupported(socketOption)) {
                    return (T) socketChannel.getOption(socketOption);
                } else {
                    return null;
                }
            } catch (IOException e) {
                throw new UncheckedIOException(e);
            }
        }

        @Override
        public <T> boolean set(Option<T> option, T value) {
            checkNotNull(option, "option");
            checkNotNull(value, "value");

            try {
                SocketOption socketOption = toSocketOption(option);
                if (isSupported(socketOption)) {
                    socketChannel.setOption(socketOption, value);
                    return true;
                } else {
                    return false;
                }
            } catch (IOException e) {
                throw new UncheckedIOException(e);
            }
        }
    }

    /**
     * A {@link Builder} that creates a {@link NioAsyncSocket} instance.
     */
    @SuppressWarnings({"checkstyle:VisibilityModifier"})
    public static class Builder extends AsyncSocket.Builder {
        public SocketChannel socketChannel;
        public Selector selector;
        public boolean receiveBufferIsDirect = true;

        public Builder(NioAsyncServerSocket.AcceptRequest acceptRequest) {
            try {
                if (acceptRequest == null) {
                    this.socketChannel = SocketChannel.open();
                    this.clientSide = true;
                } else {
                    this.socketChannel = acceptRequest.socketChannel;
                    this.clientSide = false;
                }
                this.socketChannel.configureBlocking(false);
                this.options = new NioOptions(socketChannel);
            } catch (IOException e) {
                throw new UncheckedIOException(e);
            }
        }

        @Override
        protected void conclude() {
            super.conclude();

            checkNotNull(socketChannel, "socketChannel");
            checkNotNull(selector, "selector");
        }

        @SuppressWarnings("java:S1181")
        @Override
        protected AsyncSocket doBuild() {
            if (currentThread() == reactor.eventloopThread()) {
                return new NioAsyncSocket(Builder.this);
            } else {
                CompletableFuture<NioAsyncSocket> future = new CompletableFuture<>();
                reactor.execute(() -> {
                    try {
                        future.complete(new NioAsyncSocket(Builder.this));
                    } catch (Throwable e) {
                        future.completeExceptionally(e);
                        throw sneakyThrow(e);
                    }
                });

                return future.join();
            }
        }
    }
}<|MERGE_RESOLUTION|>--- conflicted
+++ resolved
@@ -19,16 +19,8 @@
 import com.hazelcast.internal.tpcengine.Option;
 import com.hazelcast.internal.tpcengine.iobuffer.IOBuffer;
 import com.hazelcast.internal.tpcengine.net.AsyncSocket;
-<<<<<<< HEAD
-import com.hazelcast.internal.tpcengine.net.AsyncSocketMetrics;
-import com.hazelcast.internal.tpcengine.net.AsyncSocketOptions;
-import com.hazelcast.internal.tpcengine.net.AsyncSocketReader;
-import com.hazelcast.internal.tpcengine.util.BufferUtil;
-import org.jctools.queues.MpmcArrayQueue;
-=======
 import com.hazelcast.internal.tpcengine.util.BufferUtil;
 import jdk.net.ExtendedSocketOptions;
->>>>>>> f19c3bd4
 
 import java.io.EOFException;
 import java.io.IOException;
@@ -238,41 +230,8 @@
     private boolean ioVectorWriteAllowed = true;
 
     @Override
-<<<<<<< HEAD
-    public boolean writeAndFlush(IOBuffer buf) {
-        boolean result = write(buf);
-        flush();
-        return result;
-    }
-
-    @Override
-    public boolean unsafeWriteAndFlush(IOBuffer buf) {
-        Thread currentFlushThread = flushThread.get();
-        Thread currentThread = currentThread();
-
-        assert currentThread == eventloopThread;
-
-        boolean result;
-        if (currentFlushThread == null) {
-            if (flushThread.compareAndSet(null, currentThread)) {
-                // todo: return value
-                localTaskQueue.offerLocal(handler);
-
-                // todo: we can end up with ordering problem
-                if (ioVector.offer(buf)) {
-                    result = true;
-                } else {
-                    result = writeQueue.offer(buf);
-                }
-            } else {
-                result = writeQueue.offer(buf);
-            }
-        } else if (currentFlushThread == eventloopThread) {
-            // todo: we can end up with ordering problem
-=======
     protected boolean insideWrite(IOBuffer buf) {
         if (ioVectorWriteAllowed) {
->>>>>>> f19c3bd4
             if (ioVector.offer(buf)) {
                 return true;
             } else {
@@ -301,11 +260,7 @@
         // etc.
         private final ByteBuffer rcvBuffer;
         private final ByteBuffer sndBuffer;
-<<<<<<< HEAD
-        private final AsyncSocketMetrics metrics = NioAsyncSocket.this.metrics;
-=======
         private final Metrics metrics = NioAsyncSocket.this.metrics;
->>>>>>> f19c3bd4
 
         private Handler(Builder builder) throws SocketException {
             int rcvBufferSize = builder.socketChannel.socket().getReceiveBufferSize();
@@ -318,12 +273,7 @@
                     ? ByteBuffer.allocateDirect(sndBufferSize)
                     : ByteBuffer.allocate(sndBufferSize);
             //this.sndBuffer = ByteBuffer.allocateDirect(sndBufferSize);
-<<<<<<< HEAD
-
-  //          this.sndBuffer = null;
-=======
             //this.sndBuffer = null;
->>>>>>> f19c3bd4
         }
 
         @Override
