<?xml version="1.0" encoding="UTF-8"?>
<suppressions xmlns="https://jeremylong.github.io/DependencyCheck/dependency-suppression.1.3.xsd">
    <suppress>
        <notes><![CDATA[
      False positive. The hazelcast:hazelcast component vulnerabilities are related to Hazelcast IMDG version and not the integration - hazelcast-gcp.
      ]]></notes>
        <packageUrl regex="true">^pkg:maven/com\.hazelcast/hazelcast-gcp@.*$</packageUrl>
        <cpe>cpe:/a:hazelcast:hazelcast</cpe>
    </suppress>
    <suppress>
        <notes><![CDATA[
      False positive. The hazelcast:hazelcast component vulnerabilities are related to Hazelcast IMDG version and not the integration - hazelcast-azure.
      ]]></notes>
        <packageUrl regex="true">^pkg:maven/com\.hazelcast/hazelcast-azure@.*$</packageUrl>
        <cpe>cpe:/a:hazelcast:hazelcast</cpe>
    </suppress>
    <suppress>
        <notes><![CDATA[
      False positive. The hazelcast:hazelcast component vulnerabilities are related to Hazelcast IMDG version and not the integration - hazelcast-wm.
      ]]></notes>
        <packageUrl regex="true">^pkg:maven/com\.hazelcast/hazelcast-wm@.*$</packageUrl>
        <cpe>cpe:/a:hazelcast:hazelcast</cpe>
    </suppress>
    <suppress>
        <notes><![CDATA[
        False positive. The Avatica version is not related to the Calcite version.
        ]]></notes>
        <packageUrl regex="true">^pkg:maven/org\.apache\.calcite\.avatica/avatica\-core@.*$</packageUrl>
        <cpe>cpe:/a:apache:calcite</cpe>
    </suppress>
    <suppress>
        <notes><![CDATA[
        False positive. The flaws are relatated to the Hazelcast version and not the jsurfer.
        ]]></notes>
        <packageUrl regex="true">^pkg:maven/com\.hazelcast\.jsurfer/jsurfer\-.*$</packageUrl>
        <cpe>cpe:/a:hazelcast:hazelcast</cpe>
    </suppress>
    <suppress>
<<<<<<< HEAD
       <notes><![CDATA[
      False positive. The Avatica version is not related to the Calcite version.
       ]]></notes>
       <packageUrl regex="true">^pkg:maven/org\.apache\.calcite\.avatica/avatica\-core@.*$</packageUrl>
       <cpe>cpe:/a:apache:calcite</cpe>
    </suppress>
    <suppress>
       <notes><![CDATA[
       False positive. The Hazelcast fork of JsonSurfer is based on top of original JsonSurfer version v1.6.3.
       See https://github.com/hazelcast/JsonSurfer/
       ]]></notes>
       <packageUrl regex="true">^pkg:maven/com\.hazelcast\.jsurfer/.*$</packageUrl>
       <cve>CVE-2016-10750</cve>
    </suppress>
    <suppress>
       <notes><![CDATA[
       False positive. The flaws are related to the jackson-databind version and not the jackson-mapper-asl.
       ]]></notes>
       <packageUrl regex="true">^pkg:maven/org\.codehaus\.jackson/jackson\-mapper\-asl@.*$</packageUrl>
       <vulnerabilityName>CVE-2017-15095</vulnerabilityName>
       <vulnerabilityName>CVE-2017-17485</vulnerabilityName>
       <vulnerabilityName>CVE-2018-100873</vulnerabilityName>
       <vulnerabilityName>CVE-2018-14718</vulnerabilityName>
       <vulnerabilityName>CVE-2019-14540</vulnerabilityName>
       <vulnerabilityName>CVE-2019-14893</vulnerabilityName>
       <vulnerabilityName>CVE-2019-16335</vulnerabilityName>
       <vulnerabilityName>CVE-2019-17267</vulnerabilityName>
       <vulnerabilityName>CVE-2017-7525</vulnerabilityName>
    </suppress>
    <suppress>
       <notes><![CDATA[
       False positive. The flaws are related to the FasterXML jackson version (2+) and not the codehaus one.
       ]]></notes>
       <packageUrl regex="true">^pkg:maven/org\.codehaus\.jackson/jackson\-mapper\-asl@.*$</packageUrl>
       <vulnerabilityName>CVE-2018-1000873</vulnerabilityName>
    </suppress>
    <suppress>
       <notes><![CDATA[
       False positive. The flaws are related to the postgres version and not the debezium-connector-postgres.
       ]]></notes>
       <packageUrl regex="true">^pkg:maven/io\.debezium/debezium\-connector\-postgres@.*$</packageUrl>
       <vulnerabilityName>CVE-2007-2138</vulnerabilityName>
       <vulnerabilityName>CVE-2010-0733</vulnerabilityName>
       <vulnerabilityName>CVE-2014-0060</vulnerabilityName>
       <vulnerabilityName>CVE-2014-0061</vulnerabilityName>
       <vulnerabilityName>CVE-2014-0062</vulnerabilityName>
       <vulnerabilityName>CVE-2014-0063</vulnerabilityName>
       <vulnerabilityName>CVE-2014-0064</vulnerabilityName>
       <vulnerabilityName>CVE-2014-0065</vulnerabilityName>
       <vulnerabilityName>CVE-2014-0066</vulnerabilityName>
       <vulnerabilityName>CVE-2014-0067</vulnerabilityName>
       <vulnerabilityName>CVE-2014-8161</vulnerabilityName>
       <vulnerabilityName>CVE-2015-0241</vulnerabilityName>
       <vulnerabilityName>CVE-2015-0242</vulnerabilityName>
       <vulnerabilityName>CVE-2015-0243</vulnerabilityName>
       <vulnerabilityName>CVE-2015-0244</vulnerabilityName>
       <vulnerabilityName>CVE-2015-3165</vulnerabilityName>
       <vulnerabilityName>CVE-2015-3166</vulnerabilityName>
       <vulnerabilityName>CVE-2015-3167</vulnerabilityName>
       <vulnerabilityName>CVE-2015-5288</vulnerabilityName>
       <vulnerabilityName>CVE-2015-5289</vulnerabilityName>
       <vulnerabilityName>CVE-2016-0766</vulnerabilityName>
       <vulnerabilityName>CVE-2016-0768</vulnerabilityName>
       <vulnerabilityName>CVE-2016-0773</vulnerabilityName>
       <vulnerabilityName>CVE-2016-5423</vulnerabilityName>
       <vulnerabilityName>CVE-2016-5424</vulnerabilityName>
       <vulnerabilityName>CVE-2016-7048</vulnerabilityName>
       <vulnerabilityName>CVE-2017-14798</vulnerabilityName>
       <vulnerabilityName>CVE-2017-7484</vulnerabilityName>
       <vulnerabilityName>CVE-2018-1115</vulnerabilityName>
       <vulnerabilityName>CVE-2019-10127</vulnerabilityName>
       <vulnerabilityName>CVE-2019-10128</vulnerabilityName>
       <vulnerabilityName>CVE-2019-10210</vulnerabilityName>
       <vulnerabilityName>CVE-2019-10211</vulnerabilityName>
       <vulnerabilityName>CVE-2020-25694</vulnerabilityName>
       <vulnerabilityName>CVE-2020-25695</vulnerabilityName>
       <vulnerabilityName>CVE-2021-3393</vulnerabilityName>
    </suppress>
    <suppress>
       <notes><![CDATA[
       False positive. The flaws are related to the Hadoop version and not the shaded guava.
       ]]></notes>
       <packageUrl regex="true">^pkg:maven/org\.apache\.hadoop\.thirdparty/hadoop\-shaded\-guava@.*$</packageUrl>
       <vulnerabilityName>CVE-2013-2192</vulnerabilityName>
       <vulnerabilityName>CVE-2015-7430</vulnerabilityName>
       <vulnerabilityName>CVE-2016-5001</vulnerabilityName>
       <vulnerabilityName>CVE-2017-3161</vulnerabilityName>
       <vulnerabilityName>CVE-2017-3162</vulnerabilityName>
    </suppress>
    <suppress>
       <notes><![CDATA[
       False positive. The flaws are related to the Hadoop version and not the shaded protobuf.
       ]]></notes>
       <packageUrl regex="true">^pkg:maven/org\.apache\.hadoop\.thirdparty/hadoop\-shaded\-protobuf_3_7@.*$</packageUrl>
       <vulnerabilityName>CVE-2013-2192</vulnerabilityName>
       <vulnerabilityName>CVE-2015-7430</vulnerabilityName>
       <vulnerabilityName>CVE-2016-5001</vulnerabilityName>
       <vulnerabilityName>CVE-2017-3161</vulnerabilityName>
       <vulnerabilityName>CVE-2017-3162</vulnerabilityName>
    </suppress>
    <suppress>
       <notes><![CDATA[
       False positive. The flaws are related to the Elasticsearch version and not the JNA.
       ]]></notes>
       <packageUrl regex="true">^pkg:maven/org\.elasticsearch/jna@.*$</packageUrl>
       <vulnerabilityName>CVE-2019-7611</vulnerabilityName>
       <vulnerabilityName>CVE-2019-7614</vulnerabilityName>
       <vulnerabilityName>CVE-2020-7019</vulnerabilityName>
       <vulnerabilityName>CVE-2020-7020</vulnerabilityName>
       <vulnerabilityName>CVE-2020-7021</vulnerabilityName>
       <vulnerabilityName>CVE-2021-22135</vulnerabilityName>
       <vulnerabilityName>CVE-2021-22137</vulnerabilityName>
       <vulnerabilityName>CVE-2021-22144</vulnerabilityName>
    </suppress>
    <suppress>
       <notes><![CDATA[
       False positive. The flaws are related to the MySQL version and not the MySQL Binary Log connector.
       ]]></notes>
       <packageUrl regex="true">^pkg:maven/com\.github\.shyiko/mysql\-binlog\-connector\-java@.*$</packageUrl>
       <vulnerabilityName>CVE-2007-1420</vulnerabilityName>
       <vulnerabilityName>CVE-2007-2691</vulnerabilityName>
       <vulnerabilityName>CVE-2007-5925</vulnerabilityName>
       <vulnerabilityName>CVE-2009-0819</vulnerabilityName>
       <vulnerabilityName>CVE-2009-4028</vulnerabilityName>
       <vulnerabilityName>CVE-2010-1621</vulnerabilityName>
       <vulnerabilityName>CVE-2010-1626</vulnerabilityName>
       <vulnerabilityName>CVE-2010-3677</vulnerabilityName>
       <vulnerabilityName>CVE-2010-3682</vulnerabilityName>
       <vulnerabilityName>CVE-2012-5627</vulnerabilityName>
       <vulnerabilityName>CVE-2015-2575</vulnerabilityName>
       <vulnerabilityName>CVE-2017-15945</vulnerabilityName>
    </suppress>
    <suppress>
       <notes><![CDATA[
       False positive. The flaws are related to the MySQL version and not the MySQL Debezium connector.
       ]]></notes>
       <packageUrl regex="true">^pkg:maven/io\.debezium/debezium\-connector\-mysql@.*$</packageUrl>
       <vulnerabilityName>CVE-2007-1420</vulnerabilityName>
       <vulnerabilityName>CVE-2007-2691</vulnerabilityName>
       <vulnerabilityName>CVE-2007-5925</vulnerabilityName>
       <vulnerabilityName>CVE-2009-0819</vulnerabilityName>
       <vulnerabilityName>CVE-2009-4028</vulnerabilityName>
       <vulnerabilityName>CVE-2010-1621</vulnerabilityName>
       <vulnerabilityName>CVE-2010-1626</vulnerabilityName>
       <vulnerabilityName>CVE-2010-3677</vulnerabilityName>
       <vulnerabilityName>CVE-2010-3682</vulnerabilityName>
       <vulnerabilityName>CVE-2012-5627</vulnerabilityName>
       <vulnerabilityName>CVE-2015-2575</vulnerabilityName>
       <vulnerabilityName>CVE-2017-15945</vulnerabilityName>
    </suppress>
    <suppress>
       <notes><![CDATA[
       False positive. The flaws are related to the WildFly and OpenSSL version and not the wildfly-openssl library.
       The OpenSSL is linked dynamically in the wildly-openssl.
       ]]></notes>
       <packageUrl regex="true">^pkg:maven/org\.wildfly\.openssl/wildfly\-openssl.*@.*$</packageUrl>
       <vulnerabilityName>CVE-2010-5298</vulnerabilityName>
       <vulnerabilityName>CVE-2013-0169</vulnerabilityName>
       <vulnerabilityName>CVE-2013-6449</vulnerabilityName>
       <vulnerabilityName>CVE-2014-0160</vulnerabilityName>
       <vulnerabilityName>CVE-2014-0224</vulnerabilityName>
       <vulnerabilityName>CVE-2015-3195</vulnerabilityName>
       <vulnerabilityName>CVE-2015-4000</vulnerabilityName>
       <vulnerabilityName>CVE-2016-2106</vulnerabilityName>
       <vulnerabilityName>CVE-2016-2107</vulnerabilityName>
       <vulnerabilityName>CVE-2016-2108</vulnerabilityName>
       <vulnerabilityName>CVE-2016-2109</vulnerabilityName>
       <vulnerabilityName>CVE-2016-2176</vulnerabilityName>
       <vulnerabilityName>CVE-2016-7055</vulnerabilityName>
       <vulnerabilityName>CVE-2016-7056</vulnerabilityName>
       <vulnerabilityName>CVE-2016-8610</vulnerabilityName>
       <vulnerabilityName>CVE-2017-3736</vulnerabilityName>
       <vulnerabilityName>CVE-2018-0732</vulnerabilityName>
       <vulnerabilityName>CVE-2018-0734</vulnerabilityName>
       <vulnerabilityName>CVE-2018-14627</vulnerabilityName>
       <vulnerabilityName>CVE-2018-5407</vulnerabilityName>
       <vulnerabilityName>CVE-2019-1547</vulnerabilityName>
       <vulnerabilityName>CVE-2019-1551</vulnerabilityName>
       <vulnerabilityName>CVE-2019-1552</vulnerabilityName>
       <vulnerabilityName>CVE-2019-1559</vulnerabilityName>
       <vulnerabilityName>CVE-2019-1563</vulnerabilityName>
       <vulnerabilityName>CVE-2019-3805</vulnerabilityName>
       <vulnerabilityName>CVE-2020-10718</vulnerabilityName>
       <vulnerabilityName>CVE-2020-10740</vulnerabilityName>
       <vulnerabilityName>CVE-2020-1719</vulnerabilityName>
       <vulnerabilityName>CVE-2020-1968</vulnerabilityName>
       <vulnerabilityName>CVE-2020-1971</vulnerabilityName>
       <vulnerabilityName>CVE-2020-25640</vulnerabilityName>
       <vulnerabilityName>CVE-2020-25689</vulnerabilityName>
       <vulnerabilityName>CVE-2021-23840</vulnerabilityName>
       <vulnerabilityName>CVE-2021-23841</vulnerabilityName>
       <vulnerabilityName>CVE-2021-3536</vulnerabilityName>
       <vulnerabilityName>CVE-2021-3712</vulnerabilityName>
    </suppress>
    <suppress>
       <notes><![CDATA[
       The memory leak was fixed already in the wildfly-openssl-1.0.11.Final.jar
       ]]></notes>
       <packageUrl regex="true">^pkg:maven/org\.wildfly\.openssl/wildfly\-openssl.*@1\.0\.12.*$</packageUrl>
       <cve>CVE-2020-25644</cve>
    </suppress>
    <suppress>
       <notes><![CDATA[
       False positive - these log4j CVEs have the fixes present in the version 1.2.17.redhat-00008.
       ]]></notes>
       <packageUrl regex="true">^pkg:maven/log4j/log4j@.*$</packageUrl>
       <cve>CVE-2020-9488</cve>
       <cve>CVE-2022-23307</cve>
=======
        <notes><![CDATA[
        False positive. The flaws are relatated to the postgres version and not the debezium-connector-postgres.
        ]]></notes>
        <packageUrl regex="true">^pkg:maven/io\.debezium/debezium\-connector\-postgres@.*$</packageUrl>
        <cpe>cpe:/a:postgresql:postgresql</cpe>
    </suppress>
    <suppress>
        <notes><![CDATA[
        False positive. The flaws are relatated to the Hadoop version and not the shaded guava.
        ]]></notes>
        <packageUrl regex="true">^pkg:maven/org\.apache\.hadoop\.thirdparty/hadoop\-shaded\-guava@.*$</packageUrl>
        <cpe>cpe:/a:apache:hadoop</cpe>
    </suppress>
    <suppress>
        <notes><![CDATA[
        False positive. The flaws are relatated to the Hadoop version and not the shaded protobuf.
        ]]></notes>
        <packageUrl regex="true">^pkg:maven/org\.apache\.hadoop\.thirdparty/hadoop\-shaded\-protobuf_3_7@.*$</packageUrl>
        <cpe>cpe:/a:apache:hadoop</cpe>
    </suppress>
    <suppress>
        <notes><![CDATA[
        False positive. The flaws are relatated to the MySQL version and not the MySQL Binary Log connector.
        ]]></notes>
        <packageUrl regex="true">^pkg:maven/com\.github\.shyiko/mysql\-binlog\-connector\-java@.*$</packageUrl>
        <cpe>cpe:/a:mysql:mysql</cpe>
    </suppress>
    <suppress>
        <notes><![CDATA[
        False positive. The flaws are relatated to the MySQL version and not the MySQL Binary Log connector.
        ]]></notes>
        <packageUrl regex="true">^pkg:maven/com\.zendesk/mysql\-binlog\-connector\-java@.*$</packageUrl>
        <cpe>cpe:/a:mysql:mysql</cpe>
    </suppress>
    <suppress>
        <notes><![CDATA[
        False positive. The flaws are relatated to the MySQL version and not the MySQL Debezium connector.
        ]]></notes>
        <packageUrl regex="true">^pkg:maven/io\.debezium/debezium\-connector\-mysql@.*$</packageUrl>
        <cpe>cpe:/a:mysql:mysql</cpe>
    </suppress>
    <suppress>
        <notes><![CDATA[
        False positive. The flaws are relatated to the WildFly and OpenSSL version and not the wildfly-openssl library.
        The OpenSSL is linked dynamically in the wildly-openssl.
        ]]></notes>
        <packageUrl regex="true">^pkg:maven/org\.wildfly\.openssl/wildfly\-openssl.*@.*$</packageUrl>
        <cpe>cpe:/a:openssl:openssl</cpe>
        <cpe>cpe:/a:redhat:openssl</cpe>
        <cpe>cpe:/a:redhat:wildfly</cpe>
        <cpe>cpe:/a:wildfly:wildfly</cpe>
    </suppress>
    <suppress>
        <notes><![CDATA[
        The memory leak was fixed already in the wildfly-openssl-1.0.11.Final.jar
        ]]></notes>
        <packageUrl regex="true">^pkg:maven/org\.wildfly\.openssl/wildfly\-openssl.*@1\.0\.12.*$</packageUrl>
        <cve>CVE-2020-25644</cve>
    </suppress>
    <suppress>
        <notes><![CDATA[
        False positive - these log4j CVEs have the fixes present in the version 1.2.17.redhat-00008.
        ]]></notes>
        <packageUrl regex="true">^pkg:maven/log4j/log4j@.*$</packageUrl>
        <cve>CVE-2020-9488</cve>
        <cve>CVE-2020-9493</cve>
        <cve>CVE-2022-23307</cve>
    </suppress>
    <suppress>
        <notes><![CDATA[
        False positive - google-http-client-gson-.*.jar incorrectly identified as gson.
        ]]></notes>
        <packageUrl regex="true">^pkg:maven/com\.google\.http\-client/google\-http\-client\-gson@.*$</packageUrl>
        <cpe>cpe:/a:google:gson</cpe>
    </suppress>
    <suppress>
        <notes><![CDATA[
        False positive - json version 20230227 have already fix for listed CVE.
        ]]></notes>
        <packageUrl regex="true">^pkg:maven/org\.json/json@20230227.*$</packageUrl>
        <cve>CVE-2022-45688</cve>
    </suppress>
    <suppress>
        <notes><![CDATA[
        False positive - this CVE is not a security issue according to jackson community
        ]]></notes>
        <packageUrl regex="true">^pkg:maven/com\.fasterxml\.jackson\.core/jackson\-databind@.*$</packageUrl>
        <cve>CVE-2023-35116</cve>
    </suppress>
    <suppress>
        <notes><![CDATA[
        False positive - CVE-2023-37475 affects Avro Go lib but is falsely linked to Maven lib
        ]]></notes>
        <packageUrl regex="true">^pkg:maven/org\.apache\.avro/avro@.*$</packageUrl>
        <cpe>cpe:/a:avro_project:avro</cpe>
    </suppress>
    <suppress>
        <notes><![CDATA[
        False positive - CVE-2023-37475 affects Avro Go lib but is falsely linked to Maven lib
        ]]></notes>
        <packageUrl regex="true">^pkg:maven/org\.apache\.parquet/parquet\-avro@.*$</packageUrl>
        <cve>CVE-2023-37475</cve>
    </suppress>
    <suppress>
        <notes><![CDATA[
        False positive - CVE-2023-37475 affects Avro Go lib but is falsely linked to Maven lib
        ]]></notes>
        <packageUrl regex="true">^pkg:maven/org\.apache\.avro/avro\-mapred@.*$</packageUrl>
        <cve>CVE-2023-37475</cve>
>>>>>>> 01e28cff
    </suppress>
</suppressions><|MERGE_RESOLUTION|>--- conflicted
+++ resolved
@@ -36,216 +36,6 @@
         <cpe>cpe:/a:hazelcast:hazelcast</cpe>
     </suppress>
     <suppress>
-<<<<<<< HEAD
-       <notes><![CDATA[
-      False positive. The Avatica version is not related to the Calcite version.
-       ]]></notes>
-       <packageUrl regex="true">^pkg:maven/org\.apache\.calcite\.avatica/avatica\-core@.*$</packageUrl>
-       <cpe>cpe:/a:apache:calcite</cpe>
-    </suppress>
-    <suppress>
-       <notes><![CDATA[
-       False positive. The Hazelcast fork of JsonSurfer is based on top of original JsonSurfer version v1.6.3.
-       See https://github.com/hazelcast/JsonSurfer/
-       ]]></notes>
-       <packageUrl regex="true">^pkg:maven/com\.hazelcast\.jsurfer/.*$</packageUrl>
-       <cve>CVE-2016-10750</cve>
-    </suppress>
-    <suppress>
-       <notes><![CDATA[
-       False positive. The flaws are related to the jackson-databind version and not the jackson-mapper-asl.
-       ]]></notes>
-       <packageUrl regex="true">^pkg:maven/org\.codehaus\.jackson/jackson\-mapper\-asl@.*$</packageUrl>
-       <vulnerabilityName>CVE-2017-15095</vulnerabilityName>
-       <vulnerabilityName>CVE-2017-17485</vulnerabilityName>
-       <vulnerabilityName>CVE-2018-100873</vulnerabilityName>
-       <vulnerabilityName>CVE-2018-14718</vulnerabilityName>
-       <vulnerabilityName>CVE-2019-14540</vulnerabilityName>
-       <vulnerabilityName>CVE-2019-14893</vulnerabilityName>
-       <vulnerabilityName>CVE-2019-16335</vulnerabilityName>
-       <vulnerabilityName>CVE-2019-17267</vulnerabilityName>
-       <vulnerabilityName>CVE-2017-7525</vulnerabilityName>
-    </suppress>
-    <suppress>
-       <notes><![CDATA[
-       False positive. The flaws are related to the FasterXML jackson version (2+) and not the codehaus one.
-       ]]></notes>
-       <packageUrl regex="true">^pkg:maven/org\.codehaus\.jackson/jackson\-mapper\-asl@.*$</packageUrl>
-       <vulnerabilityName>CVE-2018-1000873</vulnerabilityName>
-    </suppress>
-    <suppress>
-       <notes><![CDATA[
-       False positive. The flaws are related to the postgres version and not the debezium-connector-postgres.
-       ]]></notes>
-       <packageUrl regex="true">^pkg:maven/io\.debezium/debezium\-connector\-postgres@.*$</packageUrl>
-       <vulnerabilityName>CVE-2007-2138</vulnerabilityName>
-       <vulnerabilityName>CVE-2010-0733</vulnerabilityName>
-       <vulnerabilityName>CVE-2014-0060</vulnerabilityName>
-       <vulnerabilityName>CVE-2014-0061</vulnerabilityName>
-       <vulnerabilityName>CVE-2014-0062</vulnerabilityName>
-       <vulnerabilityName>CVE-2014-0063</vulnerabilityName>
-       <vulnerabilityName>CVE-2014-0064</vulnerabilityName>
-       <vulnerabilityName>CVE-2014-0065</vulnerabilityName>
-       <vulnerabilityName>CVE-2014-0066</vulnerabilityName>
-       <vulnerabilityName>CVE-2014-0067</vulnerabilityName>
-       <vulnerabilityName>CVE-2014-8161</vulnerabilityName>
-       <vulnerabilityName>CVE-2015-0241</vulnerabilityName>
-       <vulnerabilityName>CVE-2015-0242</vulnerabilityName>
-       <vulnerabilityName>CVE-2015-0243</vulnerabilityName>
-       <vulnerabilityName>CVE-2015-0244</vulnerabilityName>
-       <vulnerabilityName>CVE-2015-3165</vulnerabilityName>
-       <vulnerabilityName>CVE-2015-3166</vulnerabilityName>
-       <vulnerabilityName>CVE-2015-3167</vulnerabilityName>
-       <vulnerabilityName>CVE-2015-5288</vulnerabilityName>
-       <vulnerabilityName>CVE-2015-5289</vulnerabilityName>
-       <vulnerabilityName>CVE-2016-0766</vulnerabilityName>
-       <vulnerabilityName>CVE-2016-0768</vulnerabilityName>
-       <vulnerabilityName>CVE-2016-0773</vulnerabilityName>
-       <vulnerabilityName>CVE-2016-5423</vulnerabilityName>
-       <vulnerabilityName>CVE-2016-5424</vulnerabilityName>
-       <vulnerabilityName>CVE-2016-7048</vulnerabilityName>
-       <vulnerabilityName>CVE-2017-14798</vulnerabilityName>
-       <vulnerabilityName>CVE-2017-7484</vulnerabilityName>
-       <vulnerabilityName>CVE-2018-1115</vulnerabilityName>
-       <vulnerabilityName>CVE-2019-10127</vulnerabilityName>
-       <vulnerabilityName>CVE-2019-10128</vulnerabilityName>
-       <vulnerabilityName>CVE-2019-10210</vulnerabilityName>
-       <vulnerabilityName>CVE-2019-10211</vulnerabilityName>
-       <vulnerabilityName>CVE-2020-25694</vulnerabilityName>
-       <vulnerabilityName>CVE-2020-25695</vulnerabilityName>
-       <vulnerabilityName>CVE-2021-3393</vulnerabilityName>
-    </suppress>
-    <suppress>
-       <notes><![CDATA[
-       False positive. The flaws are related to the Hadoop version and not the shaded guava.
-       ]]></notes>
-       <packageUrl regex="true">^pkg:maven/org\.apache\.hadoop\.thirdparty/hadoop\-shaded\-guava@.*$</packageUrl>
-       <vulnerabilityName>CVE-2013-2192</vulnerabilityName>
-       <vulnerabilityName>CVE-2015-7430</vulnerabilityName>
-       <vulnerabilityName>CVE-2016-5001</vulnerabilityName>
-       <vulnerabilityName>CVE-2017-3161</vulnerabilityName>
-       <vulnerabilityName>CVE-2017-3162</vulnerabilityName>
-    </suppress>
-    <suppress>
-       <notes><![CDATA[
-       False positive. The flaws are related to the Hadoop version and not the shaded protobuf.
-       ]]></notes>
-       <packageUrl regex="true">^pkg:maven/org\.apache\.hadoop\.thirdparty/hadoop\-shaded\-protobuf_3_7@.*$</packageUrl>
-       <vulnerabilityName>CVE-2013-2192</vulnerabilityName>
-       <vulnerabilityName>CVE-2015-7430</vulnerabilityName>
-       <vulnerabilityName>CVE-2016-5001</vulnerabilityName>
-       <vulnerabilityName>CVE-2017-3161</vulnerabilityName>
-       <vulnerabilityName>CVE-2017-3162</vulnerabilityName>
-    </suppress>
-    <suppress>
-       <notes><![CDATA[
-       False positive. The flaws are related to the Elasticsearch version and not the JNA.
-       ]]></notes>
-       <packageUrl regex="true">^pkg:maven/org\.elasticsearch/jna@.*$</packageUrl>
-       <vulnerabilityName>CVE-2019-7611</vulnerabilityName>
-       <vulnerabilityName>CVE-2019-7614</vulnerabilityName>
-       <vulnerabilityName>CVE-2020-7019</vulnerabilityName>
-       <vulnerabilityName>CVE-2020-7020</vulnerabilityName>
-       <vulnerabilityName>CVE-2020-7021</vulnerabilityName>
-       <vulnerabilityName>CVE-2021-22135</vulnerabilityName>
-       <vulnerabilityName>CVE-2021-22137</vulnerabilityName>
-       <vulnerabilityName>CVE-2021-22144</vulnerabilityName>
-    </suppress>
-    <suppress>
-       <notes><![CDATA[
-       False positive. The flaws are related to the MySQL version and not the MySQL Binary Log connector.
-       ]]></notes>
-       <packageUrl regex="true">^pkg:maven/com\.github\.shyiko/mysql\-binlog\-connector\-java@.*$</packageUrl>
-       <vulnerabilityName>CVE-2007-1420</vulnerabilityName>
-       <vulnerabilityName>CVE-2007-2691</vulnerabilityName>
-       <vulnerabilityName>CVE-2007-5925</vulnerabilityName>
-       <vulnerabilityName>CVE-2009-0819</vulnerabilityName>
-       <vulnerabilityName>CVE-2009-4028</vulnerabilityName>
-       <vulnerabilityName>CVE-2010-1621</vulnerabilityName>
-       <vulnerabilityName>CVE-2010-1626</vulnerabilityName>
-       <vulnerabilityName>CVE-2010-3677</vulnerabilityName>
-       <vulnerabilityName>CVE-2010-3682</vulnerabilityName>
-       <vulnerabilityName>CVE-2012-5627</vulnerabilityName>
-       <vulnerabilityName>CVE-2015-2575</vulnerabilityName>
-       <vulnerabilityName>CVE-2017-15945</vulnerabilityName>
-    </suppress>
-    <suppress>
-       <notes><![CDATA[
-       False positive. The flaws are related to the MySQL version and not the MySQL Debezium connector.
-       ]]></notes>
-       <packageUrl regex="true">^pkg:maven/io\.debezium/debezium\-connector\-mysql@.*$</packageUrl>
-       <vulnerabilityName>CVE-2007-1420</vulnerabilityName>
-       <vulnerabilityName>CVE-2007-2691</vulnerabilityName>
-       <vulnerabilityName>CVE-2007-5925</vulnerabilityName>
-       <vulnerabilityName>CVE-2009-0819</vulnerabilityName>
-       <vulnerabilityName>CVE-2009-4028</vulnerabilityName>
-       <vulnerabilityName>CVE-2010-1621</vulnerabilityName>
-       <vulnerabilityName>CVE-2010-1626</vulnerabilityName>
-       <vulnerabilityName>CVE-2010-3677</vulnerabilityName>
-       <vulnerabilityName>CVE-2010-3682</vulnerabilityName>
-       <vulnerabilityName>CVE-2012-5627</vulnerabilityName>
-       <vulnerabilityName>CVE-2015-2575</vulnerabilityName>
-       <vulnerabilityName>CVE-2017-15945</vulnerabilityName>
-    </suppress>
-    <suppress>
-       <notes><![CDATA[
-       False positive. The flaws are related to the WildFly and OpenSSL version and not the wildfly-openssl library.
-       The OpenSSL is linked dynamically in the wildly-openssl.
-       ]]></notes>
-       <packageUrl regex="true">^pkg:maven/org\.wildfly\.openssl/wildfly\-openssl.*@.*$</packageUrl>
-       <vulnerabilityName>CVE-2010-5298</vulnerabilityName>
-       <vulnerabilityName>CVE-2013-0169</vulnerabilityName>
-       <vulnerabilityName>CVE-2013-6449</vulnerabilityName>
-       <vulnerabilityName>CVE-2014-0160</vulnerabilityName>
-       <vulnerabilityName>CVE-2014-0224</vulnerabilityName>
-       <vulnerabilityName>CVE-2015-3195</vulnerabilityName>
-       <vulnerabilityName>CVE-2015-4000</vulnerabilityName>
-       <vulnerabilityName>CVE-2016-2106</vulnerabilityName>
-       <vulnerabilityName>CVE-2016-2107</vulnerabilityName>
-       <vulnerabilityName>CVE-2016-2108</vulnerabilityName>
-       <vulnerabilityName>CVE-2016-2109</vulnerabilityName>
-       <vulnerabilityName>CVE-2016-2176</vulnerabilityName>
-       <vulnerabilityName>CVE-2016-7055</vulnerabilityName>
-       <vulnerabilityName>CVE-2016-7056</vulnerabilityName>
-       <vulnerabilityName>CVE-2016-8610</vulnerabilityName>
-       <vulnerabilityName>CVE-2017-3736</vulnerabilityName>
-       <vulnerabilityName>CVE-2018-0732</vulnerabilityName>
-       <vulnerabilityName>CVE-2018-0734</vulnerabilityName>
-       <vulnerabilityName>CVE-2018-14627</vulnerabilityName>
-       <vulnerabilityName>CVE-2018-5407</vulnerabilityName>
-       <vulnerabilityName>CVE-2019-1547</vulnerabilityName>
-       <vulnerabilityName>CVE-2019-1551</vulnerabilityName>
-       <vulnerabilityName>CVE-2019-1552</vulnerabilityName>
-       <vulnerabilityName>CVE-2019-1559</vulnerabilityName>
-       <vulnerabilityName>CVE-2019-1563</vulnerabilityName>
-       <vulnerabilityName>CVE-2019-3805</vulnerabilityName>
-       <vulnerabilityName>CVE-2020-10718</vulnerabilityName>
-       <vulnerabilityName>CVE-2020-10740</vulnerabilityName>
-       <vulnerabilityName>CVE-2020-1719</vulnerabilityName>
-       <vulnerabilityName>CVE-2020-1968</vulnerabilityName>
-       <vulnerabilityName>CVE-2020-1971</vulnerabilityName>
-       <vulnerabilityName>CVE-2020-25640</vulnerabilityName>
-       <vulnerabilityName>CVE-2020-25689</vulnerabilityName>
-       <vulnerabilityName>CVE-2021-23840</vulnerabilityName>
-       <vulnerabilityName>CVE-2021-23841</vulnerabilityName>
-       <vulnerabilityName>CVE-2021-3536</vulnerabilityName>
-       <vulnerabilityName>CVE-2021-3712</vulnerabilityName>
-    </suppress>
-    <suppress>
-       <notes><![CDATA[
-       The memory leak was fixed already in the wildfly-openssl-1.0.11.Final.jar
-       ]]></notes>
-       <packageUrl regex="true">^pkg:maven/org\.wildfly\.openssl/wildfly\-openssl.*@1\.0\.12.*$</packageUrl>
-       <cve>CVE-2020-25644</cve>
-    </suppress>
-    <suppress>
-       <notes><![CDATA[
-       False positive - these log4j CVEs have the fixes present in the version 1.2.17.redhat-00008.
-       ]]></notes>
-       <packageUrl regex="true">^pkg:maven/log4j/log4j@.*$</packageUrl>
-       <cve>CVE-2020-9488</cve>
-       <cve>CVE-2022-23307</cve>
-=======
         <notes><![CDATA[
         False positive. The flaws are relatated to the postgres version and not the debezium-connector-postgres.
         ]]></notes>
@@ -355,6 +145,5 @@
         ]]></notes>
         <packageUrl regex="true">^pkg:maven/org\.apache\.avro/avro\-mapred@.*$</packageUrl>
         <cve>CVE-2023-37475</cve>
->>>>>>> 01e28cff
     </suppress>
 </suppressions>