<?xml version="1.0" encoding="UTF-8"?>
<suppressions xmlns="https://jeremylong.github.io/DependencyCheck/dependency-suppression.1.3.xsd">
    <suppress>
        <notes><![CDATA[
      False positive. The hazelcast:hazelcast component vulnerabilities are related to Hazelcast IMDG version and not the integration - hazelcast-gcp.
      ]]></notes>
        <packageUrl regex="true">^pkg:maven/com\.hazelcast/hazelcast-gcp@.*$</packageUrl>
        <cpe>cpe:/a:hazelcast:hazelcast</cpe>
    </suppress>
    <suppress>
        <notes><![CDATA[
      False positive. The hazelcast:hazelcast component vulnerabilities are related to Hazelcast IMDG version and not the integration - hazelcast-azure.
      ]]></notes>
        <packageUrl regex="true">^pkg:maven/com\.hazelcast/hazelcast-azure@.*$</packageUrl>
        <cpe>cpe:/a:hazelcast:hazelcast</cpe>
    </suppress>
    <suppress>
        <notes><![CDATA[
      False positive. The hazelcast:hazelcast component vulnerabilities are related to Hazelcast IMDG version and not the integration - hazelcast-hibernate.
      ]]></notes>
        <packageUrl regex="true">^pkg:maven/com\.hazelcast/hazelcast-hibernate.*$</packageUrl>
        <cpe>cpe:/a:hazelcast:hazelcast</cpe>
    </suppress>
    <suppress>
        <notes><![CDATA[
      False positive. The hazelcast:hazelcast component vulnerabilities are related to Hazelcast IMDG version and not the integration - hazelcast-wm.
      ]]></notes>
        <packageUrl regex="true">^pkg:maven/com\.hazelcast/hazelcast-wm@.*$</packageUrl>
        <cpe>cpe:/a:hazelcast:hazelcast</cpe>
    </suppress>
    <suppress>
        <notes><![CDATA[
        False positive. The Avatica version is not related to the Calcite version.
        ]]></notes>
        <packageUrl regex="true">^pkg:maven/org\.apache\.calcite\.avatica/avatica\-core@.*$</packageUrl>
        <cpe>cpe:/a:apache:calcite</cpe>
    </suppress>
    <suppress>
        <notes><![CDATA[
        False positive. The flaws are relatated to the Hazelcast version and not the jsurfer.
        ]]></notes>
        <packageUrl regex="true">^pkg:maven/com\.hazelcast\.jsurfer/jsurfer\-.*$</packageUrl>
        <cpe>cpe:/a:hazelcast:hazelcast</cpe>
    </suppress>
    <suppress>
        <notes><![CDATA[
        False positive. The flaws are relatated to the postgres version and not the debezium-connector-postgres.
        ]]></notes>
        <packageUrl regex="true">^pkg:maven/io\.debezium/debezium\-connector\-postgres@.*$</packageUrl>
        <cpe>cpe:/a:postgresql:postgresql</cpe>
    </suppress>
    <suppress>
        <notes><![CDATA[
        False positive. The flaws are relatated to the Hadoop version and not the shaded guava.
        ]]></notes>
        <packageUrl regex="true">^pkg:maven/org\.apache\.hadoop\.thirdparty/hadoop\-shaded\-guava@.*$</packageUrl>
        <cpe>cpe:/a:apache:hadoop</cpe>
    </suppress>
    <suppress>
        <notes><![CDATA[
        False positive. The flaws are relatated to the Hadoop version and not the shaded protobuf.
        ]]></notes>
        <packageUrl regex="true">^pkg:maven/org\.apache\.hadoop\.thirdparty/hadoop\-shaded\-protobuf_3_7@.*$</packageUrl>
        <cpe>cpe:/a:apache:hadoop</cpe>
    </suppress>
    <suppress>
        <notes><![CDATA[
        False positive. The flaws are relatated to the MySQL version and not the MySQL Binary Log connector.
        ]]></notes>
        <packageUrl regex="true">^pkg:maven/com\.github\.shyiko/mysql\-binlog\-connector\-java@.*$</packageUrl>
        <cpe>cpe:/a:mysql:mysql</cpe>
    </suppress>
    <suppress>
        <notes><![CDATA[
        False positive. The flaws are relatated to the MySQL version and not the MySQL Debezium connector.
        ]]></notes>
        <packageUrl regex="true">^pkg:maven/io\.debezium/debezium\-connector\-mysql@.*$</packageUrl>
        <cpe>cpe:/a:mysql:mysql</cpe>
    </suppress>
    <suppress>
        <notes><![CDATA[
        False positive. The flaws are relatated to the WildFly and OpenSSL version and not the wildfly-openssl library.
        The OpenSSL is linked dynamically in the wildly-openssl.
        ]]></notes>
        <packageUrl regex="true">^pkg:maven/org\.wildfly\.openssl/wildfly\-openssl.*@.*$</packageUrl>
        <cpe>cpe:/a:openssl:openssl</cpe>
        <cpe>cpe:/a:redhat:openssl</cpe>
        <cpe>cpe:/a:redhat:wildfly</cpe>
        <cpe>cpe:/a:wildfly:wildfly</cpe>
    </suppress>
    <suppress>
        <notes><![CDATA[
        The memory leak was fixed already in the wildfly-openssl-1.0.11.Final.jar
        ]]></notes>
        <packageUrl regex="true">^pkg:maven/org\.wildfly\.openssl/wildfly\-openssl.*@1\.0\.12.*$</packageUrl>
        <cve>CVE-2020-25644</cve>
    </suppress>
    <suppress>
        <notes><![CDATA[
        False positive - these log4j CVEs have the fixes present in the version 1.2.17.redhat-00008.
        ]]></notes>
        <packageUrl regex="true">^pkg:maven/log4j/log4j@.*$</packageUrl>
        <cve>CVE-2020-9488</cve>
        <cve>CVE-2020-9493</cve>
        <cve>CVE-2022-23307</cve>
    </suppress>
    <suppress>
        <notes><![CDATA[
        False positive - google-http-client-gson-.*.jar incorrectly identified as gson.
        ]]></notes>
        <packageUrl regex="true">^pkg:maven/com\.google\.http\-client/google\-http\-client\-gson@.*$</packageUrl>
        <cpe>cpe:/a:google:gson</cpe>
    </suppress>
    <suppress>
        <notes><![CDATA[
<<<<<<< HEAD
        False positive - this CVE is not a security issue according to jackson community
        ]]></notes>
        <packageUrl regex="true">^pkg:maven/com\.fasterxml\.jackson\.core/jackson\-databind@.*$</packageUrl>
        <cve>CVE-2023-35116</cve>
    </suppress>    
=======
        False positive - snakeyaml incorrectly identified as go-yaml project.
        ]]></notes>
        <packageUrl regex="true">^pkg:maven/org\.yaml/snakeyaml@.*$</packageUrl>
        <cpe>cpe:/a:yaml_project:yaml</cpe>
    </suppress>
    <suppress>
        <notes><![CDATA[
        False positive - json-utils incorrectly identified as json-java and random personal utils script.
        ]]></notes>
        <packageUrl regex="true">^pkg:maven/software\.amazon\.awssdk/json\-utils@.*$</packageUrl>
        <cpe>cpe:/a:json-java_project:json-java</cpe>
        <cpe>cpe:/a:utils_project:utils</cpe>
    </suppress>
    <suppress>
        <notes><![CDATA[
        False positive - json-smart incorrectly identified as json-java.
        ]]></notes>
        <packageUrl regex="true">^pkg:maven/net\.minidev/json\-smart@.*$</packageUrl>
        <cpe>cpe:/a:json-java_project:json-java</cpe>
    </suppress>
    <suppress>
       <notes><![CDATA[
       False positive - accessors-smart incorrectly identified as json-smart.
       ]]></notes>
       <packageUrl regex="true">^pkg:maven/net\.minidev/accessors\-smart@.*$</packageUrl>
       <cpe>cpe:/a:json-smart_project:json-smart</cpe>
    </suppress>
    <suppress>
        <notes><![CDATA[
        False positive - json-path incorrectly identified as json-java.
        ]]></notes>
        <packageUrl regex="true">^pkg:maven/com\.jayway\.jsonpath/json\-path@.*$</packageUrl>
        <cpe>cpe:/a:json-java_project:json-java</cpe>
    </suppress>
    <suppress>
        <notes><![CDATA[
        False positive - json version 20230227 have already fix for listed CVE.
        ]]></notes>
        <packageUrl regex="true">^pkg:maven/org\.json/json@20230227.*$</packageUrl>
        <cve>CVE-2022-45688</cve>
    </suppress>
    <suppress>
        <notes><![CDATA[
        False positive - woodstox:stax2-api identified as fasterxml:woodstox.
        ]]></notes>
        <packageUrl regex="true">^pkg:maven/org\.codehaus\.woodstox/stax2\-api@.*$</packageUrl>
        <cpe>cpe:/a:fasterxml:woodstox</cpe>
    </suppress>
    <suppress>
        <notes><![CDATA[
        False positive - google-http-client-gson incorrectly identified as json-java.
        ]]></notes>
        <packageUrl regex="true">^pkg:maven/com\.google\.http\-client/google\-http\-client\-gson@.*$</packageUrl>
        <cpe>cpe:/a:json-java_project:json-java</cpe>
    </suppress>
    <suppress>
       <notes><![CDATA[
       False positive - google-http-client-jackson2 incorrectly identified as json-java.
       ]]></notes>
       <packageUrl regex="true">^pkg:maven/com\.google\.http\-client/google\-http\-client\-jackson2@.*$</packageUrl>
       <cpe>cpe:/a:json-java_project:json-java</cpe>
    </suppress>
    <suppress>
       <notes><![CDATA[
       CVE affects only server side of Kafka.
       ]]></notes>
       <packageUrl regex="true">^pkg:maven/org\.apache\.kafka/kafka\-clients@.*$</packageUrl>
       <vulnerabilityName>CVE-2023-25194</vulnerabilityName>
    </suppress>
>>>>>>> 259f9f23
</suppressions><|MERGE_RESOLUTION|>--- conflicted
+++ resolved
@@ -112,14 +112,6 @@
         <cpe>cpe:/a:google:gson</cpe>
     </suppress>
     <suppress>
-        <notes><![CDATA[
-<<<<<<< HEAD
-        False positive - this CVE is not a security issue according to jackson community
-        ]]></notes>
-        <packageUrl regex="true">^pkg:maven/com\.fasterxml\.jackson\.core/jackson\-databind@.*$</packageUrl>
-        <cve>CVE-2023-35116</cve>
-    </suppress>    
-=======
         False positive - snakeyaml incorrectly identified as go-yaml project.
         ]]></notes>
         <packageUrl regex="true">^pkg:maven/org\.yaml/snakeyaml@.*$</packageUrl>
@@ -189,5 +181,11 @@
        <packageUrl regex="true">^pkg:maven/org\.apache\.kafka/kafka\-clients@.*$</packageUrl>
        <vulnerabilityName>CVE-2023-25194</vulnerabilityName>
     </suppress>
->>>>>>> 259f9f23
+    <suppress>
+        <notes><![CDATA[
+        False positive - this CVE is not a security issue according to jackson community
+        ]]></notes>
+        <packageUrl regex="true">^pkg:maven/com\.fasterxml\.jackson\.core/jackson\-databind@.*$</packageUrl>
+        <cve>CVE-2023-35116</cve>
+    </suppress>
 </suppressions>