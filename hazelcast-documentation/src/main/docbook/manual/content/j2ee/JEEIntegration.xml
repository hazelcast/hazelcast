--- conflicted
+++ resolved
@@ -37,8 +37,6 @@
 <%
 HazelcastConnection conn = null;
 UserTransaction txn = null;
-<<<<<<< HEAD
-=======
 Connection conn = null;
 Config cfg = new Config();
 HazelcastInstance hz = Hazelcast.newHazelcastInstance(cfg);
@@ -47,7 +45,6 @@
 Set set     = hz.getSet   ("default");
 List list   = hz.getList  ("default");
 
->>>>>>> 2fabc2d7
 try { 
 	//Aquire infrastructure
     Context context = new InitialContext(); 
