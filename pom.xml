<!--
  ~ Copyright (c) 2008-2022, Hazelcast, Inc. All Rights Reserved.
  ~
  ~ Licensed under the Apache License, Version 2.0 (the "License");
  ~ you may not use this file except in compliance with the License.
  ~ You may obtain a copy of the License at
  ~
  ~ http://www.apache.org/licenses/LICENSE-2.0
  ~
  ~ Unless required by applicable law or agreed to in writing, software
  ~ distributed under the License is distributed on an "AS IS" BASIS,
  ~ WITHOUT WARRANTIES OR CONDITIONS OF ANY KIND, either express or implied.
  ~ See the License for the specific language governing permissions and
  ~ limitations under the License.
  -->

<project xmlns="http://maven.apache.org/POM/4.0.0"
         xmlns:xsi="http://www.w3.org/2001/XMLSchema-instance"
         xsi:schemaLocation="http://maven.apache.org/POM/4.0.0
                      http://maven.apache.org/maven-v4_0_0.xsd">
    <modelVersion>4.0.0</modelVersion>

    <groupId>com.hazelcast</groupId>
    <artifactId>hazelcast-root</artifactId>
    <packaging>pom</packaging>
    <version>5.3.0-SNAPSHOT</version>
    <name>Hazelcast Root</name>
    <description>Hazelcast In-Memory DataGrid</description>
    <url>http://www.hazelcast.com/</url>

    <modules>
        <module>hazelcast</module>
        <module>hazelcast-archunit-rules</module>
        <module>hazelcast-spring</module>
        <module>hazelcast-spring-tests</module>
        <module>hazelcast-build-utils</module>
        <module>hazelcast-sql</module>
    </modules>

    <properties>
        <main.basedir>${project.basedir}</main.basedir>
        <project.build.sourceEncoding>UTF-8</project.build.sourceEncoding>

        <jdk.version>8</jdk.version>
        <target.dir>target</target.dir>
        <maven.build.timestamp.format>yyyyMMdd</maven.build.timestamp.format>
        <timestamp>${maven.build.timestamp}</timestamp>

        <hazelcast.distribution>Hazelcast</hazelcast.distribution>
        <hazelcast.serialization.version>1</hazelcast.serialization.version>
        <hazelcast.serverMainClass>com.hazelcast.core.server.HazelcastMemberStarter</hazelcast.serverMainClass>
        <hazelcast.previous.version>5.2.0</hazelcast.previous.version>

        <maven.compiler.plugin.version>3.10.0</maven.compiler.plugin.version>
        <maven.jar.plugin.version>3.3.0</maven.jar.plugin.version>
        <maven.source.plugin.version>3.2.1</maven.source.plugin.version>
        <maven.javadoc.plugin.version>3.3.2</maven.javadoc.plugin.version>
        <maven.javadoc.plugin.excludePackageNames>
            *.impl:*.impl.*:*.internal:*.internal.*:*.operations:*.proxy:
            com.hazelcast.aws.security:*.handlermigration:*.client.connection.nio:
            *.client.console:*.client.protocol.generator:*.cluster.client:
            *.concurrent:*.nio.ascii:*.nio.ssl:*.nio.tcp:*.partition.client:
            *.transaction.client:*.core.server:com.hazelcast.instance:com.hazelcast.PlaceHolder
        </maven.javadoc.plugin.excludePackageNames>
        <maven.antrun.plugin.version>3.0.0</maven.antrun.plugin.version>
        <maven.gpg.plugin.version>3.0.1</maven.gpg.plugin.version>
        <maven.assembly.plugin.version>3.4.2</maven.assembly.plugin.version>
        <maven.rar.plugin.version>2.2</maven.rar.plugin.version>
        <maven.bundle.plugin.version>2.4.0</maven.bundle.plugin.version>
        <maven.shade.plugin.version>3.2.4</maven.shade.plugin.version>
        <maven.dependency.plugin.version>3.4.0</maven.dependency.plugin.version>
        <maven.animal.sniffer.plugin.version>1.21</maven.animal.sniffer.plugin.version>
        <maven.git.commit.id.plugin.version>2.1.10</maven.git.commit.id.plugin.version>

        <maven.surefire.plugin.version>3.0.0-M7</maven.surefire.plugin.version>
        <maven.checkstyle.plugin.version>3.2.0</maven.checkstyle.plugin.version>
        <maven.sonar.plugin.version>3.6.0.1398</maven.sonar.plugin.version>
        <maven.jacoco.plugin.version>0.8.7</maven.jacoco.plugin.version>
        <maven.failsafe.plugin.version>3.0.0-M7</maven.failsafe.plugin.version>
        <maven.cobertura.plugin.version>2.7</maven.cobertura.plugin.version>
        <maven.enforcer.plugin.version>3.0.0-M3</maven.enforcer.plugin.version>
        <maven.os.plugin.version>1.7.1</maven.os.plugin.version>
        <maven.protobuf.plugin.version>0.6.1</maven.protobuf.plugin.version>
        <maven.resources.plugin.version>3.2.0</maven.resources.plugin.version>
        <owasp.dependency-check.version>7.4.4</owasp.dependency-check.version>
        <maven.dependency.plugin.version>3.1.2</maven.dependency.plugin.version>
        <codehause.license.plugin.version>2.0.0</codehause.license.plugin.version>

        <!-- Version of the client used in Hazelcast 3 connector -->
        <hazelcast-3.version>3.12.13</hazelcast-3.version>

        <!-- Third-party dependencies (sorted alphabetically) -->
        <!--<affinity.version>3.2.3</affinity.version>-->
        <antlr4.version>4.9.3</antlr4.version>
        <avro.version>1.11.1</avro.version>
        <aws.sdk.version>1.12.381</aws.sdk.version>
        <classgraph.version>4.8.154</classgraph.version>
        <debezium.version>1.9.5.Final</debezium.version>
        <grpc.version>1.48.0</grpc.version>
        <guava.version>30.1.1-jre</guava.version>
        <hadoop.version>3.3.4</hadoop.version>
        <h2.version>2.1.214</h2.version>
        <!-- The Jackson version must match the version in EE, if you change this you must send EE PR as well -->
        <jackson.version>2.13.4.20221013</jackson.version>
        <jackson.mapper.asl.version>1.9.14.jdk17-redhat-00001</jackson.mapper.asl.version>
        <jline.version>3.21.0</jline.version>
        <jms.api.version>2.0.1</jms.api.version>
        <json-surfer.version>0.11</json-surfer.version>
        <jsr107.api.version>1.1.1</jsr107.api.version> <!-- JCache -->
        <jsr250.api.version>1.2</jsr250.api.version> <!-- javax.annotations -->
        <kafka.version>2.8.2</kafka.version>
        <kotlin.version>1.7.10</kotlin.version>
        <log4j.version>1.2.17.redhat-00008</log4j.version>
        <log4j2.version>2.19.0</log4j2.version>
        <mysql.connector.version>8.0.30</mysql.connector.version>
<<<<<<< HEAD
        <netty.version>4.1.86.Final</netty.version>
        <objenesis.version>3.2</objenesis.version>
=======
        <netty.version>4.1.79.Final</netty.version>
        <objenesis.version>3.3</objenesis.version>
>>>>>>> 8f69f3ba
        <osgi.version>4.2.0</osgi.version>
        <parquet.version>1.12.3</parquet.version>
        <picocli.version>4.6.3</picocli.version>
        <postgresql.version>42.5.1</postgresql.version>
        <prometheus.version>0.17.2</prometheus.version>

        <!--
        Protobuf libraries for each language have own major version, but share minor and patch
        See https://developers.google.com/protocol-buffers/docs/news/2022-05-06
        -->
        <protobuf.version>21.9</protobuf.version>
        <java.protobuf.version>3.${protobuf.version}</java.protobuf.version>
        <python.protobuf.version>4.${protobuf.version}</python.protobuf.version>

        <scala.version>2.13</scala.version>
        <slf4j.version>1.7.36</slf4j.version>
        <spring.version>4.3.0.RELEASE</spring.version>
        <snakeyaml.version>1.33</snakeyaml.version>
        <snakeyaml.engine.version>2.3</snakeyaml.engine.version>
        <mongodb.version>4.7.2</mongodb.version>

        <!-- test dependencies -->
        <activemq-artemis.version>2.11.0</activemq-artemis.version>
        <activemq.version>5.15.11</activemq.version>
        <assertj.version>3.15.0</assertj.version>
        <atomikos.version>3.9.3</atomikos.version>
        <bytebuddy.version>1.12.21</bytebuddy.version>
        <commons-codec.version>1.15</commons-codec.version>
        <commons-io.version>2.11.0</commons-io.version>
        <commons-lang3.version>3.12.0</commons-lang3.version>
        <felix.utils.version>1.11.6</felix.utils.version>
        <findbugs.annotations.version>3.0.1u2</findbugs.annotations.version>
        <hamcrest.version>1.3</hamcrest.version>
        <http.components.version>4.3.6</http.components.version>
        <jsr107.tck.version>1.1.1</jsr107.tck.version>
        <junit.version>4.13.2</junit.version>
        <mockito.version>3.6.0</mockito.version>
        <powermock.version>2.0.9</powermock.version>
        <reflections.version>0.9.10</reflections.version>
        <testcontainers.version>1.17.6</testcontainers.version>
        <jna.version>5.12.1</jna.version>
        <!--  When updating archunit.version, check/remove Java version assumptions in ArchUnitRulesTest.java -->
        <archunit.version>1.0.1</archunit.version>
        <errorprone.version>2.15.0</errorprone.version>
        <awaitility.version>4.1.1</awaitility.version>
        <hikari.version>4.0.3</hikari.version>

        <sonar.jacoco.jar>${basedir}/lib/jacocoagent.jar</sonar.jacoco.jar>
        <!--<sonar.phase>post-integration-test</sonar.phase>-->
        <sonar.java.coveragePlugin>jacoco</sonar.java.coveragePlugin>
        <sonar.language>java</sonar.language>
        <sonar.verbose>true</sonar.verbose>

        <maven.test.redirectTestOutputToFile>true</maven.test.redirectTestOutputToFile>

        <!-- The path to relocated external dependencies. -->
        <relocation.root>com.hazelcast.shaded</relocation.root>

        <!-- Additional JVM system arguments -->
        <extraVmArgs/>
        <vmHeapSettings>-Xms512m -Xmx2G</vmHeapSettings>
        <!-- Java 9+ module system args to be appended during surefire/failsafe executions. -->
        <hazelcast.module.name>ALL-UNNAMED</hazelcast.module.name>
        <javaModuleArgs/>

        <!-- needed for CheckStyle -->
        <checkstyle.version>8.38</checkstyle.version>
        <checkstyle.configLocation>${main.basedir}/checkstyle/checkstyle.xml</checkstyle.configLocation>
        <checkstyle.supressionsLocation>${main.basedir}/checkstyle/suppressions.xml</checkstyle.supressionsLocation>
        <checkstyle.headerLocation>${main.basedir}/checkstyle/ClassHeader.txt</checkstyle.headerLocation>

        <shade.jar-with-dependencies.phase>package</shade.jar-with-dependencies.phase>
        <fat.dependency.classifier>jar-with-dependencies</fat.dependency.classifier>
    </properties>
    <licenses>
        <license>
            <name>The Apache Software License, Version 2.0</name>
            <url>http://www.apache.org/licenses/LICENSE-2.0.txt</url>
            <distribution>repo</distribution>
        </license>
    </licenses>
    <scm>
        <connection>scm:git:git://github.com/hazelcast/hazelcast.git</connection>
        <developerConnection>scm:git:git@github.com:hazelcast/hazelcast.git</developerConnection>
        <url>https://github.com/hazelcast/hazelcast/</url>
    </scm>
    <developers>
        <developer>
            <id>oztalip</id>
            <name>talip ozturk</name>
            <email>talip@hazelcast.com</email>
        </developer>
        <developer>
            <id>fuad</id>
            <name>fuad malikov</name>
            <email>fuad@hazelcast.com</email>
        </developer>
    </developers>

    <contributors>
        <contributor>
            <name>Hazelcast Community</name>
            <email>info@hazelcast.com</email>
            <url>https://hazelcast.atlassian.net/wiki/display/COM/Hazelcast+Contributor+Agreement</url>
        </contributor>
    </contributors>

    <issueManagement>
        <system>Github</system>
        <url>https://github.com/hazelcast/hazelcast/issues</url>
    </issueManagement>
    <organization>
        <name>Hazelcast, Inc.</name>
        <url>http://www.hazelcast.com/</url>
    </organization>

    <build>
        <sourceDirectory>src/main/java</sourceDirectory>
        <outputDirectory>${target.dir}/classes</outputDirectory>
        <testSourceDirectory>src/test/java</testSourceDirectory>
        <testOutputDirectory>${target.dir}/test-classes</testOutputDirectory>

        <resources>
            <resource>
                <directory>src/main/resources</directory>
                <filtering>true</filtering>
                <includes>
                    <include>**/*.html</include>
                    <include>**/*.bat</include>
                    <include>**/*.sh</include>
                    <include>**/*.py</include>
                    <include>**/*.properties</include>
                    <include>**/*.xml</include>
                    <include>**/*.yaml</include>
                    <include>**/*.xsd</include>
                    <include>**/hazelcast-config-*.json</include>
                    <include>**/*.handlers</include>
                    <include>**/*.schemas</include>
                </includes>
            </resource>
            <resource>
                <directory>src/main/resources</directory>
                <filtering>false</filtering>
                <includes>
                    <include>**/*.so</include>
                    <include>**/*.license</include>
                    <include>**/*.key</include>
                    <include>**/*.ftl</include>
                    <include>**/META-INF/services/*.*</include>
                </includes>
            </resource>
        </resources>

        <!-- ignore the testjob module -->
        <testResources>
            <testResource>
                <directory>src/test/resources</directory>
                <excludes>
                    <exclude>com/hazelcast/jet/server/testjob/**</exclude>
                </excludes>
            </testResource>
        </testResources>

        <plugins>
            <plugin>
                <groupId>org.apache.maven.plugins</groupId>
                <artifactId>maven-checkstyle-plugin</artifactId>
                <version>${maven.checkstyle.plugin.version}</version>
                <executions>
                    <execution>
                        <phase>validate</phase>
                        <goals>
                            <goal>checkstyle</goal>
                        </goals>
                    </execution>
                </executions>
                <configuration>
                    <configLocation>${checkstyle.configLocation}</configLocation>
                    <suppressionsLocation>${checkstyle.supressionsLocation}</suppressionsLocation>
                    <headerLocation>${checkstyle.headerLocation}</headerLocation>
                    <enableRSS>false</enableRSS>
                    <linkXRef>false</linkXRef>
                    <consoleOutput>true</consoleOutput>
                    <failsOnError>true</failsOnError>
                    <failOnViolation>true</failOnViolation>
                    <includeTestSourceDirectory>true</includeTestSourceDirectory>
                    <enableRulesSummary>true</enableRulesSummary>
                    <propertyExpansion>main.basedir=${main.basedir}</propertyExpansion>
                    <excludes>**/module-info.java</excludes>
                </configuration>
                <dependencies>
                    <dependency>
                        <groupId>com.puppycrawl.tools</groupId>
                        <artifactId>checkstyle</artifactId>
                        <version>${checkstyle.version}</version>
                    </dependency>
                </dependencies>
            </plugin>

            <plugin>
                <groupId>org.apache.maven.plugins</groupId>
                <artifactId>maven-compiler-plugin</artifactId>
                <version>${maven.compiler.plugin.version}</version>
                <configuration>
                    <source>${jdk.version}</source>
                    <target>${jdk.version}</target>
                    <encoding>${project.build.sourceEncoding}</encoding>
                    <!--
                    Workaround for compilation failure on Windows in hazelcast-sql module:
                    Compilation failure
                    org.immutables.value.internal.$processor$.$Processor threw com.sun.tools.javac.jvm.ClassReader$BadClassFile: bad class file: hazelcast\target\hazelcast-5.2-SNAPSHOT.jar(com/hazelcast/jet/package-info.class)
                    class file contains wrong class: com\hazelcast\jet\package-info
                    Please remove or make sure it appears in the correct subdirectory of the classpath.
                    -->
                    <excludes>
                        <exclude>**/package-info.java</exclude>
                    </excludes>
                    <testExcludes>
                        <exclude>**/package-info.java</exclude>
                    </testExcludes>
                </configuration>
            </plugin>

            <plugin>
                <groupId>org.apache.maven.plugins</groupId>
                <artifactId>maven-source-plugin</artifactId>
                <version>${maven.source.plugin.version}</version>
                <executions>
                    <execution>
                        <id>attach-sources</id>
                        <goals>
                            <goal>jar</goal>
                        </goals>
                    </execution>
                </executions>
            </plugin>

            <plugin>
                <groupId>org.apache.maven.plugins</groupId>
                <artifactId>maven-surefire-plugin</artifactId>
                <configuration combine.self="override">
                    <useFile>false</useFile>
                    <trimStackTrace>false</trimStackTrace>
                    <runOrder>failedfirst</runOrder>

                    <!-- 1C means 1 process per cpu core -->
                    <!-- forkCount>1C</forkCount>
                    <reuseForks>true</reuseForks>

                    <threadCount>1</threadCount>
                    <perCoreThreadCount>true</perCoreThreadCount>
                    <parallel>methods</parallel -->
                    <!-- JaCoCo will use the argLine set here. Test profiles override it. -->
                    <argLine>
                        ${vmHeapSettings}
                        ${javaModuleArgs}
                        -Dhazelcast.phone.home.enabled=false
                        -Dhazelcast.test.use.network=false
                        -Dlog4j.skipJansi=true
                        ${extraVmArgs}
                    </argLine>
                    <includes>
                        <include>**/**.java</include>
                    </includes>
                    <excludes>
                        <exclude>**/jsr/**.java</exclude>
                        <exclude>**/**IT.java</exclude>
                    </excludes>
                    <excludedGroups>
                        com.hazelcast.test.annotation.SlowTest,
                        com.hazelcast.test.annotation.NightlyTest
                    </excludedGroups>
                    <!-- Use TCP for IPC communication to avoid warnings: Corrupted STDOUT by directly writing... -->
                    <forkNode implementation="org.apache.maven.plugin.surefire.extensions.SurefireForkNodeFactory" />
                </configuration>
            </plugin>

            <plugin>
                <groupId>org.apache.maven.plugins</groupId>
                <artifactId>maven-failsafe-plugin</artifactId>
                <version>${maven.failsafe.plugin.version}</version>
                <configuration combine.self="override">
                    <trimStackTrace>false</trimStackTrace>
                    <argLine>
                        ${vmHeapSettings}
                        ${javaModuleArgs}
                        -Dhazelcast.phone.home.enabled=false
                        -Dhazelcast.logging.type=none
                        -Dhazelcast.test.use.network=true
                        -Dlog4j.skipJansi=true
                        ${extraVmArgs}
                    </argLine>
                    <useManifestOnlyJar>false</useManifestOnlyJar>
                    <useSystemClassLoader>true</useSystemClassLoader>
                    <excludedGroups>
                        com.hazelcast.test.annotation.SlowTest,
                        com.hazelcast.test.annotation.NightlyTest
                    </excludedGroups>
                    <!-- Use TCP for IPC communication to avoid warnings: Corrupted STDOUT by directly writing... -->
                    <forkNode implementation="org.apache.maven.plugin.surefire.extensions.SurefireForkNodeFactory" />
                </configuration>
                <executions>
                    <execution>
                        <goals>
                            <goal>integration-test</goal>
                            <goal>verify</goal>
                        </goals>
                    </execution>
                </executions>
            </plugin>
            <plugin>
                <artifactId>maven-enforcer-plugin</artifactId>
                <version>${maven.enforcer.plugin.version}</version>
                <executions>
                    <execution>
                        <id>enforce-tools</id>
                        <goals>
                            <goal>enforce</goal>
                        </goals>
                        <configuration>
                            <rules>
                                <requireJavaVersion>
                                    <!-- JDK 1.8+ is required for compilation. -->
                                    <version>[1.8.0,)</version>
                                </requireJavaVersion>
                            </rules>
                        </configuration>
                    </execution>
                </executions>
            </plugin>
            <plugin>
                <artifactId>maven-resources-plugin</artifactId>
                <executions>
                    <execution>
                        <id>add-notice-and-license</id>
                        <phase>none</phase>
                        <goals>
                            <goal>copy-resources</goal>
                        </goals>
                        <configuration>
                            <outputDirectory>${project.build.outputDirectory}/META-INF</outputDirectory>
                            <resources>
                                <resource>
                                    <directory>..</directory>
                                    <includes>
                                        <include>NOTICE</include>
                                    </includes>
                                </resource>
                                <resource>
                                    <!-- Don't include the top level LICENSE file which is valid for whole repository
                                         use rather the ASF license file located in hazelcast-build-utils module.-->
                                    <directory>../hazelcast-build-utils/src/main/resources</directory>
                                    <includes>
                                        <include>LICENSE</include>
                                    </includes>
                                </resource>
                            </resources>
                        </configuration>
                    </execution>
                </executions>
            </plugin>
            <plugin>
                <groupId>org.codehaus.mojo</groupId>
                <artifactId>license-maven-plugin</artifactId>
                <executions>
                    <execution>
                        <id>add-third-party</id>
                        <goals>
                            <goal>add-third-party</goal>
                        </goals>
                        <phase>generate-resources</phase>
                        <configuration>
                            <outputDirectory>${project.build.outputDirectory}/META-INF</outputDirectory>
                            <failOnBlacklist>true</failOnBlacklist>
                            <failOnMissing>true</failOnMissing>
                            <fileTemplate>${main.basedir}/hazelcast-build-utils/src/main/resources/hazelcast-thirdparty-template.ftl</fileTemplate>
                            <includedLicenses>
                                <includedLicense>CC0</includedLicense>
                                <includedLicense>Apache License, Version 2.0</includedLicense>
                                <includedLicense>MIT License</includedLicense>
                                <includedLicense>Public Domain</includedLicense>
                                <includedLicense>EPL 2.0</includedLicense>
                                <includedLicense>Eclipse Distribution License - v 1.0</includedLicense>
                                <includedLicense>BSD 3-Clause License</includedLicense>
                                <includedLicense>BSD 2-Clause License</includedLicense>
                                <includedLicense>The JSON License</includedLicense>
                            </includedLicenses>
                            <licenseMerges>
                                <licenseMerge>
                                    Apache License, Version 2.0|Apache License v2.0|
                                    Apache Software License 2.0|The Apache Software License, Version 2.0|
                                    Apache License, version 2.0|The Apache Software License, version 2.0|
                                    Apache 2|Apache 2.0|Apache-2.0|Apache License 2.0|The Apache License, Version 2.0|
                                    Apache Software License - Version 2.0|Apache License Version 2.0
                                </licenseMerge>
                                <licenseMerge>MIT License|MIT|The MIT License|MIT license|The MIT License (MIT)</licenseMerge>
                                <licenseMerge>
                                    BSD 3-Clause License|BSD License|BSD|BSD licence|The BSD License|3-Clause BSD License|
                                    New BSD License|New BSD license|The New BSD License|Revised BSD|BSD New license|
                                    BSD-3-Clause|BSD 3-clause
                                </licenseMerge>
                                <licenseMerge>BSD 2-Clause License|BSD-2-Clause|BSD 2-Clause license</licenseMerge>
                                <licenseMerge>CC0|Public Domain, per Creative Commons CC0</licenseMerge>
                                <licenseMerge>
                                    CDDL|CDDL + GPLv2 with classpath exception|CDDL License|CDDL/GPLv2+CE
                                </licenseMerge>
                                <licenseMerge>
                                    Eclipse Distribution License - v 1.0|EDL 1.0
                                </licenseMerge>
                            </licenseMerges>
                        </configuration>
                    </execution>
                </executions>
                <configuration>
                        <excludedGroups>com.hazelcast</excludedGroups>
                        <excludedScopes>test,provided</excludedScopes>
                </configuration>
            </plugin>
            <plugin>
                <groupId>org.owasp</groupId>
                <artifactId>dependency-check-maven</artifactId>
                <version>${owasp.dependency-check.version}</version>
                <configuration>
                    <format>ALL</format>
                    <skipProvidedScope>true</skipProvidedScope>
                    <nodeAuditAnalyzerEnabled>false</nodeAuditAnalyzerEnabled>
                    <suppressionFiles>owasp-check-suppressions.xml</suppressionFiles>
                </configuration>
            </plugin>
            <plugin>
                <groupId>org.apache.maven.plugins</groupId>
                <artifactId>maven-dependency-plugin</artifactId>
                <version>${maven.dependency.plugin.version}</version>
                <executions>
                    <execution>
                        <id>get-hz-3</id>
                        <goals>
                            <goal>get</goal>
                        </goals>
                        <phase>generate-test-resources</phase>
                        <configuration>
                            <artifact>com.hazelcast:hazelcast:${hazelcast-3.version}</artifact>
                            <artifact>com.hazelcast:hazelcast:${hazelcast-3.version}:jar:tests</artifact>

                            <!-- Below are the jars used in compatibility tests. Install them to local repository -->
                            <artifact>com.hazelcast:hazelcast:3.12.13</artifact>
                            <artifact>com.hazelcast:hazelcast:3.12.13:jar:tests</artifact>

                            <artifact>com.hazelcast:hazelcast:4.0</artifact>
                            <artifact>com.hazelcast:hazelcast:4.0:jar:tests</artifact>

                            <artifact>com.hazelcast:hazelcast:4.0.1</artifact>
                            <artifact>com.hazelcast:hazelcast:4.0.1:jar:tests</artifact>

                            <artifact>com.hazelcast:hazelcast:4.0.2</artifact>
                            <artifact>com.hazelcast:hazelcast:4.0.2:jar:tests</artifact>

                            <artifact>com.hazelcast:hazelcast:4.0.3</artifact>
                            <artifact>com.hazelcast:hazelcast:4.0.3:jar:tests</artifact>

                            <artifact>com.hazelcast:hazelcast:${hazelcast.previous.version}</artifact>
                            <artifact>com.hazelcast:hazelcast:${hazelcast.previous.version}:jar:tests</artifact>

                        </configuration>
                    </execution>
                </executions>
                <inherited>false</inherited>
            </plugin>
            <plugin>
                <groupId>com.hazelcast.maven</groupId>
                <artifactId>attribution-maven-plugin</artifactId>
                <executions>
                    <execution>
                        <id>aggregated-attribution</id>
                        <inherited>false</inherited>
                        <goals>
                            <goal>aggregate</goal>
                        </goals>
                        <configuration>
                            <outputFile>${project.build.directory}/aggregated-attribution.txt</outputFile>
                        </configuration>
                    </execution>
                    <execution>
                        <id>per-jar-attribution</id>
                        <goals>
                            <goal>generate</goal>
                        </goals>
                        <phase>compile</phase>
                        <configuration>
                            <outputFile>${project.build.outputDirectory}/META-INF/attribution.txt</outputFile>
                        </configuration>
                    </execution>
                </executions>
            </plugin>
            <plugin>
                <groupId>org.codehaus.mojo</groupId>
                <artifactId>animal-sniffer-maven-plugin</artifactId>
                <configuration>
                    <checkTestClasses>true</checkTestClasses>
                    <signature>
                        <groupId>org.codehaus.mojo.signature</groupId>
                        <artifactId>java18</artifactId>
                        <version>1.0</version>
                    </signature>
                    <ignores>
                        <ignore>java.lang.invoke.MethodHandle</ignore>
                        <ignore>sun.misc.Unsafe</ignore>
                    </ignores>
                </configuration>
                <executions>
                    <execution>
                        <id>source-java8-check</id>
                        <phase>test-compile</phase>
                        <goals>
                            <goal>check</goal>
                        </goals>
                    </execution>
                </executions>
            </plugin>
        </plugins>
        <pluginManagement>
            <plugins>
                <plugin>
                    <groupId>org.apache.maven.plugins</groupId>
                    <artifactId>maven-shade-plugin</artifactId>
                    <version>${maven.shade.plugin.version}</version>
                    <configuration>
                        <filters>
                            <filter>
                                <artifact>*:*</artifact>
                                <excludes>
                                    <exclude>module-info.class</exclude>
                                    <exclude>META-INF/*.SF</exclude>
                                    <exclude>META-INF/*.DSA</exclude>
                                    <exclude>META-INF/*.RSA</exclude>
                                </excludes>
                            </filter>
                        </filters>
                    </configuration>
                </plugin>
                <plugin>
                    <groupId>org.apache.maven.plugins</groupId>
                    <artifactId>maven-javadoc-plugin</artifactId>
                    <version>${maven.javadoc.plugin.version}</version>
                    <configuration>
                        <maxmemory>1024</maxmemory>
                        <excludePackageNames>${maven.javadoc.plugin.excludePackageNames}</excludePackageNames>
                        <doclint>-missing</doclint>
                    </configuration>
                    <executions>
                        <execution>
                            <id>attach-javadocs</id>
                            <goals>
                                <goal>jar</goal>
                            </goals>
                        </execution>
                    </executions>
                </plugin>
                <plugin>
                    <groupId>org.apache.maven.plugins</groupId>
                    <artifactId>maven-surefire-plugin</artifactId>
                    <version>${maven.surefire.plugin.version}</version>
                </plugin>
                <plugin>
                    <groupId>org.jacoco</groupId>
                    <artifactId>jacoco-maven-plugin</artifactId>
                    <version>${maven.jacoco.plugin.version}</version>
                </plugin>
                <plugin>
                    <groupId>org.apache.maven.plugins</groupId>
                    <artifactId>maven-jar-plugin</artifactId>
                    <version>${maven.jar.plugin.version}</version>
                </plugin>
                <plugin>
                    <groupId>org.apache.maven.plugins</groupId>
                    <artifactId>maven-resources-plugin</artifactId>
                    <version>${maven.resources.plugin.version}</version>
                </plugin>
                <plugin>
                    <groupId>org.codehaus.mojo</groupId>
                    <artifactId>license-maven-plugin</artifactId>
                    <version>${codehause.license.plugin.version}</version>
                </plugin>
                <plugin>
                    <groupId>com.hazelcast.maven</groupId>
                    <artifactId>attribution-maven-plugin</artifactId>
                    <version>1.2.1</version>
                    <configuration>
                        <exclusionPatterns>
                        <!--
                          Exclude false positives from the attribution.txt files. Some lines matching the `copyrightPattern`
                          are actually not the copyright lines. Let's exclude them here.

                          Example:
                          com.fasterxml.jackson.core:jackson-databind:2.12.1
                             (c) per-property override (from annotation on specific property or
                         -->
                            <exclusionPattern>^Copyright Laws of the United States.</exclusionPattern>
                            <exclusionPattern>per-property override</exclusionPattern>
                            <exclusionPattern>^copyright notice</exclusionPattern>
                            <exclusionPattern>FAILED_PRECONDITION</exclusionPattern>
                            <exclusionPattern>The ASF licenses this file to you under the Apache License</exclusionPattern>
                            <exclusionPattern>Substitute for l, l</exclusionPattern>
                            <exclusionPattern>inside edge crossings that are between</exclusionPattern>
                        </exclusionPatterns>
                    </configuration>
                </plugin>
                <plugin>
                    <groupId>org.codehaus.mojo</groupId>
                    <artifactId>animal-sniffer-maven-plugin</artifactId>
                    <version>${maven.animal.sniffer.plugin.version}</version>
                </plugin>
            </plugins>
        </pluginManagement>
    </build>

    <profiles>
        <profile>
            <!-- used by the PR builder -->
            <id>parallelTest</id>
            <build>
                <plugins>
                    <plugin>
                        <groupId>org.apache.maven.plugins</groupId>
                        <artifactId>maven-surefire-plugin</artifactId>
                        <version>${maven.surefire.plugin.version}</version>
                        <executions>
                            <execution>
                                <id>default-test</id>
                                <phase>test</phase>
                                <goals>
                                    <goal>test</goal>
                                </goals>
                                <configuration combine.self="override">
                                    <useFile>false</useFile>
                                    <trimStackTrace>false</trimStackTrace>
                                    <!-- 0.5C means half as many forks as cpu cores -->
                                    <forkCount>0.5C</forkCount>
                                    <reuseForks>true</reuseForks>
                                    <argLine>
                                        ${vmHeapSettings}
                                        ${javaModuleArgs}
                                        -ea
                                        -Dhazelcast.phone.home.enabled=false
                                        -Dhazelcast.logging.type=none
                                        -Dhazelcast.test.use.network=false
                                        -Dhazelcast.test.multiple.jvm=true
                                        -Dlog4j.configurationFile=log4j2.xml
                                        -Dlog4j.skipJansi=true
                                        ${extraVmArgs}
                                    </argLine>
                                    <includes>
                                        <include>**/**.java</include>
                                    </includes>
                                    <excludes>
                                        <exclude>**/jsr/**.java</exclude>
                                        <exclude>**/**IT.java</exclude>
                                    </excludes>
                                    <groups>
                                        com.hazelcast.test.annotation.ParallelJVMTest
                                    </groups>
                                    <excludedGroups>
                                        com.hazelcast.test.annotation.SlowTest,
                                        com.hazelcast.test.annotation.NightlyTest
                                    </excludedGroups>
                                    <systemPropertyVariables>
                                        <multipleJVM>true</multipleJVM>
                                    </systemPropertyVariables>
                                </configuration>
                            </execution>
                            <execution>
                                <id>singlejvm</id>
                                <phase>test</phase>
                                <goals>
                                    <goal>test</goal>
                                </goals>
                                <configuration combine.self="override">
                                    <useFile>false</useFile>
                                    <trimStackTrace>false</trimStackTrace>
                                    <argLine>
                                        ${vmHeapSettings}
                                        ${javaModuleArgs}
                                        -Dhazelcast.phone.home.enabled=false
                                        -Dhazelcast.logging.type=none
                                        -Dhazelcast.test.use.network=false
                                        -Dlog4j.configurationFile=log4j2.xml
                                        -Dlog4j.skipJansi=true
                                        ${extraVmArgs}
                                    </argLine>
                                    <includes>
                                        <include>**/**.java</include>
                                    </includes>
                                    <excludes>
                                        <exclude>**/jsr/**.java</exclude>
                                        <exclude>**/**IT.java</exclude>
                                    </excludes>
                                    <excludedGroups>
                                        com.hazelcast.test.annotation.SlowTest,
                                        com.hazelcast.test.annotation.NightlyTest,
                                        com.hazelcast.test.annotation.ParallelJVMTest
                                    </excludedGroups>
                                </configuration>
                            </execution>
                        </executions>
                    </plugin>
                    <plugin>
                        <groupId>org.apache.maven.plugins</groupId>
                        <artifactId>maven-failsafe-plugin</artifactId>
                        <version>${maven.failsafe.plugin.version}</version>
                        <configuration combine.self="override">
                            <useFile>false</useFile>
                            <trimStackTrace>false</trimStackTrace>
                            <argLine>
                                ${vmHeapSettings}
                                ${javaModuleArgs}
                                -Dhazelcast.phone.home.enabled=false
                                -Dhazelcast.logging.type=none
                                -Dhazelcast.test.use.network=false
                                -Dlog4j.configurationFile=log4j2.xml
                                -Dlog4j.skipJansi=true
                                ${extraVmArgs}
                            </argLine>
                            <useManifestOnlyJar>false</useManifestOnlyJar>
                            <useSystemClassLoader>true</useSystemClassLoader>
                            <excludedGroups>
                                com.hazelcast.test.annotation.SlowTest,
                                com.hazelcast.test.annotation.NightlyTest
                            </excludedGroups>
                        </configuration>
                        <executions>
                            <execution>
                                <goals>
                                    <goal>integration-test</goal>
                                    <goal>verify</goal>
                                </goals>
                            </execution>
                        </executions>
                    </plugin>
                </plugins>
            </build>
        </profile>

        <profile>
            <id>pr-builder</id>
            <properties>
                <assembly.skipAssembly>true</assembly.skipAssembly>
                <!-- Set the classifier to empty in this profile to use regular jar-->
                <fat.dependency.classifier/>
                <shade.jar-with-dependencies.phase>none</shade.jar-with-dependencies.phase>
            </properties>
        </profile>

        <profile>
            <id>LOCAL</id>
            <properties>
                <vmHeapSettings>-Xms128m -Xmx1G</vmHeapSettings>
            </properties>
            <build>
                <plugins>
                    <plugin>
                        <groupId>org.apache.maven.plugins</groupId>
                        <artifactId>maven-surefire-plugin</artifactId>
                        <version>${maven.surefire.plugin.version}</version>
                        <configuration combine.self="override">
                            <useFile>false</useFile>
                            <trimStackTrace>false</trimStackTrace>
                            <argLine>
                                ${vmHeapSettings}
                                ${javaModuleArgs}
                                -Dhazelcast.phone.home.enabled=false
                                -Dhazelcast.test.use.network=false
                                -Dlog4j.skipJansi=true
                                ${extraVmArgs}
                            </argLine>
                            <includes>
                                <include>**/**.java</include>
                            </includes>
                            <excludes>
                                <exclude>**/jsr/**.java</exclude>
                                <exclude>**/**IT.java</exclude>
                            </excludes>
                            <excludedGroups>
                                com.hazelcast.test.annotation.SlowTest,
                                com.hazelcast.test.annotation.NightlyTest
                            </excludedGroups>
                        </configuration>
                    </plugin>

                    <plugin>
                        <groupId>org.apache.maven.plugins</groupId>
                        <artifactId>maven-failsafe-plugin</artifactId>
                        <version>${maven.failsafe.plugin.version}</version>
                        <configuration combine.self="override">
                            <useFile>false</useFile>
                            <trimStackTrace>false</trimStackTrace>
                            <argLine>
                                ${vmHeapSettings}
                                ${javaModuleArgs}
                                -Dhazelcast.phone.home.enabled=false
                                -Dhazelcast.test.use.network=false
                                -Dlog4j.skipJansi=true
                                ${extraVmArgs}
                            </argLine>
                            <useManifestOnlyJar>false</useManifestOnlyJar>
                            <useSystemClassLoader>true</useSystemClassLoader>
                            <excludedGroups>
                                com.hazelcast.test.annotation.SlowTest,
                                com.hazelcast.test.annotation.NightlyTest
                            </excludedGroups>
                        </configuration>
                        <executions>
                            <execution>
                                <goals>
                                    <goal>integration-test</goal>
                                    <goal>verify</goal>
                                </goals>
                            </execution>
                        </executions>
                    </plugin>
                </plugins>
            </build>
        </profile>

        <profile>
            <id>test-coverage-Local</id>
            <properties>
                <vmHeapSettings>-Xms128m -Xmx1G</vmHeapSettings>
            </properties>
            <build>
                <plugins>
                    <plugin>
                        <groupId>org.codehaus.mojo</groupId>
                        <artifactId>cobertura-maven-plugin</artifactId>
                        <version>${maven.cobertura.plugin.version}</version>
                        <configuration>
                            <instrumentation>
                                <ignores/>
                                <excludes/>
                            </instrumentation>
                            <check/>
                        </configuration>
                        <executions>
                            <execution>
                                <goals>
                                    <goal>clean</goal>
                                </goals>
                            </execution>
                        </executions>
                    </plugin>

                    <plugin>
                        <groupId>org.apache.maven.plugins</groupId>
                        <artifactId>maven-surefire-plugin</artifactId>
                        <version>${maven.surefire.plugin.version}</version>
                        <configuration combine.self="override">
                            <useFile>false</useFile>
                            <trimStackTrace>false</trimStackTrace>
                            <testFailureIgnore>true</testFailureIgnore>
                            <argLine>
                                ${vmHeapSettings}
                                ${javaModuleArgs}
                                -Dhazelcast.phone.home.enabled=false
                                -Dhazelcast.logging.type=none
                                -Dhazelcast.test.use.network=false
                                -Dlog4j.skipJansi=true
                                ${extraVmArgs}
                            </argLine>
                            <includes>
                                <include>**/YourTestFileHear.java</include>
                            </includes>
                        </configuration>
                    </plugin>
                </plugins>
            </build>
            <reporting>
                <plugins>
                    <plugin>
                        <groupId>org.codehaus.mojo</groupId>
                        <artifactId>cobertura-maven-plugin</artifactId>
                        <version>${maven.cobertura.plugin.version}</version>
                    </plugin>
                </plugins>
            </reporting>
        </profile>

        <profile>
            <id>test-coverage</id>
            <properties>
                <argLine>
                    ${vmHeapSettings}
                    ${javaModuleArgs}
                    -Dhazelcast.phone.home.enabled=false
                    -Dhazelcast.logging.type=none
                    -Dhazelcast.test.use.network=false
                    -Dhazelcast.operation.call.timeout.millis=120000
                    -Dhazelcast.graceful.shutdown.max.wait=240
                    -Dlog4j.skipJansi=true
                    ${extraVmArgs}
                </argLine>
            </properties>
            <build>
                <plugins>
                    <plugin>
                        <groupId>org.jacoco</groupId>
                        <artifactId>jacoco-maven-plugin</artifactId>
                        <version>${maven.jacoco.plugin.version}</version>
                        <configuration>
                            <excludes>
                                <exclude>**DummyProperty**</exclude>
                                <exclude>**DummyEntity**</exclude>
                                <exclude>**test-hibernate**</exclude>
                                <exclude>**HibernateStatisticsTestSupport**</exclude>
                                <exclude>**HibernateTestSupport**</exclude>
                                <exclude>**RegionFactoryDefaultTest**</exclude>
                            </excludes>
                        </configuration>
                        <executions>
                            <execution>
                                <id>prepare-agent</id>
                                <goals>
                                    <goal>prepare-agent</goal>
                                </goals>
                            </execution>
                            <execution>
                                <id>report</id>
                                <goals>
                                    <goal>report</goal>
                                </goals>
                            </execution>
                        </executions>
                    </plugin>

                    <plugin>
                        <groupId>org.apache.maven.plugins</groupId>
                        <artifactId>maven-surefire-plugin</artifactId>
                        <version>${maven.surefire.plugin.version}</version>
                        <configuration combine.self="override">
                            <useFile>false</useFile>
                            <trimStackTrace>false</trimStackTrace>
                            <testFailureIgnore>true</testFailureIgnore>
                            <includes>
                                <include>**/*.java</include>
                            </includes>
                            <excludes>
                                <exclude>**/**IT.java</exclude>
                            </excludes>
                            <excludedGroups>
                                com.hazelcast.test.annotation.NightlyTest
                            </excludedGroups>
                        </configuration>
                    </plugin>

                    <plugin>
                        <groupId>org.apache.maven.plugins</groupId>
                        <artifactId>maven-failsafe-plugin</artifactId>
                        <version>${maven.failsafe.plugin.version}</version>
                        <configuration combine.self="override">
                            <trimStackTrace>false</trimStackTrace>
                            <argLine>
                                ${vmHeapSettings}
                                ${javaModuleArgs}
                                -Dhazelcast.phone.home.enabled=false
                                -Dhazelcast.logging.type=none
                                -Dhazelcast.test.use.network=true
                                -Dlog4j.skipJansi=true
                                ${extraVmArgs}
                            </argLine>
                            <excludedGroups>
                                com.hazelcast.test.annotation.NightlyTest
                            </excludedGroups>
                            <useManifestOnlyJar>false</useManifestOnlyJar>
                            <useSystemClassLoader>true</useSystemClassLoader>
                        </configuration>
                        <executions>
                            <execution>
                                <goals>
                                    <goal>integration-test</goal>
                                    <goal>verify</goal>
                                </goals>
                            </execution>
                        </executions>
                    </plugin>

                    <plugin>
                        <groupId>org.codehaus.mojo</groupId>
                        <artifactId>sonar-maven-plugin</artifactId>
                        <version>${maven.sonar.plugin.version}</version>
                    </plugin>
                </plugins>
            </build>
        </profile>

        <profile>
            <id>release</id>
            <properties>
                <javadoc>true</javadoc>
            </properties>
            <build>
                <plugins>
                    <plugin>
                        <groupId>org.apache.maven.plugins</groupId>
                        <artifactId>maven-gpg-plugin</artifactId>
                        <version>${maven.gpg.plugin.version}</version>
                        <executions>
                            <execution>
                                <id>sign-artifacts</id>
                                <phase>verify</phase>
                                <goals>
                                    <goal>sign</goal>
                                </goals>
                            </execution>
                        </executions>
                        <configuration>
                            <gpgArguments>
                                <gpgArgument>--pinentry-mode</gpgArgument>
                                <gpgArgument>loopback</gpgArgument>
                            </gpgArguments>
                        </configuration>
                    </plugin>

                    <plugin>
                        <groupId>org.apache.maven.plugins</groupId>
                        <artifactId>maven-javadoc-plugin</artifactId>
                    </plugin>

                    <plugin>
                        <groupId>org.sonatype.plugins</groupId>
                        <artifactId>nexus-staging-maven-plugin</artifactId>
                        <version>1.6.8</version>
                        <extensions>true</extensions>
                        <configuration>
                            <serverId>release-repository</serverId>
                            <nexusUrl>https://oss.sonatype.org/</nexusUrl>
                            <autoReleaseAfterClose>true</autoReleaseAfterClose>
                        </configuration>
                    </plugin>
                </plugins>
            </build>
        </profile>

        <!-- unfortunately it isn't possible to chain profiles, so we need to duplicate the javadoc plugin -->
        <profile>
            <id>release-snapshot</id>
            <properties>
                <javadoc>true</javadoc>
            </properties>
            <build>
                <plugins>
                    <plugin>
                        <groupId>org.apache.maven.plugins</groupId>
                        <artifactId>maven-javadoc-plugin</artifactId>
                    </plugin>
                </plugins>
            </build>
        </profile>

        <profile>
            <id>release-devel</id>
            <properties>
                <javadoc>true</javadoc>
            </properties>
            <build>
                <plugins>
                    <plugin>
                        <groupId>org.apache.maven.plugins</groupId>
                        <artifactId>maven-javadoc-plugin</artifactId>
                    </plugin>
                </plugins>
            </build>
            <distributionManagement>
                <repository>
                    <id>devel-repository</id>
                    <url>https://hazelcast.jfrog.io/artifactory/devel</url>
                </repository>
            </distributionManagement>
        </profile>

        <profile>
            <id>nightly-build</id>
            <build>
                <plugins>
                    <plugin>
                        <groupId>org.apache.maven.plugins</groupId>
                        <artifactId>maven-surefire-plugin</artifactId>
                        <version>${maven.surefire.plugin.version}</version>
                        <configuration combine.self="override">
                            <parallel>none</parallel>
                            <useFile>false</useFile>
                            <trimStackTrace>false</trimStackTrace>
                            <argLine>
                                ${vmHeapSettings}
                                ${javaModuleArgs}
                                -Dhazelcast.phone.home.enabled=false
                                -Dhazelcast.logging.type=none
                                -Dhazelcast.test.use.network=false
                                -Dlog4j.skipJansi=true
                                ${extraVmArgs}
                            </argLine>
                            <includes>
                                <include>**/**.java</include>
                            </includes>
                            <excludes>
                                <exclude>**/**IT.java</exclude>
                                <exclude>**/jsr/**.java</exclude>
                            </excludes>
                            <groups>
                                com.hazelcast.test.annotation.NightlyTest,
                                com.hazelcast.test.annotation.SlowTest
                            </groups>
                        </configuration>
                    </plugin>
                    <plugin>
                        <groupId>org.apache.maven.plugins</groupId>
                        <artifactId>maven-failsafe-plugin</artifactId>
                        <version>${maven.failsafe.plugin.version}</version>
                        <configuration combine.self="override">
                            <trimStackTrace>false</trimStackTrace>
                            <argLine>
                                ${vmHeapSettings}
                                ${javaModuleArgs}
                                -Dhazelcast.phone.home.enabled=false
                                -Dhazelcast.logging.type=none
                                -Dhazelcast.test.use.network=true
                                -Dlog4j.skipJansi=true
                                ${extraVmArgs}
                            </argLine>
                            <useManifestOnlyJar>false</useManifestOnlyJar>
                            <useSystemClassLoader>true</useSystemClassLoader>
                            <groups>
                                com.hazelcast.test.annotation.NightlyTest,
                                com.hazelcast.test.annotation.SlowTest
                            </groups>
                        </configuration>
                        <executions>
                            <execution>
                                <goals>
                                    <goal>integration-test</goal>
                                    <goal>verify</goal>
                                </goals>
                            </execution>
                        </executions>
                    </plugin>
                </plugins>
            </build>
        </profile>

        <profile>
            <id>all-tests</id>
            <build>
                <plugins>
                    <plugin>
                        <groupId>org.apache.maven.plugins</groupId>
                        <artifactId>maven-surefire-plugin</artifactId>
                        <version>${maven.surefire.plugin.version}</version>
                        <configuration combine.self="override">
                            <useFile>false</useFile>
                            <trimStackTrace>false</trimStackTrace>
                            <parallel>none</parallel>
                            <argLine>
                                ${vmHeapSettings}
                                ${javaModuleArgs}
                                -Dhazelcast.phone.home.enabled=false
                                -Dhazelcast.logging.type=none
                                -Dhazelcast.test.use.network=false
                                -Dlog4j.skipJansi=true
                                ${extraVmArgs}
                            </argLine>
                            <includes>
                                <include>**/**.java</include>
                            </includes>
                            <excludes>
                                <exclude>**/jsr/**.java</exclude>
                                <exclude>**/**IT.java</exclude>
                            </excludes>
                        </configuration>
                    </plugin>
                    <plugin>
                        <groupId>org.apache.maven.plugins</groupId>
                        <artifactId>maven-failsafe-plugin</artifactId>
                        <version>${maven.failsafe.plugin.version}</version>
                        <configuration combine.self="override">
                            <trimStackTrace>false</trimStackTrace>
                            <argLine>
                                ${vmHeapSettings}
                                ${javaModuleArgs}
                                -Dhazelcast.phone.home.enabled=false
                                -Dhazelcast.logging.type=none
                                -Dhazelcast.test.use.network=true
                                -Dlog4j.skipJansi=true
                                ${extraVmArgs}
                            </argLine>
                            <useManifestOnlyJar>false</useManifestOnlyJar>
                            <useSystemClassLoader>true</useSystemClassLoader>
                        </configuration>
                        <executions>
                            <execution>
                                <goals>
                                    <goal>integration-test</goal>
                                    <goal>verify</goal>
                                </goals>
                            </execution>
                        </executions>
                    </plugin>
                </plugins>
            </build>
        </profile>

        <profile>
            <id>jdk-9</id>
            <activation>
                <jdk>[9,)</jdk>
            </activation>
            <properties>
                <!--
                Allow access to Operating system metrics:
                   open jdk.management/com.sun.management.internal
                   export jdk.management/com.ibm.lang.management.internal

                Avoid warnings caused by reflection in
                SelectorOptimizer:
                   open java.base/sun.nio.ch
                FilteringClassLoader:
                   open java.base/java.lang
                TimedMemberStateFactoryHelper:
                   open java.management/sun.management

                Powermock issue workaround (https://github.com/powermock/powermock/issues/905):
                   export java.xml/jdk.xml.internal
                -->
                <javaModuleArgs>
                    --add-exports java.base/jdk.internal.ref=${hazelcast.module.name}
                    --add-opens jdk.management/com.sun.management.internal=${hazelcast.module.name}
                    --add-opens java.base/sun.nio.ch=${hazelcast.module.name}
                    --add-opens java.base/java.lang=${hazelcast.module.name}
                    --add-opens java.management/sun.management=${hazelcast.module.name}
                    --add-exports java.xml/jdk.xml.internal=${hazelcast.module.name}
                    --add-exports jdk.management/com.ibm.lang.management.internal=${hazelcast.module.name}
                    --illegal-access=deny
                </javaModuleArgs>
            </properties>
        </profile>

        <profile>
            <id>modulepath-tests</id>
            <activation>
                <property>
                    <name>!quick</name>
                </property>
                <jdk>[9,)</jdk>
            </activation>
            <modules>
                <module>modulepath-tests</module>
            </modules>
        </profile>

        <profile>
            <!-- same as default build (excludes Nightly & Slow tests), outputs serialized objects to a blob -->
            <!-- for compatibility testing -->
            <id>generate-compatibility-samples</id>
            <properties>
                <vmHeapSettings>-Xms128m -Xmx1G</vmHeapSettings>
            </properties>
            <build>
                <plugins>
                    <plugin>
                        <groupId>org.apache.maven.plugins</groupId>
                        <artifactId>maven-surefire-plugin</artifactId>
                        <version>${maven.surefire.plugin.version}</version>
                        <configuration combine.self="override">
                            <properties>
                                <property>
                                    <name>listener</name>
                                    <value>com.hazelcast.test.compatibility.SamplingRunListener</value>
                                </property>
                            </properties>
                            <trimStackTrace>false</trimStackTrace>
                            <runOrder>failedfirst</runOrder>
                            <argLine>
                                ${vmHeapSettings}
                                ${javaModuleArgs}
                                -Dhazelcast.phone.home.enabled=false
                                -Dhazelcast.test.use.network=false
                                -Dhazelcast.test.sample.serialized.objects=${target.dir}/serialized-objects-${project.version}-
                                -Dlog4j.skipJansi=true
                                ${extraVmArgs}
                            </argLine>
                            <includes>
                                <include>**/**.java</include>
                            </includes>
                            <excludes>
                                <exclude>**/jsr/**.java</exclude>
                                <!-- code triggered by UserCodeDeploymentSmokeTest and OperationRunnerImplTest -->
                                <!-- casts to SerializationServiceV1 and fails when Node is configured with the -->
                                <!-- sampling serialization service -->
                                <exclude>**/OperationRunnerImplTest.java</exclude>
                                <exclude>**/**IT.java</exclude>
                                <exclude>**/jet/**/*.java</exclude>
                                <exclude>**/*Jet*.java</exclude>
                            </excludes>
                            <excludedGroups>
                                com.hazelcast.test.annotation.SlowTest,
                                com.hazelcast.test.annotation.NightlyTest,
                                com.hazelcast.test.annotation.SerializationSamplesExcluded
                            </excludedGroups>
                        </configuration>
                    </plugin>
                </plugins>
            </build>
        </profile>

        <profile>
            <id>not-quick</id>
            <activation>
                <property>
                    <name>!quick</name>
                </property>
            </activation>
            <modules>
                <module>extensions</module>
                <module>distribution</module>
                <module>hazelcast-it</module>
            </modules>
        </profile>
        <profile>
            <id>quick</id>
            <activation>
                <property>
                    <name>quick</name>
                </property>
            </activation>
            <properties>
                <checkstyle.skip>true</checkstyle.skip>
                <skipTests>true</skipTests>
                <maven.javadoc.skip>true</maven.javadoc.skip>
                <maven.source.skip>true</maven.source.skip>
            </properties>
        </profile>
    </profiles>

    <distributionManagement>
        <repository>
            <id>release-repository</id>
            <url>https://oss.sonatype.org/service/local/staging/deploy/maven2</url>
        </repository>
        <snapshotRepository>
            <id>snapshot-repository</id>
            <name>Maven2 Snapshot Repository</name>
            <url>https://oss.sonatype.org/content/repositories/snapshots</url>
            <uniqueVersion>false</uniqueVersion>
        </snapshotRepository>
    </distributionManagement>

    <repositories>
        <repository>
            <!--
            This is the same as central in the super pom.
            Putting it here changes the order in which the repositories are queried.
            Most artefacts are stored in central so this provides best build times when a mirror is not used.
            Repository order reference:
            https://maven.apache.org/guides/mini/guide-multiple-repositories.html#repository-order
            -->
            <id>central</id>
            <name>Central Repository</name>
            <url>https://repo.maven.apache.org/maven2</url>
            <releases>
                <enabled>true</enabled>
                <updatePolicy>never</updatePolicy>
            </releases>
            <snapshots>
                <enabled>false</enabled>
            </snapshots>
        </repository>
        <repository>
            <id>snapshot-repository</id>
            <name>Maven2 Snapshot Repository</name>
            <url>https://oss.sonatype.org/content/repositories/snapshots</url>
            <releases>
                <enabled>false</enabled>
            </releases>
            <snapshots>
                <enabled>true</enabled>
            </snapshots>
        </repository>
        <repository>
            <id>confluent</id>
            <url>https://packages.confluent.io/maven/</url>
            <releases>
                <enabled>true</enabled>
                <updatePolicy>never</updatePolicy>
            </releases>
            <snapshots>
                <enabled>false</enabled>
            </snapshots>
        </repository>
        <repository>
            <id>hazelcast-security</id>
            <name>Thirdparty security fixes</name>
            <url>https://repository.hazelcast.com/security-maven/</url>
            <releases>
                <enabled>true</enabled>
                <updatePolicy>never</updatePolicy>
            </releases>
            <snapshots>
                <enabled>false</enabled>
            </snapshots>
        </repository>
        <!-- Red Hat Maven repository provides patches for several vulnerable libraries (dependencies) which are not patched in the Maven Central repository. -->
        <repository>
            <id>redhat-ga</id>
            <url>https://maven.repository.redhat.com/ga/</url>
            <releases>
                <enabled>true</enabled>
                <updatePolicy>never</updatePolicy>
            </releases>
            <snapshots>
                <enabled>false</enabled>
            </snapshots>
        </repository>
    </repositories>

    <dependencyManagement>
        <dependencies>
            <!--
            Pin dependencies to particular version.

            This doesn't add dependencies for modules, but if any of the modules uses any listed dependency, either
            directly or transitively, it will use the version specified here.
            This ensures that all jars with dependencies use the same version of a particular dependency, both for tests
            and for inclusion to the jar with dependencies.

            The enforcer plugin checks that no two modules have a dependency conflict, if they do simply add an entry
            with conflicting dependency here, using the higher version.
            -->

            <!-- Import versions from bom - avoids to importing many modules for certain dependencies, e.g. Jackson -->
            <dependency>
                <groupId>com.fasterxml.jackson</groupId>
                <artifactId>jackson-bom</artifactId>
                <version>${jackson.version}</version>
                <scope>import</scope>
                <type>pom</type>
            </dependency>
            <dependency>
                <groupId>org.eclipse.jetty</groupId>
                <artifactId>jetty-bom</artifactId>
                <version>9.4.49.v20220914</version>
                <scope>import</scope>
                <type>pom</type>
            </dependency>
            <dependency>
                <groupId>io.netty</groupId>
                <artifactId>netty-bom</artifactId>
                <version>${netty.version}</version>
                <scope>import</scope>
                <type>pom</type>
            </dependency>
            <dependency>
                <groupId>com.google.protobuf</groupId>
                <artifactId>protobuf-bom</artifactId>
                <version>${java.protobuf.version}</version>
                <scope>import</scope>
                <type>pom</type>
            </dependency>
            <dependency>
                <groupId>io.grpc</groupId>
                <artifactId>grpc-bom</artifactId>
                <version>${grpc.version}</version>
                <type>pom</type>
                <scope>import</scope>
            </dependency>
            <dependency>
                <groupId>com.google.auth</groupId>
                <artifactId>google-auth-library-bom</artifactId>
                <version>0.21.1</version>
                <type>pom</type>
                <scope>import</scope>
            </dependency>
            <dependency>
                <groupId>com.google.http-client</groupId>
                <artifactId>google-http-client-bom</artifactId>
                <version>1.41.4</version>
                <type>pom</type>
                <scope>import</scope>
            </dependency>
            <dependency>
                <groupId>com.google.oauth-client</groupId>
                <artifactId>google-oauth-client-bom</artifactId>
                <version>1.34.1</version>
                <type>pom</type>
                <scope>import</scope>
            </dependency>

            <dependency>
                <groupId>org.apache.hadoop</groupId>
                <artifactId>hadoop-client</artifactId>
                <version>${hadoop.version}</version>
                <exclusions>
                    <!-- The following dependencies are not needed for our use of Hadoop -->
                    <exclusion>
                        <groupId>ch.qos.reload4j</groupId>
                        <artifactId>reload4j</artifactId>
                    </exclusion>
                    <exclusion>
                        <groupId>org.slf4j</groupId>
                        <artifactId>slf4j-reload4j</artifactId>
                    </exclusion>
                    <exclusion>
                        <groupId>org.eclipse.jetty</groupId>
                        <artifactId>jetty-servlet</artifactId>
                    </exclusion>
                    <exclusion>
                        <groupId>org.eclipse.jetty</groupId>
                        <artifactId>jetty-webapp</artifactId>
                    </exclusion>
                    <exclusion>
                        <groupId>javax.servlet.jsp</groupId>
                        <artifactId>jsp-api</artifactId>
                    </exclusion>
                    <exclusion>
                        <groupId>com.sun.jersey</groupId>
                        <artifactId>jersey-servlet</artifactId>
                    </exclusion>
                    <exclusion>
                        <groupId>org.jline</groupId>
                        <artifactId>jline</artifactId>
                    </exclusion>
                    <exclusion>
                        <groupId>org.apache.hadoop</groupId>
                        <artifactId>hadoop-yarn-common</artifactId>
                    </exclusion>
                    <exclusion>
                        <groupId>org.apache.hadoop</groupId>
                        <artifactId>hadoop-yarn-api</artifactId>
                    </exclusion>
                    <exclusion>
                        <groupId>org.apache.hadoop</groupId>
                        <artifactId>hadoop-yarn-client</artifactId>
                    </exclusion>
                    <exclusion>
                        <groupId>org.apache.kerby</groupId>
                        <artifactId>kerb-core</artifactId>
                    </exclusion>
                    <exclusion>
                        <groupId>org.apache.kerby</groupId>
                        <artifactId>kerb-simplekdc</artifactId>
                    </exclusion>
                    <exclusion>
                        <groupId>org.apache.curator</groupId>
                        <artifactId>curator-client</artifactId>
                    </exclusion>
                    <exclusion>
                        <groupId>org.apache.curator</groupId>
                        <artifactId>curator-recipes</artifactId>
                    </exclusion>
                    <exclusion>
                        <groupId>org.apache.curator</groupId>
                        <artifactId>curator-framework</artifactId>
                    </exclusion>
                </exclusions>
            </dependency>
            <dependency>
                <groupId>org.apache.avro</groupId>
                <artifactId>avro-mapred</artifactId>
                <version>${avro.version}</version>
                <exclusions>
                    <!-- The following dependencies are not needed for our use of Avro -->
                    <exclusion>
                        <groupId>org.apache.avro</groupId>
                        <artifactId>avro-ipc</artifactId>
                    </exclusion>
                    <exclusion>
                        <groupId>org.apache.avro</groupId>
                        <artifactId>avro-ipc-jetty</artifactId>
                    </exclusion>
                </exclusions>
            </dependency>

            <dependency>
                <groupId>org.yaml</groupId>
                <artifactId>snakeyaml</artifactId>
                <version>${snakeyaml.version}</version>
            </dependency>
            <dependency>
                <groupId>com.google.guava</groupId>
                <artifactId>guava</artifactId>
                <version>${guava.version}</version>
            </dependency>
            <dependency>
                <groupId>commons-codec</groupId>
                <artifactId>commons-codec</artifactId>
                <version>${commons-codec.version}</version>
            </dependency>
            <dependency>
                <groupId>commons-io</groupId>
                <artifactId>commons-io</artifactId>
                <version>${commons-io.version}</version>
            </dependency>
            <dependency>
                <groupId>org.apache.commons</groupId>
                <artifactId>commons-lang3</artifactId>
                <version>${commons-lang3.version}</version>
            </dependency>
            <dependency>
                <groupId>commons-collections</groupId>
                <artifactId>commons-collections</artifactId>
                <version>3.2.2</version>
            </dependency>
            <dependency>
                <groupId>commons-logging</groupId>
                <artifactId>commons-logging</artifactId>
                <version>1.2</version>
            </dependency>
            <dependency>
                <groupId>org.apache.commons</groupId>
                <artifactId>commons-compress</artifactId>
                <version>1.22</version>
            </dependency>
            <dependency>
                <groupId>joda-time</groupId>
                <artifactId>joda-time</artifactId>
                <version>2.12.2</version>
            </dependency>
            <dependency>
                <groupId>org.xerial.snappy</groupId>
                <artifactId>snappy-java</artifactId>
                <version>1.1.8.4</version>
            </dependency>
            <dependency>
                <groupId>com.google.api.grpc</groupId>
                <artifactId>proto-google-common-protos</artifactId>
                <version>1.18.1</version>
            </dependency>
            <dependency>
                <groupId>mysql</groupId>
                <artifactId>mysql-connector-java</artifactId>
                <version>${mysql.connector.version}</version>
            </dependency>
            <dependency>
                <groupId>org.postgresql</groupId>
                <artifactId>postgresql</artifactId>
                <version>${postgresql.version}</version>
            </dependency>
            <!-- NOTE: httpcore and httpclient versions are not in sync -->
            <dependency>
                <groupId>org.apache.httpcomponents</groupId>
                <artifactId>httpcore</artifactId>
                <version>4.4.16</version>
            </dependency>
            <dependency>
                <groupId>org.apache.httpcomponents</groupId>
                <artifactId>httpclient</artifactId>
                <version>4.5.13</version>
            </dependency>
            <dependency>
                <groupId>com.google.auto.value</groupId>
                <artifactId>auto-value-annotations</artifactId>
                <version>1.10.1</version>
            </dependency>
            <dependency>
                <groupId>com.nimbusds</groupId>
                <artifactId>nimbus-jose-jwt</artifactId>
                <version>7.9</version>
            </dependency>
            <dependency>
                <groupId>com.fasterxml.woodstox</groupId>
                <artifactId>woodstox-core</artifactId>
                <version>6.4.0</version>
            </dependency>
            <dependency>
                <groupId>org.codehaus.woodstox</groupId>
                <artifactId>stax2-api</artifactId>
                <version>4.2.1</version>
            </dependency>
            <dependency>
                <groupId>com.google.code.gson</groupId>
                <artifactId>gson</artifactId>
                <version>2.10.1</version>
            </dependency>
            <dependency>
                <groupId>com.amazonaws</groupId>
                <artifactId>aws-java-sdk-bundle</artifactId>
                <version>${aws.sdk.version}</version>
            </dependency>
            <dependency>
                <groupId>org.apache.avro</groupId>
                <artifactId>avro</artifactId>
                <version>${avro.version}</version>
            </dependency>
            <dependency>
                <groupId>org.objenesis</groupId>
                <artifactId>objenesis</artifactId>
                <version>3.3</version>
            </dependency>
            <dependency>
                <groupId>com.github.luben</groupId>
                <artifactId>zstd-jni</artifactId>
                <version>1.4.5-12</version>
            </dependency>
            <dependency>
                <groupId>org.slf4j</groupId>
                <artifactId>slf4j-api</artifactId>
                <version>${slf4j.version}</version>
            </dependency>
            <dependency>
                <groupId>org.apache.logging.log4j</groupId>
                <artifactId>log4j-api</artifactId>
                <version>${log4j2.version}</version>
            </dependency>
            <dependency>
                <groupId>org.jline</groupId>
                <artifactId>jline</artifactId>
                <version>${jline.version}</version>
            </dependency>
            <dependency>
                <groupId>org.checkerframework</groupId>
                <artifactId>checker-qual</artifactId>
                <version>3.29.0</version>
            </dependency>
            <dependency>
                <groupId>org.antlr</groupId>
                <artifactId>antlr4-runtime</artifactId>
                <version>${antlr4.version}</version>
            </dependency>
            <dependency>
                <groupId>org.codehaus.jackson</groupId>
                <artifactId>jackson-mapper-asl</artifactId>
                <version>${jackson.mapper.asl.version}</version>
            </dependency>
            <dependency>
                <groupId>org.codehaus.jackson</groupId>
                <artifactId>jackson-core-asl</artifactId>
                <version>${jackson.mapper.asl.version}</version>
            </dependency>
            <dependency>
                <groupId>log4j</groupId>
                <artifactId>log4j</artifactId>
                <version>${log4j.version}</version>
            </dependency>
            <dependency>
                <groupId>org.lz4</groupId>
                <artifactId>lz4-java</artifactId>
                <version>1.8.0</version>
            </dependency>
            <dependency>
                <groupId>net.minidev</groupId>
                <artifactId>json-smart</artifactId>
                <version>2.4.7</version>
            </dependency>
            <dependency>
              <groupId>org.wildfly.openssl</groupId>
              <artifactId>wildfly-openssl</artifactId>
              <version>1.1.3.Final</version>
            </dependency>
            <dependency>
              <groupId>io.netty</groupId>
              <artifactId>netty-tcnative-classes</artifactId>
              <version>2.0.55.Final</version>
            </dependency>
            <dependency>
              <groupId>com.google.api-client</groupId>
              <artifactId>google-api-client</artifactId>
              <version>1.32.2</version>
            </dependency>
            <dependency>
              <groupId>com.google.api.grpc</groupId>
              <artifactId>proto-google-iam-v1</artifactId>
              <version>1.1.7</version>
            </dependency>
            <!-- Force higher version, compatible with M1 -->
            <!-- Otherwise Docker for Java (used by TestContainers) is not able to load all JNA files for aarch64 -->
            <dependency>
                <groupId>net.java.dev.jna</groupId>
                <artifactId>jna</artifactId>
                <version>${jna.version}</version>
            </dependency>
            <!--
            The following are test dependencies, they are not in the final distribution.
            We put them there for the dependency convergence task to succeed.
            -->
            <dependency>
                <groupId>net.bytebuddy</groupId>
                <artifactId>byte-buddy</artifactId>
                <version>${bytebuddy.version}</version>
            </dependency>
            <dependency>
                <groupId>net.bytebuddy</groupId>
                <artifactId>byte-buddy-agent</artifactId>
                <version>${bytebuddy.version}</version>
            </dependency>
            <dependency>
                <groupId>org.javassist</groupId>
                <artifactId>javassist</artifactId>
                <version>3.29.2-GA</version>
            </dependency>
            <dependency>
                <groupId>junit</groupId>
                <artifactId>junit</artifactId>
                <version>${junit.version}</version>
            </dependency>
            <dependency>
                <groupId>org.mockito</groupId>
                <artifactId>mockito-core</artifactId>
                <version>${mockito.version}</version>
                <scope>test</scope>
            </dependency>
            <dependency>
                <!--
                parquet-avro depends on this transitively, but it has an invalid pom, generating warnings during build.
                This is newer fixed version.
                -->
                <groupId>org.apache.yetus</groupId>
                <artifactId>audience-annotations</artifactId>
                <version>0.12.0</version>
            </dependency>
            <dependency>
                <groupId>org.reflections</groupId>
                <artifactId>reflections</artifactId>
                <version>${reflections.version}</version>
            </dependency>
            <dependency>
                <groupId>com.google.code.findbugs</groupId>
                <artifactId>annotations</artifactId>
                <version>${findbugs.annotations.version}</version>
            </dependency>
            <dependency>
                <groupId>com.google.code.findbugs</groupId>
                <artifactId>jsr305</artifactId>
                <version>3.0.2</version>
            </dependency>
            <dependency>
                <groupId>com.tngtech.archunit</groupId>
                <artifactId>archunit</artifactId>
                <version>${archunit.version}</version>
            </dependency>
            <dependency>
                <groupId>com.google.errorprone</groupId>
                <artifactId>error_prone_annotations</artifactId>
                <version>${errorprone.version}</version>
            </dependency>
            <dependency>
                <groupId>info.picocli</groupId>
                <artifactId>picocli</artifactId>
                <version>${picocli.version}</version>
            </dependency>
            <dependency>
                <groupId>org.awaitility</groupId>
                <artifactId>awaitility</artifactId>
                <version>${awaitility.version}</version>
            </dependency>
        </dependencies>
    </dependencyManagement>

    <dependencies>
        <dependency>
            <groupId>javax.cache</groupId>
            <artifactId>cache-api</artifactId>
            <version>${jsr107.api.version}</version>
            <scope>provided</scope>
            <optional>true</optional>
        </dependency>
        <dependency>
            <groupId>org.snakeyaml</groupId>
            <artifactId>snakeyaml-engine</artifactId>
            <version>${snakeyaml.engine.version}</version>
            <scope>provided</scope>
            <optional>true</optional>
        </dependency>
        <dependency>
            <groupId>junit</groupId>
            <artifactId>junit</artifactId>
            <scope>test</scope>
            <optional>true</optional>
        </dependency>
        <dependency>
            <groupId>org.hamcrest</groupId>
            <artifactId>hamcrest-library</artifactId>
            <version>${hamcrest.version}</version>
            <scope>test</scope>
        </dependency>
        <dependency>
            <groupId>org.assertj</groupId>
            <artifactId>assertj-core</artifactId>
            <version>${assertj.version}</version>
            <scope>test</scope>
        </dependency>
        <dependency>
            <groupId>org.mockito</groupId>
            <artifactId>mockito-core</artifactId>
            <scope>test</scope>
        </dependency>
        <dependency>
            <groupId>org.powermock</groupId>
            <artifactId>powermock-api-mockito2</artifactId>
            <version>${powermock.version}</version>
            <scope>test</scope>
        </dependency>
        <dependency>
            <groupId>org.powermock</groupId>
            <artifactId>powermock-module-junit4</artifactId>
            <version>${powermock.version}</version>
            <scope>test</scope>
        </dependency>
        <dependency>
            <groupId>org.reflections</groupId>
            <artifactId>reflections</artifactId>
            <scope>test</scope>
            <exclusions>
                <exclusion>
                    <groupId>org.slf4j</groupId>
                    <artifactId>slf4j-api</artifactId>
                </exclusion>
                <exclusion>
                    <groupId>org.slf4j</groupId>
                    <artifactId>slf4j-simple</artifactId>
                </exclusion>
            </exclusions>
        </dependency>

        <dependency>
            <groupId>org.apache.logging.log4j</groupId>
            <artifactId>log4j-core</artifactId>
            <version>${log4j2.version}</version>
            <scope>test</scope>
            <optional>true</optional>
        </dependency>
        <dependency>
            <groupId>com.google.code.findbugs</groupId>
            <artifactId>annotations</artifactId>
            <scope>provided</scope>
            <optional>true</optional>
        </dependency>
        <dependency>
            <groupId>net.bytebuddy</groupId>
            <artifactId>byte-buddy</artifactId>
            <scope>test</scope>
        </dependency>
        <dependency>
            <groupId>net.bytebuddy</groupId>
            <artifactId>byte-buddy-agent</artifactId>
            <scope>test</scope>
        </dependency>
        <dependency>
            <groupId>nl.jqno.equalsverifier</groupId>
            <artifactId>equalsverifier</artifactId>
            <version>3.8</version>
            <scope>test</scope>
        </dependency>
        <dependency>
            <groupId>org.apache.tomcat.embed</groupId>
            <artifactId>tomcat-embed-core</artifactId>
            <version>10.0.23</version>
            <scope>test</scope>
        </dependency>
    </dependencies>
</project><|MERGE_RESOLUTION|>--- conflicted
+++ resolved
@@ -113,13 +113,8 @@
         <log4j.version>1.2.17.redhat-00008</log4j.version>
         <log4j2.version>2.19.0</log4j2.version>
         <mysql.connector.version>8.0.30</mysql.connector.version>
-<<<<<<< HEAD
         <netty.version>4.1.86.Final</netty.version>
-        <objenesis.version>3.2</objenesis.version>
-=======
-        <netty.version>4.1.79.Final</netty.version>
         <objenesis.version>3.3</objenesis.version>
->>>>>>> 8f69f3ba
         <osgi.version>4.2.0</osgi.version>
         <parquet.version>1.12.3</parquet.version>
         <picocli.version>4.6.3</picocli.version>
@@ -1740,7 +1735,7 @@
             <dependency>
                 <groupId>joda-time</groupId>
                 <artifactId>joda-time</artifactId>
-                <version>2.12.2</version>
+                <version>2.11.0</version>
             </dependency>
             <dependency>
                 <groupId>org.xerial.snappy</groupId>
@@ -1811,7 +1806,7 @@
             <dependency>
                 <groupId>org.objenesis</groupId>
                 <artifactId>objenesis</artifactId>
-                <version>3.3</version>
+                <version>3.2</version>
             </dependency>
             <dependency>
                 <groupId>com.github.luben</groupId>
