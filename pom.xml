--- conflicted
+++ resolved
@@ -477,11 +477,7 @@
                                 <licenseMerge>MIT License|MIT|The MIT License|MIT license|The MIT License (MIT)</licenseMerge>
                                 <licenseMerge>
                                     BSD 3-Clause License|BSD License|BSD|BSD licence|The BSD License|3-Clause BSD License|
-<<<<<<< HEAD
-                                    New BSD License|New BSD license|The New BSD License|Revised BSD|BSD New license |
-=======
                                     New BSD License|New BSD license|The New BSD License|Revised BSD|BSD New license|
->>>>>>> f6d56fa6
                                     BSD-3-Clause
                                 </licenseMerge>
                                 <licenseMerge>BSD 2-Clause License|BSD-2-Clause|BSD 2-Clause license</licenseMerge>
