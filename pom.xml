--- conflicted
+++ resolved
@@ -113,13 +113,9 @@
         <log4j.version>1.2.17.redhat-00008</log4j.version>
         <log4j2.version>2.19.0</log4j2.version>
         <mysql.connector.version>8.0.30</mysql.connector.version>
-<<<<<<< HEAD
         <netty.version>4.1.86.Final</netty.version>
-        <objenesis.version>3.2</objenesis.version>
-=======
-        <netty.version>4.1.79.Final</netty.version>
         <objenesis.version>3.3</objenesis.version>
->>>>>>> 8f69f3ba
+
         <osgi.version>4.2.0</osgi.version>
         <parquet.version>1.12.3</parquet.version>
         <picocli.version>4.6.3</picocli.version>
