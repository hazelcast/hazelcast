--- conflicted
+++ resolved
@@ -71,14 +71,8 @@
         <maven.dependency.plugin.version>3.4.0</maven.dependency.plugin.version>
         <maven.animal.sniffer.plugin.version>1.21</maven.animal.sniffer.plugin.version>
         <maven.git.commit.id.plugin.version>2.1.10</maven.git.commit.id.plugin.version>
-
-<<<<<<< HEAD
         <maven.surefire.plugin.version>3.0.0-M8</maven.surefire.plugin.version>
-        <maven.checkstyle.plugin.version>3.2.0</maven.checkstyle.plugin.version>
-=======
-        <maven.surefire.plugin.version>3.0.0-M7</maven.surefire.plugin.version>
         <maven.checkstyle.plugin.version>3.2.1</maven.checkstyle.plugin.version>
->>>>>>> a0c58aa7
         <maven.jacoco.plugin.version>0.8.7</maven.jacoco.plugin.version>
         <maven.failsafe.plugin.version>3.0.0-M7</maven.failsafe.plugin.version>
         <maven.cobertura.plugin.version>2.7</maven.cobertura.plugin.version>
