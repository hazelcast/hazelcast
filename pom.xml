--- conflicted
+++ resolved
@@ -68,13 +68,8 @@
         <maven.gpg.plugin.version>3.1.0</maven.gpg.plugin.version>
         <maven.assembly.plugin.version>3.6.0</maven.assembly.plugin.version>
         <maven.rar.plugin.version>2.2</maven.rar.plugin.version>
-<<<<<<< HEAD
-        <maven.bundle.plugin.version>2.4.0</maven.bundle.plugin.version>
+        <maven.bundle.plugin.version>5.1.9</maven.bundle.plugin.version>
         <maven.shade.plugin.version>3.4.1</maven.shade.plugin.version>
-=======
-        <maven.bundle.plugin.version>5.1.9</maven.bundle.plugin.version>
-        <maven.shade.plugin.version>3.2.4</maven.shade.plugin.version>
->>>>>>> 022a98ce
         <maven.dependency.plugin.version>3.6.0</maven.dependency.plugin.version>
         <maven.animal.sniffer.plugin.version>1.22</maven.animal.sniffer.plugin.version>
         <maven.git.commit.id.plugin.version>2.1.10</maven.git.commit.id.plugin.version>
