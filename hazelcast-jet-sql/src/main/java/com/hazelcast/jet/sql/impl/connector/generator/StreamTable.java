--- conflicted
+++ resolved
@@ -28,11 +28,8 @@
 import com.hazelcast.sql.impl.QueryException;
 import com.hazelcast.sql.impl.expression.Expression;
 import com.hazelcast.sql.impl.expression.ExpressionEvalContext;
-<<<<<<< HEAD
 import com.hazelcast.sql.impl.plan.cache.PlanObjectKey;
-=======
 import com.hazelcast.sql.impl.row.EmptyRow;
->>>>>>> 136088a6
 import com.hazelcast.sql.impl.schema.ConstantTableStatistics;
 import com.hazelcast.sql.impl.schema.TableField;
 
@@ -80,18 +77,17 @@
                 .build();
     }
 
-<<<<<<< HEAD
-    @Override
-    public PlanObjectKey getObjectKey() {
-        // table is always available and its field list does not change
-        return null;
-=======
     private static Integer evaluate(Expression<?> argumentExpression, ExpressionEvalContext context) {
         if (argumentExpression == null) {
             return null;
         }
         return (Integer) argumentExpression.eval(EmptyRow.INSTANCE, context);
->>>>>>> 136088a6
+    }
+
+    @Override
+    public PlanObjectKey getObjectKey() {
+        // table is always available and its field list does not change
+        return null;
     }
 
     private static final class DataGenerator {
