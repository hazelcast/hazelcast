--- conflicted
+++ resolved
@@ -22,11 +22,8 @@
 import com.hazelcast.jet.test.IgnoreInJenkinsOnWindows;
 import com.hazelcast.test.HazelcastSerialClassRunner;
 import com.hazelcast.test.annotation.ParallelJVMTest;
-<<<<<<< HEAD
 import org.junit.Before;
 import org.junit.BeforeClass;
-=======
->>>>>>> 46330d75
 import org.junit.Rule;
 import org.junit.experimental.categories.Category;
 import org.junit.runner.RunWith;
@@ -65,27 +62,6 @@
                     .withStartupTimeoutSeconds(300)
     );
 
-<<<<<<< HEAD
-    @BeforeClass
-    public static void ignoreOnArm64() {
-        //There is no working arm64 version of example-postgres image
-        assumeNoArm64Architecture();
-    }
-
-    @Before
-    public void beforeEach() throws SQLException {
-        String dbConnectionUrl = postgres.getJdbcUrl();
-        try (Connection conn = getPostgreSqlConnection(dbConnectionUrl, postgres.getUsername(), postgres.getPassword());
-             Statement stmt = conn.createStatement()
-        ) {
-            stmt.execute("ALTER TABLE inventory.customers REPLICA IDENTITY FULL;");
-            stmt.execute("ALTER TABLE inventory.orders REPLICA IDENTITY FULL;");
-            stmt.execute("ALTER TABLE inventory.products REPLICA IDENTITY FULL;");
-        }
-    }
-
-=======
->>>>>>> 46330d75
     protected PostgresCdcSources.Builder sourceBuilder(String name) {
         return PostgresCdcSources.postgres(name)
                 .setDatabaseAddress(postgres.getHost())
