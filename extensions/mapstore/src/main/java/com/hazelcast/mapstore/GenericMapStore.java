/*
 * Copyright 2023 Hazelcast Inc.
 *
 * Licensed under the Hazelcast Community License (the "License");
 * you may not use this file except in compliance with the License.
 * You may obtain a copy of the License at
 *
 * http://hazelcast.com/hazelcast-community-license
 *
 * Unless required by applicable law or agreed to in writing, software
 * distributed under the License is distributed on an "AS IS" BASIS,
 * WITHOUT WARRANTIES OF ANY KIND, either express or implied.
 * See the License for the specific language governing permissions and
 * limitations under the License.
 */

package com.hazelcast.mapstore;

<<<<<<< HEAD
import com.google.common.annotations.VisibleForTesting;
import com.hazelcast.config.MapConfig;
import com.hazelcast.core.HazelcastException;
import com.hazelcast.core.HazelcastInstance;
import com.hazelcast.datalink.DataLink;
import com.hazelcast.datalink.JdbcDataLink;
import com.hazelcast.instance.impl.HazelcastInstanceImpl;
import com.hazelcast.internal.util.UuidUtil;
import com.hazelcast.internal.util.executor.ManagedExecutorService;
import com.hazelcast.jet.impl.util.Util;
import com.hazelcast.logging.ILogger;
=======
import com.hazelcast.datalink.JdbcDataLink;
>>>>>>> a6e4d173
import com.hazelcast.map.MapLoaderLifecycleSupport;
import com.hazelcast.map.MapStore;
import com.hazelcast.nio.serialization.genericrecord.GenericRecord;

import java.sql.SQLException;
import java.util.Collection;
import java.util.Map;
import java.util.Map.Entry;

import static com.hazelcast.mapstore.JdbcParameters.convert;

/**
 * GenericMapStore is an implementation of {@link MapStore} built
 * on top of Hazelcast SQL engine.
 * <p>
 * It works with any SQL connector supporting SELECT, INSERT, UPDATE and DELETE statements.
 * <p>
 * Usage:
 * <p>
 * First define data link, e.g. for JDBC use {@link JdbcDataLink}:
 * <pre>{@code Config config = new Config();
 * config.addDataLinkConfig(
 *   new DataLinkConfig("mysql-ref")
 *     .setClassName(JdbcDataLink.class.getName())
 *     .setProperty("jdbcUrl", dbConnectionUrl)
 * );}</pre>
 * <p>
 * Then create a Map with {@link MapStore} using the GenericMapStore implementation:
 * <pre>{@code MapConfig mapConfig = new MapConfig(mapName);
 * MapStoreConfig mapStoreConfig = new MapStoreConfig();
 * mapStoreConfig.setClassName(GenericMapStore.class.getName());
 * mapStoreConfig.setProperty(JdbcSqlConnector.OPTION_DATA_LINK_NAME, "mysql-name");
 * mapConfig.setMapStoreConfig(mapStoreConfig);
 * instance().getConfig().addMapConfig(mapConfig);}</pre>
 * <p>
 * The GenericMapStore creates a SQL mapping with name "__map-store." + mapName.
 * This mapping is removed when the map is destroyed.
 * <p>
 * Note : When GenericMapStore uses GenericRecord as value, even if the GenericRecord contains the primary key as a field,
 * the primary key is still received from @{link {@link com.hazelcast.map.IMap} method call
 *
 * @param <K>
 */
<<<<<<< HEAD
public class GenericMapStore<K> implements MapStore<K, GenericRecord>, MapLoaderLifecycleSupport {

    /**
     * Timeout for initialization of GenericMapStore
     */
    public static final HazelcastProperty MAPSTORE_INIT_TIMEOUT
            = new HazelcastProperty("hazelcast.mapstore.init.timeout", 30, SECONDS);

    static final String MAPPING_PREFIX = "__map-store.";

    static final String DATA_LINK_REF_PROPERTY = "data-link-ref";
    static final String TABLE_NAME_PROPERTY = "table-name";
    static final String MAPPING_TYPE_PROPERTY = "mapping-type";

    static final String ID_COLUMN_PROPERTY = "id-column";
    static final String ID_COLUMN_DEFAULT = "id";

    static final String COLUMNS_PROPERTY = "columns";
    static final String TYPE_NAME_PROPERTY = "type-name";

    static final String MAPPING_NAME_COLUMN = "name";

    private ILogger logger;

    private HazelcastInstanceImpl instance;
    private SqlService sql;

    private GenericMapStoreProperties properties;
    private String mapName;
    private String mapping;
    private Queries queries;

    private long initTimeoutMillis;

    private Exception initFailure; // uses initFinished latch to ensure visibility
    private List<SqlColumnMetadata> columnMetadataList;
    private final CountDownLatch initFinished = new CountDownLatch(1);

    @Override
    public void init(HazelcastInstance instance, Properties properties, String mapName) {
        verifyMapStoreOffload(instance, mapName);

        logger = instance.getLoggingService().getLogger(GenericMapStore.class);

        this.instance = Util.getHazelcastInstanceImpl(instance);
        this.properties = new GenericMapStoreProperties(properties, mapName);
        sql = instance.getSql();

        this.mapName = mapName;
        this.mapping = MAPPING_PREFIX + mapName;

        HazelcastProperties hzProperties = nodeEngine().getProperties();
        this.initTimeoutMillis = hzProperties.getMillis(MAPSTORE_INIT_TIMEOUT);

        ManagedExecutorService asyncExecutor = nodeEngine()
                .getExecutionService()
                .getExecutor(ExecutionService.MAP_STORE_OFFLOADABLE_EXECUTOR);

        // Init can run on partition thread, creating a mapping uses other maps, so it needs to run elsewhere
        asyncExecutor.submit(() -> createMappingForMapStore(mapName));
    }

    private void verifyMapStoreOffload(HazelcastInstance instance, String mapName) {
        MapConfig mapConfig = instance.getConfig().findMapConfig(mapName);
        if (!mapConfig.getMapStoreConfig().isOffload()) {
            throw new HazelcastException("Config for GenericMapStore must have `offload` property set to true");
        }
    }

    private NodeEngineImpl nodeEngine() {
        return instance.node.nodeEngine;
    }

    private void createMappingForMapStore(String mapName) {
        logger.fine("Initializing for map " + mapName);
        try {
            String mappingColumns = null;
            if (properties.hasColumns()) {
                mappingColumns = resolveMappingColumns(properties.tableName, properties.dataLinkRef);
                logger.fine("Discovered following mapping columns: " + mappingColumns);
            }

            sql.execute(
                    "CREATE MAPPING \"" + mapping + "\" "
                            + "EXTERNAL NAME \"" + properties.tableName + "\" "
                            + (mappingColumns != null ? " ( " + mappingColumns + " ) " : "")
                            + "TYPE " + deriveMappingType() + " "
                            + "OPTIONS ("
                            + "    '" + OPTION_DATA_LINK_REF + "' = '" + properties.dataLinkRef + "' "
                            + ")"
            ).close();

            if (!properties.hasColumns()) {
                columnMetadataList = loadMetadataFromMapping(mapping).getColumns();
            }
            queries = new Queries(mapping, properties.idColumn, columnMetadataList);
        } catch (Exception e) {
            // We create the mapping on the first member initializing the MapStore
            // Other members trying to concurrently initialize will fail and just read the mapping
            if (e.getMessage() != null && e.getMessage().startsWith("Mapping or view already exists:")) {
                readExistingMapping();
            } else {
                logger.warning(e);
                initFailure = e;
            }
        } finally {
            initFinished.countDown();
        }
    }

    private String deriveMappingType() {
        if (properties.mappingType != null) {
            return properties.mappingType;
        } else {
            try (DataLink dataLink = nodeEngine()
                    .getDataLinkService()
                    .getDataLink(properties.dataLinkRef, DataLink.class)) {

                if (dataLink instanceof JdbcDataLink) {
                    return "JDBC";
                } else {
                    throw new HazelcastException("Unknown DataLink class " + dataLink.getClass()
                            + ". Set the mapping type using '" + MAPPING_TYPE_PROPERTY + "' property");
                }
            } catch (Exception e) {
                throw new HazelcastException("Could not close DataLink", e);
            }
        }
    }

    private String resolveMappingColumns(String tableName, String dataLinkRef) {
        String tempMapping = "temp_mapping_" + UuidUtil.newUnsecureUuidString();
        createMapping(tempMapping, tableName, dataLinkRef);
        SqlRowMetadata rowMetadata = loadMetadataFromMapping(tempMapping);
        columnMetadataList = rowMetadata.getColumns();
        dropMapping(tempMapping);

        return Stream.concat(of(properties.idColumn), properties.columns.stream())
                     .distinct() // avoid duplicate id column if present in columns property
                     .map(columnName -> validateColumn(rowMetadata.findColumn(columnName), columnName))
                     .map(rowMetadata::getColumn)
                     .map(columnMetadata1 -> columnMetadata1.getName() + " " + columnMetadata1.getType())
                     .collect(Collectors.joining(", "));
    }

    private void createMapping(String mappingName, String tableName, String dataLinkRef) {
        sql.execute(
                "CREATE MAPPING \"" + mappingName + "\""
                        + " EXTERNAL NAME \"" + tableName + "\" "
                        + " TYPE " + deriveMappingType()
                        + " OPTIONS ("
                        + "    '" + OPTION_DATA_LINK_REF + "' = '" + dataLinkRef + "' "
                        + ")"
        ).close();
    }

    private SqlRowMetadata loadMetadataFromMapping(String mapping) {
        try (SqlResult result = sql.execute("SELECT * FROM \"" + mapping + "\" LIMIT 0")) {
            return result.getRowMetadata();
        }
    }

    private void readExistingMapping() {
        logger.fine("Reading existing mapping for map" + mapName);
        try (SqlResult mappings = sql.execute("SHOW MAPPINGS")) {
            for (SqlRow sqlRow : mappings) {
                String name = sqlRow.getObject(MAPPING_NAME_COLUMN);
                if (name.equals(this.mapping)) {
                    SqlRowMetadata rowMetadata = loadMetadataFromMapping(name);
                    validateColumns(rowMetadata);
                    columnMetadataList = rowMetadata.getColumns();
                    queries = new Queries(name, properties.idColumn, columnMetadataList);
                    break;
                }
            }
        } catch (Exception e) {
            initFailure = e;
        }
    }

    private void validateColumns(SqlRowMetadata rowMetadata) {
        Stream.concat(of(properties.idColumn), properties.columns.stream())
              .distinct() // avoid duplicate id column if present in columns property
              .forEach(columnName -> validateColumn(rowMetadata.findColumn(columnName), columnName));
    }

    private int validateColumn(int column, String columnName) {
        if (column == COLUMN_NOT_FOUND) {
            throw new HazelcastException("Column '" + columnName + "' not found");
        }
        return column;
    }

    @Override
    public void destroy() {
        ManagedExecutorService asyncExecutor = nodeEngine()
                .getExecutionService()
                .getExecutor(ExecutionService.MAP_STORE_OFFLOADABLE_EXECUTOR);

        asyncExecutor.submit(() -> {
            awaitInitFinished();
            if (instance.isRunning()) {
                dropMapping(mapping);
            }
        });
    }

    @Override
    public GenericRecord load(K key) {
        awaitSuccessfulInit();

        try (SqlResult queryResult = sql.execute(queries.load(), key)) {
            Iterator<SqlRow> it = queryResult.iterator();
            if (it.hasNext()) {
                SqlRow row = it.next();
                if (it.hasNext()) {
                    throw new IllegalStateException("multiple matching rows for a key " + key);
                }
                return convertRowToGenericRecord(row);
            } else {
                return null;
            }
        }
    }

    @Nonnull
    private GenericRecord convertRowToGenericRecord(SqlRow row) {
        GenericRecordBuilder builder = GenericRecordBuilder.compact(properties.compactTypeName);

        SqlRowMetadata metadata = row.getMetadata();
        for (int i = 0; i < metadata.getColumnCount(); i++) {
            SqlColumnMetadata column = metadata.getColumn(i);

            if (column.getName().equals(properties.idColumn) && !properties.idColumnInColumns) {
                continue;
            }

            switch (column.getType()) {
                case VARCHAR:
                    builder.setString(column.getName(), row.getObject(i));
                    break;

                case BOOLEAN:
                    builder.setBoolean(column.getName(), row.getObject(i));
                    break;

                case TINYINT:
                case SMALLINT:
                case INTEGER:
                    builder.setInt32(column.getName(), row.getObject(i));
                    break;

                case BIGINT:
                    builder.setInt64(column.getName(), row.getObject(i));
                    break;

                case DECIMAL:
                    builder.setDecimal(column.getName(), row.getObject(i));
                    break;

                case REAL:
                    builder.setFloat32(column.getName(), row.getObject(i));
                    break;

                case DOUBLE:
                    builder.setFloat64(column.getName(), row.getObject(i));
                    break;

                case DATE:
                    builder.setDate(column.getName(), row.getObject(i));
                    break;

                case TIME:
                    builder.setTime(column.getName(), row.getObject(i));
                    break;

                case TIMESTAMP:
                    builder.setTimestamp(column.getName(), row.getObject(i));
                    break;

                case TIMESTAMP_WITH_TIME_ZONE:
                    builder.setTimestampWithTimezone(column.getName(), row.getObject(i));
                    break;

                default:
                    throw new HazelcastException("Column type " + column.getType() + " not supported");
            }
        }

        return builder.build();
    }

    /**
     * Size of the {@code keys} collection is limited by {@link ClusterProperty#MAP_LOAD_CHUNK_SIZE}
     */
    @Override
    public Map<K, GenericRecord> loadAll(Collection<K> keys) {
        awaitSuccessfulInit();

        Object[] keysArray = keys.toArray();

        try (SqlResult queryResult = sql.execute(queries.loadAll(keys.size()), keysArray)) {
            Iterator<SqlRow> it = queryResult.iterator();

            Map<K, GenericRecord> result = new HashMap<>();
            while (it.hasNext()) {
                SqlRow row = it.next();
                K id = row.getObject(properties.idColumn);
                GenericRecord record = convertRowToGenericRecord(row);
                result.put(id, record);
            }
            return result;
        }
    }

    @Override
    public Iterable<K> loadAllKeys() {
        awaitSuccessfulInit();

        SqlResult keysResult = sql.execute(queries.loadAllKeys());

        // The contract for loadAllKeys says that if iterator implements Closable
        // then it will be closed when the iteration is over
        return () -> new MappingClosingIterator<>(
                keysResult.iterator(),
                (SqlRow row) -> row.getObject(properties.idColumn),
                keysResult::close
        );
    }
=======
public class GenericMapStore<K> extends GenericMapLoader<K>
        implements MapStore<K, GenericRecord>, MapLoaderLifecycleSupport {
>>>>>>> a6e4d173

    @Override
    public void store(K key, GenericRecord record) {
        awaitSuccessfulInit();

        JdbcParameters jdbcParameters = convert(key, record, columnMetadataList, genericMapStoreProperties.idColumn);

        try {
            sqlService.execute(queries.storeSink(), jdbcParameters.getParams()).close();
        } catch (Exception e) {

            if (isIntegrityConstraintViolation(e)) {

                // Try to update the row
                jdbcParameters.shiftIdParameterToEnd();

                String updateSQL = queries.storeUpdate();
                sqlService.execute(updateSQL, jdbcParameters.getParams()).close();
            } else {
                throw e;
            }
        }
    }

    @Override
    public void storeAll(Map<K, GenericRecord> map) {
        awaitSuccessfulInit();

        for (Entry<K, GenericRecord> entry : map.entrySet()) {
            store(entry.getKey(), entry.getValue());
        }
    }

    @Override
    public void delete(K key) {
        awaitSuccessfulInit();

        sqlService.execute(queries.delete(), key).close();
    }

    @Override
    public void deleteAll(Collection<K> keys) {
        awaitSuccessfulInit();

        if (keys.isEmpty()) {
            return;
        }

        sqlService.execute(queries.deleteAll(keys.size()), keys.toArray()).close();
    }

    // SQLException returns SQL state in five-digit number.
    // These five-digit numbers tell about the status of the SQL statements.
    // The SQLSTATE values consists of two fields.
    // The class, which is the first two characters of the string, and
    // the subclass, which is the terminating three characters of the string.
    // See https://en.wikipedia.org/wiki/SQLSTATE for cate
    static boolean isIntegrityConstraintViolation(Exception exception) {
        boolean result = false;
        SQLException sqlException = findSQLException(exception);
        if (sqlException != null) {
            String sqlState = sqlException.getSQLState();
            if (sqlState != null) {
                result = sqlState.startsWith("23");
            }
        }
        return result;
    }

    static SQLException findSQLException(Throwable throwable) {
        Throwable rootCause = throwable;
        while (rootCause.getCause() != null && rootCause.getCause() != rootCause) {
            rootCause = rootCause.getCause();
            if (rootCause instanceof SQLException) {
                return (SQLException) rootCause;
            }
        }
        return null;
    }
}<|MERGE_RESOLUTION|>--- conflicted
+++ resolved
@@ -16,21 +16,7 @@
 
 package com.hazelcast.mapstore;
 
-<<<<<<< HEAD
-import com.google.common.annotations.VisibleForTesting;
-import com.hazelcast.config.MapConfig;
-import com.hazelcast.core.HazelcastException;
-import com.hazelcast.core.HazelcastInstance;
-import com.hazelcast.datalink.DataLink;
 import com.hazelcast.datalink.JdbcDataLink;
-import com.hazelcast.instance.impl.HazelcastInstanceImpl;
-import com.hazelcast.internal.util.UuidUtil;
-import com.hazelcast.internal.util.executor.ManagedExecutorService;
-import com.hazelcast.jet.impl.util.Util;
-import com.hazelcast.logging.ILogger;
-=======
-import com.hazelcast.datalink.JdbcDataLink;
->>>>>>> a6e4d173
 import com.hazelcast.map.MapLoaderLifecycleSupport;
 import com.hazelcast.map.MapStore;
 import com.hazelcast.nio.serialization.genericrecord.GenericRecord;
@@ -74,340 +60,8 @@
  *
  * @param <K>
  */
-<<<<<<< HEAD
-public class GenericMapStore<K> implements MapStore<K, GenericRecord>, MapLoaderLifecycleSupport {
-
-    /**
-     * Timeout for initialization of GenericMapStore
-     */
-    public static final HazelcastProperty MAPSTORE_INIT_TIMEOUT
-            = new HazelcastProperty("hazelcast.mapstore.init.timeout", 30, SECONDS);
-
-    static final String MAPPING_PREFIX = "__map-store.";
-
-    static final String DATA_LINK_REF_PROPERTY = "data-link-ref";
-    static final String TABLE_NAME_PROPERTY = "table-name";
-    static final String MAPPING_TYPE_PROPERTY = "mapping-type";
-
-    static final String ID_COLUMN_PROPERTY = "id-column";
-    static final String ID_COLUMN_DEFAULT = "id";
-
-    static final String COLUMNS_PROPERTY = "columns";
-    static final String TYPE_NAME_PROPERTY = "type-name";
-
-    static final String MAPPING_NAME_COLUMN = "name";
-
-    private ILogger logger;
-
-    private HazelcastInstanceImpl instance;
-    private SqlService sql;
-
-    private GenericMapStoreProperties properties;
-    private String mapName;
-    private String mapping;
-    private Queries queries;
-
-    private long initTimeoutMillis;
-
-    private Exception initFailure; // uses initFinished latch to ensure visibility
-    private List<SqlColumnMetadata> columnMetadataList;
-    private final CountDownLatch initFinished = new CountDownLatch(1);
-
-    @Override
-    public void init(HazelcastInstance instance, Properties properties, String mapName) {
-        verifyMapStoreOffload(instance, mapName);
-
-        logger = instance.getLoggingService().getLogger(GenericMapStore.class);
-
-        this.instance = Util.getHazelcastInstanceImpl(instance);
-        this.properties = new GenericMapStoreProperties(properties, mapName);
-        sql = instance.getSql();
-
-        this.mapName = mapName;
-        this.mapping = MAPPING_PREFIX + mapName;
-
-        HazelcastProperties hzProperties = nodeEngine().getProperties();
-        this.initTimeoutMillis = hzProperties.getMillis(MAPSTORE_INIT_TIMEOUT);
-
-        ManagedExecutorService asyncExecutor = nodeEngine()
-                .getExecutionService()
-                .getExecutor(ExecutionService.MAP_STORE_OFFLOADABLE_EXECUTOR);
-
-        // Init can run on partition thread, creating a mapping uses other maps, so it needs to run elsewhere
-        asyncExecutor.submit(() -> createMappingForMapStore(mapName));
-    }
-
-    private void verifyMapStoreOffload(HazelcastInstance instance, String mapName) {
-        MapConfig mapConfig = instance.getConfig().findMapConfig(mapName);
-        if (!mapConfig.getMapStoreConfig().isOffload()) {
-            throw new HazelcastException("Config for GenericMapStore must have `offload` property set to true");
-        }
-    }
-
-    private NodeEngineImpl nodeEngine() {
-        return instance.node.nodeEngine;
-    }
-
-    private void createMappingForMapStore(String mapName) {
-        logger.fine("Initializing for map " + mapName);
-        try {
-            String mappingColumns = null;
-            if (properties.hasColumns()) {
-                mappingColumns = resolveMappingColumns(properties.tableName, properties.dataLinkRef);
-                logger.fine("Discovered following mapping columns: " + mappingColumns);
-            }
-
-            sql.execute(
-                    "CREATE MAPPING \"" + mapping + "\" "
-                            + "EXTERNAL NAME \"" + properties.tableName + "\" "
-                            + (mappingColumns != null ? " ( " + mappingColumns + " ) " : "")
-                            + "TYPE " + deriveMappingType() + " "
-                            + "OPTIONS ("
-                            + "    '" + OPTION_DATA_LINK_REF + "' = '" + properties.dataLinkRef + "' "
-                            + ")"
-            ).close();
-
-            if (!properties.hasColumns()) {
-                columnMetadataList = loadMetadataFromMapping(mapping).getColumns();
-            }
-            queries = new Queries(mapping, properties.idColumn, columnMetadataList);
-        } catch (Exception e) {
-            // We create the mapping on the first member initializing the MapStore
-            // Other members trying to concurrently initialize will fail and just read the mapping
-            if (e.getMessage() != null && e.getMessage().startsWith("Mapping or view already exists:")) {
-                readExistingMapping();
-            } else {
-                logger.warning(e);
-                initFailure = e;
-            }
-        } finally {
-            initFinished.countDown();
-        }
-    }
-
-    private String deriveMappingType() {
-        if (properties.mappingType != null) {
-            return properties.mappingType;
-        } else {
-            try (DataLink dataLink = nodeEngine()
-                    .getDataLinkService()
-                    .getDataLink(properties.dataLinkRef, DataLink.class)) {
-
-                if (dataLink instanceof JdbcDataLink) {
-                    return "JDBC";
-                } else {
-                    throw new HazelcastException("Unknown DataLink class " + dataLink.getClass()
-                            + ". Set the mapping type using '" + MAPPING_TYPE_PROPERTY + "' property");
-                }
-            } catch (Exception e) {
-                throw new HazelcastException("Could not close DataLink", e);
-            }
-        }
-    }
-
-    private String resolveMappingColumns(String tableName, String dataLinkRef) {
-        String tempMapping = "temp_mapping_" + UuidUtil.newUnsecureUuidString();
-        createMapping(tempMapping, tableName, dataLinkRef);
-        SqlRowMetadata rowMetadata = loadMetadataFromMapping(tempMapping);
-        columnMetadataList = rowMetadata.getColumns();
-        dropMapping(tempMapping);
-
-        return Stream.concat(of(properties.idColumn), properties.columns.stream())
-                     .distinct() // avoid duplicate id column if present in columns property
-                     .map(columnName -> validateColumn(rowMetadata.findColumn(columnName), columnName))
-                     .map(rowMetadata::getColumn)
-                     .map(columnMetadata1 -> columnMetadata1.getName() + " " + columnMetadata1.getType())
-                     .collect(Collectors.joining(", "));
-    }
-
-    private void createMapping(String mappingName, String tableName, String dataLinkRef) {
-        sql.execute(
-                "CREATE MAPPING \"" + mappingName + "\""
-                        + " EXTERNAL NAME \"" + tableName + "\" "
-                        + " TYPE " + deriveMappingType()
-                        + " OPTIONS ("
-                        + "    '" + OPTION_DATA_LINK_REF + "' = '" + dataLinkRef + "' "
-                        + ")"
-        ).close();
-    }
-
-    private SqlRowMetadata loadMetadataFromMapping(String mapping) {
-        try (SqlResult result = sql.execute("SELECT * FROM \"" + mapping + "\" LIMIT 0")) {
-            return result.getRowMetadata();
-        }
-    }
-
-    private void readExistingMapping() {
-        logger.fine("Reading existing mapping for map" + mapName);
-        try (SqlResult mappings = sql.execute("SHOW MAPPINGS")) {
-            for (SqlRow sqlRow : mappings) {
-                String name = sqlRow.getObject(MAPPING_NAME_COLUMN);
-                if (name.equals(this.mapping)) {
-                    SqlRowMetadata rowMetadata = loadMetadataFromMapping(name);
-                    validateColumns(rowMetadata);
-                    columnMetadataList = rowMetadata.getColumns();
-                    queries = new Queries(name, properties.idColumn, columnMetadataList);
-                    break;
-                }
-            }
-        } catch (Exception e) {
-            initFailure = e;
-        }
-    }
-
-    private void validateColumns(SqlRowMetadata rowMetadata) {
-        Stream.concat(of(properties.idColumn), properties.columns.stream())
-              .distinct() // avoid duplicate id column if present in columns property
-              .forEach(columnName -> validateColumn(rowMetadata.findColumn(columnName), columnName));
-    }
-
-    private int validateColumn(int column, String columnName) {
-        if (column == COLUMN_NOT_FOUND) {
-            throw new HazelcastException("Column '" + columnName + "' not found");
-        }
-        return column;
-    }
-
-    @Override
-    public void destroy() {
-        ManagedExecutorService asyncExecutor = nodeEngine()
-                .getExecutionService()
-                .getExecutor(ExecutionService.MAP_STORE_OFFLOADABLE_EXECUTOR);
-
-        asyncExecutor.submit(() -> {
-            awaitInitFinished();
-            if (instance.isRunning()) {
-                dropMapping(mapping);
-            }
-        });
-    }
-
-    @Override
-    public GenericRecord load(K key) {
-        awaitSuccessfulInit();
-
-        try (SqlResult queryResult = sql.execute(queries.load(), key)) {
-            Iterator<SqlRow> it = queryResult.iterator();
-            if (it.hasNext()) {
-                SqlRow row = it.next();
-                if (it.hasNext()) {
-                    throw new IllegalStateException("multiple matching rows for a key " + key);
-                }
-                return convertRowToGenericRecord(row);
-            } else {
-                return null;
-            }
-        }
-    }
-
-    @Nonnull
-    private GenericRecord convertRowToGenericRecord(SqlRow row) {
-        GenericRecordBuilder builder = GenericRecordBuilder.compact(properties.compactTypeName);
-
-        SqlRowMetadata metadata = row.getMetadata();
-        for (int i = 0; i < metadata.getColumnCount(); i++) {
-            SqlColumnMetadata column = metadata.getColumn(i);
-
-            if (column.getName().equals(properties.idColumn) && !properties.idColumnInColumns) {
-                continue;
-            }
-
-            switch (column.getType()) {
-                case VARCHAR:
-                    builder.setString(column.getName(), row.getObject(i));
-                    break;
-
-                case BOOLEAN:
-                    builder.setBoolean(column.getName(), row.getObject(i));
-                    break;
-
-                case TINYINT:
-                case SMALLINT:
-                case INTEGER:
-                    builder.setInt32(column.getName(), row.getObject(i));
-                    break;
-
-                case BIGINT:
-                    builder.setInt64(column.getName(), row.getObject(i));
-                    break;
-
-                case DECIMAL:
-                    builder.setDecimal(column.getName(), row.getObject(i));
-                    break;
-
-                case REAL:
-                    builder.setFloat32(column.getName(), row.getObject(i));
-                    break;
-
-                case DOUBLE:
-                    builder.setFloat64(column.getName(), row.getObject(i));
-                    break;
-
-                case DATE:
-                    builder.setDate(column.getName(), row.getObject(i));
-                    break;
-
-                case TIME:
-                    builder.setTime(column.getName(), row.getObject(i));
-                    break;
-
-                case TIMESTAMP:
-                    builder.setTimestamp(column.getName(), row.getObject(i));
-                    break;
-
-                case TIMESTAMP_WITH_TIME_ZONE:
-                    builder.setTimestampWithTimezone(column.getName(), row.getObject(i));
-                    break;
-
-                default:
-                    throw new HazelcastException("Column type " + column.getType() + " not supported");
-            }
-        }
-
-        return builder.build();
-    }
-
-    /**
-     * Size of the {@code keys} collection is limited by {@link ClusterProperty#MAP_LOAD_CHUNK_SIZE}
-     */
-    @Override
-    public Map<K, GenericRecord> loadAll(Collection<K> keys) {
-        awaitSuccessfulInit();
-
-        Object[] keysArray = keys.toArray();
-
-        try (SqlResult queryResult = sql.execute(queries.loadAll(keys.size()), keysArray)) {
-            Iterator<SqlRow> it = queryResult.iterator();
-
-            Map<K, GenericRecord> result = new HashMap<>();
-            while (it.hasNext()) {
-                SqlRow row = it.next();
-                K id = row.getObject(properties.idColumn);
-                GenericRecord record = convertRowToGenericRecord(row);
-                result.put(id, record);
-            }
-            return result;
-        }
-    }
-
-    @Override
-    public Iterable<K> loadAllKeys() {
-        awaitSuccessfulInit();
-
-        SqlResult keysResult = sql.execute(queries.loadAllKeys());
-
-        // The contract for loadAllKeys says that if iterator implements Closable
-        // then it will be closed when the iteration is over
-        return () -> new MappingClosingIterator<>(
-                keysResult.iterator(),
-                (SqlRow row) -> row.getObject(properties.idColumn),
-                keysResult::close
-        );
-    }
-=======
 public class GenericMapStore<K> extends GenericMapLoader<K>
         implements MapStore<K, GenericRecord>, MapLoaderLifecycleSupport {
->>>>>>> a6e4d173
 
     @Override
     public void store(K key, GenericRecord record) {
