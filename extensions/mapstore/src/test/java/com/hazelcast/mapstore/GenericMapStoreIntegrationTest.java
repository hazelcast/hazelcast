--- conflicted
+++ resolved
@@ -206,7 +206,6 @@
     }
 
     @Test
-<<<<<<< HEAD
     @Ignore("https://github.com/hazelcast/hazelcast/issues/22528")
     public void testDestroy() {
         HazelcastInstance client = client();
@@ -216,28 +215,6 @@
         map.destroy();
 
         assertTrueEventually(() -> assertRowsAnyOrder(client, "SHOW MAPPINGS", newArrayList()), 5);
-=======
-    public void testPutWithColumnMismatch() {
-        HazelcastInstance client = client();
-        IMap<Integer, GenericRecord> map = client.getMap(tableName);
-
-        assertThatThrownBy(() -> {
-            map.put(42,
-                    GenericRecordBuilder.compact("org.example.Person")
-                            .setString("id", "42")
-                            .setString("name", "name-42")
-                            .build()
-            );
-        })
-                .isInstanceOf(HazelcastSerializationException.class)
-                .hasMessageContaining("Invalid field kind: 'id for Schema" +
-                        " { className = org.example.Person, numberOfComplexFields = 2," +
-                        " primitivesLength = 0, map = {name=FieldDescriptor{" +
-                        "name='name', kind=STRING, index=1, offset=-1, bitOffset=-1}," +
-                        " id=FieldDescriptor{name='id', kind=STRING, index=0, " +
-                        "offset=-1, bitOffset=-1}}}, valid field kinds : " +
-                        "[INT32, NULLABLE_INT32], found : STRING");
->>>>>>> 6d6ea8ef
     }
 
     @Test
