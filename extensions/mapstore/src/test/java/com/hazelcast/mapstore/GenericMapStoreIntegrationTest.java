--- conflicted
+++ resolved
@@ -64,7 +64,6 @@
         databaseProvider = testDatabaseProvider;
         dbConnectionUrl = databaseProvider.createDatabase(JdbcSqlTestSupport.class.getName());
 
-<<<<<<< HEAD
         memberConfig = smallInstanceConfig()
                 // Need to set filtering class loader so the members don't deserialize into class but into GenericRecord
                 .setClassLoader(new FilteringClassLoader(newArrayList("org.example"), null))
@@ -73,17 +72,6 @@
                                 .setClassName(JdbcDataLinkFactory.class.getName())
                                 .setProperty("jdbcUrl", dbConnectionUrl)
                 );
-=======
-        Config config = smallInstanceConfig();
-        // Need to set filtering class loader so the members don't deserialize into class but into GenericRecord
-        config.setClassLoader(new FilteringClassLoader(newArrayList("org.example"), null));
-
-        config.addDataLinkConfig(
-                new DataLinkConfig(TEST_DATABASE_REF)
-                        .setClassName(JdbcDataLinkFactory.class.getName())
-                        .setProperty("jdbcUrl", dbConnectionUrl)
-        );
->>>>>>> f65c5fb7
 
         ClientConfig clientConfig = new ClientConfig();
 
