<?xml version="1.0" encoding="UTF-8"?>
<!--
  ~ Copyright 2021 Hazelcast Inc.
  ~
  ~ Licensed under the Hazelcast Community License (the "License");
  ~ you may not use this file except in compliance with the License.
  ~ You may obtain a copy of the License at
  ~
  ~ http://hazelcast.com/hazelcast-community-license
  ~
  ~ Unless required by applicable law or agreed to in writing, software
  ~ distributed under the License is distributed on an "AS IS" BASIS,
  ~ WITHOUT WARRANTIES OF ANY KIND, either express or implied.
  ~ See the License for the specific language governing permissions and
  ~ limitations under the License.
  -->

<project xmlns="http://maven.apache.org/POM/4.0.0"
         xmlns:xsi="http://www.w3.org/2001/XMLSchema-instance"
         xsi:schemaLocation="http://maven.apache.org/POM/4.0.0 http://maven.apache.org/xsd/maven-4.0.0.xsd">

    <modelVersion>4.0.0</modelVersion>

    <groupId>com.hazelcast</groupId>
    <artifactId>hazelcast-mapstore</artifactId>
    <version>5.2-SNAPSHOT</version>

    <packaging>jar</packaging>
    <name>hazelcast-sql-mapstore</name>
    <description>Ready made MapStore using Hazelcast SQL</description>
    <url>http://www.hazelcast.com/</url>

    <parent>
        <groupId>com.hazelcast.jet</groupId>
        <artifactId>hazelcast-jet-extensions</artifactId>
        <version>5.2.0-SNAPSHOT</version>
    </parent>

    <build>
        <plugins>
            <plugin>
                <groupId>org.apache.maven.plugins</groupId>
                <artifactId>maven-jar-plugin</artifactId>
                <configuration>
                    <archive>
                        <manifestEntries>
                            <Automatic-Module-Name>com.hazelcast.mapstore</Automatic-Module-Name>
                        </manifestEntries>
                    </archive>
                </configuration>
            </plugin>
            <plugin>
                <artifactId>maven-shade-plugin</artifactId>
            </plugin>
        </plugins>
    </build>

    <dependencies>
        <dependency>
            <groupId>com.hazelcast</groupId>
            <artifactId>hazelcast-sql</artifactId>
<<<<<<< HEAD
            <version>${project.parent.version}</version>
=======
            <version>5.2.0-SNAPSHOT</version>
>>>>>>> 39413738
            <scope>provided</scope>
        </dependency>

        <!-- Test dependencies -->
        <dependency>
            <groupId>com.hazelcast</groupId>
            <artifactId>hazelcast-sql</artifactId>
<<<<<<< HEAD
            <version>${project.parent.version}</version>
=======
            <version>5.2.0-SNAPSHOT</version>
>>>>>>> 39413738
            <type>test-jar</type>
            <scope>test</scope>
        </dependency>

        <dependency>
            <groupId>com.h2database</groupId>
            <artifactId>h2</artifactId>
            <version>${h2.version}</version>
            <scope>test</scope>
        </dependency>
        <dependency>
            <groupId>org.testcontainers</groupId>
            <artifactId>postgresql</artifactId>
            <version>${testcontainers.version}</version>
            <scope>test</scope>
        </dependency>
        <dependency>
            <groupId>org.postgresql</groupId>
            <artifactId>postgresql</artifactId>
            <version>${postgresql.version}</version>
            <scope>test</scope>
        </dependency>
        <dependency>
            <groupId>org.testcontainers</groupId>
            <artifactId>mysql</artifactId>
            <version>${testcontainers.version}</version>
            <scope>test</scope>
        </dependency>
        <dependency>
            <groupId>mysql</groupId>
            <artifactId>mysql-connector-java</artifactId>
            <version>${mysql.connector.version}</version>
            <scope>test</scope>
        </dependency>
    </dependencies>
</project><|MERGE_RESOLUTION|>--- conflicted
+++ resolved
@@ -59,11 +59,7 @@
         <dependency>
             <groupId>com.hazelcast</groupId>
             <artifactId>hazelcast-sql</artifactId>
-<<<<<<< HEAD
             <version>${project.parent.version}</version>
-=======
-            <version>5.2.0-SNAPSHOT</version>
->>>>>>> 39413738
             <scope>provided</scope>
         </dependency>
 
@@ -71,11 +67,7 @@
         <dependency>
             <groupId>com.hazelcast</groupId>
             <artifactId>hazelcast-sql</artifactId>
-<<<<<<< HEAD
             <version>${project.parent.version}</version>
-=======
-            <version>5.2.0-SNAPSHOT</version>
->>>>>>> 39413738
             <type>test-jar</type>
             <scope>test</scope>
         </dependency>
