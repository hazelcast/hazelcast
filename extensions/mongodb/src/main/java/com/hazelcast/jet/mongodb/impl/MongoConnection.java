/*
 * Copyright 2023 Hazelcast Inc.
 *
 * Licensed under the Hazelcast Community License (the "License");
 * you may not use this file except in compliance with the License.
 * You may obtain a copy of the License at
 *
 * http://hazelcast.com/hazelcast-community-license
 *
 * Unless required by applicable law or agreed to in writing, software
 * distributed under the License is distributed on an "AS IS" BASIS,
 * WITHOUT WARRANTIES OF ANY KIND, either express or implied.
 * See the License for the specific language governing permissions and
 * limitations under the License.
 */
package com.hazelcast.jet.mongodb.impl;

import com.hazelcast.function.SupplierEx;
import com.hazelcast.jet.JetException;
import com.hazelcast.jet.retry.RetryStrategies;
import com.hazelcast.jet.retry.RetryStrategy;
import com.hazelcast.jet.retry.impl.RetryTracker;
import com.hazelcast.logging.ILogger;
import com.hazelcast.logging.Logger;
import com.mongodb.MongoCommandException;
import com.mongodb.client.MongoClient;
import org.bson.BsonArray;
import org.bson.BsonString;
import org.bson.BsonValue;

import java.util.function.Consumer;

import java.io.Closeable;

import static com.hazelcast.internal.util.Preconditions.checkState;
import static com.hazelcast.jet.retry.IntervalFunction.exponentialBackoffWithCap;

/**
 * Manages connection to MongoDB, reconnects if necessary.
 */
class MongoConnection implements Closeable {
    @SuppressWarnings("checkstyle:MagicNumber")
    private static final RetryStrategy RETRY_STRATEGY =
            RetryStrategies.custom()
                           .intervalFunction(exponentialBackoffWithCap(100, 2.0, 3000))
                           .maxAttempts(20)
                           .build();

    private final SupplierEx<? extends MongoClient> clientSupplier;
    private final Consumer<MongoClient> afterConnection;
    private final RetryTracker connectionRetryTracker;
    private final ILogger logger = Logger.getLogger(MongoConnection.class);

    private MongoClient mongoClient;

    MongoConnection(SupplierEx<? extends MongoClient> clientSupplier, Consumer<MongoClient> afterConnection) {
        this.clientSupplier = clientSupplier;
        this.afterConnection = afterConnection;
        this.connectionRetryTracker = new RetryTracker(RETRY_STRATEGY);
    }

    MongoClient client() {
        checkState(reconnectIfNecessary(), "should be connected");
        return mongoClient;
    }

    /**
     * @return true if there is a connection to Mongo after exiting this method
     */
    boolean reconnectIfNecessary() {
        if (mongoClient == null) {
            if (connectionRetryTracker.shouldTryAgain()) {
                try {
                    mongoClient = clientSupplier.get();
                    afterConnection.accept(mongoClient);
                    connectionRetryTracker.reset();
                    return true;
                } catch (MongoCommandException e) {
                    BsonArray codes = codes(e);
                    if (codes.contains(new BsonString("NonResumableChangeStreamError"))) {
                        throw new JetException("NonResumableChangeStreamError thrown by Mongo", e);
                    }
                    logger.warning("Could not connect to MongoDB", e);
                    connectionRetryTracker.attemptFailed();
                    return false;
                } catch (Exception e) {
                    logger.warning("Could not connect to MongoDB", e);
                    connectionRetryTracker.attemptFailed();
                    return false;
                }
            } else {
                throw new JetException("cannot connect to MongoDB");
            }
        } else {
            return true;
        }
    }

<<<<<<< HEAD
    private BsonArray codes(MongoCommandException e) {
        BsonValue errorLabels = e.getResponse().get("errorLabels");
        if (errorLabels != null && errorLabels.isArray()) {
            return errorLabels.asArray();
        } else {
            return new BsonArray();
        }
    }

    void close() {
=======
    @Override
    public void close() {
>>>>>>> 339ff506
        if (mongoClient != null) {
            mongoClient.close();
            mongoClient = null;
        }
    }
}<|MERGE_RESOLUTION|>--- conflicted
+++ resolved
@@ -96,7 +96,6 @@
         }
     }
 
-<<<<<<< HEAD
     private BsonArray codes(MongoCommandException e) {
         BsonValue errorLabels = e.getResponse().get("errorLabels");
         if (errorLabels != null && errorLabels.isArray()) {
@@ -106,11 +105,8 @@
         }
     }
 
-    void close() {
-=======
     @Override
     public void close() {
->>>>>>> 339ff506
         if (mongoClient != null) {
             mongoClient.close();
             mongoClient = null;
