/*
 * Copyright 2023 Hazelcast Inc.
 *
 * Licensed under the Hazelcast Community License (the "License");
 * you may not use this file except in compliance with the License.
 * You may obtain a copy of the License at
 *
 * http://hazelcast.com/hazelcast-community-license
 *
 * Unless required by applicable law or agreed to in writing, software
 * distributed under the License is distributed on an "AS IS" BASIS,
 * WITHOUT WARRANTIES OF ANY KIND, either express or implied.
 * See the License for the specific language governing permissions and
 * limitations under the License.
 */
package com.hazelcast.jet.mongodb.impl;

import com.hazelcast.function.FunctionEx;
import com.hazelcast.internal.serialization.InternalSerializationService;
import com.hazelcast.internal.serialization.impl.DefaultSerializationServiceBuilder;
import com.hazelcast.internal.serialization.impl.HeapData;
import com.hazelcast.jet.core.AbstractProcessor;
import com.hazelcast.jet.core.Inbox;
import com.hazelcast.jet.core.Watermark;
import com.hazelcast.jet.datamodel.Tuple2;
import com.hazelcast.jet.impl.processor.TwoPhaseSnapshotCommitUtility;
import com.hazelcast.jet.impl.processor.TwoPhaseSnapshotCommitUtility.TransactionalResource;
import com.hazelcast.jet.impl.processor.UnboundedTransactionsProcessorUtility;
import com.hazelcast.jet.retry.RetryStrategy;
import com.hazelcast.jet.retry.impl.RetryTracker;
import com.hazelcast.logging.ILogger;
import com.mongodb.MongoException;
import com.mongodb.TransactionOptions;
import com.mongodb.bulk.BulkWriteResult;
import com.mongodb.client.ClientSession;
import com.mongodb.client.MongoClient;
import com.mongodb.client.MongoCollection;
import com.mongodb.client.model.InsertOneModel;
import com.mongodb.client.model.ReplaceOneModel;
import com.mongodb.client.model.ReplaceOptions;
import com.mongodb.client.model.WriteModel;
import org.bson.conversions.Bson;

import javax.annotation.Nonnull;
import java.io.Serializable;
import java.util.ArrayList;
import java.util.HashMap;
import java.util.List;
import java.util.Map;
import java.util.Map.Entry;
import java.util.Objects;

import static com.hazelcast.internal.util.EmptyStatement.ignore;
import static com.hazelcast.internal.util.Preconditions.checkNotNull;
import static com.hazelcast.jet.Util.idToString;
import static com.hazelcast.jet.datamodel.Tuple2.tuple2;
import static com.hazelcast.jet.impl.util.ExceptionUtil.sneakyThrow;
import static com.hazelcast.jet.impl.util.LoggingUtil.logFine;
import static com.hazelcast.jet.mongodb.impl.Mappers.defaultCodecRegistry;
import static com.mongodb.client.model.Filters.eq;
import static java.util.stream.Collectors.groupingBy;
import static java.util.stream.Collectors.mapping;
import static java.util.stream.Collectors.toList;

/**
 * Processor for writing to MongoDB
 *
 * For each chunk of items, processor will choose proper collection and write ReplaceOne or InsertOne operation,
 * depending on the existence of a document with given {@link #documentIdentityFieldName} in the collection.
 *
 * All writes are postponed until transaction commit. This is on purpose, so that - in case of any
 * MongoDB's WriteError - we will be able to retry the commit.
 *
 * Transactional guarantees are provided using {@linkplain UnboundedTransactionsProcessorUtility}.
 *
 * @param <IN> input type
 * @param <I> type of saved item
 */
public class WriteMongoP<IN, I> extends AbstractProcessor {
    /**
     * Max number of items processed (written) in one invocation of {@linkplain #process}.
     */
    private static final int MAX_BATCH_SIZE = 2_000;

    private final MongoDbConnection connection;
    private final Class<I> documentType;
    private final FunctionEx<IN, I> intermediateMappingFn;
    private ILogger logger;

    private UnboundedTransactionsProcessorUtility<MongoTransactionId, MongoTransaction> transactionUtility;

    private final CollectionPicker<I> collectionPicker;

    private final FunctionEx<I, Object> documentIdentityFn;
    private final String documentIdentityFieldName;

    private final ReplaceOptions replaceOptions;

    private final Map<MongoTransactionId, MongoTransaction> activeTransactions = new HashMap<>();
    private final RetryStrategy commitRetryStrategy;
    private final TransactionOptions transactionOptions;

    /**
     * Creates a new processor that will always insert to the same database and collection.
     */
<<<<<<< HEAD
    public WriteMongoP(
            SupplierEx<? extends MongoClient> clientSupplier,
            String databaseName,
            String collectionName,
            Class<I> documentType,
            FunctionEx<I, Object> documentIdentityFn,
            ConsumerEx<ReplaceOptions> replaceOptionAdjuster,
            String documentIdentityFieldName,
            RetryStrategy commitRetryStrategy,
            byte[] transactionOptions,
            FunctionEx<IN, I> intermediateMappingFn
    ) {
        this(clientSupplier, new ConstantCollectionPicker<>(databaseName, collectionName),
                documentType, documentIdentityFn, replaceOptionAdjuster, documentIdentityFieldName,
                commitRetryStrategy, transactionOptions, intermediateMappingFn);
    }

    /**
     * Creates a new processor that will choose database and collection for each item.
     */
    public WriteMongoP(
            SupplierEx<? extends MongoClient> clientSupplier,
            FunctionEx<I, String> databaseNameSelectFn,
            FunctionEx<I, String> collectionNameSelectFn,
            Class<I> documentType,
            FunctionEx<I, Object> documentIdentityFn,
            ConsumerEx<ReplaceOptions> replaceOptionAdjuster,
            String documentIdentityFieldName,
            RetryStrategy commitRetryStrategy,
            byte[] transactionOptions,
            FunctionEx<IN, I> intermediateMappingFn
    ) {
       this(clientSupplier, new FunctionalCollectionPicker<>(databaseNameSelectFn, collectionNameSelectFn),
               documentType, documentIdentityFn, replaceOptionAdjuster, documentIdentityFieldName,
               commitRetryStrategy, transactionOptions, intermediateMappingFn);
    }

    /**
     * Creates a new processor that will always insert to the same database and collection.
     */
    public WriteMongoP(
            SupplierEx<? extends MongoClient> clientSupplier,
            CollectionPicker<I> picker,
            Class<I> documentType,
            FunctionEx<I, Object> documentIdentityFn,
            ConsumerEx<ReplaceOptions> replaceOptionAdjuster,
            String documentIdentityFieldName,
            RetryStrategy commitRetryStrategy,
            byte[] transactionOptions,
            FunctionEx<IN, I> intermediateMappingFn) {
        this.connection = new MongoDbConnection(clientSupplier, client -> {
=======
    public WriteMongoP(WriteMongoParams<I> params) {
        this.connection = new MongoDbConnection(params.clientSupplier, client -> {
>>>>>>> 182c2e07
        });
        this.documentIdentityFn = params.documentIdentityFn;
        this.documentIdentityFieldName = params.documentIdentityFieldName;
        this.documentType = params.documentType;

        ReplaceOptions options = new ReplaceOptions().upsert(true);
        params.getReplaceOptionAdjuster().accept(options);
        this.replaceOptions = options;
        this.commitRetryStrategy = params.commitRetryStrategy;
        InternalSerializationService serializationService = new DefaultSerializationServiceBuilder().build();
<<<<<<< HEAD
        this.transactionOptions = serializationService.toObject(new HeapData(transactionOptions));
        this.intermediateMappingFn = intermediateMappingFn;
=======
        this.transactionOptions = serializationService.toObject(new HeapData(params.transactionOptions));

        if (params.databaseName != null) {
            this.collectionPicker = new ConstantCollectionPicker<>(params.databaseName, params.collectionName);
        } else {
            this.collectionPicker = new FunctionalCollectionPicker<>(params.databaseNameSelectFn,
                    params.collectionNameSelectFn);
        }
>>>>>>> 182c2e07
    }

    @Override
    protected void init(@Nonnull Context context) {
        logger = context.logger();

        int processorIndex = context.globalProcessorIndex();
        transactionUtility = new UnboundedTransactionsProcessorUtility<>(
                getOutbox(),
                context,
                context.processingGuarantee(),
                () -> new MongoTransactionId(context, processorIndex),
                txId -> new MongoTransaction(txId, logger),
                txId -> {
                    MongoTransaction mongoTransaction = activeTransactions.get(txId);
                    refreshTransaction(mongoTransaction, true);
                },
                () -> {
                    for (MongoTransaction tx : activeTransactions.values()) {
                        refreshTransaction(tx, false);
                    }
                }
        );
    }

    @Override
    public boolean tryProcessWatermark(@Nonnull Watermark watermark) {
        return true;
    }

    @Override
    protected boolean tryProcess(int ordinal, @Nonnull Object item) {
        return transactionUtility.tryProcess();
    }

    @Override
    public void process(int ordinal, @Nonnull Inbox inbox) {
        if (!connection.reconnectIfNecessary()) {
            return;
        }

        try {
            MongoTransaction mongoTransaction = transactionUtility.activeTransaction();

            ArrayList<IN> items = drainItems(inbox);
            @SuppressWarnings("DataFlowIssue")
            Map<MongoCollectionKey, List<I>> itemsPerCollection = items
                    .stream()
                    .map(intermediateMappingFn)
                    .map(e -> tuple2(collectionPicker.pick(e), e))
                    .collect(groupingBy(Tuple2::f0, mapping(Tuple2::getValue, toList())));

            for (Map.Entry<MongoCollectionKey, List<I>> entry : itemsPerCollection.entrySet()) {
                MongoCollectionKey collectionKey = entry.getKey();
                MongoCollection<I> collection = collectionKey.get(connection.client(), documentType);

                List<WriteModel<I>> writes = new ArrayList<>();

                for (I item : entry.getValue()) {
                    Object id = documentIdentityFn.apply(item);

                    WriteModel<I> write;
                    if (id == null) {
                        write = new InsertOneModel<>(item);
                    } else {
                        Bson filter = eq(documentIdentityFieldName, id);
                        write = new ReplaceOneModel<>(filter, item, replaceOptions);
                    }
                    writes.add(write);
                }
                if (transactionUtility.usesTransactionLifecycle()) {
                    checkNotNull(mongoTransaction, "there is no active transaction");
                    mongoTransaction.addWrites(collectionKey, writes);
                } else {
                    collection.bulkWrite(writes);
                }
            }

            for (int i = 0; i < items.size(); i++) {
                inbox.remove();
            }
        } catch (Exception e) {
            logger.info("Unable to process Mongo Sink: " + e.getMessage());
            // not removing from inbox, so it will be retried
        }
    }

    @SuppressWarnings("unchecked")
    private static <I> ArrayList<I> drainItems(Inbox inbox) {
        ArrayList<I> items = new ArrayList<>();
        for (Object item : inbox) {
            items.add((I) item);
            if (items.size() >= MAX_BATCH_SIZE) {
                break;
            }
        }
        return items;
    }

    @Override
    public void close() {
        try {
            connection.close();
        } catch (Throwable e) {
            logger.severe("Error while closing MongoDB connection", e);
        }
        try {
            transactionUtility.close();
        } catch (Throwable e) {
            logger.severe("Error while closing MongoDB transaction utility", e);
        }
    }

    @Override
    public boolean isCooperative() {
        return false;
    }

    @Override
    public boolean snapshotCommitPrepare() {
        return transactionUtility.snapshotCommitPrepare();
    }

    @Override
    public boolean snapshotCommitFinish(boolean success) {
        return transactionUtility.snapshotCommitFinish(success);
    }

    @Override
    public boolean complete() {
        transactionUtility.afterCompleted();
        return true;
    }

    @Override
    protected void restoreFromSnapshot(@Nonnull Object key, @Nonnull Object value) {
        transactionUtility.restoreFromSnapshot(key, value);
    }

    private static class MongoTransactionId implements TwoPhaseSnapshotCommitUtility.TransactionId, Serializable {

        private static final long serialVersionUID = 1L;

        private final int processorIndex;
        private final String mongoId;
        private final int hashCode;

        MongoTransactionId(long jobId, String jobName, @Nonnull String vertexId, int processorIndex) {
            this.processorIndex = processorIndex;

            String mongoId = "jet.job-" + idToString(jobId) + '.' + sanitize(jobName) + '.' + sanitize(vertexId) + '.'
                    + processorIndex;

            this.mongoId = mongoId;
            hashCode = Objects.hash(jobId, vertexId, processorIndex);
        }

        MongoTransactionId(Context context, int processorIndex) {
            this(context.jobId(), context.jobConfig().getName(), context.vertexName(), processorIndex);
        }

        @Override
        public int index() {
            return processorIndex;
        }

        @Override
        public String toString() {
            return "MongoTransactionId{" +
                    "processorIndex=" + processorIndex +
                    ", mongoId='" + mongoId + '\'' +
                    ", hashCode=" + hashCode +
                    '}';
        }

        @Override
        public boolean equals(Object o) {
            if (this == o) {
                return true;
            }
            if (o == null || getClass() != o.getClass()) {
                return false;
            }
            MongoTransactionId that = (MongoTransactionId) o;
            return processorIndex == that.processorIndex
                    && hashCode == that.hashCode
                    && Objects.equals(mongoId, that.mongoId);
        }

        @Override
        public int hashCode() {
            return hashCode;
        }

        private static String sanitize(String s) {
            if (s == null) {
                return "";
            }
            return s.replaceAll("[^\\p{Alnum}.\\-_$#/{}\\[\\]]", "_");
        }
    }

    private void refreshTransaction(MongoTransaction transaction, boolean commit) {
        if (!transactionUtility.usesTransactionLifecycle()) {
            return;
        }
        if (transaction == null) {
            return;
        }
        if (commit) {
            transaction.commit();
        } else {
            transaction.rollback();
        }
    }

    private final class MongoTransaction implements TransactionalResource<MongoTransactionId> {
        private ClientSession clientSession;
        private final ILogger logger;
        private final MongoTransactionId transactionId;
        private boolean txnInitialized;
        private final RetryTracker commitRetryTracker;

        private final Map<MongoCollectionKey, List<WriteModel<I>>> documents = new HashMap<>();

        private MongoTransaction(
                MongoTransactionId transactionId,
                ILogger logger) {
            this.transactionId = transactionId;
            this.logger = logger;
            this.commitRetryTracker = new RetryTracker(commitRetryStrategy);
        }

        @Override
        public MongoTransactionId id() {
            return transactionId;
        }

        void addWrites(MongoCollectionKey key, List<WriteModel<I>> writes) {
            documents.computeIfAbsent(key, k -> new ArrayList<>()).addAll(writes);
        }

        @Override
        @SuppressWarnings("resource")
        public void begin() {
            if (!txnInitialized) {
                logFine(logger, "beginning transaction %s", transactionId);
                txnInitialized = true;
            }
            clientSession = connection.client().startSession();
            activeTransactions.put(transactionId, this);
        }

        @Override
        public void commit() {
            if (transactionId != null) {
                boolean success = false;
                while (commitRetryTracker.shouldTryAgain() && !success) {
                    try {
                        startTransactionQuietly();
                        for (Entry<MongoCollectionKey, List<WriteModel<I>>> entry :
                                documents.entrySet()) {

                            MongoCollection<I> collection = entry.getKey().get(connection.client(), documentType);
                            List<WriteModel<I>> writes = entry.getValue();

                            BulkWriteResult result = collection.bulkWrite(clientSession, writes);

                            if (!result.wasAcknowledged()) {
                                commitRetryTracker.attemptFailed();
                                break;
                            }
                        }
                        clientSession.commitTransaction();
                        commitRetryTracker.reset();
                        success = true;
                    } catch (MongoException e) {
                        tryExternalRollback();
                        commitRetryTracker.attemptFailed();
                        if (!commitRetryTracker.shouldTryAgain() || !e.hasErrorLabel("TransientTransactionError")) {
                            throw e;
                        }
                    } catch (IllegalStateException e) {
                        tryExternalRollback();
                        commitRetryTracker.attemptFailed();
                        if (!commitRetryTracker.shouldTryAgain()) {
                            throw e;
                        }
                    }
                }
            }
        }

        private void startTransactionQuietly() {
            try {
                clientSession.startTransaction(transactionOptions);
            } catch (IllegalStateException e) {
                if (!e.getMessage().contains("already in progress")) {
                    throw sneakyThrow(e);
                }
            }
        }

        @Override
        public void rollback() {
            if (transactionId != null) {
                tryExternalRollback();
                documents.clear();
            }
        }

        private void tryExternalRollback() {
            try {
                clientSession.abortTransaction();
            } catch (IllegalStateException e) {
                ignore(e);
            }
        }

        @Override
        public void release() {
            if (clientSession != null) {
                clientSession.close();
            }
            activeTransactions.remove(transactionId);
        }
    }

    private interface CollectionPicker<I> {
        MongoCollectionKey pick(I item);
    }

    private static final class ConstantCollectionPicker<I> implements CollectionPicker<I> {

        private final MongoCollectionKey key;

        private ConstantCollectionPicker(String databaseName, String collectionName) {
            this.key = new MongoCollectionKey(databaseName, collectionName);
        }


        @Override
        public MongoCollectionKey pick(I item) {
            return key;
        }

    }

    private static final class FunctionalCollectionPicker<I> implements CollectionPicker<I> {

        private final FunctionEx<I, String> databaseNameSelectFn;
        private final FunctionEx<I, String> collectionNameSelectFn;

        private FunctionalCollectionPicker(FunctionEx<I, String> databaseNameSelectFn,
                                           FunctionEx<I, String> collectionNameSelectFn) {
            this.databaseNameSelectFn = databaseNameSelectFn;
            this.collectionNameSelectFn = collectionNameSelectFn;
        }


        @Override
        public MongoCollectionKey pick(I item) {
            String databaseName = databaseNameSelectFn.apply(item);
            String collectionName = collectionNameSelectFn.apply(item);
            return new MongoCollectionKey(databaseName, collectionName);
        }

    }

    private static final class MongoCollectionKey {
        private final @Nonnull String collectionName;
        private final @Nonnull String databaseName;

        MongoCollectionKey(@Nonnull String databaseName, @Nonnull String collectionName) {
            this.collectionName = collectionName;
            this.databaseName = databaseName;
        }

        @Override
        public boolean equals(Object o) {
            if (this == o) {
                return true;
            }
            if (o == null || getClass() != o.getClass()) {
                return false;
            }
            MongoCollectionKey that = (MongoCollectionKey) o;
            return collectionName.equals(that.collectionName) && databaseName.equals(that.databaseName);
        }

        @Override
        public int hashCode() {
            return Objects.hash(collectionName, databaseName);
        }

        @Override
        public String toString() {
            return "MongoCollectionKey{" +
                    "collectionName='" + collectionName + '\'' +
                    ", databaseName='" + databaseName + '\'' +
                    '}';
        }

        @Nonnull
        public <I> MongoCollection<I> get(MongoClient mongoClient, Class<I> documentType) {
            return mongoClient.getDatabase(databaseName)
                              .getCollection(collectionName, documentType)
                              .withCodecRegistry(defaultCodecRegistry());
        }
    }

}<|MERGE_RESOLUTION|>--- conflicted
+++ resolved
@@ -103,62 +103,8 @@
     /**
      * Creates a new processor that will always insert to the same database and collection.
      */
-<<<<<<< HEAD
-    public WriteMongoP(
-            SupplierEx<? extends MongoClient> clientSupplier,
-            String databaseName,
-            String collectionName,
-            Class<I> documentType,
-            FunctionEx<I, Object> documentIdentityFn,
-            ConsumerEx<ReplaceOptions> replaceOptionAdjuster,
-            String documentIdentityFieldName,
-            RetryStrategy commitRetryStrategy,
-            byte[] transactionOptions,
-            FunctionEx<IN, I> intermediateMappingFn
-    ) {
-        this(clientSupplier, new ConstantCollectionPicker<>(databaseName, collectionName),
-                documentType, documentIdentityFn, replaceOptionAdjuster, documentIdentityFieldName,
-                commitRetryStrategy, transactionOptions, intermediateMappingFn);
-    }
-
-    /**
-     * Creates a new processor that will choose database and collection for each item.
-     */
-    public WriteMongoP(
-            SupplierEx<? extends MongoClient> clientSupplier,
-            FunctionEx<I, String> databaseNameSelectFn,
-            FunctionEx<I, String> collectionNameSelectFn,
-            Class<I> documentType,
-            FunctionEx<I, Object> documentIdentityFn,
-            ConsumerEx<ReplaceOptions> replaceOptionAdjuster,
-            String documentIdentityFieldName,
-            RetryStrategy commitRetryStrategy,
-            byte[] transactionOptions,
-            FunctionEx<IN, I> intermediateMappingFn
-    ) {
-       this(clientSupplier, new FunctionalCollectionPicker<>(databaseNameSelectFn, collectionNameSelectFn),
-               documentType, documentIdentityFn, replaceOptionAdjuster, documentIdentityFieldName,
-               commitRetryStrategy, transactionOptions, intermediateMappingFn);
-    }
-
-    /**
-     * Creates a new processor that will always insert to the same database and collection.
-     */
-    public WriteMongoP(
-            SupplierEx<? extends MongoClient> clientSupplier,
-            CollectionPicker<I> picker,
-            Class<I> documentType,
-            FunctionEx<I, Object> documentIdentityFn,
-            ConsumerEx<ReplaceOptions> replaceOptionAdjuster,
-            String documentIdentityFieldName,
-            RetryStrategy commitRetryStrategy,
-            byte[] transactionOptions,
-            FunctionEx<IN, I> intermediateMappingFn) {
-        this.connection = new MongoDbConnection(clientSupplier, client -> {
-=======
     public WriteMongoP(WriteMongoParams<I> params) {
         this.connection = new MongoDbConnection(params.clientSupplier, client -> {
->>>>>>> 182c2e07
         });
         this.documentIdentityFn = params.documentIdentityFn;
         this.documentIdentityFieldName = params.documentIdentityFieldName;
@@ -169,10 +115,6 @@
         this.replaceOptions = options;
         this.commitRetryStrategy = params.commitRetryStrategy;
         InternalSerializationService serializationService = new DefaultSerializationServiceBuilder().build();
-<<<<<<< HEAD
-        this.transactionOptions = serializationService.toObject(new HeapData(transactionOptions));
-        this.intermediateMappingFn = intermediateMappingFn;
-=======
         this.transactionOptions = serializationService.toObject(new HeapData(params.transactionOptions));
 
         if (params.databaseName != null) {
@@ -181,7 +123,6 @@
             this.collectionPicker = new FunctionalCollectionPicker<>(params.databaseNameSelectFn,
                     params.collectionNameSelectFn);
         }
->>>>>>> 182c2e07
     }
 
     @Override
