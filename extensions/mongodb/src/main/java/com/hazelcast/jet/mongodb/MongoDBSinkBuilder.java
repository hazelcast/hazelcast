--- conflicted
+++ resolved
@@ -72,12 +72,7 @@
             .build();
 
     private final String name;
-<<<<<<< HEAD
     private final WriteMongoParams<T> params = new WriteMongoParams<>();
-=======
-    private final SupplierEx<MongoClient> clientSupplier;
-    private final Class<T> documentClass;
->>>>>>> d13cbe12
 
     private int preferredLocalParallelism = 2;
 
@@ -204,42 +199,8 @@
         params.checkValid();
         final WriteMongoParams<T> localParams = this.params;
 
-<<<<<<< HEAD
         return Sinks.fromProcessor(name, ProcessorMetaSupplier.of(preferredLocalParallelism,
                 () -> new WriteMongoP<>(localParams)));
-=======
-        checkState((databaseName == null) == (collectionName == null), "if one of [databaseName, collectionName]" +
-                " is provided, so should the other one");
-        checkState((selectDatabaseNameFn == null) == (selectCollectionNameFn == null),
-                "if one of [selectDatabaseNameFn, selectCollectionNameFn] is provided, so should the other one");
-
-        checkState((selectDatabaseNameFn == null) != (databaseName == null),
-                "Only select*Fn or *Name functions should be called, never mixed");
-
-        if (databaseName != null) {
-            return Sinks.fromProcessor(
-                    name,
-                    ProcessorMetaSupplier.of(
-                            preferredLocalParallelism,
-                            () -> new WriteMongoP<>(
-                                    clientSupplier, databaseName, collectionName,
-                                    documentClass, documentIdentityFn, updateOptionsChanger, fieldName,
-                                    commitRetryStrategy, transactionOptions
-                            )
-                    ));
-        } else {
-            return Sinks.fromProcessor(
-                    name,
-                    ProcessorMetaSupplier.of(
-                            preferredLocalParallelism,
-                            () -> new WriteMongoP<>(
-                                    clientSupplier, selectDatabaseNameFn, selectCollectionNameFn,
-                                    documentClass, documentIdentityFn, updateOptionsChanger, fieldName,
-                                    commitRetryStrategy, transactionOptions
-                            )
-                    ));
-        }
->>>>>>> d13cbe12
     }
 
 }