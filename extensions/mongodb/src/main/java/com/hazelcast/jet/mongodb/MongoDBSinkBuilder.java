--- conflicted
+++ resolved
@@ -206,30 +206,8 @@
         params.checkValid();
         final WriteMongoParams<T> localParams = this.params;
 
-<<<<<<< HEAD
-        checkState((databaseName == null) == (collectionName == null), "if one of [databaseName, collectionName]" +
-                " is provided, so should the other one");
-        checkState((selectDatabaseNameFn == null) == (selectCollectionNameFn == null),
-                "if one of [selectDatabaseNameFn, selectCollectionNameFn] is provided, so should the other one");
-
-        checkState((selectDatabaseNameFn == null) != (databaseName == null),
-                "Only select*Fn or *Name functions should be called, never mixed");
-
-        if (databaseName != null) {
-            return Sinks.fromProcessor(name, ProcessorMetaSupplier.of(preferredLocalParallelism,
-                    () -> new WriteMongoP<>(clientSupplier, databaseName, collectionName,
-                            documentClass, documentIdentityFn, updateOptionsChanger, fieldName,
-                            commitRetryStrategy, transactionOptions, identity())));
-        } else {
-            return Sinks.fromProcessor(name, ProcessorMetaSupplier.of(preferredLocalParallelism,
-                    () -> new WriteMongoP<>(clientSupplier, selectDatabaseNameFn,
-                            selectCollectionNameFn, documentClass, documentIdentityFn, updateOptionsChanger, fieldName,
-                            commitRetryStrategy, transactionOptions, identity())));
-        }
-=======
         return Sinks.fromProcessor(name, ProcessorMetaSupplier.of(preferredLocalParallelism,
                 () -> new WriteMongoP<>(localParams)));
->>>>>>> 182c2e07
     }
 
 }