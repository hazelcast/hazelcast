/*
 * Copyright 2023 Hazelcast Inc.
 *
 * Licensed under the Hazelcast Community License (the "License");
 * you may not use this file except in compliance with the License.
 * You may obtain a copy of the License at
 *
 * http://hazelcast.com/hazelcast-community-license
 *
 * Unless required by applicable law or agreed to in writing, software
 * distributed under the License is distributed on an "AS IS" BASIS,
 * WITHOUT WARRANTIES OF ANY KIND, either express or implied.
 * See the License for the specific language governing permissions and
 * limitations under the License.
 */
package com.hazelcast.jet.mongodb.impl;

import com.hazelcast.function.BiFunctionEx;
import com.hazelcast.function.FunctionEx;
import com.hazelcast.function.SupplierEx;
import com.hazelcast.jet.core.EventTimePolicy;
import com.hazelcast.jet.pipeline.DataLinkRef;
import com.mongodb.client.MongoClient;
import com.mongodb.client.model.changestream.ChangeStreamDocument;
import org.bson.BsonTimestamp;
import org.bson.Document;
import org.bson.conversions.Bson;

import javax.annotation.Nonnull;
import javax.annotation.Nullable;
import java.io.Serializable;
import java.util.ArrayList;
import java.util.List;

import static com.hazelcast.internal.util.Preconditions.checkState;
import static com.hazelcast.jet.impl.util.Util.checkNonNullAndSerializable;
import static com.hazelcast.jet.mongodb.impl.Mappers.bsonToDocument;
import static com.hazelcast.jet.pipeline.DataLinkRef.dataLinkRef;

@SuppressWarnings({"UnusedReturnValue", "unused"})
public class ReadMongoParams<I> implements Serializable {
    final boolean stream;
    SupplierEx<? extends MongoClient> clientSupplier;
    DataLinkRef dataLinkRef;
    String databaseName;
    String collectionName;
    FunctionEx<Document, I> mapItemFn;

    Long startAtTimestamp;
    EventTimePolicy<? super I> eventTimePolicy;
    BiFunctionEx<ChangeStreamDocument<Document>, Long, I> mapStreamFn;
<<<<<<< HEAD
    boolean nonDistributed;
=======
    boolean throwOnNonExisting = true;
    private List<Document> aggregates = new ArrayList<>();
>>>>>>> c345340b

    public ReadMongoParams(boolean stream) {
        this.stream = stream;
    }

    public boolean isStream() {
        return stream;
    }

    public void checkConnectivityOptionsValid() {
        boolean hasLink = dataLinkRef != null;
        boolean hasClientSupplier = clientSupplier != null;
        checkState(hasLink || hasClientSupplier, "Client supplier or data link ref should be provided");
        checkState(hasLink != hasClientSupplier, "Only one of two should be provided: " +
                "Client supplier or data link ref");
    }

    @Nonnull
    public SupplierEx<? extends MongoClient> getClientSupplier() {
        return clientSupplier;
    }

    public ReadMongoParams<I> setClientSupplier(@Nonnull SupplierEx<? extends MongoClient> clientSupplier) {
        this.clientSupplier = clientSupplier;
        return this;
    }

    public DataLinkRef getDataLinkRef() {
        return dataLinkRef;
    }

    public ReadMongoParams<I> setDataLinkRef(DataLinkRef dataLinkRef) {
        this.dataLinkRef = dataLinkRef;
        return this;
    }

    @Nonnull
    public ReadMongoParams<I> setDataLinkRef(@Nullable String dataLinkName) {
        if (dataLinkName != null) {
            setDataLinkRef(dataLinkRef(dataLinkName));
        }
        return this;
    }

    @Nonnull
    public List<Document> getAggregates() {
        return aggregates;
    }

    public ReadMongoParams<I> setAggregates(@Nonnull List<Bson> aggregates) {
        List<Document> aggregateDocs = new ArrayList<>();
        for (Bson aggregate : aggregates) {
            aggregateDocs.add(bsonToDocument(aggregate));
        }
        this.aggregates = aggregateDocs;
        return this;
    }

    @Nonnull
    public String getDatabaseName() {
        return databaseName;
    }

    @Nonnull
    public ReadMongoParams<I> setDatabaseName(@Nonnull String databaseName) {
        this.databaseName = databaseName;
        return this;
    }

    @Nonnull
    public String getCollectionName() {
        return collectionName;
    }

    public ReadMongoParams<I> setCollectionName(@Nonnull String collectionName) {
        this.collectionName = collectionName;
        return this;
    }

    public FunctionEx<Document, I> getMapItemFn() {
        return mapItemFn;
    }

    public ReadMongoParams<I> setMapItemFn(@Nonnull FunctionEx<Document, I> mapItemFn) {
        checkNonNullAndSerializable(mapItemFn, "mapFn");
        this.mapItemFn = mapItemFn;
        return this;
    }

    public BsonTimestamp getStartAtTimestamp() {
        return startAtTimestamp == null ? null : new BsonTimestamp(startAtTimestamp);
    }

    public ReadMongoParams<I> setStartAtTimestamp(BsonTimestamp startAtTimestamp) {
        this.startAtTimestamp = startAtTimestamp == null ? null : startAtTimestamp.getValue();
        return this;
    }

    public EventTimePolicy<? super I> getEventTimePolicy() {
        return eventTimePolicy;
    }

    public ReadMongoParams<I> setEventTimePolicy(EventTimePolicy<? super I> eventTimePolicy) {
        this.eventTimePolicy = eventTimePolicy;
        return this;
    }

    public BiFunctionEx<ChangeStreamDocument<Document>, Long, I> getMapStreamFn() {
        return mapStreamFn;
    }

    public ReadMongoParams<I> setMapStreamFn(BiFunctionEx<ChangeStreamDocument<Document>, Long, I> mapStreamFn) {
        this.mapStreamFn = mapStreamFn;
        return this;
    }

    public ReadMongoParams<I> addAggregate(@Nonnull Bson doc) {
        this.aggregates.add(bsonToDocument(doc));
        return this;
    }

    public boolean isThrowOnNonExisting() {
        return throwOnNonExisting;
    }

    public ReadMongoParams<I> setThrowOnNonExisting(boolean throwOnNonExisting) {
        this.throwOnNonExisting = throwOnNonExisting;
        return this;
    }

    public ReadMongoParams<I> setNonDistributed(boolean nonDistributed) {
        this.nonDistributed = nonDistributed;
        return this;
    }

    public boolean isNonDistributed() {
        return nonDistributed;
    }
}<|MERGE_RESOLUTION|>--- conflicted
+++ resolved
@@ -49,12 +49,9 @@
     Long startAtTimestamp;
     EventTimePolicy<? super I> eventTimePolicy;
     BiFunctionEx<ChangeStreamDocument<Document>, Long, I> mapStreamFn;
-<<<<<<< HEAD
     boolean nonDistributed;
-=======
     boolean throwOnNonExisting = true;
     private List<Document> aggregates = new ArrayList<>();
->>>>>>> c345340b
 
     public ReadMongoParams(boolean stream) {
         this.stream = stream;
