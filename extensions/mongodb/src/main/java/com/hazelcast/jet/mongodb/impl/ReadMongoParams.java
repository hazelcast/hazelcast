/*
 * Copyright 2023 Hazelcast Inc.
 *
 * Licensed under the Hazelcast Community License (the "License");
 * you may not use this file except in compliance with the License.
 * You may obtain a copy of the License at
 *
 * http://hazelcast.com/hazelcast-community-license
 *
 * Unless required by applicable law or agreed to in writing, software
 * distributed under the License is distributed on an "AS IS" BASIS,
 * WITHOUT WARRANTIES OF ANY KIND, either express or implied.
 * See the License for the specific language governing permissions and
 * limitations under the License.
 */
package com.hazelcast.jet.mongodb.impl;

import com.hazelcast.function.BiFunctionEx;
import com.hazelcast.function.FunctionEx;
import com.hazelcast.function.SupplierEx;
import com.hazelcast.jet.core.EventTimePolicy;
import com.hazelcast.jet.pipeline.DataConnectionRef;
import com.hazelcast.security.permission.ActionConstants;
import com.hazelcast.security.permission.ConnectorPermission;
import com.mongodb.client.MongoClient;
import com.mongodb.client.model.changestream.ChangeStreamDocument;
import org.bson.BsonTimestamp;
import org.bson.Document;

import javax.annotation.Nonnull;
import javax.annotation.Nullable;
import java.io.Serializable;
import java.util.ArrayList;
import java.util.List;

import static com.hazelcast.internal.util.Preconditions.checkState;
import static com.hazelcast.jet.impl.util.Util.checkNonNullAndSerializable;
import static com.hazelcast.jet.pipeline.DataConnectionRef.dataConnectionRef;
import static com.hazelcast.security.permission.ConnectorPermission.mongo;

@SuppressWarnings({"UnusedReturnValue", "unused"})
public class ReadMongoParams<I> implements Serializable {
    final boolean stream;
    SupplierEx<? extends MongoClient> clientSupplier;
    DataConnectionRef dataConnectionRef;
    String databaseName;
    String collectionName;
    FunctionEx<Document, I> mapItemFn;

    Long startAtTimestamp;
    EventTimePolicy<? super I> eventTimePolicy;
    BiFunctionEx<ChangeStreamDocument<Document>, Long, I> mapStreamFn;
    boolean nonDistributed;
<<<<<<< HEAD
    boolean throwOnNonExisting = true;
    private Aggregates aggregates = new Aggregates();
=======
    private List<Document> aggregates = new ArrayList<>();
    private boolean checkExistenceOnEachConnect;
>>>>>>> fbcb55cd

    public ReadMongoParams(boolean stream) {
        this.stream = stream;
    }

    public boolean isStream() {
        return stream;
    }

    public void checkConnectivityOptionsValid() {
        boolean hasDataConnection = dataConnectionRef != null;
        boolean hasClientSupplier = clientSupplier != null;
        checkState(hasDataConnection || hasClientSupplier, "Client supplier or data connection ref should be provided");
        checkState(hasDataConnection != hasClientSupplier, "Only one of two should be provided: " +
                "Client supplier or data connection ref");
    }

    @Nonnull
    public SupplierEx<? extends MongoClient> getClientSupplier() {
        return clientSupplier;
    }

    public ReadMongoParams<I> setClientSupplier(@Nonnull SupplierEx<? extends MongoClient> clientSupplier) {
        this.clientSupplier = clientSupplier;
        return this;
    }

    public DataConnectionRef getDataConnectionRef() {
        return dataConnectionRef;
    }

    public ReadMongoParams<I> setDataConnectionRef(DataConnectionRef dataConnectionRef) {
        this.dataConnectionRef = dataConnectionRef;
        return this;
    }

    @Nonnull
    public ReadMongoParams<I> setDataConnectionRef(@Nullable String dataConnectionName) {
        if (dataConnectionName != null) {
            setDataConnectionRef(dataConnectionRef(dataConnectionName));
        }
        return this;
    }

    @Nonnull
    public Aggregates getAggregates() {
        return aggregates;
    }

    @Nonnull
    public ReadMongoParams<I> setAggregates(Aggregates aggregates) {
        this.aggregates = aggregates;
        return this;
    }

    public ReadMongoParams<I> setFilter(Document filter) {
        this.aggregates.filter = filter;
        return this;
    }

    public ReadMongoParams<I> setProjection(Document projection) {
        this.aggregates.projection = projection;
        return this;
    }

    public ReadMongoParams<I> setSort(Document sort) {
        this.aggregates.sort = sort;
        return this;
    }

    @Nonnull
    public String getDatabaseName() {
        return databaseName;
    }

    @Nonnull
    public ReadMongoParams<I> setDatabaseName(@Nonnull String databaseName) {
        this.databaseName = databaseName;
        return this;
    }

    @Nonnull
    public String getCollectionName() {
        return collectionName;
    }

    public ReadMongoParams<I> setCollectionName(@Nonnull String collectionName) {
        this.collectionName = collectionName;
        return this;
    }

    public FunctionEx<Document, I> getMapItemFn() {
        return mapItemFn;
    }

    public ReadMongoParams<I> setMapItemFn(@Nonnull FunctionEx<Document, I> mapItemFn) {
        checkNonNullAndSerializable(mapItemFn, "mapFn");
        this.mapItemFn = mapItemFn;
        return this;
    }

    public BsonTimestamp getStartAtTimestamp() {
        return startAtTimestamp == null ? null : new BsonTimestamp(startAtTimestamp);
    }

    public ReadMongoParams<I> setStartAtTimestamp(BsonTimestamp startAtTimestamp) {
        this.startAtTimestamp = startAtTimestamp == null ? null : startAtTimestamp.getValue();
        return this;
    }

    public EventTimePolicy<? super I> getEventTimePolicy() {
        return eventTimePolicy;
    }

    public ReadMongoParams<I> setEventTimePolicy(EventTimePolicy<? super I> eventTimePolicy) {
        this.eventTimePolicy = eventTimePolicy;
        return this;
    }

    public BiFunctionEx<ChangeStreamDocument<Document>, Long, I> getMapStreamFn() {
        return mapStreamFn;
    }

    public ReadMongoParams<I> setMapStreamFn(BiFunctionEx<ChangeStreamDocument<Document>, Long, I> mapStreamFn) {
        this.mapStreamFn = mapStreamFn;
        return this;
    }

<<<<<<< HEAD
    public boolean isThrowOnNonExisting() {
        return throwOnNonExisting;
    }

    public ReadMongoParams<I> setThrowOnNonExisting(boolean throwOnNonExisting) {
        this.throwOnNonExisting = throwOnNonExisting;
=======
    public ReadMongoParams<I> addAggregate(@Nonnull Bson doc) {
        this.aggregates.add(bsonToDocument(doc));
>>>>>>> fbcb55cd
        return this;
    }

    public ReadMongoParams<I> setNonDistributed(boolean nonDistributed) {
        this.nonDistributed = nonDistributed;
        return this;
    }

    public boolean isNonDistributed() {
        return nonDistributed;
    }

    public boolean isCheckExistenceOnEachConnect() {
        return checkExistenceOnEachConnect;
    }

    /**
     * If true, the database and collection existence checks will be performed on every reconnection.
     */
    public ReadMongoParams<I> setCheckExistenceOnEachConnect(boolean checkExistenceOnEachConnect) {
        this.checkExistenceOnEachConnect = checkExistenceOnEachConnect;
        return this;
    }

    public ConnectorPermission buildPermissions() {
        return mongo(dataConnectionRef == null ? null : dataConnectionRef.getName(),
                getDatabaseName(),
                getCollectionName(),
                ActionConstants.ACTION_READ);
    }

    public static final class Aggregates implements Serializable {
        private Document filter;
        private Document projection;
        private Document sort;

        public List<Document> nonNulls() {
            var list = new ArrayList<Document>();
            if (filter != null) {
                list.add(filter);
            }
            if (projection != null) {
                list.add(projection);
            }
            if (sort != null) {
                list.add(sort);
            }
            return list;
        }

        public int indexAfterFilter() {
            return filter == null ? 0 : 1;
        }

        public void setFilter(Document filter) {
            this.filter = filter;
        }

        public void setProjection(Document projection) {
            this.projection = projection;
        }

        public void setSort(Document sort) {
            this.sort = sort;
        }

        public Document getFilter() {
            return filter;
        }

        public Document getProjection() {
            return projection;
        }

        public Document getSort() {
            return sort;
        }
    }
}<|MERGE_RESOLUTION|>--- conflicted
+++ resolved
@@ -26,6 +26,7 @@
 import com.mongodb.client.model.changestream.ChangeStreamDocument;
 import org.bson.BsonTimestamp;
 import org.bson.Document;
+import org.bson.conversions.Bson;
 
 import javax.annotation.Nonnull;
 import javax.annotation.Nullable;
@@ -35,6 +36,7 @@
 
 import static com.hazelcast.internal.util.Preconditions.checkState;
 import static com.hazelcast.jet.impl.util.Util.checkNonNullAndSerializable;
+import static com.hazelcast.jet.mongodb.impl.Mappers.bsonToDocument;
 import static com.hazelcast.jet.pipeline.DataConnectionRef.dataConnectionRef;
 import static com.hazelcast.security.permission.ConnectorPermission.mongo;
 
@@ -51,13 +53,8 @@
     EventTimePolicy<? super I> eventTimePolicy;
     BiFunctionEx<ChangeStreamDocument<Document>, Long, I> mapStreamFn;
     boolean nonDistributed;
-<<<<<<< HEAD
-    boolean throwOnNonExisting = true;
+    private boolean checkExistenceOnEachConnect;
     private Aggregates aggregates = new Aggregates();
-=======
-    private List<Document> aggregates = new ArrayList<>();
-    private boolean checkExistenceOnEachConnect;
->>>>>>> fbcb55cd
 
     public ReadMongoParams(boolean stream) {
         this.stream = stream;
@@ -183,20 +180,6 @@
 
     public ReadMongoParams<I> setMapStreamFn(BiFunctionEx<ChangeStreamDocument<Document>, Long, I> mapStreamFn) {
         this.mapStreamFn = mapStreamFn;
-        return this;
-    }
-
-<<<<<<< HEAD
-    public boolean isThrowOnNonExisting() {
-        return throwOnNonExisting;
-    }
-
-    public ReadMongoParams<I> setThrowOnNonExisting(boolean throwOnNonExisting) {
-        this.throwOnNonExisting = throwOnNonExisting;
-=======
-    public ReadMongoParams<I> addAggregate(@Nonnull Bson doc) {
-        this.aggregates.add(bsonToDocument(doc));
->>>>>>> fbcb55cd
         return this;
     }
 
