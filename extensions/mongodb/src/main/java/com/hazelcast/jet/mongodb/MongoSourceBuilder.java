/*
 * Copyright 2023 Hazelcast Inc.
 *
 * Licensed under the Hazelcast Community License (the "License");
 * you may not use this file except in compliance with the License.
 * You may obtain a copy of the License at
 *
 * http://hazelcast.com/hazelcast-community-license
 *
 * Unless required by applicable law or agreed to in writing, software
 * distributed under the License is distributed on an "AS IS" BASIS,
 * WITHOUT WARRANTIES OF ANY KIND, either express or implied.
 * See the License for the specific language governing permissions and
 * limitations under the License.
 */

package com.hazelcast.jet.mongodb;

import com.hazelcast.function.BiFunctionEx;
import com.hazelcast.function.FunctionEx;
import com.hazelcast.function.SupplierEx;
import com.hazelcast.jet.core.ProcessorSupplier;
import com.hazelcast.jet.mongodb.impl.DbCheckingPMetaSupplierBuilder;
import com.hazelcast.jet.mongodb.impl.ReadMongoP;
import com.hazelcast.jet.mongodb.impl.ReadMongoParams;
import com.hazelcast.jet.pipeline.BatchSource;
import com.hazelcast.jet.pipeline.DataConnectionRef;
import com.hazelcast.jet.pipeline.Sources;
import com.hazelcast.jet.pipeline.StreamSource;
import com.hazelcast.security.permission.ConnectorPermission;
import com.hazelcast.spi.annotation.Beta;
import com.mongodb.client.MongoClient;
import com.mongodb.client.model.Aggregates;
import com.mongodb.client.model.changestream.ChangeStreamDocument;
import org.bson.BsonTimestamp;
import org.bson.Document;
import org.bson.conversions.Bson;

import javax.annotation.Nonnull;
import javax.annotation.Nullable;

import static com.hazelcast.internal.util.Preconditions.checkNotNull;
import static com.hazelcast.jet.impl.util.Util.checkSerializable;
import static com.hazelcast.jet.mongodb.impl.Mappers.bsonToDocument;
import static com.hazelcast.jet.mongodb.impl.Mappers.streamToClass;
import static com.hazelcast.jet.mongodb.impl.Mappers.toClass;

/**
 * Top-level class for MongoDB custom source builders.
 * <p>
 * For details refer to the factory methods:
 * <ul>
 *      <li>{@link #batch(String, SupplierEx)}</li>
 *      <li>{@link #stream(String, SupplierEx)}</li>
 * </ul>
 *
 * @since 5.3
 *
 */
@Beta
public final class MongoSourceBuilder {

    private MongoSourceBuilder() {
    }

    /**
     * Returns a builder object that offers a step-by-step fluent API to build
     * a custom MongoDB {@link BatchSource} for the Pipeline API.
     * <p>
     * Here's an example that builds a simple source which queries all the
     * documents in a collection and emits the items as a string by transforming
     * each item to json.
     *
     * @param name               a descriptive name for the source (diagnostic purposes)
     * @param clientSupplier a function that creates MongoDB client
     */
    @Nonnull
    public static MongoSourceBuilder.Batch<Document> batch(
            @Nonnull String name,
            @Nonnull SupplierEx<? extends MongoClient> clientSupplier
    ) {
        return new Batch<>(name, clientSupplier);
    }

    /**
     * Returns a builder object that offers a step-by-step fluent API to build
     * a custom MongoDB {@link BatchSource} for the Pipeline API.
     * <p>
     * Here's an example that builds a simple source which queries all the
     * documents in a collection and emits the items as a string by transforming
     * each item to json.
     *
     * @param clientSupplier a function that creates MongoDB client
     */
    @Nonnull
    public static MongoSourceBuilder.Batch<Document> batch(@Nonnull SupplierEx<? extends MongoClient> clientSupplier) {
        return batch("MongoBatchSource", clientSupplier);
    }

    /**
     * Returns a builder object that offers a step-by-step fluent API to build
     * a custom MongoDB {@link BatchSource} for the Pipeline API.
     * <p>
     * Here's an example that builds a simple source which queries all the
     * documents in a collection and emits the items as a string by transforming
     * each item to json.
     *
     * @param name               a descriptive name for the source (diagnostic purposes)
     * @param dataConnectionRef a reference to some mongo data connection
     */
    @Nonnull
    public static MongoSourceBuilder.Batch<Document> batch(
            @Nonnull String name,
            @Nonnull DataConnectionRef dataConnectionRef
            ) {
        return new Batch<>(name, dataConnectionRef);
    }

    /**
     * Returns a builder object that offers a step-by-step fluent API to build
     * a custom MongoDB {@link BatchSource} for the Pipeline API.
     * <p>
     * Here's an example that builds a simple source which queries all the
     * documents in a collection and emits the items as a string by transforming
     * each item to json.
     *
     * @param dataConnectionRef a reference to some mongo data connection
     */
    @Nonnull
    public static MongoSourceBuilder.Batch<Document> batch(@Nonnull DataConnectionRef dataConnectionRef) {
        return new Batch<>("MongoBatchSource(" + dataConnectionRef.getName() + ")", dataConnectionRef);
    }

    /**
     * Returns a builder object that offers a step-by-step fluent API to build
     * a custom MongoDB {@link StreamSource} for the Pipeline API.
     * <p>
     * The created source will not be distributed, a single processor instance
     * will be created on an arbitrary member. The source provides native
     * timestamps using {@link ChangeStreamDocument#getClusterTime()} and fault
     * tolerance using {@link ChangeStreamDocument#getResumeToken()}.
     *
     * @param name               a descriptive name for the source (diagnostic purposes)
     * @param clientSupplier a function that creates MongoDB client
     */
    @Nonnull
    public static MongoSourceBuilder.Stream<Document> stream(
            @Nonnull String name,
            @Nonnull SupplierEx<? extends MongoClient> clientSupplier
    ) {
        return new Stream<>(name, clientSupplier);
    }

    /**
     * Returns a builder object that offers a step-by-step fluent API to build
     * a custom MongoDB {@link StreamSource} for the Pipeline API.
     * <p>
     * The created source will not be distributed, a single processor instance
     * will be created on an arbitrary member. The source provides native
     * timestamps using {@link ChangeStreamDocument#getClusterTime()} and fault
     * tolerance using {@link ChangeStreamDocument#getResumeToken()}.
     *
     * @param clientSupplier a function that creates MongoDB client
     */
    @Nonnull
    public static MongoSourceBuilder.Stream<Document> stream(@Nonnull SupplierEx<? extends MongoClient> clientSupplier) {
        return stream("MongoStreamSource", clientSupplier);
    }

    /**
     * Returns a builder object that offers a step-by-step fluent API to build
     * a custom MongoDB {@link StreamSource} for the Pipeline API.
     * <p>
     * The source provides native timestamps using {@link ChangeStreamDocument#getWallTime()} and fault
     * tolerance using {@link ChangeStreamDocument#getResumeToken()}.
     *
     * @param name               a descriptive name for the source (diagnostic purposes)
     * @param dataConnectionRef a reference to some mongo data connection
     */
    @Nonnull
    public static MongoSourceBuilder.Stream<Document> stream(
            @Nonnull String name,
            @Nonnull DataConnectionRef dataConnectionRef
    ) {
        return new Stream<>(name, dataConnectionRef);
    }

    /**
     * Returns a builder object that offers a step-by-step fluent API to build
     * a custom MongoDB {@link StreamSource} for the Pipeline API.
     * <p>
     * The source provides native timestamps using {@link ChangeStreamDocument#getWallTime()} and fault
     * tolerance using {@link ChangeStreamDocument#getResumeToken()}.
     *
     * @param dataConnectionRef a reference to some mongo data connection
     */
    @Nonnull
    public static MongoSourceBuilder.Stream<Document> stream(
            @Nonnull DataConnectionRef dataConnectionRef
    ) {
        return stream("MongoStreamSource(" + dataConnectionRef.getName() + ")", dataConnectionRef);
    }

    @SuppressWarnings("unchecked")
    private abstract static class Base<T, SELF extends Base<T, SELF>> {
        protected ReadMongoParams<T> params;
        protected ResourceChecks existenceChecks = ResourceChecks.ONCE_PER_JOB;

        protected String name;
        protected boolean forceReadTotalParallelismOne;

        @Nonnull
        public SELF database(String database) {
            params.setDatabaseName(database);
            return (SELF) this;
        }

        /**
         * If set to true, reading will be done in only one thread.
         *
         * @param forceReadTotalParallelismOne if true, reading will be done in only one thread.
         */
        @Nonnull
        public SELF forceReadTotalParallelismOne(boolean forceReadTotalParallelismOne) {
            this.forceReadTotalParallelismOne = forceReadTotalParallelismOne;
            return (SELF) this;
        }

        /**
         * If {@link ResourceChecks#NEVER}, the database and collection will be automatically created on the first usage.
         * Otherwise, querying for a database or collection that don't exist will cause an error.
         * Default value is {@link ResourceChecks#ONCE_PER_JOB}.
         *
         * @since 5.4
         * @param checkResourceExistence mode of resource existence checks; whether exception should be thrown when
         *                               database or collection does not exist and when the check will be performed.
         */
        @Nonnull
        public SELF checkResourceExistence(ResourceChecks checkResourceExistence) {
            existenceChecks = checkResourceExistence;
            return (SELF) this;
        }

        /**
         * Adds a projection aggregate. Example use:
         * <pre>{@code
         * import static com.mongodb.client.model.Projections.include;
         *
         *  MongoSourceBuilder.stream(name, supplier)
         *      .projection(include("fieldName"));
         * }</pre>
         * @param projection Bson form of projection;
         *                   use {@link com.mongodb.client.model.Projections} to create projection.
         * @return this builder with projection added
         */
        @Nonnull
<<<<<<< HEAD
        public Batch<T> project(@Nonnull Bson projection) {
            params.setProjection(bsonToDocument(Aggregates.project(projection)));
            return this;
=======
        public SELF project(@Nonnull Bson projection) {
            params.addAggregate(Aggregates.project(projection).toBsonDocument());
            return (SELF) this;
>>>>>>> 0dcfce2b
        }

        /**
         * Adds sort aggregate to this builder.
         * <p>
         * Example usage:
         * <pre>{@code
         *  import static com.mongodb.client.model.Sorts.ascending;
         *
         *  MongoSourceBuilder.stream(name, supplier)
         *      .sort(ascending("fieldName"));
         * }</pre>
         * @param sort Bson form of sort. Use {@link com.mongodb.client.model.Sorts} to create sort.
         * @return this builder with aggregate added
         */
        @Nonnull
<<<<<<< HEAD
        public Batch<T> sort(@Nonnull Bson sort) {
            params.setSort(bsonToDocument(Aggregates.sort(sort)));
            return this;
=======
        public SELF sort(@Nonnull Bson sort) {
            params.addAggregate(Aggregates.sort(sort).toBsonDocument());
            return (SELF) this;
>>>>>>> 0dcfce2b
        }

        /**
         * Adds filter aggregate to this builder, which allows to filter documents in MongoDB, without
         * the need to download all documents.
         * <p>
         * Example usage:
         * <pre>{@code
         *  import static com.mongodb.client.model.Filters.eq;
         *
         *  MongoSourceBuilder.stream(name, supplier)
         *      .filter(eq("fieldName", 10));
         * }</pre>
         *
         * @param filter Bson form of filter. Use {@link com.mongodb.client.model.Filters} to create sort.
         * @return this builder with aggregate added
         */
        @Nonnull
        public SELF filter(@Nonnull Bson filter) {
            checkNotNull(filter, "filter argument cannot be null");
<<<<<<< HEAD
            params.setFilter(bsonToDocument(Aggregates.match(filter)));
            return this;
=======
            params.addAggregate(Aggregates.match(filter).toBsonDocument());
            return (SELF) this;
        }
    }

    /**
     * See {@link #batch(String, SupplierEx)}.
     *
     * @param <T> type of the emitted objects
     */
    @SuppressWarnings("UnusedReturnValue")
    public static final class Batch<T> extends Base<T, Batch<T>> {

        @SuppressWarnings("unchecked")
        private Batch(
                @Nonnull String name,
                @Nonnull SupplierEx<? extends MongoClient> clientSupplier
        ) {
            checkSerializable(clientSupplier, "clientSupplier");
            this.name = name;
            this.params = new ReadMongoParams<>(false);
            params
                    .setClientSupplier(clientSupplier)
                    .setMapItemFn((FunctionEx<Document, T>) toClass(Document.class));
        }
        @SuppressWarnings("unchecked")
        private Batch(
                @Nonnull String name,
                @Nonnull DataConnectionRef dataConnectionRef
        ) {
            checkSerializable(dataConnectionRef, "clientSupplier");
            this.name = name;
            this.params = new ReadMongoParams<>(false);
            params
                    .setDataConnectionRef(dataConnectionRef)
                    .setMapItemFn((FunctionEx<Document, T>) toClass(Document.class));
>>>>>>> 0dcfce2b
        }

        /**
         * @param mapFn   transforms the queried document to the desired output
         *                object
         * @param <T_NEW> type of the emitted object
         */
        @Nonnull
        @SuppressWarnings("unchecked")
        public <T_NEW> Batch<T_NEW> mapFn(@Nonnull FunctionEx<Document, T_NEW> mapFn) {
            Batch<T_NEW> newThis = (Batch<T_NEW>) this;
            newThis.params.setMapItemFn(mapFn);
            return newThis;
        }

        /**
         * Specifies from which collection connector will read documents. If not invoked,
         * then connector will look at all collections in given database.
         * <p>
         * Example usage:
         * <pre>{@code
         *  MongoSourceBuilder.stream(name, supplier)
         *      .collection("myCollection");
         * }</pre>
         *
         * This function is an equivalent of calling {@linkplain #collection(String, Class)} with {@linkplain Document}
         * as the second argument.
         *
         * @param collectionName Name of the collection that will be queried.
         * @return this builder
         */
        @Nonnull
        public Batch<Document> collection(@Nullable String collectionName) {
            return collection(collectionName, Document.class);
        }

        /**
         * Specifies from which collection connector will read documents. If not invoked,
         * then connector will look at all collections in given database. All documents read will be automatically
         * parsed to user-defined type using
         * {@linkplain com.mongodb.MongoClientSettings#getDefaultCodecRegistry MongoDB's standard codec registry}
         * with pojo support added.
         * <p>
         * Example usage:
         * <pre>{@code
         *  MongoSourceBuilder.stream(name, supplier)
         *      .collection("myCollection", MyDocumentPojo.class);
         * }</pre>
         *
         * This function is an equivalent for calling:
         * <pre>{@code
         * import static com.hazelcast.jet.mongodb.impl.Mappers.toClass;
         *
         *  MongoSourceBuilder.stream(name, supplier)
         *      .collection("myCollection")
         *      .mapFn(toClass(MyuDocumentPojo.class));
         * }</pre>
         * @param collectionName Name of the collection that will be queried.
         * @param mongoType user defined type to which the document will be parsed.
         * @return this builder
         */
        @Nonnull
        @SuppressWarnings("unchecked")
        public <T_NEW> Batch<T_NEW> collection(String collectionName, @Nonnull Class<T_NEW> mongoType) {
            Batch<T_NEW> newThis = (Batch<T_NEW>) this;
            newThis.params.setCollectionName(collectionName);
            newThis.params.setMapItemFn(toClass(mongoType));
            return newThis;
        }

        /**
         * Creates and returns the MongoDB {@link BatchSource}.
         */
        @Nonnull
        public BatchSource<T> build() {
            params.checkConnectivityOptionsValid();
            checkNotNull(params.getMapItemFn(), "mapFn must be set");

            final ReadMongoParams<T> localParams = params;
            localParams.setCheckExistenceOnEachConnect(existenceChecks == ResourceChecks.ON_EACH_CONNECT);

            ConnectorPermission permission = params.buildPermissions();
            boolean checkResourceExistence = existenceChecks == ResourceChecks.ONCE_PER_JOB;
            return Sources.batchFromProcessor(name, new DbCheckingPMetaSupplierBuilder()
                    .withRequiredPermission(permission)
                    .withCheckResourceExistence(checkResourceExistence)
                    .withForceTotalParallelismOne(false)
                    .withDatabaseName(localParams.getDatabaseName())
                    .withCollectionName(localParams.getCollectionName())
                    .withClientSupplier(localParams.getClientSupplier())
                    .withDataConnectionRef(localParams.getDataConnectionRef())
                    .withProcessorSupplier(ProcessorSupplier.of(() -> new ReadMongoP<>(localParams)))
                    .build());
        }
    }

    /**
     * See {@link #stream(String, SupplierEx)}.
     *
     * @param <T> type of the queried documents
     */
    public static final class Stream<T> extends Base<T, Stream<T>> {

        @SuppressWarnings("unchecked")
        private Stream(
                @Nonnull String name,
                @Nonnull SupplierEx<? extends MongoClient> clientSupplier
        ) {
            checkSerializable(clientSupplier, "clientSupplier");
            this.name = name;
            this.params = new ReadMongoParams<>(true);
            this.params.setClientSupplier(clientSupplier);
            this.params.setMapStreamFn(
                    (BiFunctionEx<ChangeStreamDocument<Document>, Long, T>) streamToClass(Document.class));
        }
        @SuppressWarnings("unchecked")
        private Stream(
                @Nonnull String name,
                @Nonnull DataConnectionRef dataConnectionRef
        ) {
            checkSerializable(dataConnectionRef, "dataConnectionRef");
            this.name = name;
            this.params = new ReadMongoParams<>(true);
            this.params.setDataConnectionRef(dataConnectionRef);
            this.params.setMapStreamFn(
                    (BiFunctionEx<ChangeStreamDocument<Document>, Long, T>) streamToClass(Document.class));
        }

        /**
<<<<<<< HEAD
         * If non {@link ResourceExistenceChecks#NEVER}, the lack of database or collection will cause an error.
         * Otherwise, database and collection will be automatically created.
         * Default value is {@link ResourceExistenceChecks#ONCE_PER_JOB}.
         *
         * @param checkResourceExistence if exception should be thrown when database or collection does not exist.
         */
        @Nonnull
        public Stream<T> checkResourceExistence(ResourceExistenceChecks checkResourceExistence) {
            existenceChecks = checkResourceExistence;
            return this;
        }

        /**
         * Adds a projection aggregate. Example use:
         * <pre>{@code
         * import static com.mongodb.client.model.Projections.include;
         *
         *  MongoSourceBuilder.stream(name, supplier)
         *      .projection(include("fieldName"));
         * }</pre>
         * @param projection Bson form of projection;
         *                   use {@link com.mongodb.client.model.Projections} to create projection.
         * @return this builder with projection added
         */
        @Nonnull
        public Stream<T> project(@Nonnull Bson projection) {
            params.setProjection(bsonToDocument(Aggregates.project(projection)));
            return this;
        }

        /**
         * Adds filter aggregate to this builder, which allows to filter documents in MongoDB, without
         * the need to download all documents.
         * <p>
         * Example usage:
         * <pre>{@code
         *  import static com.mongodb.client.model.Filters.eq;
         *
         *  MongoSourceBuilder.stream(name, supplier)
         *      .filter(eq("fieldName", 10));
         * }</pre>
         * @param filter Bson form of filter. Use {@link com.mongodb.client.model.Filters} to create sort.
         * @return this builder with aggregate added
         */
        @Nonnull
        public Stream<T> filter(@Nonnull Bson filter) {
            params.setFilter(bsonToDocument(Aggregates.match(filter)));
            return this;
        }

        /**
         * Specifies which database will be queried. If not specified, connector will look at all databases.
         * @param database database name to query.
         * @return this builder
         */
        @Nonnull @Override
        public Stream<T> database(@Nonnull String database) {
            params.setDatabaseName(database);
            return this;
        }

        /**
=======
>>>>>>> 0dcfce2b
         * Specifies from which collection connector will read documents. If not invoked,
         * then connector will look at all collections in given database.
         * <p>
         * Example usage:
         * <pre>{@code
         *  MongoSourceBuilder.stream(name, supplier)
         *      .collection("myCollection");
         * }</pre>
         *
         * This function is an equivalent of calling {@linkplain #collection(String, Class)} with {@linkplain Document}
         * as the second argument.
         *
         * @param collectionName Name of the collection that will be queried.
         * @return this builder
         */
        @Nonnull
        public Stream<Document> collection(@Nonnull String collectionName) {
            return collection(collectionName, Document.class);
        }

        /**
         * Specifies from which collection connector will read documents. If not invoked,
         * then connector will look at all collections in given database. All documents read will be automatically
         * parsed to user-defined type using
         * {@linkplain com.mongodb.MongoClientSettings#getDefaultCodecRegistry MongoDB's standard codec registry}
         * with pojo support added.
         * <p>
         * Example usage:
         * <pre>{@code
         *  MongoSourceBuilder.stream(name, supplier)
         *      .collection("myCollection", MyDocumentPojo.class);
         * }</pre>
         *
         * This function is an equivalent for calling:
         * <pre>{@code
         * import static com.hazelcast.jet.mongodb.impl.Mappers.toClass;
         *
         *  MongoSourceBuilder.stream(name, supplier)
         *      .collection("myCollection")
         *      .mapFn(toClass(MyuDocumentPojo.class));
         * }</pre>
         * @param collectionName Name of the collection that will be queried.
         * @param mongoType user defined type to which the document will be parsed.
         * @return this builder
         */
        @Nonnull
        @SuppressWarnings("unchecked")
        public <T_NEW> Stream<T_NEW> collection(@Nonnull String collectionName, @Nonnull Class<T_NEW> mongoType) {
            Stream<T_NEW> newThis = (Stream<T_NEW>) this;
            newThis.params.setCollectionName(collectionName);
            newThis.params.setMapStreamFn(streamToClass(mongoType));
            return newThis;
        }

        /**
         * @param mapFn   transforms the queried document to the desired output
         *                object. Second parameter will be the event timestamp.
         * @param <T_NEW> type of the emitted object
         * @return this builder
         */
        @Nonnull
        @SuppressWarnings("unchecked")
        public <T_NEW> Stream<T_NEW> mapFn(@Nonnull BiFunctionEx<ChangeStreamDocument<Document>, Long, T_NEW> mapFn) {
            checkSerializable(mapFn, "mapFn");
            Stream<T_NEW> newThis = (Stream<T_NEW>) this;
            newThis.params.setMapStreamFn(mapFn);
            return newThis;
        }

        /**
         * Specifies time from which MongoDB's events will be read.
         * <p>
         * It is <strong>highly</strong> suggested to provide this argument, as it will reduce reading initial
         * state of database.
         * @param startAtOperationTime time from which events should be taken into consideration
         * @return this builder
         */
        @Nonnull
        public Stream<T> startAtOperationTime(@Nonnull BsonTimestamp startAtOperationTime) {
            this.params.setStartAtTimestamp(startAtOperationTime);
            return this;
        }

        /**
         * Creates and returns the MongoDB {@link StreamSource} which watches
         * the given collection.
         */
        @Nonnull
        public StreamSource<T> build() {
            params.checkConnectivityOptionsValid();
            checkNotNull(params.getMapStreamFn(), "mapFn must be set");

            final ReadMongoParams<T> localParams = params;
            boolean checkExistenceOnEachConnect = existenceChecks == ResourceChecks.ON_EACH_CONNECT;
            boolean checkExistenceOncePerJob = existenceChecks == ResourceChecks.ONCE_PER_JOB;
            boolean forceReadTotalParallelismOneLocal = forceReadTotalParallelismOne;

            localParams.setCheckExistenceOnEachConnect(checkExistenceOnEachConnect);

            ConnectorPermission permission = params.buildPermissions();
            return Sources.streamFromProcessorWithWatermarks(name, true,
                    eventTimePolicy -> new DbCheckingPMetaSupplierBuilder()
                            .withRequiredPermission(permission)
                            .withCheckResourceExistence(checkExistenceOncePerJob)
                            .withForceTotalParallelismOne(forceReadTotalParallelismOneLocal)
                            .withDatabaseName(localParams.getDatabaseName())
                            .withCollectionName(localParams.getCollectionName())
                            .withClientSupplier(localParams.getClientSupplier())
                            .withDataConnectionRef(localParams.getDataConnectionRef())
                            .withProcessorSupplier(ProcessorSupplier.of(
                                    () -> new ReadMongoP<>(localParams.setEventTimePolicy(eventTimePolicy))))
                            .build()
            );
        }
    }
}<|MERGE_RESOLUTION|>--- conflicted
+++ resolved
@@ -254,15 +254,9 @@
          * @return this builder with projection added
          */
         @Nonnull
-<<<<<<< HEAD
-        public Batch<T> project(@Nonnull Bson projection) {
+        public SELF project(@Nonnull Bson projection) {
             params.setProjection(bsonToDocument(Aggregates.project(projection)));
-            return this;
-=======
-        public SELF project(@Nonnull Bson projection) {
-            params.addAggregate(Aggregates.project(projection).toBsonDocument());
             return (SELF) this;
->>>>>>> 0dcfce2b
         }
 
         /**
@@ -279,15 +273,9 @@
          * @return this builder with aggregate added
          */
         @Nonnull
-<<<<<<< HEAD
-        public Batch<T> sort(@Nonnull Bson sort) {
+        public SELF sort(@Nonnull Bson sort) {
             params.setSort(bsonToDocument(Aggregates.sort(sort)));
-            return this;
-=======
-        public SELF sort(@Nonnull Bson sort) {
-            params.addAggregate(Aggregates.sort(sort).toBsonDocument());
             return (SELF) this;
->>>>>>> 0dcfce2b
         }
 
         /**
@@ -308,11 +296,7 @@
         @Nonnull
         public SELF filter(@Nonnull Bson filter) {
             checkNotNull(filter, "filter argument cannot be null");
-<<<<<<< HEAD
             params.setFilter(bsonToDocument(Aggregates.match(filter)));
-            return this;
-=======
-            params.addAggregate(Aggregates.match(filter).toBsonDocument());
             return (SELF) this;
         }
     }
@@ -348,7 +332,6 @@
             params
                     .setDataConnectionRef(dataConnectionRef)
                     .setMapItemFn((FunctionEx<Document, T>) toClass(Document.class));
->>>>>>> 0dcfce2b
         }
 
         /**
@@ -478,71 +461,6 @@
         }
 
         /**
-<<<<<<< HEAD
-         * If non {@link ResourceExistenceChecks#NEVER}, the lack of database or collection will cause an error.
-         * Otherwise, database and collection will be automatically created.
-         * Default value is {@link ResourceExistenceChecks#ONCE_PER_JOB}.
-         *
-         * @param checkResourceExistence if exception should be thrown when database or collection does not exist.
-         */
-        @Nonnull
-        public Stream<T> checkResourceExistence(ResourceExistenceChecks checkResourceExistence) {
-            existenceChecks = checkResourceExistence;
-            return this;
-        }
-
-        /**
-         * Adds a projection aggregate. Example use:
-         * <pre>{@code
-         * import static com.mongodb.client.model.Projections.include;
-         *
-         *  MongoSourceBuilder.stream(name, supplier)
-         *      .projection(include("fieldName"));
-         * }</pre>
-         * @param projection Bson form of projection;
-         *                   use {@link com.mongodb.client.model.Projections} to create projection.
-         * @return this builder with projection added
-         */
-        @Nonnull
-        public Stream<T> project(@Nonnull Bson projection) {
-            params.setProjection(bsonToDocument(Aggregates.project(projection)));
-            return this;
-        }
-
-        /**
-         * Adds filter aggregate to this builder, which allows to filter documents in MongoDB, without
-         * the need to download all documents.
-         * <p>
-         * Example usage:
-         * <pre>{@code
-         *  import static com.mongodb.client.model.Filters.eq;
-         *
-         *  MongoSourceBuilder.stream(name, supplier)
-         *      .filter(eq("fieldName", 10));
-         * }</pre>
-         * @param filter Bson form of filter. Use {@link com.mongodb.client.model.Filters} to create sort.
-         * @return this builder with aggregate added
-         */
-        @Nonnull
-        public Stream<T> filter(@Nonnull Bson filter) {
-            params.setFilter(bsonToDocument(Aggregates.match(filter)));
-            return this;
-        }
-
-        /**
-         * Specifies which database will be queried. If not specified, connector will look at all databases.
-         * @param database database name to query.
-         * @return this builder
-         */
-        @Nonnull @Override
-        public Stream<T> database(@Nonnull String database) {
-            params.setDatabaseName(database);
-            return this;
-        }
-
-        /**
-=======
->>>>>>> 0dcfce2b
          * Specifies from which collection connector will read documents. If not invoked,
          * then connector will look at all collections in given database.
          * <p>
