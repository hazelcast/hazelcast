--- conflicted
+++ resolved
@@ -175,7 +175,6 @@
     }
 
     @Test
-<<<<<<< HEAD
     public void should_list_resource_types() {
         // given
         kafkaDataConnection = createKafkaDataConnection(kafkaTestSupport);
@@ -187,7 +186,9 @@
         assertThat(resourcedTypes)
                 .map(r -> r.toLowerCase(Locale.ROOT))
                 .containsExactlyInAnyOrder("topic");
-=======
+    }
+
+    @Test
     public void shared_producer_should_not_be_created_with_additional_props() {
         kafkaDataConnection = createKafkaDataConnection(kafkaTestSupport);
         Properties properties = new Properties();
@@ -209,7 +210,6 @@
 
         kafkaProducer.close();
         kafkaDataConnection.release();
->>>>>>> fbb19d98
     }
 
     private KafkaDataConnection createKafkaDataConnection(KafkaTestSupport kafkaTestSupport) {
