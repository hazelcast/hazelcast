--- conflicted
+++ resolved
@@ -183,13 +183,7 @@
     }
 
     private void recoverTransaction(KafkaTransactionId txnId, boolean commit) {
-<<<<<<< HEAD
-        HashMap<String, Object> properties2 = new HashMap<>(properties);
-        properties2.put("transactional.id", txnId.getKafkaId());
-        try (KafkaProducer<?, ?> p = new KafkaProducer<>(properties2)) {
-=======
         try (KafkaProducer<?, ?> p  = getProducerFn.apply(txnId.getKafkaId())) {
->>>>>>> 73f152ce
             if (commit) {
                 ResumeTransactionUtil.resumeTransaction(p, txnId.producerId(), txnId.epoch());
                 try {
