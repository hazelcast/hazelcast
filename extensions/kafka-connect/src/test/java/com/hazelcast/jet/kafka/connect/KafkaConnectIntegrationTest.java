--- conflicted
+++ resolved
@@ -35,10 +35,7 @@
 import com.hazelcast.test.annotation.QuickTest;
 import org.apache.kafka.connect.data.Struct;
 import org.apache.kafka.connect.data.Values;
-<<<<<<< HEAD
 import org.apache.kafka.connect.header.Header;
-=======
->>>>>>> 8d281859
 import org.apache.kafka.connect.source.SourceRecord;
 import org.jetbrains.annotations.NotNull;
 import org.junit.ClassRule;
@@ -56,10 +53,7 @@
 import java.lang.management.ManagementFactory;
 import java.net.URL;
 import java.util.ArrayList;
-<<<<<<< HEAD
-=======
 import java.util.Comparator;
->>>>>>> 8d281859
 import java.util.HashMap;
 import java.util.List;
 import java.util.Map;
@@ -77,11 +71,8 @@
 import static com.hazelcast.jet.kafka.connect.KafkaConnectSources.connect;
 import static com.hazelcast.test.OverridePropertyRule.set;
 import static java.util.stream.Collectors.toList;
-<<<<<<< HEAD
+import static java.util.stream.Collectors.toMap;
 import static org.apache.kafka.connect.data.Values.convertToString;
-=======
-import static java.util.stream.Collectors.toMap;
->>>>>>> 8d281859
 import static org.assertj.core.api.Assertions.assertThat;
 import static org.junit.Assert.assertEquals;
 import static org.junit.Assert.assertTrue;
@@ -181,7 +172,6 @@
         }
     }
 
-
     @Test
     public void test_reading_and_writing_to_map() throws Exception {
         Properties randomProperties = new Properties();
@@ -256,27 +246,15 @@
         randomProperties.setProperty("quickstart", "orders");
 
         Pipeline pipeline = Pipeline.create();
-<<<<<<< HEAD
         StreamStage<Order> streamStage = pipeline.readFrom(connect(randomProperties, Order::new))
                 .withoutTimestamps()
                 .setLocalParallelism(localParallelism);
-
         streamStage
                 .writeTo(AssertionSinks.assertCollectedEventually(120,
                         list -> {
-                            Map<String, List<Order>> recordsByTaskId = entriesToMap(list);
-=======
-        StreamStage<Map.Entry<String, Integer>> streamStage = pipeline.readFrom(connect(randomProperties))
-                .withoutTimestamps()
-                .setLocalParallelism(localParallelism)
-                .map(record -> entry(getTaskId(record), getOrderId(record)));
-        streamStage
-                .writeTo(AssertionSinks.assertCollectedEventually(120,
-                        list -> {
-                            Map<String, List<Integer>> recordsByTaskId = groupByKey(list);
->>>>>>> 8d281859
-                            LOGGER.info("recordsByTaskId = " + countEntriesByTaskId(recordsByTaskId));
-                            assertThat(recordsByTaskId).allSatisfy((taskId, records) ->
+                            Map<String, List<Order>> ordersByTaskId = groupByTaskId(list);
+                            LOGGER.info("ordersByTaskId = " + countOrdersByTaskId(ordersByTaskId));
+                            assertThat(ordersByTaskId).allSatisfy((taskId, records) ->
                                     assertThat(records.size()).isGreaterThan(ITEM_COUNT)
                             );
                         }));
@@ -308,27 +286,20 @@
             });
         }
     }
+
     @NotNull
-<<<<<<< HEAD
-    private static List<Map.Entry<String, Integer>> countEntriesByTaskId(Map<String, List<Order>> recordsByTaskId) {
-=======
-    private static List<Map.Entry<String, Integer>> countEntriesByTaskId(Map<String, List<Integer>> recordsByTaskId) {
->>>>>>> 8d281859
-        return recordsByTaskId.entrySet().stream().map(e -> entry(e.getKey(), e.getValue().size())).collect(toList());
-    }
-
-    private static String getTaskId(SourceRecord record) {
-        return record.headers().lastWithName("task.id").value().toString();
+    private static List<Map.Entry<String, Integer>> countOrdersByTaskId(Map<String, List<Order>> ordersByTaskId) {
+        return ordersByTaskId.entrySet().stream().map(e -> entry(e.getKey(), e.getValue().size())).collect(toList());
+    }
+
+    private static String getTaskId(Order order) {
+        return order.headers.get("task.id");
     }
 
     @Nonnull
-<<<<<<< HEAD
-    private static Map<String, List<Order>> entriesToMap(List<Order> list) {
-=======
-    private static <T> Map<String, List<T>> groupByKey(List<Map.Entry<String, T>> list) {
->>>>>>> 8d281859
+    private static Map<String, List<Order>> groupByTaskId(List<Order> list) {
         return list.stream()
-                .collect(Collectors.groupingBy(o -> o.headers.get("task.id"),
+                .collect(Collectors.groupingBy(KafkaConnectIntegrationTest::getTaskId,
                         Collectors.mapping(Function.identity(), toList())));
     }
 
@@ -343,44 +314,25 @@
     }
 
     @Test
-<<<<<<< HEAD
     public void test_snapshotting() throws Exception {
-=======
-    public void testSnapshotting() throws Exception {
         Config config = smallInstanceConfig();
         enableEventJournal(config);
         config.getJetConfig().setResourceUploadEnabled(true);
         HazelcastInstance hazelcastInstance = createHazelcastInstance(config);
 
->>>>>>> 8d281859
         int localParallelism = 3;
         Properties randomProperties = new Properties();
         randomProperties.setProperty("name", "datagen-connector");
         randomProperties.setProperty("connector.class", "io.confluent.kafka.connect.datagen.DatagenConnector");
         randomProperties.setProperty("max.interval", "1");
-<<<<<<< HEAD
-        randomProperties.setProperty("kafka.topic", "orders");
+        randomProperties.setProperty("kafka.topic", "not-used");
         randomProperties.setProperty("quickstart", "orders");
 
         Pipeline pipeline = Pipeline.create();
         StreamStage<Order> streamStage = pipeline.readFrom(connect(randomProperties, Order::new))
                 .withoutTimestamps()
                 .setLocalParallelism(localParallelism);
-        streamStage.writeTo(Sinks.logger());
-        streamStage
-                .writeTo(AssertionSinks.assertCollectedEventually(60,
-                        list -> assertEquals(localParallelism * ITEM_COUNT, list.size())));
-=======
-        randomProperties.setProperty("kafka.topic", "not-used");
-        randomProperties.setProperty("quickstart", "orders");
-
-        Pipeline pipeline = Pipeline.create();
-        StreamStage<Map.Entry<String, Integer>> streamStage = pipeline.readFrom(connect(randomProperties))
-                .withoutTimestamps()
-                .setLocalParallelism(localParallelism)
-                .map(record -> entry(getTaskId(record), getOrderId(record)));
         streamStage.writeTo(Sinks.list("testResults"));
->>>>>>> 8d281859
 
         JobConfig jobConfig = new JobConfig();
         jobConfig.addJarsInZip(new URL(CONNECTOR_URL));
@@ -388,18 +340,18 @@
 
         Job job = hazelcastInstance.getJet().newJob(pipeline, jobConfig);
 
-        List<Map.Entry<String, Integer>> testResults = hazelcastInstance.getList("testResults");
+        List<Order> testResults = hazelcastInstance.getList("testResults");
 
         Map<String, Integer> minOrderIdByTaskIdBeforeSuspend = new HashMap<>();
         assertTrueEventually(() -> {
-            Map<String, List<Integer>> recordsByTaskId = groupByKey(testResults);
-            assertThat(recordsByTaskId.keySet()).hasSize(localParallelism);
-            assertThat(recordsByTaskId).allSatisfy((taskId, records) ->
+            Map<String, List<Order>> ordersByTaskId = groupByTaskId(testResults);
+            assertThat(ordersByTaskId.keySet()).hasSize(localParallelism);
+            assertThat(ordersByTaskId).allSatisfy((taskId, records) ->
                     assertThat(records.size()).isGreaterThan(ITEM_COUNT)
             );
-            minOrderIdByTaskIdBeforeSuspend.putAll(getMinOrderIdByTaskId(recordsByTaskId));
+            minOrderIdByTaskIdBeforeSuspend.putAll(getMinOrderIdByTaskId(ordersByTaskId));
             LOGGER.debug("Min order ids before snapshot = {}", minOrderIdByTaskIdBeforeSuspend);
-            LOGGER.debug("Max order ids before snapshot = {}", getMaxOrderIdByTaskId(recordsByTaskId));
+            LOGGER.debug("Max order ids before snapshot = {}", getMaxOrderIdByTaskId(ordersByTaskId));
         });
 
         waitForNextSnapshot(hazelcastInstance, job);
@@ -412,15 +364,15 @@
 
         Map<String, Integer> minOrderIdByTaskIdAfterSuspend = new HashMap<>();
         assertTrueEventually(() -> {
-            Map<String, List<Integer>> recordsByTaskId = groupByKey(testResults);
-
-            assertThat(recordsByTaskId.keySet()).hasSize(localParallelism);
-            assertThat(recordsByTaskId).allSatisfy((taskId, records) ->
+            Map<String, List<Order>> ordersByTaskId = groupByTaskId(testResults);
+
+            assertThat(ordersByTaskId.keySet()).hasSize(localParallelism);
+            assertThat(ordersByTaskId).allSatisfy((taskId, records) ->
                     assertThat(records.size()).isGreaterThan(ITEM_COUNT)
             );
-            minOrderIdByTaskIdAfterSuspend.putAll(getMinOrderIdByTaskId(recordsByTaskId));
+            minOrderIdByTaskIdAfterSuspend.putAll(getMinOrderIdByTaskId(ordersByTaskId));
             LOGGER.debug("Min order ids after snapshot = {}", minOrderIdByTaskIdAfterSuspend);
-            LOGGER.debug("Max order ids after snapshot = {}", getMaxOrderIdByTaskId(recordsByTaskId));
+            LOGGER.debug("Max order ids after snapshot = {}", getMaxOrderIdByTaskId(ordersByTaskId));
             job.cancel();
         });
         assertJobStatusEventually(job, FAILED);
@@ -447,19 +399,18 @@
         );
     }
 
-    private static Map<String, Integer> getMinOrderIdByTaskId(Map<String, List<Integer>> recordsByTaskId) {
-        return recordsByTaskId.entrySet().stream()
-                .map(e -> entry(e.getKey(), e.getValue().stream().min(Comparator.comparingInt(i -> i)).get()))
-                .collect(toMap(Map.Entry::getKey, Map.Entry::getValue));
-    }
-
-    private static Map<String, Integer> getMaxOrderIdByTaskId(Map<String, List<Integer>> recordsByTaskId) {
-        return recordsByTaskId.entrySet().stream()
-                .map(e -> entry(e.getKey(), e.getValue().stream().max(Comparator.comparingInt(i -> i)).get()))
-                .collect(toMap(Map.Entry::getKey, Map.Entry::getValue));
-    }
-
-<<<<<<< HEAD
+    private static Map<String, Integer> getMinOrderIdByTaskId(Map<String, List<Order>> ordersByTaskId) {
+        return ordersByTaskId.entrySet().stream()
+                .map(e -> entry(e.getKey(), e.getValue().stream().min(Comparator.comparingInt(o -> o.orderId)).get()))
+                .collect(toMap(Map.Entry::getKey, e -> e.getValue().orderId));
+    }
+
+    private static Map<String, Integer> getMaxOrderIdByTaskId(Map<String, List<Order>> ordersByTaskId) {
+        return ordersByTaskId.entrySet().stream()
+                .map(e -> entry(e.getKey(), e.getValue().stream().max(Comparator.comparingInt(o -> o.orderId)).get()))
+                .collect(toMap(Map.Entry::getKey, e -> e.getValue().orderId));
+    }
+
     static class Order implements Serializable {
         final Integer orderId;
         final long orderTime;
@@ -488,9 +439,5 @@
                     ", headers=" + headers +
                     '}';
         }
-=======
-    private static Integer getOrderId(SourceRecord record) {
-        return Values.convertToStruct(record.valueSchema(), record.value()).getInt32("orderid");
->>>>>>> 8d281859
     }
 }