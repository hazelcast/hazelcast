/*
 * Copyright 2023 Hazelcast Inc.
 *
 * Licensed under the Hazelcast Community License (the "License");
 * you may not use this file except in compliance with the License.
 * You may obtain a copy of the License at
 *
 * http://hazelcast.com/hazelcast-community-license
 *
 * Unless required by applicable law or agreed to in writing, software
 * distributed under the License is distributed on an "AS IS" BASIS,
 * WITHOUT WARRANTIES OF ANY KIND, either express or implied.
 * See the License for the specific language governing permissions and
 * limitations under the License.
 */

package com.hazelcast.jet.kafka.connect.impl;

import com.hazelcast.core.HazelcastException;
import com.hazelcast.logging.ILogger;
import com.hazelcast.logging.Logger;
import org.apache.kafka.connect.connector.ConnectorContext;
import org.apache.kafka.connect.source.SourceConnector;
import org.apache.kafka.connect.source.SourceTask;

import java.util.List;
import java.util.Map;
import java.util.Properties;
import java.util.concurrent.CopyOnWriteArrayList;
import java.util.concurrent.atomic.AtomicInteger;
import java.util.concurrent.locks.ReentrantLock;

import static com.hazelcast.client.impl.protocol.util.PropertiesUtil.toMap;
import static com.hazelcast.internal.util.Preconditions.checkRequiredProperty;
import static com.hazelcast.jet.impl.util.ExceptionUtil.rethrow;
import static com.hazelcast.jet.impl.util.ReflectionUtils.newInstance;

public class ConnectorWrapper {
    private static final ILogger LOGGER = Logger.getLogger(ConnectorWrapper.class);
    private final SourceConnector connector;
    private final int tasksMax;
    private final List<TaskRunner> taskRunners = new CopyOnWriteArrayList<>();
    private final AtomicInteger taskIdGenerator = new AtomicInteger();
    private final ReentrantLock reconfigurationLock = new ReentrantLock();

    private final String name;

    public ConnectorWrapper(Properties properties) {
        String connectorClazz = checkRequiredProperty(properties, "connector.class");
        this.name = checkRequiredProperty(properties, "name");
        tasksMax = Integer.parseInt(properties.getProperty("tasks.max", "1"));
        this.connector = newConnectorInstance(connectorClazz);
        LOGGER.fine("Initializing connector '" + name + "'");
        this.connector.initialize(new JetConnectorContext());
        LOGGER.fine("Starting connector '" + name + "'");
        this.connector.start(toMap(properties));
    }

    private static SourceConnector newConnectorInstance(String connectorClazz) {
        try {
            return newInstance(Thread.currentThread().getContextClassLoader(), connectorClazz);
        } catch (Exception e) {
            if (e instanceof ClassNotFoundException) {
                throw new HazelcastException("Connector class '" + connectorClazz + "' not found. " +
                        "Did you add the connector jar to the job?", e);
            }
            throw rethrow(e);
        }
    }

    public void stop() {
        LOGGER.fine("Stopping connector '" + name + "'");
        connector.stop();
        LOGGER.fine("Connector '" + name + "' stopped");

    }

    public TaskRunner createTaskRunner() {
        String taskName = name + "-task-" + taskIdGenerator.getAndIncrement();
        TaskRunner taskRunner = new TaskRunner(taskName, this::createSourceTask);
        taskRunners.add(taskRunner);
        requestTaskReconfiguration();
        return taskRunner;
    }

    private SourceTask createSourceTask() {
        Class<? extends SourceTask> taskClass = connector.taskClass().asSubclass(SourceTask.class);
        return newInstance(Thread.currentThread().getContextClassLoader(), taskClass.getName());
    }


    private class JetConnectorContext implements ConnectorContext {

        @Override
        public void requestTaskReconfiguration() {
            ConnectorWrapper.this.requestTaskReconfiguration();
        }

        @Override
        public void raiseError(Exception e) {
            throw rethrow(e);
        }
    }

    private void requestTaskReconfiguration() {
<<<<<<< HEAD
        try {
            reconfigurationLock.lock();
            LOGGER.fine("Updating tasks configuration");
            int taskRunnersSize = taskRunners.size();
            List<Map<String, String>> taskConfigs = connector.taskConfigs(Math.min(tasksMax, taskRunnersSize));

            for (int i = 0; i < taskRunnersSize; i++) {
                Map<String, String> taskConfig = i < taskConfigs.size() ? taskConfigs.get(i) : null;
                taskRunners.get(i).updateTaskConfig(taskConfig);
            }
        } finally {
            reconfigurationLock.unlock();
=======
        LOGGER.fine("Updating tasks configuration");
        if (taskRunners.isEmpty()) {
            return;
        }
        List<Map<String, String>> taskConfigs = connector.taskConfigs(Math.min(tasksMax, taskRunners.size()));

        for (int i = 0; i < taskRunners.size(); i++) {
            Map<String, String> taskConfig = i < taskConfigs.size() ? taskConfigs.get(i) : null;
            taskRunners.get(i).updateTaskConfig(taskConfig);
>>>>>>> 1f186bef
        }
    }

    @Override
    public String toString() {
        return "ConnectorWrapper{" +
                "name='" + name + '\'' +
                '}';
    }
}<|MERGE_RESOLUTION|>--- conflicted
+++ resolved
@@ -103,7 +103,9 @@
     }
 
     private void requestTaskReconfiguration() {
-<<<<<<< HEAD
+        if (taskRunners.isEmpty()) {
+            return;
+        }
         try {
             reconfigurationLock.lock();
             LOGGER.fine("Updating tasks configuration");
@@ -116,17 +118,6 @@
             }
         } finally {
             reconfigurationLock.unlock();
-=======
-        LOGGER.fine("Updating tasks configuration");
-        if (taskRunners.isEmpty()) {
-            return;
-        }
-        List<Map<String, String>> taskConfigs = connector.taskConfigs(Math.min(tasksMax, taskRunners.size()));
-
-        for (int i = 0; i < taskRunners.size(); i++) {
-            Map<String, String> taskConfig = i < taskConfigs.size() ? taskConfigs.get(i) : null;
-            taskRunners.get(i).updateTaskConfig(taskConfig);
->>>>>>> 1f186bef
         }
     }
 
