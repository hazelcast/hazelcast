--- conflicted
+++ resolved
@@ -66,30 +66,14 @@
 
     @Nonnull
     @Override
-<<<<<<< HEAD
     public Collection<? extends Processor> get(int count) {
         Collection<ReadKafkaConnectP<?>> processors = supplier.get(count);
         int index = 1;
         for (ReadKafkaConnectP<?> processor : processors) {
             processor.setActive(index <= localParallelismForMember);
-=======
-    public Collection<? extends Processor> get(int localParallelism) {
-        Collection<ReadKafkaConnectP<?>> kafkaConnectProcessorList = getReadKafkaConnectProcessors();
-
-        Collection<Processor> resultList = new ArrayList<>(kafkaConnectProcessorList);
-        for (int index = kafkaConnectProcessorList.size(); index < localParallelism; index++) {
-            resultList.add(new ExpectNothingP());
-        }
-        return resultList;
-    }
-
-    private Collection<ReadKafkaConnectP<?>> getReadKafkaConnectProcessors() {
-        Collection<ReadKafkaConnectP<?>> kafkaProcessors = supplier.get(localParallelismForMember);
-        for (ReadKafkaConnectP<?> processor : kafkaProcessors) {
->>>>>>> 72536bac
             processor.setProcessorOrder(processorOrder++);
             index++;
         }
-        return kafkaProcessors;
+        return processors;
     }
 }