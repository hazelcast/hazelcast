--- conflicted
+++ resolved
@@ -460,22 +460,10 @@
     <dependencies>
         <!-- Needed for TPC -->
         <dependency>
-<<<<<<< HEAD
             <groupId>com.hazelcast</groupId>
             <artifactId>hazelcast-tpc-engine</artifactId>
             <version>5.3.0-SNAPSHOT</version>
-=======
-            <groupId>net.openhft</groupId>
-            <artifactId>affinity</artifactId>
-            <version>3.23.3</version>
-            <scope>provided</scope>
-            <optional>true</optional>
->>>>>>> 6050effa
-        </dependency>
-
-
-        <!-- needed for thread affinity -->
-
+        </dependency>
         <dependency>
             <groupId>org.slf4j</groupId>
             <artifactId>slf4j-api</artifactId>
