--- conflicted
+++ resolved
@@ -3527,66 +3527,6 @@
   #  - resource-upload-enabled
   #    Enables or disables resource uploading for Jet jobs.
   #
-<<<<<<< HEAD
-  #    It has the following sub-elements:
-  #
-  #  * "instance":
-  #      General configuration options pertaining to the Jet Service.
-  #
-  #        It has the following sub-elements:
-  #      * "cooperative-thread-count":
-  #          Sets the number of threads each cluster member will use to execute Jet
-  #          jobs. This refers only to threads executing `cooperative`
-  #          processors; each `blocking` processor is assigned its own thread.
-  #      * "flow-control-period":
-  #          While executing a Jet job there is the issue of regulating the rate
-  #          at which one member of the cluster sends data to another member. The
-  #          receiver will regularly report to each sender how much more data it
-  #          is allowed to send over a given DAG edge. This method sets the length
-  #          (in milliseconds) of the interval between flow-control ("ack") packets.
-  #      * "backup-count":
-  #          Sets the number of backups that Jet will maintain for the job metadata
-  #          and snapshots. Each backup is on another cluster member; all backup
-  #          write operations must complete before the overall write operation can
-  #          complete. The maximum allowed number of backups is 6 and the default is
-  #          1.
-  #          For example, if you set the backup count to 2, Jet will replicate all
-  #          the job metadata and snapshot data to two other members. If one or two
-  #          members of the cluster fail, Jet can recover the data from the snapshot
-  #          and continue executing the job on the remaining members without loss.
-  #      * "scale-up-delay-millis":
-  #          Sets the delay after which auto-scaled jobs will restart if a new member
-  #          is added to the cluster. The default is 10 seconds. Has no effect on
-  #          jobs with auto scaling disabled.
-  #      * "lossless-restart-enabled":
-  #          Sets whether lossless job restart is enabled for the node. With lossless
-  #          restart you can restart the whole cluster without losing the jobs and
-  #          their state. The feature is implemented on top of the Persistence
-  #          feature of Hazelcast which persists the data to disk. If enabled, you
-  #          have to also configure Persistence.
-  #          Note: the snapshots exported using `Job#exportSnapshot` will also have
-  #          Persistence storage enabled.
-  #          Feature is disabled by default. If you enable this option in open-source,
-  #          the member will fail to start, you need Enterprise to run it and obtain a
-  #          license from Hazelcast.
-  #      * "max-processor-accumulated-records":
-  #          Sets the maximum number of records that can be accumulated by any single
-  #          processor instance.
-  #          Operations like grouping, sorting or joining require certain amount of
-  #          records to be accumulated before they can proceed. You can set this option
-  #          to reduce the probability of OutOfMemoryError.
-  #          This option applies to each processor instance separately, hence the
-  #          effective limit of records accumulated by each cluster member is influenced
-  #          by the vertex's localParallelism and the number of jobs in the cluster.
-  #          Currently, maxProcessorAccumulatedRecords limits:
-  #          1. number of items sorted by the sort operation
-  #          2. number of distinct keys accumulated by aggregation operations
-  #          3. number of entries in each hash-join lookup table
-  #          4. number of entries in stateful transforms
-  #          5. number of distinct items in distinct operation
-  #          Note: the limit does not apply to streaming aggregations.
-  #          The default value is Long.MAX_VALUE.
-=======
   #  It has the following sub-elements:
   #  * "cooperative-thread-count":
   #      Sets the number of threads each cluster member will use to execute Jet
@@ -3615,11 +3555,11 @@
   #  * "lossless-restart-enabled":
   #      Sets whether lossless job restart is enabled for the node. With lossless
   #      restart you can restart the whole cluster without losing the jobs and
-  #      their state. The feature is implemented on top of the Hot Restart
+  #      their state. The feature is implemented on top of the Persistence
   #      feature of Hazelcast which persists the data to disk. If enabled, you
-  #      have to also configure Hot Restart.
-  #      Note: the snapshots exported using `Job#exportSnapshot` will also have
-  #      Hot Restart storage enabled.
+  #      have to also enable/configure Persistence.
+  #      Note: the snapshots exported using `Job#exportSnapshot` will also be
+  #      saved to the persistent storage.
   #      Feature is disabled by default. If you enable this option in open-source,
   #      the member will fail to start, you need Enterprise to run it and obtain a
   #      license from Hazelcast.
@@ -3640,7 +3580,6 @@
   #      5. number of distinct items in distinct operation
   #      Note: the limit does not apply to streaming aggregations.
   #      The default value is Long.MAX_VALUE.
->>>>>>> 25ea5d67
   #
   #  * "edge-defaults"
   #  A configuration object for a DAG `Edge` that holds fine-tuning parameters
@@ -3688,43 +3627,6 @@
   jet:
     enabled: true
     resource-upload-enabled: true
-<<<<<<< HEAD
-    instance:
-      # number of threads in the cooperative thread pool
-      cooperative-thread-count: 8
-      # period between flow control packets in milliseconds
-      flow-control-period: 100
-      # number of backup copies to configure for Hazelcast IMaps used internally in a Jet job
-      backup-count: 1
-      # the delay after which auto-scaled jobs will restart if a new member is added to the
-      # cluster. The default is 10 seconds. Has no effect on jobs with auto scaling disabled
-      scale-up-delay-millis: 10000
-      # Sets whether lossless job restart is enabled for the node. With
-      # lossless restart you can restart the whole cluster without losing the
-      # jobs and their state. The feature is implemented on top of the Persistence
-      # feature of Hazelcast which persists the data to disk.
-      lossless-restart-enabled: false
-      # Sets the maximum number of records that can be accumulated by any single
-      # Processor instance.
-      #
-      # Operations like grouping, sorting or joining require certain amount of
-      # records to be accumulated before they can proceed. You can set this option
-      # to reduce the probability of OutOfMemoryError.
-      #
-      # This option applies to each Processor instance separately, hence the
-      # effective limit of records accumulated by each cluster member is influenced
-      # by the vertex's localParallelism and the number of jobs in the cluster.
-      #
-      # Currently, max-processor-accumulated-records limits:
-      #    - number of items sorted by the sort operation
-      #    - number of distinct keys accumulated by aggregation operations
-      #    - number of entries in the hash-join lookup tables
-      #    - number of entries in stateful transforms
-      #    - number of distinct items in distinct operation
-      #
-      # Note: the limit does not apply to streaming aggregations.
-      max-processor-accumulated-records: 1000000000
-=======
     # number of threads in the cooperative thread pool
     cooperative-thread-count: 8
     # period between flow control packets in milliseconds
@@ -3736,8 +3638,8 @@
     scale-up-delay-millis: 10000
     # Sets whether lossless job restart is enabled for the node. With
     # lossless restart you can restart the whole cluster without losing the
-    # jobs and their state. The feature is implemented on top of the Hot
-    # Restart feature of Hazelcast IMDG which persists the data to disk.
+    # jobs and their state. The feature is implemented on top of the Persistence
+    # feature of Hazelcast which persists the data to disk.
     lossless-restart-enabled: false
     # Sets the maximum number of records that can be accumulated by any single
     # Processor instance.
@@ -3759,7 +3661,6 @@
     #
     # Note: the limit does not apply to streaming aggregations.
     max-processor-accumulated-records: 1000000000
->>>>>>> 25ea5d67
     edge-defaults:
       # capacity of the concurrent SPSC queue between each two processors
       queue-size: 1024
