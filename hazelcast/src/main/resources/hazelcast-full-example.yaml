# Copyright (c) 2008-2023, Hazelcast, Inc. All Rights Reserved.
#
# Licensed under the Apache License, Version 2.0 (the "License");
# you may not use this file except in compliance with the License.
# You may obtain a copy of the License at
#
# http://www.apache.org/licenses/LICENSE-2.0
#
# Unless required by applicable law or agreed to in writing, software
# distributed under the License is distributed on an "AS IS" BASIS,
# WITHOUT WARRANTIES OR CONDITIONS OF ANY KIND, either express or implied.
# See the License for the specific language governing permissions and
# limitations under the License.

# This is a full example hazelcast.yaml that includes all the
# configuration elements and attributes of a Hazelcast member.
#
# To use this, rename it to hazelcast.yaml and place it in
# the directory where you start your Hazelcast member.
#
# To learn how to configure Hazelcast, please see the Reference Manual
# at https://docs.hazelcast.com/

hazelcast:

  # You can use import to load different Hazelcast declarative configuration files you prepared.
  # You can import as many YAML files as you want and hence compose your Hazelcast configuration
  # out of those YAML files. If you want to use import, it should be placed at the top of your
  # Hazelcast YAML file right after the "hazelcast" root node.
  #
  # Below is an example where the configuration files you want to include are located at your
  # Hazelcast working directory:
  #   import:
  #     - your-configuration-file.yaml
  #
  # Below are examples showing a classpath or filesystem location:
  #   import:
  #     - file:///etc/hazelcast/your-configuration-file-1.yaml
  #     - classpath:your-configuration-file-2.yaml
  #
  # Below is an example showing property placeholders:
  #   import:
  #     - ${environment}-your-configuration-file.yaml
  #
  import:
    - your-configuration-YAML-file

  # The "config-replacers" allow to use variables (placeholders) within the configuration file and use an external
  # class to retrieve correct values (replacements).
  #
  # It can be used for masking sensitive strings such as passwords for instance.
  #
  # Format of a variable is:
  # $ PREFIX { STRING_TO_BE_REPLACED }      e.g. $ENC{nnPgTqJCcCQ=:23000:B4y/nlp6M0t3q6YiKImW+w==}
  #
  # The PREFIX value depends on the replacer implementation (e.g. "ENC" is used for the EncryptionReplacer)
  # The STRING_TO_BE_REPLACED is the value which is provided to replacer implementation.
  #
  config-replacers:
    fail-if-value-missing: false
    replacers:
      - class-name: com.hazelcast.config.replacer.EncryptionReplacer
        properties:
          passwordFile: password.txt
          passwordUserProperties: false
          cipherAlgorithm: DES
          keyLengthBits: 64
          secretKeyAlgorithm: DES
          secretKeyFactoryAlgorithm: PBKDF2WithHmacSHA1
  #
  # Specifies the cluster name. It allows creating separate sub-clusters with different names.
  #  name is also referenced in the WAN Replication configuration.
  cluster-name: my-cluster
  #
  # ===== HAZELCAST LICENSE CONFIGURATION =====
  #
  # If you have an Enterprise or Enterprise HD license, you can enter it here.
  # You can also set your license key programmatically; please refer to
  # http://docs.hazelcast.org/docs/latest/manual/html-single/index.html#setting-the-license-key
  #
  license-key: Your Hazelcast Enterprise or Enterprise HD License Key
  #
  # When Hazelcast instances are created, they are put in a global registry with their creation names.
  # "instance-name" gives you the ability to get a specific Hazelcast instance from this registry
  # by giving the instance's name.
  #
  instance-name: hzInstance1
  #
  # ===== HAZELCAST MANAGEMENT CENTER CONFIGURATION =====
  #
  # The element "management-center" has the following optional attributes:
  # * scripting-enabled:
  # Set to true to allow scripting on the member, false to disallow.
  # Default value is false.
  # * console-enabled:
  # Set to true to allow console commands execution on the member, false to disallow
  # Default value is false.
  # * data-access-enabled:
  # Set to true to allow Management Center access to contents of Hazelcast data structures (for instance map entries), false to disallow.
  # Management Center can't access the data if at least one member has the data access disabled.
  # Default value is true.

  # Hazelcast's Open Source edition provides the Management Center with monitoring at most 3 members
  # in your cluster. To use it for more members, you need to have either a Management Center,
  # Hazelcast Enterprise or Hazelcast Enterprise HD license.
  #
  management-center:
    scripting-enabled: false
    console-enabled: false
    data-access-enabled: true
  #
  # The "properties" mapping lets you add properties to some of the Hazelcast elements used to configure some of
  # the Hazelcast modules.
  # You can define the name and value of these properties.
  # You can use "properties" for the following Hazelcast configuration elements:
  # * discovery-strategy
  # * map-store
  # * queue-store
  # * wan-replication
  # * ssl
  # * service
  # * login-module
  # * security-object
  # * socket-interceptor
  #
  properties:
    your-property: Value of the property
  #
  # ===== HAZELCAST WAN REPLICATION CONFIGURATION =====
  #
  # The WAN replication feature is available only in Hazelcast Enterprise.
  # The configuration element's name is "wan-replication". It has two attributes:
  # * name:
  #     Name of your WAN Replication. This name is referenced in IMap or ICache configuration when you add WAN
  #     Replication for these data structures (using the element "wan-replication-ref" in the configuration of
  #     IMap or ICache). Please see the "map" and "cache" configuration descriptions in this YAML.
  #
  # The "wan-replication" element has the following sub-elements:
  # * "batch-publisher":
  #     WAN publisher using the built-in com.hazelcast.enterprise.wan.impl.replication.WanBatchPublisher.
  #     Waits until a batch size is reached or a delay time is passed.
  #     Please see the batch-size and batch-max-delay-millis configuration descriptions below.
  #     * "cluster-name":
  #         Sets the cluster name used as an endpoint cluster name for authentication
  #         on the target endpoint.
  #         If there is no separate publisher ID property defined, this cluster name
  #         will also be used as a WAN publisher ID. This ID is then used for
  #         identifying the publisher in a WanReplicationConfig.
  #     * "publisher-id":
  #         Sets the publisher ID used for identifying the publisher in a
  #         WanReplicationConfig.
  #         If there is no publisher ID defined (it is empty), the cluster name will
  #         be used as a publisher ID.
  #     * "batch-size":
  #         Changes the maximum size of events that are sent to the target cluster
  #         in a single batch. The batch of events is not sent until this size is
  #         reached. Its default value is 500.
  #     * "batch-max-delay-millis":
  #         If the number of events generated does not reach the "batch-size", they
  #         are sent to the target cluster after a certain amount of time is passed.
  #         You can set this time in milliseconds using this element. Its default
  #         value is 1000 milliseconds.
  #     * "response-timeout-millis":
  #         After a replication event is sent to the target cluster, the source member
  #         waits for a confirmation that says the event has reached the target. If
  #         confirmation is not received for a period of `response-timeout-millis`,
  #         the event is resent to the target cluster. The default value is 60000
  #         milliseconds.
  #     * "acknowledge-type":
  #         Acknowledgment type for each target cluster when the events are replicated.
  #         You can set it to the following values:
  #         - ACK_ON_RECEIPT:
  #             Guarantees that events are received by the target cluster. It does not
  #             guarantee that the received event is actually applied, but it is faster.
  #         - ACK_ON_OPERATION_COMPLETE (default):
  #             Guarantees that the event is both received and applied by the target cluster.
  #             It is more time consuming, but it is the best way if you have strong
  #             consistency requirements.
  #     * "initial-publisher-state":
  #         Defines the initial state in which a WAN publisher is started.
  #         - REPLICATING (default):
  #           State where both enqueuing new events is allowed, enqueued events are
  #           replicated to the target cluster and WAN sync is enabled.
  #         - PAUSED:
  #           State where new events are enqueued but they not are dequeued. Some events
  #           which have been dequeued before the state was switched may still be replicated
  #           to the target cluster but further events will not be replicated. WAN sync
  #           is enabled.
  #         - STOPPED:
  #           State where neither new events are enqueued nor dequeued. As with the PAUSED
  #           state, some events might still be replicated after the publisher has
  #           switched to this state. WAN sync is enabled.
  #     * "snapshot-enabled":
  #         Sets if key-based coalescing is configured for this WAN publisher.
  #         When enabled, only the latest WanReplicationEvent of a key is sent to target.
  #     * "idle-max-park-ns":
  #         Sets the maximum duration in nanoseconds that the WAN replication thread
  #         will be parked if there are no events to replicate.
  #     * "idle-min-park-ns":
  #         Sets the minimum duration in nanoseconds that the WAN replication thread
  #         will be parked if there are no events to replicate.
  #     * "max-concurrent-invocations":
  #         Sets the maximum number of WAN event batches being sent to the target
  #         cluster concurrently.
  #         Setting this property to anything less than 2 will only allow a
  #         single batch of events to be sent to each target endpoint and will
  #         maintain causality of events for a single partition.
  #         Setting this property to 2 or higher will allow multiple batches
  #         of WAN events to be sent to each target endpoint. Since this allows
  #         reordering or batches due to network conditions, causality and ordering
  #         of events for a single partition is lost and batches for a single
  #         partition are now sent randomly to any available target endpoint.
  #         This, however, does present faster WAN replication for certain scenarios
  #         such as replicating immutable, independent map entries which are only
  #         added once and where ordering of when these entries are added is not
  #         necessary.
  #         Keep in mind that if you set this property to a value which is less than
  #         the target endpoint count, you will lose performance as not all target
  #         endpoints will be used at any point in time to process WAN event batches.
  #         So, for instance, if you have a target cluster with 3 members (target
  #         endpoints) and you want to use this property, it makes sense to set it
  #         to a value higher than 3. Otherwise, you can simply disable it
  #         by setting it to less than 2 in which case WAN will use the
  #         default replication strategy and adapt to the target endpoint count
  #         while maintaining causality.
  #     * "discovery-period-seconds":
  #         Sets the period in seconds in which WAN tries to discover new target
  #         endpoints and reestablish connections to failed endpoints.
  #     * "use-endpoint-private-address":
  #         Sets whether the WAN connection manager should connect to the
  #         endpoint on the private address returned by the discovery SPI.
  #         By default this property is false which means the WAN connection
  #         manager will always use the public address.
  #     * "queue-full-behavior":
  #         Policy to be applied when WAN Replication event queues are full. You can
  #         set it to the following values:
  #             - DISCARD_AFTER_MUTATION (default):
  #               The new WAN events generated are dropped and not replicated to the target
  #               cluster.
  #             - THROW_EXCEPTION:
  #               The WAN queue size is checked before each supported mutating operation. If
  #               one of the queues of the target cluster is full,
  #               WANReplicationQueueFullException is thrown and the operation is not allowed.
  #     * "max-target-endpoints":
  #         Returns the maximum number of endpoints that WAN will connect to when
  #         using a discovery mechanism to define endpoints.
  #         This property has no effect when static endpoint addresses are defined
  #         using target-endpoints.
  #     * "queue-capacity":
  #         Size of the queue of events. Its default value is 10000. If you exceed
  #         this queue size, then the oldest, not yet replicated updates might get
  #         lost. Therefore, if you have a large rate of put/update/remove operations,
  #         you should increase queue capacity.
  #     * "target-endpoints":
  #         Comma separated list of IP addresses of the target cluster members for
  #         which the WAN replication is implemented.
  #     * "sync":
  #     Configuration for the WAN sync mechanism. It has the following sub-elements:
  #         - "consistency-check-strategy":
  #             Sets the strategy for checking consistency of data between source and
  #             target cluster. Any inconsistency will not be reconciled, it will be
  #             merely reported via the usual mechanisms (e.g. statistics, diagnostics).
  #             The user must initiate WAN sync to reconcile there differences. For the
  #             check procedure to work properly, the target cluster should support the
  #             chosen strategy.
  #             Default value is NONE, which means the check is disabled.
  #     * "aws":
  #         Set its "enabled" attribute to true for discovery within Amazon EC2. It has the following sub-elements:
  #         - "access-key":
  #             Access key of your account on EC2.
  #         - "secret-key":
  #             Secret key of your account on EC2.
  #         - "iam-role":
  #             IAM role that binds with your instance.
  #         - "region":
  #             The region where your Hazelcast members run. Default value is us-east-1.
  #                         It needs to be specified if the region is other than the default one.
  #         - "host-header":
  #             The URL that is the entry point for a web service. It is optional.
  #         - "security-group-name":
  #             Name of the security group you specified at the EC2 management console.
  #                         It is used to narrow the Hazelcast members to be within this group. It is optional.
  #         - "tag-key":
  #             To narrow the members in the cloud down to only Hazelcast members, you can set
  #                         this to the one you specified in the EC2 console. It is optional.
  #         - "tag-value":
  #             To narrow the members in the cloud down to only Hazelcast members, you can set
  #                         this to the one you specified in the EC2 console. It is optional.
  #     * "discovery-strategies":
  #         Add additional strategies for discovery in various cloud infrastructures.
  #         You can define multiple discovery strategies using the "discovery-strategies" sub-element and its properties.
  #         Please refer to
  #         http://docs.hazelcast.org/docs/latest/manual/html-single/index.html#discovering-cluster-members
  #         to see the properties you can use.
  #         The following is an example for EC2 cloud.
  #         "discovery-strategies"
  #            discovery-strategies:
  #              - class: com.hazelcast.aws.AwsDiscoveryStrategy
  #                enabled: true
  #                properties:
  #                  access-key: test-access-key
  #                  secret-key: test-secret-key
  #                  region: test-region
  #                  iam-role: test-iam-role
  #                  host-header: ec2.test-host-header
  #                  security-group-name: test-security-group-name
  #                  tag-key: test-tag-key
  #                  tag-value: test-tag-value
  #                  connection-timeout-seconds: 10
  #                  hz-port: 5702
  # * "custom-publisher":
  #     Custom implementation of a WAN publisher implementing WanPublisher.
  #     * "class-name":
  #     Mandatory config value defining the fully qualified class name of the
  #     WAN publisher implementation.
  #     * "publisher-id":
  #     Mandatory config value for the publisher ID used for identifying the
  #     publisher in a WanReplicationConfig.
  # * "consumer":
  #     Config for processing WAN events received from a target cluster.
  #     You can configure certain behaviour when processing incoming WAN events
  #     or even configure your own implementation for a WAN consumer. A custom
  #     WAN consumer allows you to define custom processing logic and is usually
  #     used in combination with a custom WAN publisher.
  #     A custom consumer is optional and you may simply omit defining it which
  #     will cause the default processing logic to be used.
  #     It has the following sub-elements:
  #     - "class-name":
  #         Sets the fully qualified class name of the class implementing
  #         a custom WAN consumer (WanConsumer).
  #         If you don't define a class name, the default processing logic for
  #         incoming WAN events will be used.
  #     - "properties":
  #         Properties for the custom WAN consumer. These properties are
  #         accessible when initalizing the WAN consumer.
  #     - "persist-wan-replicated-data":
  #         When true, an incoming event over WAN replication can be persisted to a
  #         database for example, otherwise it will not be persisted. Default value
  #         is true.
  #
  wan-replication:
    my-wan-cluster-batch:
      batch-publisher:
        nycPublisherId:
          cluster-name: nyc
          batch-size: 1000
          batch-max-delay-millis: 2000
          response-timeout-millis: 60000
          acknowledge-type: ACK_ON_OPERATION_COMPLETE
          initial-publisher-state: REPLICATING
          snapshot-enabled: false
          idle-max-park-ns: 250000000
          idle-min-park-ns: 10000000
          max-concurrent-invocations: -1
          discovery-period-seconds: 10
          use-endpoint-private-address: false
          queue-full-behavior: DISCARD_AFTER_MUTATION
          max-target-endpoints: 2147483647
          queue-capacity: 10000
          target-endpoints: 10.3.5.1:5701,10.3.5.2:5701
          sync:
            consistency-check-strategy: NONE
          # aws:
          #   enabled: false
          #   access-key: my-access-key
          #   secret-key: my-secret-key
          #   iam-role: dummy
          #   region: us-west-1
          #   host-header: ec2.amazonaws.com
          #   security-group-name: hazelcast-sg
          #   tag-key: type
          #   tag-value: hz-nodes
          # discovery-strategies:
          #   node-filter:
          #     class: DummyFilterClass
          #   discovery-strategies:
          #     - class: com.hazelcast.jclouds.JCloudsDiscoveryStrategy
          #       enabled: true
          #       properties:
          #         provider: google-compute-engine
          #         identity: GCE_IDENTITY
          #         credential: GCE_CREDENTIAL
      custom-publisher:
        customPublisherId:
          class-name: com.companyName.CustomWanPublisher
          properties:
            prop1: prop1-value
            prop2: prop2-value
      consumer:
        # class-name: com.myCompany.CustomWanConsumer
        # properties:
        #   prop1: prop1-value
        #   prop2: prop2-value
        persist-wan-replicated-data: true
  #
  # ===== HAZELCAST NETWORK CONFIGURATION =====
  #
  # The configuration to build your Hazelcast's network includes configuration for port, interface, discovery
  # mechanism, SSL, encryption, etc. The configuration element's name is "network".
  # It has the following sub-elements:
  # * "public address":
  # This optional element overrides the public address of a member. It is useful when
  # you have a private cloud. Normally, a member selects its socket address as its public address. But behind a NAT,
  # two members may not be able to see/access each other. In this case, you can set their public addresses to their
  # defined addresses on NAT. The value should be given in the format "host IP address:port number".
  # * "port":
  # Specifies the ports that Hazelcast will use to communicate between cluster members. It is optional and
  # its default value is 5701. It has the following attributes:
  # - port-count:
  #     By default, Hazelcast will try 100 ports to bind (i.e. the ports between 5701 and 5801). You can
  #     change the port count in such cases as having large instances on a single machine or you are
  #     willing to have only a few ports assigned. port-count is optional and its default value is 100.
  # - auto-increment:
  #     By default, Hazelcast tries to find a port by automatically incrementing the port numbers. If you
  #     don't want this (for example, you want to use a specific port), set auto-increment to false. If it is
  #     set to false, the port-count attribute is ignored. auto-increment is optional and its default value is true.
  #     Examples:
  #     The example below looks for ports between 5701 and 5721, incrementing the ports starting from 5701.
  #     port:
  #       port-count: 20
  #       port: 5701
  #     The example below forces Hazelcast to use only the port 5701.
  #     port:
  #       auto-increment: false
  #       port: 5701
  # * "outbound-ports":
  # By default, Hazelcast lets the system pick up an ephemeral port during socket bind operation. But security
  # policies/firewalls may require you to restrict outbound ports to be used by Hazelcast-enabled applications.
  # You can specify these ports under the element "outbound-ports". You can give a single
  # port number, comma separated multiple ports or port ranges. See the example below.
  # outbound-ports:
  #   - 33000-35000
  #   - 37000,37001,37002,37003
  #   - 38000,38500-38600
  # * "reuse-address":
  # If you set this to true, Hazelcast will use the same port when you restart a member right after you
  # shut it down. It is optional and its default value is false.
  # * "join":
  # This configuration lets you choose a discovery mechanism that Hazelcast will use to form a cluster.
  # Hazelcast can find members by multicast, TCP/IP lists and by various discovery mechanisms provided by different cloud APIs.
  # The following are the elements of "join":
  # - "multicast":
  #     Set its "enabled" attribute to true for discovery by multicast. It has another attribute
  #     ("loopbackModeEnabled") which enables or disables the loopback mode in the multicast discovery
  #     mechanism.
  #     It has the following sub-elements to fine tune the multicast discovery.
  #     - "multicast-group":
  #         Specifies the multicast group IP address when you want to create clusters within
  #         the same network. Its default value is 224.2.2.3.
  #     - "multicast-port":
  #         Specifies the multicast socket port that the Hazelcast member listens to and
  #         sends discovery messages through. Its default value is 54327.
  #     - "multicast-time-to-live":
  #         Time-to-live value for multicast packets sent out to control the scope of multicasts.
  #     - "multicast-timeout-seconds":
  #         Only when the members are starting up, this timeout (in seconds) specifies the
  #         period during which a member waits for a multicast response from another node.
  #         For example, if you set it as 60 seconds, each node will wait for 60 seconds until a
  #         leader node is selected. Its default value is 2 seconds.
  #     - "trusted-interfaces":
  #         Includes IP addresses of trusted members. When a node wants to join to the cluster,
  #         its join request will be rejected if it is not a trusted member.
  #         You can give an IP addresses range using the wildcard (*) on the last digit of
  #         IP address (e.g. 192.168.1.* or 192.168.1.100-110).
  # - "tcp-ip":
  #     It has the following sub-elements.
  #     - "enabled":
  #         Specifies whether the TCP/IP discovery is enabled or not. Default value is false.
  #     - "connection-timeout-seconds":
  #         The maximum amount of time Hazelcast is going to try to connect to a well known member
  #         before giving up. Setting it to a too low value could mean that a member is not able
  #         to connect to a cluster. Setting it to a too high value means that member startup could
  #         slow down because of longer timeouts (e.g. when a well known member is not up). Increasing
  #         this value is recommended if you have many IPs listed and the members cannot properly
  #         build up the cluster. Its default value is 5.
  #     - "required-member":
  #         IP address of the required member. Cluster will only be formed if the member with this
  #         IP address is found.
  #     - "member":
  #         IP address(es) of one or more well known members. Once members are connected to these
  #         well known ones, all member addresses will be communicated with each other. You can
  #         also give comma separated IP addresses using the "members" element or list the members
  #         under the "member-list" sequence.
  #     - "members":
  #         Comma separated IP addresses of one or more well known members.
  #     - "member-list":
  #         Sequence to list IP address(es) of one or more well known members.
  #     - "interface":
  #         IP address(es) of one or more well known members.
  #     - "aws":
  #         Set its "enabled" sub-element to true for discovery within Amazon EC2.
  #         Please refer to https://github.com/hazelcast/hazelcast-aws/#configuration for the configuration details.
  #     - "gcp":
  #         Set its "enabled" sub-element to true for discovery within the Google Cloud Platform.
  #         Please refer to https://github.com/hazelcast/hazelcast-gcp/#configuration for the configuration details.
  #     - "azure":
  #         Set its "enabled" sub-element to true for discovery within Microsoft Azure.
  #         Please refer to https://github.com/hazelcast/hazelcast-azure/#configuring-at-hazelcast-side for
  #         the configuration details.
  #     - "kubernetes":
  #         Set its "enabled" sub-element to true for discovery in the Kubernetes environment.
  #         Please refer to https://github.com/hazelcast/hazelcast-kubernetes#hazelcast-configuration for
  #         the configuration details.
  #     - "eureka":
  #         Set its "enabled" sub-element to true for discovery with using Eureka Service Registry.
  #         Please refer to https://github.com/hazelcast/hazelcast-eureka#hazelcast-configuration for
  #         the configuration details.
  # - "discovery-strategies":
  #     Set its "enabled" attribute to true for discovery in various cloud infrastructures. You also need to set the
  #     value of "hazelcast.discovery.enabled" property to true. See the description of the "properties" element
  #     to learn how to do this.
  #     You can define multiple discovery strategies and its properties. Please refer to
  #     http://docs.hazelcast.org/docs/latest/manual/html-single/index.html#discovering-cluster-members
  #     to see the properties you can use.
  #     The following is an example for EC2 cloud.
  #     discovery-strategies:
  #       - enabled: true
  #         class: com.hazelcast.jclouds.JCloudsDiscoveryStrategy>
  #         properties:
  #           provider: aws-ec2
  #           identity: AWS_IDENTITY
  #           credential: AWS_CREDENTIAL
  # * "interfaces":
  # Specifies which network interfaces Hazelcast should use. You need to set its "enabled" attribute
  # to true to be able to use your defined interfaces. You can define multiple interfaces. By default, it is disabled.
  # * "ssl":
  # Allows configuring TLS/SSL communication encryption. This feature is available only in Hazelcast
  # Enterprise.
  # The default configuration uses JSSE engine available in Java.
  # ssl:
  #   enabled: true
  #   factory-class-name: com.hazelcast.nio.ssl.BasicSSLContextFactory
  #   properties:
  #     keyStore: keyStore
  #     keyStorePassword: keyStorePassword
  #     keyManagerAlgorithm: SunX509
  #     trustManagerAlgorithm: SunX509
  #     protocol: TLS
  #     mutualAuthentication: REQUIRED
  # * "socket-interceptor":
  # Lets you add custom hooks to join and perform connection procedures (like a custom authentication protocol, etc.).
  # This feature is available only in Hazelcast Enterprise. To be able to use it, you
  # should first implement the MemberSocketInterceptor (for members joining to a cluster) or
  # SocketInterceptor (for clients connecting to a member) class. Its configuration contains the class you
  # implemented and socket interceptor properties. By default, it is disabled. The following is an example:
  # socket-interceptor:
  #   enabled: true
  #   class-name: com.hazelcast.examples.MySocketInterceptor
  #   properties:
  #     property1: value1
  #     property2: value2
  # * "symmetric-encryption":
  # The symmetric-encryption is deprecated since Hazelcast 4.2. Consider using TLS instead.
  # symmetric-encryption:
  #   enabled: true
  #   algorithm: PBEWithMD5AndDES
  #   salt: thesalt
  #   password: thepass
  #   iteration-count: 19
  # * "member-address-provider":
  # IMPORTANT
  # This configuration is not intended to provide addresses of other cluster members with
  # which the Hazelcast instance will form a cluster. This is an SPI for advanced use in
  # cases where the DefaultAddressPicker does not pick suitable addresses to bind to
  # and publish to other cluster members. For instance, this could allow easier
  # deployment in some cases when running on Docker, AWS or other cloud environments.
  # That said, if you are just starting with Hazelcast, you will probably want to
  # set the member addresses by using the tcp-ip or multicast configuration
  # or adding a discovery strategy.
  # Member address provider allows to plug in own strategy to customize:
  #    1. What address Hazelcast will bind to
  #    2. What address Hazelcast will advertise to other members on which they can bind to
  # In most environments you don't need to customize this and the default strategy will work just
  # fine. However in some cloud environments the default strategy does not make the right choice and the
  # member address provider delegates the process of address picking to external code.
  # It has the following sub-elements:
  # - enabled:
  #     Specifies whether the member address provider SPI is enabled or not. Its default value is false.
  # - "class-name":
  #     The name of the class implementing the com.hazelcast.spi.MemberAddressProvider interface.
  # - "properties":
  #     The properties that will be provided when constructing the provided MemberAddressProvider. Hazelcast will
  #     first try instantiating the provided class by invoking a constructor accepting a single
  #     java.util.Properties instance. In the case where there is no such constructor and there are also
  #     no properties defined by this configuration, Hazelcast will exceptionally try to use the no-arg
  #     constructor.
  # * "failure-detector":
  # A failure detector is responsible to determine if a member in the cluster is unreachable or crashed.
  # Please refer to https://docs.hazelcast.org/docs/latest/manual/html-single/index.html#failure-detector-configuration
  # for the failure detectors implemented by Hazelcast.
  #
  # This element has the following sub-element:
  # * "icmp":
  #   ICMP can be used in addition to the other detectors. It operates at layer 3 and detects network
  #   and hardware issues more quickly.
  #
  #   It has the following sub-elements:
  #   * "timeout-milliseconds":
  #       Timeout in Milliseconds before declaring a failed ping.
  #   * "fail-fast-on-startup":
  #       Cluster Member will fail to start if it is unable to action an ICMP ping command when ICMP is enabled.
  #       Failure is usually due to OS level restrictions.
  #   * "interval-milliseconds":
  #       Time in milliseconds between each ICMP ping.
  #   * "max-attempts":
  #       Maximum number of consecutive failed attempts before declaring a member suspect.
  #   * "parallel-mode":
  #       Run ICMP detection in parallel with the Heartbeat failure detector.
  #   * "ttl":
  #       Maximum number of times the IP Datagram (ping) can be forwarded, in most cases
  #       all Hazelcast cluster members would be within one network switch/router therefore
  #       default of 0 is usually sufficient.
  #
  # - "alto-socket":
  #   Socket configuration for Alto. In Alto, each eventloop has its own socket.
  #   - "port-range":
  #       Configures the port range available for Alto sockets.
  #   - "receive-buffer-size-kb":
  #       Configures SO_RCVBUF socket option for Alto sockets.
  #   - "send-buffer-size-kb":
  #       Configures SO_SNDBUF socket option for Alto sockets.
  network:
    public-address: 11.22.33.44:5555
    port:
      auto-increment: true
      port-count: 100
      port: 5701
    outbound-ports:
      - 34500
    reuse-address: false
    join:
      auto-detection:
        enabled: false
      multicast:
        enabled: false
        multicast-group: 224.2.2.3
        multicast-port: 54327
      tcp-ip:
        enabled: false
        interface: 127.0.0.1
        required-member: 10.0.0.1
        member-list:
          - 10.0.0.2
          - 10.0.0.3
      aws:
        enabled: false
        access-key: my-access-key
        secret-key: my-secret-key
        region: us-west-1
        host-header: ec2.amazonaws.com
        connection-timeout-seconds: 7
        read-timeout-seconds: 7
        connection-retries: 4
        hz-port: 5701-5710
        security-group-name: hazelcast-sg
        tag-key: type
        tag-value: hz-nodes
        iam-role: dummy
        use-public-ip: true
        # cluster: my-clusters
        # family: test-family
        # service-name: test-service
      gcp:
        enabled: false
        private-key-path: key-path
        projects: project-1,project-2
        region: us-central1
        zones: us-central1-b,us-central1-c
        label: key=value
        hz-port: 5701-5710
        use-public-ip: true
      azure:
        enabled: false
        instance-metadata-available: false
        client-id: CLIENT_ID
        client-secret: CLIENT_SECRET
        tenant-id: TENANT_ID
        subscription-id: SUB_ID
        resource-group: RESOURCE-GROUP-NAME
        scale-set: SCALE-SET-NAME
        tag: TAG-NAME=HZLCAST001
        hz-port: 5701-5707
        use-public-ip: true
      kubernetes:
        enabled: false
        namespace: MY-KUBERNETES-NAMESPACE
        service-name: MY-SERVICE-NAME
        service-label-name: MY-SERVICE-LABEL-NAME
        service-label-value: MY-SERVICE-LABEL-VALUE
      eureka:
        enabled: false
        self-registration: true
        namespace: hazelcast
      discovery-strategies:
        node-filter:
          class: com.yourpackage.NodeFilter
        discovery-strategies:
          - enabled: true
            class: com.hazelcast.jclouds.JCloudsDiscoveryStrategy
            properties:
              provider: google-compute-engine
              identity: GCE_IDENTITY
              credential: GCE_CREDENTIAL
    interfaces:
      enabled: true
      interfaces:
        - 10.10.1.*
    ssl:
      enabled: false
      properties:
        protocol: TLSv1.3
        mutualAuthentication: REQUIRED
        keyStore: /opt/hazelcast.keystore
        keyStorePassword: secret.97531
        keyStoreType: PKCS12
        trustStore: /opt/hazelcast.truststore
        trustStorePassword: changeit
        trustStoreType: PKCS12
        keyMaterialDuration: PT10M
    socket-interceptor:
      enabled: false
    member-address-provider:
      enabled: false
      class-name: com.hazelcast.MemberAddressProviderImpl
      properties:
        prop1: prop1-value
        prop2: prop2-value
    failure-detector:
      icmp:
        enabled: true
        timeout-milliseconds: 1000
        fail-fast-on-startup: true
        interval-milliseconds: 1000
        max-attempts: 2
        parallel-mode: true
        ttl: 255
    #
    # ===== HAZELCAST REST API CONFIGURATION =====
    #
    # Configures Hazelcast HTTP REST API.
    # The "rest-api" element has a global enabled switch, which controls the entrypoint to HTTP REST API. If it's disabled
    # then no text protocol is available.
    # Once the global switch is enabled there is an optional second level of control - REST endpoint groups. They are configured
    # by element "endpoint-group".
    # Groups and their defaults:
    # * CLUSTER_READ - enabled
    #   Group of operations for retrieving cluster state and its version.
    # * CLUSTER_WRITE - disabled
    #   Operations which changes cluster or node state or their configurations.
    # * HEALTH_CHECK - disabled
    #   Group of endpoints for HTTP health checking.
    # * PERSISTENCE - disabled
    #   Group of HTTP REST APIs related to Persistence feature.
    # * WAN - disabled
    #   Group of HTTP REST APIs related to WAN Replication feature.
    # * DATA - disabled
    #   Group of HTTP REST APIs for data manipulation in the cluster (e.g. IMap and IQueue operations).
    #
    rest-api:
      enabled: false
      endpoint-groups:
        CLUSTER_READ:
          enabled: true
        CLUSTER_WRITE:
          enabled: false
        HEALTH_CHECK:
          enabled: false
        PERSISTENCE:
          enabled: false
        WAN:
          enabled: false
        DATA:
          enabled: false
        CP:
          enabled: false

    #
    # ===== HAZELCAST MEMCACHE PROTOCOL CONFIGURATION =====
    #
    # Allows to configure Memcache text protocol support in Hazelcast.
    #
    memcache-protocol:
      enabled: false

    alto-socket:
      port-range: 14000-16000
      receive-buffer-size-kb: 256
      send-buffer-size-kb: 256

  #
  # ===== PARTITION GROUPING CONFIGURATION =====
  #
  # Configuration element's name is "partition-group". You can enable it and specify the type using
  # the "enabled" and "group-type" attributes. For CUSTOM type, you can define groups using its
  # "member-group" and "interface" sub-elements. You can group the members with one of the following types:
  # * HOST_AWARE:
  # Members sharing the same network interface are grouped together. All members on the same host will be a
  # single partition group.
  # * CUSTOM:
  # You can add different and multiple members to a group.
  # * PER_MEMBER:
  # Each member is a group of its own and primary/backup partitions are distributed
  # randomly (not on the same physical member).
  # * ZONE_AWARE:
  # Backups are created in the other zones. Each zone will be accepted as one partition group.
  # It can be used when you make use of Hazelcast's jclouds or Azure discovery service plugins.
  # * SPI:
  # You can provide your own partition group implementation using the SPI grouping type. Please see
  # Partition Group Configuration section in Hazelcast Reference Manual.
  #
  partition-group:
    enabled: true
    group-type: CUSTOM
    member-group:
      - - 10.10.0.*
        - 10.10.3.*
        - 10.10.5.*
      - - 10.10.10.10-100
        - 10.10.1.*
        - 10.10.2.*

  #
  # ===== HAZELCAST EXECUTOR SERVICE CONFIGURATION =====
  #
  # Configuration element's name is "executor-service". It has the optional attribute "name" with which you
  # can specify the name of your executor service. Its default value is "default".
  # It has the following sub-elements:
  # * "statistics-enabled":
  # When you enable it, you can retrieve executor service statistics such as pending operations count,
  # started operations count, completed operations count, and cancelled operations count. Its default
  # value is true.
  # * "pool-size":
  # The number of executor threads per member for the executor. Its default value is 8.
  # * "queue-capacity":
  # Task queue capacity of the executor. Its default value is 0, meaning Integer.MAX_VALUE.
  # * "split-brain-protection-ref":
  # Adds the Split Brain Protection for this data-structure which you configure using the "split-brain-protection" element. You should set the
  # "split-brain-protection-ref"'s value
  # as the "split-brain-protection"'s name.
  #
  executor-service:
    default:
      statistics-enabled: true
      pool-size: 16
      queue-capacity: 0
      split-brain-protection-ref: splitBrainProtectionRuleWithThreeNodes

  #
  # ===== HAZELCAST DURABLE EXECUTOR SERVICE CONFIGURATION =====
  #
  # Configuration element's name is "durable-executor-service". It has the optional attribute "name" with which you
  # can specify the name of your durable executor service. Its default value is "default".
  # It has the following sub-elements:
  # * "pool-size":
  # The number of executor threads per member for the executor. Its default value is 16.
  # * "durability":
  #     Durability of the executor. The default value is 1.
  # * "capacity":
  # Capacity of the executor task per partition. The default value is 100.
  # * "split-brain-protection-ref":
  # Adds the Split Brain Protection for this data-structure which you configure using the "split-brain-protection" element. You should set
  # the "split-brain-protection-ref"'s value
  #     as the "split-brain-protection"'s name.
  #
  durable-executor-service:
    default:
      pool-size: 16
      durability: 1
      capacity: 100
      split-brain-protection-ref: splitBrainProtectionRuleWithThreeNodes

  #
  # ===== HAZELCAST SCHEDULED EXECUTOR SERVICE CONFIGURATION =====
  #
  # Configuration element's name is "scheduled-executor-service". It has the optional attribute "name" with which you
  # can specify the name of your scheduled executor service. Its default value is "default".
  # It has the following sub-elements:
  # * "pool-size":
  #     The number of executor threads per member for the executor. Its default value is 16.
  # * "durability":
  #     Durability of the scheduled executor. The default value is 1.
  # * "capacity":
  #     Capacity of the scheduled executor. The default value is 100.
  #     This is the maximum number of tasks for a given scheduled executor on a particular partition.
  # * "capacity-policy":
  #     The active policy for the capacity setting. Default is PER_NODE
  #     Available options (PER_PARTITION, PER_NODE)
  # * "split-brain-protection-ref":
  #     Adds the Split Brain Protection for this data-structure which you configure using the "split-brain-protection" element. You should set
  #     the "split-brain-protection-ref"'s value as the "split-brain-protection"'s name.
  # * "merge-policy":
  #     The default policy is PutIfAbsentMergePolicy with a batch size of 100.
  #     This is the policy used when merging entries from sub-clusters (after split-brain recovery).
  #
  scheduled-executor-service:
    default:
      pool-size: 16
      durability: 1
      capacity: 100
      capacity-policy: PER_NODE
      split-brain-protection-ref: splitBrainProtectionRuleWithThreeNodes
      merge-policy:
        batch-size: 100
        class-name: PutIfAbsentMergePolicy

  #
  # ===== HAZELCAST CARDINALITY ESTIMATOR SERVICE CONFIGURATION =====
  #
  # Configuration element's name is "cardinality-estimator". It has the optional attribute "name" with which you
  # can specify the name of your estimator. Its default value is "default".
  # It has the following sub-elements:
  # * "backup-count":
  #    Number of synchronous backups. For example, if 1 is set as the backup-count,
  #    then the cardinality estimation will be copied to one other JVM for
  #    fail-safety. Valid numbers are 0 (no backup), 1, 2 ... 6.
  # * "async-backup-count":
  #     Number of asynchronous backups. For example, if 1 is set as the backup-count,
  #    then the cardinality estimation will be copied to one other JVM for
  #    fail-safety. Valid numbers are 0 (no backup), 1, 2 ... 6.
  # * "split-brain-protection-ref":
  #    Adds the Split Brain Protection for this data-structure which you configure using the "split-brain-protection" element. You should set
  #    the "split-brain-protection-ref"'s value as the "split-brain-protection"'s name.
  # * "merge-policy":
  #     The default policy is `com.hazelcast.spi.merge.HyperLogLogMergePolicy` with a batch size of 100.
  #     This is the policy used when merging estimators from sub-clusters (after split-brain recovery).
  #
  cardinality-estimator:
    default:
      backup-count: 1
      async-backup-count: 0
      split-brain-protection-ref: splitBrainProtectionRuleWithThreeNodes
      merge-policy:
        batch-size: 102
        class-name: PutIfAbsentMergePolicy

  #
  # ===== HAZELCAST QUEUE CONFIGURATION =====
  #
  # Configuration element's name is "queue".
  # It has following optional attributes:
  # * "name"
  # with which you can specify the name of your queue. Its default value is "default".
  # It has the following elements:
  # * "statistics-enabled":
  # When you enable it, you can retrieve queue statistics. Its default value is true.
  # * "max-size":
  # Maximum size of the queue. When a JVM's local queue size reaches the maximum, all put/offer operations
  # will be blocked until the queue size of the JVM goes below this maximum. Its default value is 0,
  # meaning Integer.MAX_VALUE.
  # * "backup-count":
  # Number of synchronous backups. Queue is a non-partitioned data structure, so all entries of a Queue
  # resides in one partition. When this parameter is '1', it means there will be 1 backup of that Queue in
  # another member in the cluster. When it is '2', 2 members will have the backup. 0 means there will be no
  # backups. Its default value is 1.
  # * "async-backup-count":
  # Number of asynchronous backups. Its default value is 0.
  # * "empty-queue-ttl":
  # Used to purge unused or empty queues. If you define a value (time in seconds) for this element, then
  # your queue will be destroyed if it stays empty or unused for that time.
  # * "item-listeners":
  # Adds listeners (listener classes) for the queue items using its sub-element "item-listener". You can
  # also set its attribute "include-value" to true if you want the item event to contain the item values,
  # and you can set its attribute "local" to true if you want to listen to the items on the local member.
  # * "queue-store":
  # Includes configuration elements and attributes for your queue store implementation. When you want to
  # load/store the distributed queue items from/to a persistent datastore, first implement Hazelcast's
  # QueueStore interface and then configure it using this element. It includes your implemented class name
  # and the following property configurations:
  # - binary:
  #     If you do not reach the queue store from an external application, you might prefer to insert the items
  #     in binary form. To do so, set this property to true and skip the deserialization step, which is a
  #     performance optimization. Its default value is false.
  # - memory-limit:
  #     Number of items after which Hazelcast will store items only to datastore. For example,
  #     if the memory limit is 1000, then the 1001st item will be put only to datastore.
  #     This feature is useful when you want to avoid out-of-memory conditions. If you want to
  #     always use memory, you can set it to Integer.MAX_VALUE. Its default value is 1000.
  # - bulk-load:
  #     Size of the bulks loaded from QueueStore when the queue is initialized. Its default
  #     value is 250.
  # * "split-brain-protection-ref":
  #     Adds the Split Brain Protection for this data-structure which you configure using the "split-brain-protection" element. You should set
  #     the "split-brain-protection-ref"'s value as the "split-brain-protection"'s name.
  # * "priority-comparator-class-name":
  #     Fully-qualified comparator's class name to be used for the priority queue.
  #     If nothing is provided, then queue behaves as a FIFO queue.
  #
  #     If this value is non-null, then Hazelcast will ignore the queue store
  #     "memory-limit" configuration value.
  #
  queue:
    default:
      statistics-enabled: true
      max-size: 0
      backup-count: 1
      async-backup-count: 0
      empty-queue-ttl: -1
      item-listeners:
        - include-value: true
          class-name: com.hazelcast.examples.ItemListener
      queue-store:
        class-name: com.hazelcast.QueueStoreImpl
        properties:
          binary: false
          memory-limit: 1000
          bulk-load: 500
      split-brain-protection-ref: splitBrainProtectionRuleWithThreeNodes
      merge-policy:
        batch-size: 100
        class-name: PutIfAbsentMergePolicy
      priority-comparator-class-name: com.hazelcast.collection.impl.queue.model.PriorityElementComparator

  #
  # ===== HAZELCAST MAP CONFIGURATION =====
  #
  # Configuration element's name is "map". It has the optional attribute "name" with which you
  # can specify the name of your map. Its default value is "default".
  # It has the following sub-elements:
  # * "in-memory-format":
  # Specifies in which format data will be stored in your map. Available values are as follows:
  # - BINARY:
  #     Data will be stored in serialized binary format. It is the default option.
  # - OBJECT:
  #     Data will be stored in deserialized form.
  # - NATIVE:
  #     Data will be stored in the map that uses Hazelcast's High-Density Memory Store feature. This
  #     option is available only in Hazelcast Enterprise HD.
  # * "statistics-enabled":
  #     When you enable it, you can have map level statistics such as last access time to map,
  #     total number of hits, key, value, etc. Its default value is true.
  # * "per-entry-stats-enabled":
  #     Enable/disable per entry statistics. Its default value is false.
  #     When you enable it, you can retrieve entry level statistics such as hits, creation time,
  #     last access time, last update time,last stored time.
  # * "metadata-policy"
  # Metadata policy for this map. Hazelcast may process objects of supported types ahead of time to
  # create additional metadata about them. This metadata then is used to make querying and indexing faster.
  # Metadata creation may decrease put throughput.
  # Valid values are:
  # CREATE_ON_UPDATE (default): Objects of supported types are pre-processed when they are created and updated.
  # OFF: No metadata is created.
  # * "cache-deserialized-values":
  # Controls caching of deserialized values. Caching makes the query evaluation faster, but it costs memory.
  # Available values are as follows:
  # - NEVER: Deserialized values will never be cached.
  # - INDEX-ONLY: Deserialized values will be cached only when they are inserted into an index.
  # - ALWAYS: Deserialized values will always be cached.
  # * "backup-count":
  #     Count of synchronous backups. When this count is 1, a map entry will have its backup on one other node in
  #     the cluster. If you set it to 2, then a map entry will have its backup on two other nodes. You can set it
  #     to 0 if you do not want your entries to be backed up. The maximum value for the backup count is 6.
  #     Its default value is 1.
  # * "async-backup-count":
  # Number of asynchronous backups. Unlike the synchronous backup process, asynchronous backup process does not
  # block the map operations. Its default value is 0, meaning there will be no asynchronous backups.
  # * "time-to-live-seconds":
  # Maximum time in seconds for each entry to stay in the map. If it is not 0, entries that are older than
  # this time and not updated for this time are evicted automatically. Valid values are integers between 0 and
  # Integer.MAX VALUE. Its default value is 0, which means infinite. If it is not 0, entries are evicted regardless
  # of the set eviction-policy.
  # * "max-idle-seconds":
  # Maximum time in seconds for each entry to stay idle in the map. Entries that are idle for more than
  # this time are evicted automatically. An entry is idle if no get, put, EntryProcessor.process or
  # containsKey is called.  Valid values are integers between 0 and Integer.MAX VALUE. Its default value
  # is 0, which means infinite.
  # "eviction":
  # By default map has no eviction configured. Its "eviction-policy" is NONE.
  # To make it work you have to configure it.
  # Configuration has the following attributes:
  # - size: Maximum size of the map.
  # - max-size-policy: Maximum size policy for eviction of the map. Available values are as follows:
  #   * PER_NODE:
  #     Maximum number of map entries in each cluster member. You cannot set the max-size to a value lower
  #     than the partition count (which is 271 by default).
  #   * PER_PARTITION:
  #     Maximum number of map entries within each partition.
  #   * USED_HEAP_SIZE:
  #     Maximum used heap size in megabytes per map for each Hazelcast instance. It does not work when
  #     "in-memory-format" is set to OBJECT.
  #   * USED_HEAP_PERCENTAGE:
  #     Maximum used heap size percentage per map for each Hazelcast instance. If, for example, JVM is
  #     configured to have 1000 MB and this value is 10, then the map entries will be evicted when used heap size
  #     exceeds 100 MB. It does not work when "in-memory-format" is set to OBJECT.
  #   * FREE_HEAP_SIZE:
  #     Minimum free heap size in megabytes for each Hazelcast instance.
  #   * FREE_HEAP_PERCENTAGE:
  #     Minimum free heap size percentage for each Hazelcast instance. If, for example, JVM is configured to
  #     have 1000 MB and this value is 10, then the map entries will be evicted when free heap size is below 100 MB.
  #   * USED_NATIVE_MEMORY_SIZE:
  #     Maximum used native memory size in megabytes per map for each Hazelcast instance. It is available only in
  #     Hazelcast Enterprise HD.
  #   * USED_NATIVE_MEMORY_PERCENTAGE:
  #     Maximum used native memory size percentage per map for each Hazelcast instance. It is available only in
  #     Hazelcast Enterprise HD.
  #   * FREE_NATIVE_MEMORY_SIZE:
  #     Minimum free native memory size in megabytes for each Hazelcast instance. It is available only in
  #     Hazelcast Enterprise HD.
  #   * FREE_NATIVE_MEMORY_PERCENTAGE:
  #     Minimum free native memory size percentage for each Hazelcast instance. It is available only in
  #     Hazelcast Enterprise HD.
  # - eviction-policy:
  #     Eviction policy has following values:
  #   * NONE: No eviction.
  #   * LRU: Least recently used entries will be removed.
  #   * LFU: Least frequently used entries will be removed.
  #   * RANDOM: Randomly selected entries will be removed.
  # * "merge-policy":
  # Policy that specifies how the map entries in the small cluster will merge with the bigger cluster after a
  # split-brain syndrome. Its default values is "com.hazelcast.spi.merge.PutIfAbsentMergePolicy". Available
  # built-in policies are as follows:
  # - com.hazelcast.spi.merge.PassThroughMergePolicy:
  #     Entry will be added if there is no existing entry for the key.
  # - com.hazelcast.spi.merge.PutIfAbsentMergePolicy:
  #     Entry will be added if the merging entry does not exist in the cluster.
  # - com.hazelcast.spi.merge.HigherHitsMergePolicy:
  #     Entry with the higher number of hits wins.
  # - com.hazelcast.spi.merge.LatestUpdateMergePolicy:
  #     Entry with the latest update wins.
  # * "read-backup-data":
  # Used to enable reading from local backup map entries. Its default value is false. It can be used if there is
  # at least 1 sync or async backup.
  # * "merkle-tree":
  # It has the following sub-elements:
  # - "enabled":
  # 	Specifies whether the merkle tree is enabled.
  # - "depth":
  # 	The depth of the merkle tree.
  # 	A larger depth means that a data synchronization mechanism will be able
  # 	to pinpoint a smaller subset of the data structure contents in which a
  # 	change occurred. This causes the synchronization mechanism to be more
  # 	efficient. On the other hand, a larger tree depth means the merkle tree
  # 	will consume more memory.
  # 	A smaller depth means the data synchronization mechanism will have to
  # 	transfer larger chunks of the data structure in which a possible change
  # 	happened. On the other hand, a shallower tree consumes less memory.
  # 	The depth must be between 2 and 27 (exclusive). The default depth is 10.
  # * "data-persistence":
  # Used to enable Hazelcast's Data Persistence feature for the map. It is available only in Hazelcast
  # Enterprise HD. Set its "enabled" to true to enable the feature. By default, it is disabled. It has the following
  # sub-element.
  # - "fsync":
  #     Set to true if the writing to disk should be followed by an fsync() system call. Its default value is false.
  # * "tiered-store":
  # Used to enable Hazelcast's Tiered-Store feature for the map. It is available only in Hazelcast
  # Enterprise. Set its "enabled" to true to enable the feature. By default, it is disabled.
  # It has the following attributes and sub-elements:
  # - enabled:
  # 	Specifies whether the tiered-store is enabled.
  # - "memory-tier":
  #     Memory-tier of the tiered-store. It has the following sub-element:
  #     - "capacity":
  #         Memory tier capacity, i.e., how much main memory should this tier consume at most.
  #         You can give the size using its "value" attribute and the unit using its "unit" attribute.
  #         Unit can be bytes, kilobytes, megabytes and gigabytes. The default is 256 megabytes.
  # - "disk-tier":
  #     Defines configuration for the disk tier of the tiered store. It has the following attributes:
  #     - enabled:
  #         Specifies whether (local) disk should be used as the second memory tier.
  #     - device-name:
  #         Name of the device for a given disk tier. The default is "default-tiered-store-device".
  # * "event-journal":
  # It has the following attributes and sub-elements:
  # - enabled:
  # 	Specifies whether the event journal is enabled.
  # - "capacity":
  # 	The capacity of the event journal. The capacity is the total number of items that the event journal
  # 	can hold at any moment. The actual number of items contained in the journal can be lower. Its default value is 10000.
  # 	The capacity is shared equally between all partitions.
  # 	This is done by assigning each partition {@code getCapacity() / partitionCount}
  # 	available slots in the event journal. Because of this, the effective total
  # 	capacity may be somewhat lower and you must take into account that the
  # 	configured capacity is at least greater than the partition count.
  # - "time-to-live-seconds":
  # 	Sets the time to live in seconds.
  # 	Time to live is the time the event journal retains items before removing them from the journal.
  # 	The events are removed on journal read and write actions, not while the journal is idle.
  # 	Time to live can be disabled by setting timeToLiveSeconds to 0. This means that the
  # 	events never expire but they can be overwritten when the capacity of the journal is exceeed.
  # 	Any integer between 0 and Integer.MAX_VALUE. 0 means infinite. Its default value is 0.
  # * "map-store":
  # Configuration options when you want to load/store the map entries from/to a persistent data store such as a
  # relational database. Before configuring "map-store", you need to implement Hazelcast's MapStore or MapLoader
  # interfaces.
  # It has the following attributes:
  # - enabled:
  #     Set to true to enable the map store functionality for your map. Its default value is true.
  # - initial-mode:
  #     Sets the initial entry loading mode. Available values are as follows:
  #      - LAZY: The loading is asynchronous. It is the default mode.
  #      - EAGER: The loading is blocked until all partitions are loaded.
  #
  # It has the following sub-elements:
  # - "class-name":
  #     The name of your class implementing MapLoader and/or MapStore interface.
  # - "<offload>":
  #     Default value is true.
  #     MapStore or MapLoader implementations are executed by
  #     partition threads, by setting offload to true, Hazelcast
  #     makes these threads available for other cluster operations
  #     and offloads MapStore or MapLoader interacting parts of
  #     executions to a different thread pool, upon interaction finish,
  #     operations continue to work in the partition thread from
  #     the point they are offloaded.
  # - "write-delay-seconds":
  #     Number of seconds to delay the storing of entries. If the value is 0, then it is write-through.
  #     Otherwise, it is write-behind so updates will be stored after this period. Its default value is 0.
  # - "write-batch-size":
  #     Used to create batches when writing to map store. In default mode, all map entries will try
  #     to be written in one go. To create batches, the minimum meaningful value is 2. For values smaller than 2,
  #     it works as in default mode. Its default value is 1.
  # - "write-coalescing":
  #     It is meaningful if you are using write behind in MapStore. When it is set to true,
  #     only the latest store operation on a key during the write-delay-seconds will be
  #     reflected to MapStore. Its default value is true.
  # - "properties":
  #     While you are implementing MapStore or MapLoader you can define specific properties to be configured.
  #     It can be your store's URL, credentials, etc. Please see the example map configuration snippet below.
  # * "near-cache":
  # Configuration options when you want to use a Near Cache for your map.
  # It has the following attributes:
  # - name: You can give a name for your Near Cache. It is optional and its default value is "default".
  #
  # It has the following sub-elements:
  #     - "time-to-live-seconds":
  #         Maximum number of seconds for each entry to stay in the Near Cache. Entries that are older than this
  #         period are automatically evicted from the Near Cache. Any integer between 0 and Integer.MAX_VALUE.
  #         0 means infinite. Its default value is 0.
  #     - "max-idle-seconds":
  #         Maximum number of seconds each entry can stay in the Near Cache as untouched (not read). Entries that
  #         are not read more than this period are removed from the Near Cache. Any integer between 0 and
  #         Integer.MAX_VALUE. 0 means Integer.MAX_VALUE. Its default value is 0.
  #     - "invalidate-on-change":
  #         Specifies whether the cached entries are evicted when the entries are updated or removed. Its default
  #         value is true.
  #     - "in-memory-format":
  #     Specifies in which format data will be stored in your Near Cache. Note that a map's in-memory format
  #     can be different from that of its Near Cache.
  #     Available values are as follows:
  #     - BINARY:
  #         Data will be stored in serialized binary format. It is the default option.
  #     - OBJECT:
  #         Data will be stored in deserialized form.
  #     - NATIVE:
  #         Data will be stored in the Near Cache that uses Hazelcast's High-Density Memory Store feature.
  #         This option is available only in Hazelcast Enterprise HD. Note that a map and its Near Cache
  #         can independently use High-Density Memory Store. For example, while your map does not use
  #         High-Density Memory Store, its Near Cache can use it.
  #     - "cache-local-entries":
  #         Specifies whether the local entries will be cached. It can be useful when in-memory format for
  #         Near Cache is different from that of the map. By default, it is disabled.
  #     - "eviction":
  #         Configuration for the eviction when the in-memory format of the Near Cache is NATIVE. It has the
  #         following attributes:
  #         - size: Maximum size (entry count) of the Near Cache.
  #         - max-size-policy: Maximum size policy for eviction of the Near Cache. Available values are as follows:
  #             * ENTRY_COUNT: Maximum entry count per member.
  #              * USED_NATIVE_MEMORY_SIZE: Maximum used native memory size in megabytes.
  #              * USED_NATIVE_MEMORY_PERCENTAGE: Maximum used native memory percentage.
  #              * FREE_NATIVE_MEMORY_SIZE: Minimum free native memory size to trigger cleanup.
  #              * FREE_NATIVE_MEMORY_PERCENTAGE: Minimum free native memory percentage to trigger cleanup.
  #         - eviction-policy: See the "eviction-policy" element above.
  #         - comparator-class-name: The comparator to be used while comparing entries to be evicted.
  # * "wan-replication-ref":
  #     Configuration of the WAN replication for your map.
  #     It has the following attributes:
  #     - name:
  #         Name of the WAN replication configuration specified in the "name" attribute of the
  #         "wan-replication" element. See the "wan-replication" element above.
  #
  #     It has the following sub-elements:
  #     - "filters":
  #         Filters to intercept WAN replication events before they are placed to WAN event replication
  #         queues by providing a filtering API. Just implement Hazelcast's MapWanEventFilter interface
  #         to create your filters. You can define multiple filters and add to the configuration using the
  #         "filter" sub-elements within the "filters" element.
  #     - "republishing-enabled":
  #         When enabled, an incoming event to a member is forwarded to target cluster of that member. Its
  #         default value is true.
  #      - "merge-policy-class-name":
  #         Resolve conflicts that occurred when target cluster already has the replicated
  #         entry key.
  #
  #         4 merge policy implementations for IMap and 2 merge policy implementations for
  #         ICache are provided out-of-the-box.
  #
  #         IMap has the following merge policies:
  #         com.hazelcast.spi.merge.PutIfAbsentMergePolicy: Incoming entry merges from the
  #         source map to the target map if it does not exist in the target map.
  #         com.hazelcast.spi.merge.HigherHitsMergePolicy: Incoming entry merges from the
  #         source map to the target map if the source entry has more hits than the target one.
  #         com.hazelcast.spi.merge.PassThroughMergePolicy: Incoming entry merges from the
  #         source map to the target map unless the incoming entry is not null.
  #         com.hazelcast.spi.merge.LatestUpdateMergePolicy: Incoming entry merges from the
  #         source map to the target map if the source entry has been updated more recently
  #         than the target entry. Please note that this merge policy can only be used when the
  #         clusters' clocks are in sync.
  #
  #         ICache has the following merge policies:
  #         com.hazelcast.spi.merge.HigherHitsMergePolicy: Incoming entry merges from
  #         the source cache to the target cache if the source entry has more hits than the
  #         target one.
  #         com.hazelcast.spi.merge.PassThroughMergePolicy: Incoming entry merges from
  #         the source cache to the target cache unless the incoming entry is not null.
  #
  #         The default policy is com.hazelcast.spi.merge.PassThroughMergePolicy.
  # * "indexes":
  # You can define indexes for your map using this element's "index" sub-elements. Index definition consists of type,
  # optional name and the list of columns to be indexed. Valid types are SORTED (default) and HASH.
  # * "attributes":
  # You can define attributes that may be referenced in predicates, queries and indexes using this element's
  # "attribute" sub-elements. Each "attribute" has only the "extractor-class-name" attribute which you should define
  # beforehand by implementing Hazelcast's ValueExtractor class.
  # * "entry-listeners":
  #     Adds listeners (listener classes) for the map entries using the "entry-listener" sub-elements. You can also set its
  #     attribute "include-value" to true if you want the entry event to contain the item values, and you can set its attribute
  #     "local" to true if you want to listen to the entries on the local member.
  # * "partition-lost-listeners":
  #     Adds the partition lost listeners that you created by implementing Hazelcast's PartitionLostListener interface.
  # * "split-brain-protection-ref":
  # Adds the split brain protection for this map which you configure using the "split-brain-protection" element.
  # You should set the "split-brain-protection-ref"'s value as the "split-brain-protection"'s name.
  #
  map:
    default:
      in-memory-format: BINARY
      metadata-policy: CREATE_ON_UPDATE
      statistics-enabled: true
      per-entry-stats-enabled: false
      cache-deserialized-values: ALWAYS
      backup-count: 1
      async-backup-count: 0
      time-to-live-seconds: 0
      max-idle-seconds: 0
      eviction:
        eviction-policy: NONE
        max-size-policy: PER_NODE
        size: 0
      merge-policy:
        batch-size: 100
        class-name: PutIfAbsentMergePolicy
      read-backup-data: false
      data-persistence:
        enabled: false
        fsync: false
      tiered-store:
        enabled: false
        memory-tier:
          capacity:
            unit: MEGABYTES
            value: 1024
        disk-tier:
          enabled: true
          device-name: tiered-store-local-device
      event-journal:
        enabled: false
        capacity: 10000
        time-to-live-seconds: 0
      merkle-tree:
        enabled: false
        depth: 10
      map-store:
        enabled: true
        initial-mode: LAZY
        class-name: com.hazelcast.examples.DummyStore
        offload: true
        write-delay-seconds: 60
        write-batch-size: 1000
        write-coalescing: true
        properties:
          jdbc_url: my.jdbc.com
      near-cache:
        time-to-live-seconds: 0
        max-idle-seconds: 60
        invalidate-on-change: true
        in-memory-format: BINARY
        cache-local-entries: false
        eviction:
          size: 1000
          max-size-policy: ENTRY_COUNT
          eviction-policy: LFU
      wan-replication-ref:
        my-wan-cluster-batch:
          merge-policy-class-name: PassThroughMergePolicy
          filters:
            - com.example.SampleFilter
            - com.example.SampleFilter2
          republishing-enabled: false
      indexes:
        # unordered/hash index on the name attribute
        - type: HASH
          attributes:
            - "name"
        # ordered/tree index on the age attribute
        - attributes:
          - "age"
        # composite unordered/hash index on the name and age attributes
        - type: HASH
          attributes:
            - "name"
            - "age"
        # composite ordered/tree index on the age and name attributes
        - attributes:
          - "age"
          - "name"
        # bitmap index on the age attribute
        - type: BITMAP
          attributes:
            - "age"
        # bitmap index on the name attribute with options
        - type: BITMAP
          attributes:
            - "name"
          bitmap-index-options:
            unique-key: id
            unique-key-transformation: RAW
        - type: SORTED
          attributes:
            - "age"
          btree-index:
            page-size:
              value: 1024
              unit: BYTES
            memory-tier:
              capacity:
                value: 128
                unit: BYTES

      attributes:
        currency:
          extractor-class-name: com.bank.CurrencyExtractor
      entry-listeners:
        - class-name: com.your-package.MyEntryListener
          include-value: false
          local: false
      partition-lost-listeners:
        - com.your-package.YourPartitionLostListener
      split-brain-protection-ref: splitBrainProtectionRuleWithThreeNodes
      #
      # ===== HAZELCAST CONTINUOUS QUERY CACHE CONFIGURATION =====
      #
      # Configuration element's name is "query-caches".
      # You can create your query caches using its  "query-cache" sub-element. Its parent element is "map",
      # i.e. it should be placed within the "map" configuration. Each "query-cache" has the attribute "name" with which you
      # can specify the name of your query cache.
      # It has the following sub-elements:
      # * "include-value":
      #     Set to true if you want to cache the value too. Its default value is true.
      # * "predicate":
      #     Predicate to filter events which will be applied to the query cache.
      # * "entry-listeners":
      #     Adds listeners (listener classes) for your query cache entries. See "entry-listeners" in the map configuration above.
      # * "in-memory-format":
      #     Type of the data to be stored in your query cache. See "in-memory-format" in the map configuration above.
      # * "populate":
      #     Set to true if you want to enable the initial population of your query cache. Its default value is true.
      # * "coalesce":
      #     Set to true if you want to enable the coalescing of your query cache. Its default value is false.
      # * "serialize-keys":
      #     Defines if the Query Cache keys should be serialized or not. Keys are better to be serialized if they are mutable
      #     and need to be cloned via serialization. Default value is false.
      # * "delay-seconds":
      #     Minimum time in seconds that an event waits in the member's buffer. Its default value is 0.
      # * "batch-size":
      #     Batch size used to determine the number of events sent in a batch to your query cache. Its default value is 1.
      # * "buffer-size":
      #     Maximum number of events which can be stored in a partition buffer. Its default value is 16.
      # * "eviction":
      #     Configuration for the eviction of your query cache. See "eviction" in the map configuration above.
      # * "indexes":
      #     You can define indexes for your query cache using this element's "index" sub-elements. See "index" in the
      #     map configuration above.
      #
      query-caches:
        myContQueryCache:
          include-value: true
          predicate:
            class-name: com.hazelcast.examples.ExamplePredicate
          entry-listeners:
            - class-name: "..."
          in-memory-format: BINARY
          populate: true
          coalesce: false
          serialize-keys: false
          delay-seconds: 3
          batch-size: 2
          buffer-size: 32
          eviction:
            size: 1000
            max-size-policy: ENTRY_COUNT
            eviction-policy: LFU
          indexes:
            - attributes:
              - "name"
  #
  # ===== HAZELCAST MULTIMAP CONFIGURATION =====
  #
  # Configuration element's name is "multimap". It has the optional attribute "name" with which you
  # can specify the name of your multimap. Its default value is "default".
  # All sub-elements of "multimap" except "value-collection-type" and "binary" have the same meaning as in "map" configuration.
  # You can specify the type of the value collection using "value-collection-type". Available values are SET and LIST.
  # By default, BINARY in-memory format is used, meaning that the object is stored in a serialized form.
  # You can set the element "binary" to false, then, the OBJECT in-memory format is used.
  # It has also the following sub-elements:
  # * "split-brain-protection-ref":
  # Adds the Split Brain Protection for this data-structure which you configure using the "split-brain-protection" element. You should set the
  # "split-brain-protection-ref"'s value as the "split-brain-protection"'s name.
  #
  multimap:
    default:
      backup-count: 1
      async-backup-count: 0
      binary: true
      value-collection-type: SET
      entry-listeners:
        - class-name: com.hazelcast.examples.EntryListener
          include-value: true
          local: true
      split-brain-protection-ref: splitBrainProtectionRuleWithThreeNodes
      merge-policy:
        batch-size: 100
        class-name: PutIfAbsentMergePolicy

  #
  # ===== HAZELCAST REPLICATED MAP CONFIGURATION =====
  #
  # Configuration element's name is "replicatedmap". It has the required attribute "name" with which you
  # can specify the name of your replicated map.
  # It has the following sub-elements:
  # * "in-memory-format":
  # Specifies in which format data will be stored in your replicated map.
  # Available values are as follows:
  # - BINARY:
  #     Data will be stored in serialized binary format. It is the default option.
  # - OBJECT:
  #     Data will be stored in deserialized form.
  # * "async-fillup":
  #     Specifies whether the replicated map is available for reads before the initial
  # replication is completed. Its default value is true. If false, no Exception will be
  # thrown when the replicated map is not yet ready, but call is blocked until the initial
  # replication is completed.
  # * "statistics-enabled":
  # When you enable it, you can retrieve replicated map entry statistics such as creation time,
  # expiration time, number of hits, key, value, etc. Its default value is true.
  # * "entry-listeners":
  #     Adds listeners (listener classes) for the replicated map entries.
  #     You can also set its attribute "include-value" to true if you want the entry event to contain the item values,
  #     and you can set its attribute "local" to true if you want to listen to the entries on the local member.
  # * "split-brain-protection-ref":
  # Adds the Split Brain Protection for this data-structure which you configure using the "split-brain-protection" element. You should set the
  # "split-brain-protection-ref"'s value as the "split-brain-protection"'s name.
  #
  replicatedmap:
    replicatedMap1:
      in-memory-format: BINARY
      async-fillup: true
      statistics-enabled: true
      entry-listeners:
        - class-name: com.hazelcast.examples.EntryListener
          include-value: true
          local: true
      split-brain-protection-ref: splitBrainProtectionRuleWithThreeNodes
      merge-policy:
        batch-size: 100
        class-name: LatestAccessMergePolicy

  #
  # ===== HAZELCAST CACHE CONFIGURATION =====
  #
  # Configuration element's name is "cache". It has the required attribute "name" with which you
  # can specify the name of your cache.
  # It has the following sub-elements:
  # * "key-type":
  # Type of the cache entries' keys. The fully qualified class name of the cache key type should be given
  # using its "class-name" attribute.
  # * "value-type":
  # Type of the cache entries' values. The fully qualified class name of the cache value type should be given
  # using its "class-name" attribute.
  # * "statistics-enabled":
  #     When you enable it, you can retrieve cache entry statistics such as creation time, expiration time,
  #     number of hits, key, value, etc. Its default value is false.
  # * "management-enabled":
  # If set to true, JMX beans are enabled and collected statistics are provided. It doesn't automatically
  # enable statistics collection. Its default value is false.
  # * "read-through":
  # If set to true, enables read-through behavior of the cache to an underlying configured
  # javax.cache.integration.CacheLoader which is also known as lazy-loading. Its default value is false.
  # * "write-through":
  # If set to true, enables write-through behavior of the cache to an underlying configured
  # javax.cache.integration.CacheWriter which passes any changed value to the external backend resource. Its default
  # value is false.
  # * "cache-loader-factory":
  # Fully qualified class name of the javax.cache.configuration.Factory implementation providing a
  # javax.cache.integration.CacheLoader instance to the cache. Provide this class name by using its "class-name"
  # attribute.
  # * "cache-loader": Name of the cache loader class.
  # * "cache-writer-factory":
  # Fully qualified class name of the javax.cache.configuration.Factory implementation providing a
  # javax.cache.integration.CacheWriter instance to the cache. Provide this class name using its "class-name"
  # attribute.
  # * "cache-writer": Name of the cache writer class.
  # * "expiry-policy-factory":
  # Fully qualified class name of the javax.cache.configuration.Factory implementation providing a
  # javax.cache.expiry.ExpiryPolicy instance to the cache. Provide this class name using its "class-name"
  # attribute.
  # * "cache-entry-listeners":
  # List of cache entry listeners given by its "cache-entry-listener" sub-element. Each "cache-entry-listener"
  # has the following attributes:
  # - old-value-required:
  #     If set to true, previously assigned values for the affected keys will be sent to the
  #     javax.cache.event.CacheEntryListener implementation. Setting this attribute to true creates additional
  #     traffic. Its default value is false.
  # - synchronous:
  #     If set to true, the javax.cache.event.CacheEntryListener implementation will be called in a synchronous
  #     manner. Its default value is false.
  # It has the following sub-elements:
  # - cache-entry-listener-factory:
  #     Fully qualified class name of the javax.cache.configuration.Factory implementation providing a
  #     javax.cache.event.CacheEntryListener instance.
  # - cache-entry-event-filter-factory:
  #     Fully qualified class name of the javax.cache.configuration.Factory implementation providing a
  #     javax.cache.event.CacheEntryEventFilter instance.
  # * "in-memory-format":
  #     Specifies in which format data will be stored in your cache. Available values are as follows:
  # - BINARY:
  #     Data will be stored in serialized binary format. It is the default option.
  # - OBJECT:
  #     Data will be stored in deserialized form.
  # - NATIVE:
  #     Data will be stored in the cache that uses Hazelcast's High-Density Memory Store feature.
  #     This option is available only in Hazelcast Enterprise HD.
  # * "backup-count":
  # Number of synchronous backups. If it is 1, for example, then all entries of the cache are copied to
  # one other instance as synchronous for fail-safety. Its default value is 1.
  # * "async-backup-count":
  #     Number of asynchronous backups. For example, if it is 1, then all entries of the cache are copied to
  #     one other instance as asynchronous for fail-safety. The sum of "backup-count" and "async-backup-count"
  #     cannot be larger than 6. Its default value is 0.
  # * "eviction":
  # Configuration for the eviction of your cache. It has the following attributes:
  # - size: Maximum size (entry count) of the cache.
  # - max-size-policy: Maximum size policy for eviction of the cache. Available values are as follows:
  #     * ENTRY_COUNT: Maximum entry count per member.
  #     * USED_NATIVE_MEMORY_SIZE: Maximum used native memory size in megabytes.
  #     * USED_NATIVE_MEMORY_PERCENTAGE: Maximum used native memory percentage.
  #     * FREE_NATIVE_MEMORY_SIZE: Minimum free native memory size to trigger cleanup.
  #     * FREE_NATIVE_MEMORY_PERCENTAGE: Minimum free native memory percentage to trigger cleanup.
  # - eviction-policy: See the "eviction-policy" element above.
  # * "wan-replication-ref":
  #     Configuration of the WAN replication for your cache.
  #     It has the following attributes:
  #     - name:
  #         Name of the WAN replication configuration specified in the "name" attribute of the
  #         "wan-replication" element. See the "wan-replication" element above.
  #
  #     It has the following sub-elements:
  #     - "filters":
  #         Filters to intercept WAN replication events before they are placed to WAN event replication
  #         queues by providing a filtering API. Just implement Hazelcast's CacheWanEventFilter interface
  #         to create your filters. You can define multiple filters within the "filters" element.
  #     - "republishing-enabled":
  #         When enabled, an incoming event to a member is forwarded to target cluster of that member. Its
  #         default value is true.
  #      - "merge-policy":
  #         Resolve conflicts that occurred when target cluster already has the replicated
  #         entry key.
  #
  #         4 merge policy implementations for IMap and 2 merge policy implementations for
  #         ICache are provided out-of-the-box.
  #
  #         ICache has the following merge policies:
  #         com.hazelcast.spi.merge.HigherHitsMergePolicy: Incoming entry merges from
  #         the source cache to the target cache if the source entry has more hits than the
  #         target one.
  #         com.hazelcast.spi.merge.PassThroughMergePolicy: Incoming entry merges from
  #         the source cache to the target cache unless the incoming entry is not null.
  # * "split-brain-protection-ref":
  #     Adds the split brain protection for this cache which you configure using the "split-brain-protection" element.
  #     You should set the "split-brain-protection-ref"'s value as the "split-brain-protection"'s name.
  # * "partition-lost-listeners":
  #     Adds the partition lost listeners that you created by implementing Hazelcast's PartitionLostListener interface.
  # * "merge-policy":
  #     The following are the built-in merge policies for cache. You can either use their full class names or constant
  #     names (given in parentheses).
  # - com.hazelcast.spi.merge.PassThroughMergePolicy (PASS_THROUGH)
  # - com.hazelcast.spi.merge.PutIfAbsentMergePolicy (PUT_IF_ABSENT)
  # - com.hazelcast.spi.merge.HigherHitsMergePolicy (HIGHER_HITS)
  # - com.hazelcast.spi.merge.LatestAccessMergePolicy (LATEST_ACCESS)
  # * "merkle-tree":
  # It has the following sub-elements:
  # - "enabled":
  # 	Specifies whether the merkle tree is enabled.
  # - "depth":
  # 	The depth of the merkle tree.
  # 	A larger depth means that a data synchronization mechanism will be able
  # 	to pinpoint a smaller subset of the data structure contents in which a
  # 	change occurred. This causes the synchronization mechanism to be more
  # 	efficient. On the other hand, a larger tree depth means the merkle tree
  # 	will consume more memory.
  # 	A smaller depth means the data synchronization mechanism will have to
  # 	transfer larger chunks of the data structure in which a possible change
  # 	happened. On the other hand, a shallower tree consumes less memory.
  # 	The depth must be between 2 and 27 (exclusive). The default depth is 10.
  # * "data-persistence":
  # Used to enable Hazelcast's Data Persistence feature for the cache. It is available only in Hazelcast
  # Enterprise HD. Set its "enabled" to true to enable the feature. By default, it is disabled. It has the following
  # sub-element.
  # - "fsync":
  #     Set as true if the writing to disk should be followed by an fsync() system call. Its default value is false.
  # * "event-journal":
  # It has the following attributes and sub-elements:
  # - enabled:
  # 	Specifies whether the event journal is enabled.
  # - "capacity":
  # 	The capacity of the event journal. The capacity is the total number of items that the event journal
  # 	can hold at any moment. The actual number of items contained in the journal can be lower. Its default value is 10000.
  # 	The capacity is shared equally between all partitions.
  # 	This is done by assigning each partition {@code getCapacity() / partitionCount}
  # 	available slots in the event journal. Because of this, the effective total
  # 	capacity may be somewhat lower and you must take into account that the
  # 	configured capacity is at least greater than the partition count.
  # - "time-to-live-seconds":
  # 	Sets the time to live in seconds.
  # 	Time to live is the time the event journal retains items before removing them from the journal.
  # 	The events are removed on journal read and write actions, not while the journal is idle.
  # 	Time to live can be disabled by setting timeToLiveSeconds to 0. This means that the
  # 	events never expire but they can be overwritten when the capacity of the journal is exceeed.
  # 	Any integer between 0 and Integer.MAX_VALUE. 0 means infinite. Its default value is 0.
  # * "disable-per-entry-invalidation-events":
  # Disables invalidation events for each entry; but full-flush invalidation events are still enabled.
  # Full-flush invalidation means the invalidation of events for all entries when clear is called.
  # The default value is false.
  #
  cache:
    default:
      key-type:
        class-name: java.lang.Object
      value-type:
        class-name: java.lang.Object
      statistics-enabled: false
      management-enabled: false
      read-through: true
      write-through: true
      cache-loader-factory:
        class-name: com.example.cache.MyCacheLoaderFactory
      cache-writer-factory:
        class-name: com.example.cache.MyCacheWriterFactory
      expiry-policy-factory:
        class-name: com.example.cache.MyExpirePolicyFactory
      cache-entry-listeners:
        - old-value-required: false
          synchronous: false
          cache-entry-listener-factory:
            class-name: com.example.cache.MyEntryListenerFactory
          cache-entry-event-filter-factory:
            class-name: com.example.cache.MyEntryEventFilterFactory
      in-memory-format: BINARY
      backup-count: 1
      async-backup-count: 0
      eviction:
        size: 1000
        max-size-policy: ENTRY_COUNT
        eviction-policy: LFU
      wan-replication-ref:
         name: my-wan-cluster-batch
         merge-policy-class-name: PassThroughMergePolicy
         republishing-enabled: true
         filters:
           - com.example.SampleFilter
      split-brain-protection-ref: splitBrainProtectionRuleWithThreeNodes
      partition-lost-listeners:
        - com.your-package.YourPartitionLostListener
      merge-policy:
        batch-size: 100
        class-name: LatestAccessMergePolicy
      data-persistence:
        enabled: false
        fsync: false
      event-journal:
        enabled: false
        capacity: 10000
        time-to-live-seconds: 0
      merkle-tree:
        enabled: false
        depth: 10
      disable-per-entry-invalidation-events: true

  #
  # ===== HAZELCAST LIST CONFIGURATION =====
  #
  # Configuration element's name is "list". It has the optional attribute "name" with which you
  # can specify the name of your list. This attribute's default value is "default".
  # It has the following sub-elements:
  # * "statistics-enabled":
  # When you enable it, you can retrieve list statistics. Its default value is true.
  # * "max-size":
  # Maximum size of the list (item count). Its default value is 0, meaning Integer.MAX_VALUE.
  # * "backup-count":
  # Number of synchronous backups. List is a non-partitioned data structure, so all entries of a
  # List reside in one partition. If it is set to 1, there will be 1 backup of that List in another
  # member in the cluster. When it is 2, 2 members will have the backup. Its default value is 1.
  # * "async-backup-count":
  # Number of asynchronous backups. Its default value is 0.
  # * "item-listeners":
  # Adds listeners (listener classes) for the List items using its sub-element "item-listener". You can
  # also set its attribute "include-value" to true if you want the item event to contain the item values.
  # * "split-brain-protection-ref":
  # Adds the Split Brain Protection for this data-structure which you configure using the "split-brain-protection" element. You should set the
  # "split-brain-protection-ref"'s value as the "split-brain-protection"'s name.
  #
  list:
    default:
      statistics-enabled: false
      max-size: 0
      backup-count: 1
      async-backup-count: 0
      item-listeners:
        - class-name: com.hazelcast.examples.ItemListener
          include-value: true
      split-brain-protection-ref: splitBrainProtectionRuleWithThreeNodes
      merge-policy:
        batch-size: 100
        class-name: PutIfAbsentMergePolicy

  #
  # ===== HAZELCAST SET CONFIGURATION =====
  #
  # Configuration element's name is "set". It has the optional attribute "name" with which you
  # can specify the name of your set. This attribute's default value is "default".
  # It has the following sub-elements:
  # * "statistics-enabled":
  # When you enable it, you can retrieve set statistics. Its default value is true.
  # * "max-size":
  # Maximum size of the set (item count). Its default value is 0, meaning Integer.MAX_VALUE.
  # * "backup-count":
  # Number of synchronous backups. Set is a non-partitioned data structure, so all entries of a
  # Set reside in one partition. If it is set to 1, there will be 1 backup of that Set in another
  # member in the cluster. When it is 2, 2 members will have the backup. Its default value is 1.
  # * "async-backup-count":
  # Number of asynchronous backups. Its default value is 0.
  # * "item-listeners":
  # Adds listeners (listener classes) for the Set items. You can
  # also set its attribute "include-value" to true if you want the item event to contain the item values.
  # * "split-brain-protection-ref":
  # Adds the Split Brain Protection for this data-structure which you configure using the "split-brain-protection" element. You should set the
  # "split-brain-protection-ref"'s value as the "split-brain-protection"'s name.
  #
  set:
    default:
      backup-count: 1
      async-backup-count: 0
      max-size: 10
      item-listeners:
        - class-name: com.hazelcast.examples.ItemListener
          include-value: true
      split-brain-protection-ref: splitBrainProtectionRuleWithThreeNodes
      merge-policy:
        batch-size: 100
        class-name: PutIfAbsentMergePolicy

  #
  # ===== HAZELCAST TOPIC CONFIGURATION =====
  #
  # Configuration element's name is "topic". It has the optional attribute "name" with which you
  # can specify the name of your topic. This attribute's default value is "default".
  # It has the following sub-elements:
  # * "global-ordering-enabled":
  # When it is set to true, all cluster members that listen to a topic will receive the messages in the
  # same order they were published by all members. This way, Hazelcast guarantees that all members will
  # see the in the same order. Its default value is false.
  # * "statistics-enabled":
  # When you enable it, you can retrieve topic statistics such as total number of published and
  # received messages. Its default value is true.
  # * "message-listeners":
  # Adds listeners (listener classes) for the Topic messages using its sub-element "message-listener".
  # * "multi-threading-enabled":
  # Default is `false`, meaning only one dedicated thread will handle topic messages.
  #     When multi-threading is enabled (true), all threads from event thread pool can be used for message handling.
  #
  topic:
    default:
      global-ordering-enabled: true
      statistics-enabled: true
      message-listeners:
        - com.hazelcast.examples.MessageListener
  #
  # ===== HAZELCAST RELIABLE TOPIC CONFIGURATION =====
  #
  # Reliable Topic uses the same ITopic interface. The main difference is that it is backed up by
  # Hazelcast Ringbuffer data structure. Reliable Topic messages are stored in the Ringbuffer
  # Configuration element's name is "reliable-topic". It has the optional attribute "name" with which you
  # can specify the name of your Reliable Topic, which is the same name you give to your Ringbuffer.
  # This attribute's default value is "default".
  # It has the following sub-elements:
  # * "statistics-enabled":
  #     Enables or disables statistics for this reliable topic.
  #     Collects the creation time, total number of published and received
  #     messages for each member locally. Its default value is true.
  # * "read-batch-size":
  #     Sets the read batch size.
  #     The ReliableTopic tries to read a batch of messages from the ringbuffer.
  #     It will get at least one, but if there are more available, then it will
  #     try to get more to increase throughput. The maximum read batch size can
  #     be influenced using the read batch size.
  #     Apart from influencing the number of messages to retrieve, the
  #     readBatchSize also determines how many messages will be processed
  #     by the thread running the MessageListener before it returns back
  #     to the pool to look for other MessageListeners that need to be
  #     processed. The problem with returning to the pool and looking for new work
  #     is that interacting with an executor is quite expensive due to contention
  #     on the work-queue. The more work that can be done without retuning to the
  #     pool, the smaller the overhead.
  #     If the readBatchSize is 10 and there are 50 messages available,
  #     10 items are retrieved and processed consecutively before the thread goes
  #     back to the pool and helps out with the processing of other messages.
  #     If the readBatchSize is 10 and there are 2 items available,
  #     2 items are retrieved and processed consecutively.
  #     If the readBatchSize is an issue because a thread will be busy
  #     too long with processing a single MessageListener and it can't
  #     help out other MessageListeners, increase the size of the
  #     threadpool so the other MessageListeners don't need to wait for
  #     a thread, but can be processed in parallel.
  # * "topic-overload-policy":
  #     A policy to deal with an overloaded topic; so topic where there is no place to store new messages.
  #     This policy can only be used in combination with the
  #     com.hazelcast.core.HazelcastInstance#getReliableTopic(String).
  #     The reliable topic uses a com.hazelcast.ringbuffer.Ringbuffer to
  #     store the messages. A ringbuffer doesn't track where readers are, so
  #     it has no concept of a slow consumers. This provides many advantages like
  #     high performance reads, but it also gives the ability to the reader to
  #     re-read the same message multiple times in case of an error.
  #     A ringbuffer has a limited, fixed capacity. A fast producer may overwrite
  #     old messages that are still being read by a slow consumer. To prevent
  #     this, we may configure a time-to-live on the ringbuffer (see
  #     com.hazelcast.config.RingbufferConfig#setTimeToLiveSeconds(int).
  #     Once the time-to-live is configured, the TopicOverloadPolicy
  #     controls how the publisher is going to deal with the situation that a
  #     ringbuffer is full and the oldest item in the ringbuffer is not old
  #     enough to get overwritten.
  #     Keep in mind that this retention period (time-to-live) can keep messages
  #     from being overwritten, even though all readers might have already completed reading.
  #     Its default value is BLOCK. Available values are as follows:
  #     - DISCARD_OLDEST:
  #         Using this policy, a message that has not expired can be overwritten.
  #         No matter the retention period set, the overwrite will just overwrite
  #         the item.
  #         This can be a problem for slow consumers because they were promised a
  #         certain time window to process messages. But it will benefit producers
  #         and fast consumers since they are able to continue. This policy sacrifices
  #         the slow producer in favor of fast producers/consumers.
  #     - DISCARD_NEWEST:
  #         Message that was to be published is discarded.
  #     - BLOCK:
  #         The caller will wait until there is space in the Ringbuffer.
  #     - ERROR:
  #         The publish call fails immediately.
  # * "message-listeners":
  #     Adds listeners (listener classes) for the Reliable Topic messages.
  #
  reliable-topic:
    default:
      statistics-enabled: true
      topic-overload-policy: ERROR
      read-batch-size: 10
      message-listeners:
        - com.hazelcast.examples.MessageListener

  #
  # ===== HAZELCAST RINGBUFFER CONFIGURATION =====
  #
  # Configuration element's name is "ringbuffer". It has the required attribute "name" with which you
  # can specify the name of your Ringbuffer.
  # It has the following sub-elements:
  # * "capacity":
  #     Number of items in the Ringbuffer. If no "time-to-live-seconds" is set,
  #     this value will always be equal to the capacity after the head completes
  #     the first loop around the ring. This is because no items are being
  #     expired. Its default value is 10000.
  # * "time-to-live-seconds":
  #     Sets the time to live in seconds which is the maximum number of seconds
  #     for each item to stay in the ringbuffer before being removed.
  #     Entries that are older than time-to-live-seconds are removed from the
  #     ringbuffer on the next ringbuffer operation (read or write).
  #     Time to live can be disabled by setting time-to-live-seconds to 0.
  #     It means that items won't get removed because they expire. They may only
  #     be overwritten.
  #     When time-to-live-seconds is disabled and after the tail does a full
  #     loop in the ring, the ringbuffer size will always be equal to the capacity.
  #     The time-to-live-seconds can be any integer between 0 and Integer#MAX_VALUE.
  #     0 means infinite. The default is 0.
  # * "backup-count":
  #     Number of synchronous backups. For example, if it is set to 1, then the Ringbuffer items
  #     are copied to one other member for fail-safety. Its default value is 1.
  # * "async-backup-count":
  #     Number of asynchronous backups. Its default value is 0.
  # * "in-memory-format":
  #     Sets the in-memory format.
  #     Setting the in-memory format controls the format of the stored item in the
  #     ringbuffer:
  #     - OBJECT: the item is stored in deserialized format (a regular object)
  #     - BINARY (default): the item is stored in serialized format (a binary blob)
  #     The object in-memory format is useful when:
  #     - the object stored in object format has a smaller footprint than in
  #     binary format
  #     - if there are readers using a filter. Since for every filter
  #     invocation, the object needs to be available in object format.
  # * "ringbuffer-store":
  #     Includes the Ringbuffer store factory class name and property configurations.
  #     The store format is the same as the in-memory-format for the Ringbuffer.
  # * "split-brain-protection-ref":
  #     Adds the Split Brain Protection for this data-structure which you configure
  #     using the "split-brain-protection" element. You should set the "split-brain-protection-ref"'s value as
  #     the "split-brain-protection"'s name.
  #
  ringbuffer:
    default:
      capacity: 10000
      time-to-live-seconds: 0
      backup-count: 1
      async-backup-count: 0
      in-memory-format: BINARY
      ringbuffer-store:
        class-name: com.hazelcast.RingbufferStoreImpl
        properties:
          prop1: prop1-value
          prop2: prop2-value
      split-brain-protection-ref: splitBrainProtectionRuleWithThreeNodes
      merge-policy:
        class-name: PutIfAbsentMergePolicy

  #
  # ===== HAZELCAST FLAKE ID GENERATOR CONFIGURATION =====
  # Configuration element's name is "flake-id-generator". It has the required attribute "name" with which you
  # can specify the name of your Flake ID generator.
  # It has the following sub-elements:
  #
  # * "prefetch-count":
  #     Sets how many IDs are pre-fetched on the background when one call to
  #     FlakeIdGenerator.newId() is made. Value must be in the range 1..100,000, default
  #     is 100.
  #
  #     This setting pertains only to newId() calls made on the member that configured it.
  #
  # * "prefetch-validity-millis":
  #     Sets for how long the pre-fetched IDs can be used. If this time elapses, a new batch of IDs
  #     will be fetched. Time unit is milliseconds, default is 600,000 (10 minutes).
  #
  #     The IDs contain timestamp component, which ensures rough global ordering of IDs. If an
  #     ID is assigned to an object that was created much later, it will be much out of order. If you
  #     don't care about ordering, set this value to 0.
  #
  #     This setting pertains only to newId() calls made on the member that configured it.
  #
  # * "epoch-start":
  #     Sets the offset of timestamp component. Time unit is milliseconds, default is 1514764800000
  #     (1.1.2018 0:00 UTC).
  #
  # * "node-id-offset":
  #     Sets the offset that will be added to the node ID assigned to cluster member for this generator.
  #     Might be useful in A/B deployment scenarios where you have cluster A which you want to upgrade.
  #     You create cluster B and for some time both will generate IDs and you want to have them unique.
  #     In this case, configure node ID offset for generators on cluster B.
  #
  # * "bits-sequence":
  #     Sets the bit-length of the sequence component, default is 6 bits.
  #
  # * "bits-node-id":
  #     Sets the bit-length of node id component. Default value is 16 bits.
  #
  # * "allowed-future-millis":
  #     Sets how far to the future is the generator allowed to go to generate IDs without blocking, default is
  #     15 seconds.
  #
  # * "statistics-enabled":
  #     When you enable it, you can retrieve the Flake ID generators statistics. Its default value is true.
  #
  flake-id-generator:
    default:
      prefetch-count: 100
      prefetch-validity-millis: 600000
      epoch-start: 1514764800000
      node-id-offset: 0
      bits-sequence: 6
      bits-node-id: 16
      allowed-future-millis: 15000
      statistics-enabled: true

  #
  # ===== HAZELCAST LISTENER CONFIGURATIONS =====
  #
  # Configuration used to register the listeners that you created by implementing Hazelcast's
  # MembershipListener, DistributedObjectListener, MigrationListener and PartitionLostListener interfaces.
  #
  listeners:
    - your-package.YourMembershipListener
    - your-package.YourDistributedObjectListener
    - your-package.YourMigrationListener
    - your-package.YourPartitionLostListener
  #
  # ===== HAZELCAST SERIALIZATION CONFIGURATION =====
  #
  # Configuration element's name is "serialization".
  # It has the following sub-elements:
  # * "portable-version":
  #     Version of the portable serialization. Portable version is used to differentiate two
  #     of the same classes that have changes such as a new field or a new field type.
  # * "use-native-byte-order":
  #     Set as true if you want to use the native byte order of the underlying platform. Its default value is false.
  # * "byte-order":
  #     Specifies the byte order that the serialization will use. Its default value is BIG_ENDIAN. Available values
  #     are BIG_ENDIAN and LITTLE_ENDIAN.
  # * "enable-compression":
  #     Set as true to enable compression when default Java serialization is used. Its default value is false.
  # * "enable-shared-object":
  #     Set as true to enable shared object when default Java serialization is used. Its default value is false.
  # * "allow-unsafe":
  #     Set as true to allow the usage of unsafe. Its default value is false.
  # * "allow-override-default-serializers":
  #     Set as true to allow override of default serializers. Its default value is false.
  # * "data-serializable-factories":
  #     Lists your class implementations of Hazelcast's DataSerializableFactory. Each factory has the required
  #     "factory-id" attribute that you should give as the ID of your factory.
  # * "portable-factories":
  #     Lists your class implementations of Hazelcast's PortableFactory. Each factory has the required "factory-id"
  #     attribute that you should give as the ID of your factory.
  # * "global-serializer":
  #     Global serializer should be defined with "global-serializer" element. It has an optional boolean
  #     "override-java-serialization" attribute. If you set it as true, the Java serialization step will be handled by the
  #     global serializer, not by the Java Serializable or Externalizable
  # * "serializers":
  #     Lists the serializers (classes) that you implement using Hazelcast's StreamSerializer, ByteArraySerializer etc.
  #
  #     The serializer sub-elements has two required attributes:
  #     - class-name: Full class name of the serializer you implemented.
  #     - type-class: Type of your serializer class implementation.
  #
  # * "check-class-def-errors":
  #     If set to true, serialization system will check the class definitions error at the start of serialization process
  #     and throw a Serialization Exception with the error definition.
  # * "java-serialization-filter":
  #     Allows to configure blacklisting and whitelisting for deserialized classes when Java serialization is used.
  # * "compact-serialization":
  #     Contains configuration attributes for the compact serialization.
  #
  #     It has the following sub-attributes:
  #     * "enabled":
  #       Enables/disables the Compact serialization.
  #     * "serializers":
  #       List of fully qualified class names of the Compact serializers.
  #     * "classes:
  #       List of fully qualified names of the classes to be serialized
  #       with the reflective Compact serializer. It is meant to be used
  #       to serialize classes that are serializable with other mechanisms
  #       like Java serialization with Compact serialization.
  #
  serialization:
    portable-version: 0
    use-native-byte-order: false
    byte-order: BIG_ENDIAN
    data-serializable-factories:
      - factory-id: 1
        class-name: com.hazelcast.examples.DataSerializableFactory
    portable-factories:
      - factory-id: 1
        class-name: com.hazelcast.examples.PortableFactory
    global-serializer:
      class-name: com.hazelcast.examples.GlobalSerializerFactory
    serializers:
      - type-class: com.hazelcast.examples.DummyType
        class-name: com.hazelcast.examples.SerializerFactory
    check-class-def-errors: true
    java-serialization-filter:
      defaults-disabled: true
      blacklist:
        class:
          - com.acme.app.BeanComparator
      whitelist:
        class:
          - java.lang.String
          - example.Foo
        package:
          - com.acme.app
          - com.acme.app.subpkg
        prefix:
          - com.hazelcast.
          - java
    compact-serialization:
      serializers:
        - serializer: com.hazelcast.examples.DummyTypeSerializer
      classes:
        - class: com.hazelcast.examples.DummyType
  #
  # ===== HAZELCAST HIGH-DENSITY MEMORY STORE CONFIGURATION =====
  #
  # This feature is available only in Hazelcast Enterprise HD. Configuration element's name is
  # "native-memory".
  # It has the following attributes:
  # - enabled:
  #     Set as true to enable the High-Density Memory Store usage. Its default value is false.
  # - allocator-type:
  #     Type of the memory allocator. Its default value is POOLED. Available values are as follows:
  # * STANDARD: Allocates/frees the memory using default OS memory manager.
  # * POOLED: Manages memory blocks in thread local pools.
  #
  # It has the following sub-elements:
  # - "size":
  #     Size of the total native memory to allocate. You can give the size using its "value" attribute and the unit
  #     using its "unit" attribute. Unit can be bytes, kilobytes, megabytes and gigabytes. Default value is 128 and
  #     default unit is MEGABYTES.
  # - "min-block-size":
  #     Minimum size of the blocks in bytes to split and fragment a page block to assign to an allocation request.
  #     It is used only by the POOLED memory allocator. The value has to be power of two.  Default value is 16.
  # - "page-size":
  #     Size of the page in bytes to allocate memory as a block. It is used only by the POOLED memory allocator. Its
  #     default value is 1 << 22 (about 4 MB).
  # - "metadata-space-percentage":
  #     Percentage of the allocated native memory that is used for the metadata such as indexes, offsets, etc. It is
  #     used only by the POOLED memory allocator. Its default value is 12.5.
  # - "persistent-memory-directory":
  #     Simple configuration option for a single directory where the non-volatile memory (e.g. Intel Optane) is mounted.
  #     This should be used only on single-socket systems as only one directory can be defined. On multi-socket systems
  #     use "persistent-memory" instead.
  #     If neither this or "persistent-memory" elements are defined, the RAM is used as native memory. This directory
  #     will be created automatically if it does not exist. To avoid collisions, every member of the cluster will create
  #     its own subfolder to work with the non-volatile memory.
  # - "persistent-memory":
  #     Specifies the configuration for the non-volatile memory (e.g. Intel Optane) in the system. Under this configuration
  #     section multiple directories can be listed with optionally specifying the NUMA node the non-volatile memory mounted
  #     in the given directory is attached to for NUMA-aware allocations. If neither this or the
  #     "persistent-memory-directory" elements are defined, the RAM is used as native memory. The directories defined under
  #     this section will be created automatically if they do not exist. To avoid collisions, every member of the cluster
  #     will create its own subfolder to work with the non-volatile memory.
  #
  native-memory:
    enabled: true
    allocator-type: POOLED
    size:
      unit: MEGABYTES
      value: 256
    min-block-size: 32
    page-size: 4194304
    metadata-space-percentage: 12.5
    # Simple configuration for single-socket machines with non-volatile memory
    # persistent-memory-directory: /mnt/optane
    # Advanced configuration for non-volatile memory
    persistent-memory:
      enabled: true
      mode: MOUNTED
      directories:
        - directory: /mnt/pmem0
          numa-node: 0
        - directory: /mnt/pmem1
          numa-node: 1
  #
  # ===== HAZELCAST SECURITY CONFIGURATION =====
  #
  # This feature is available only in Hazelcast Enterprise. Configuration element's name is "security".
  # It has the following attributes and sub-elements:
  # * enabled:
  #     Set to true to enable Hazelcast's security features.
  # * realms:
  #     Defines set of named security realms
  # * member-authentication
  #     Maps member authentication to a realm name. It has the "realm" attribute.
  # * client-authentication
  #     Maps client authentication to a realm name. It has the "realm" attribute.
  # * "client-permission-policy":
  #     Specifies the name and properties of your class that you developed by implementing Hazelcast's
  #     IPermissionPolicy interface, which is the default permission policy (com.hazelcast.security.IPermissionPolicy).
  #     This policy defines the client authorization specifications.
  # * "client-permissions":
  #     Lists the client permissions that can be accessed by the client permission policy. For each permission, you
  #     need to provide the end points and actions to be permitted. Also, the name and principal for each permission
  #     should be given using the "name" and "principal" attributes. Please see
  #     http://docs.hazelcast.org/docs/latest/manual/html-single/index.html#permissions for all permissions and actions.
  # * "security-interceptor"
  #     Specifies the security interceptor class that you developed by implementing Hazelcast's SecurityInterceptor
  #     interface to intercept every remote operation executed by a client.
  # * "client-block-unmapped-actions"
  #     Specifies whether to block (true) or allow (false) actions, submitted as tasks in an Executor from
  #     the clients and have no permission mappings.
  #
  #  HAZELCAST SECURITY REALMS
  #  Security realms are named security configurations which can be referenced from Hazelcast security configuration.
  #  Currently, the realms support configuring "authentication" and/or "identity". Only one type of authentication
  #  configuration and one type of identity configuration is allowed per the realm.
  #  Authentication types:
  #  * jaas
  #      Defines JAAS authentication - i.e. list of "login-modules" and its optional "properties"
  #  * tls
  #      TLS defines X.509 based authentication (for cases when SSL mutual authentication is configured
  #      in Hazelcast network configuration)
  #  * ldap
  #      LDAP based authentication
  #  Identity configuration types:
  #  * credentials-factory
  #      Specifies the name and properties of your class that you developed by implementing Hazelcast's Credentials
  #      interface.
  #      This element has a mandatory "class-name" attribute where you should define the factory class implementing
  #      ICredentialsFactory used to create Credentials objects.
  #      With the "properties" sub-element, you can define properties for the factory class. The properties can be
  #      defined with the "property "sub-element nested in the "properties". The "property" element has the attribute
  #      "name" used to define the name of the attribute. The value of the property is defined in the body.
  #  * username-password
  #      Defines a static UsernamePasswordCredentials instance as the member's identity. It has mandatory
  #       "username" and "password" attributes.
  #  * token
  #      Defines a static TokenCredentials instance as the client's identity. It has a "value" and
  #      it can have also "encoding" defined.
  security:
    enabled: false
    realms:
      - name: simpleRealm
        authentication:
          simple:
            users:
              - username: test
                password: 'a1234'
                roles:
                  - monitor
                  - hazelcast
              - username: dev
                password: 'secret'
                roles:
                  - root
      - name: jaasRealm
        authentication:
          jaas:
            - class-name: com.hazelcast.examples.MyRequiredLoginModule
              usage: REQUIRED
              properties:
                property: value
        identity:
          credentials-factory:
            class-name: com.hazelcast.examples.MyCredentialsFactory
            properties:
              property: value
      - name: ldapRealm
        authentication:
          ldap:
             url: ldap://ldap.my-company.example
             socket-factory-class-name: socketFactoryClassName
             parse-dn: true
             role-context: roleContext
             role-filter: roleFilter
             role-mapping-attribute: roleMappingAttribute
             role-mapping-mode: reverse
             role-name-attribute: roleNameAttribute
             role-recursion-max-depth: 25
             role-search-scope: object
             user-name-attribute: userNameAttribute
             system-user-dn: systemUserDn
             system-user-password: systemUserPassword
             system-authentication: simple
             security-realm: realmName
             password-attribute: passwordAttribute
             user-context: userContext
             user-filter: userFilter
             user-search-scope: one-level
      - name: tlsRealm
        authentication:
          tls:
             roleAttribute: cn
      - name: usernamePasswordIdentityRealm
        identity:
          username-password:
             username: user
             password: Hazelcast
      - name: tokenIdentityRealm
        identity:
          token:
             encoding: base64
             value: SGF6ZWxjYXN0
      - name: kerberosRealm
        authentication:
          kerberos:
            skip-role: true
            relax-flags-check: true
            use-name-without-realm: true
            security-realm: krb5Acceptor
            ldap:
              url: ldap://127.0.0.1/
              system-authentication: GSSAPI
              security-realm: krb5Initiator
              skip-authentication: true
              user-filter: "(krb5PrincipalName={login})"
              role-mapping-attribute: cn
        identity:
          kerberos:
            realm: HAZELCAST.COM
            security-realm: krb5Initiator
            service-name-prefix: hz/
            use-canonical-hostname: true
            spn: hz/127.0.0.1@HAZELCAST.COM
      - name: simpleKerberosRealm
        authentication:
          kerberos:
            principal: hz/127.0.0.1@HAZELCAST.COM
            keytab-file: /opt/localhost.keytab
        identity:
          kerberos:
            realm: HAZELCAST.COM
            principal: hz/127.0.0.1@HAZELCAST.COM
            keytab-file: /opt/localhost.keytab
      - name: krb5Acceptor
        authentication:
          jaas:
            - class-name: com.sun.security.auth.module.Krb5LoginModule
              usage: REQUIRED
              properties:
                isInitiator: false
                useTicketCache: false
                doNotPrompt: true
                useKeyTab: true
                storeKey: true
                principal: hz/127.0.0.1@HAZELCAST.COM
                keyTab: /opt/hz-localhost.keytab
      - name: krb5Initiator
        authentication:
          jaas:
            - class-name: com.sun.security.auth.module.Krb5LoginModule
              usage: REQUIRED
              properties:
                isInitiator: true
                useTicketCache: false
                doNotPrompt: true
                useKeyTab: true
                storeKey: true
                principal: hz/127.0.0.1@HAZELCAST.COM
                keyTab: /opt/hz-localhost.keytab
    member-authentication:
      realm: jaasRealm
    client-authentication:
      realm: simpleRealm
    client-permission-policy:
      class-name: com.hazelcast.examples.MyPermissionPolicy
      properties:
        property: value
    client-permissions:
      on-join-operation: RECEIVE
      all:
        principal: admin
        endpoints:
          - 127.0.0.1
      config:
        endpoints:
          - 127.0.0.1
      transaction:
        endpoints:
          - 127.0.0.1
      map:
        - name: custom
          principal: dev
          endpoints:
            - 127.0.0.1
          actions:
            - create
            - destroy
            - put
            - read
      queue:
        - name: "*"
          actions:
            - all
      topic:
        - name: "*"
          actions:
            - all
      multimap:
        - name: "*"
          actions:
            - all
      list:
        - name: "*"
          actions:
            - all
      set:
        - name: "*"
          actions:
            - all
      flake-id-generator:
        - name: "*"
          actions:
            - all
      lock:
        - name: "*"
          actions:
            - all
      atomic-long:
        - name: "*"
          actions:
            action: all
      countdown-latch:
        - name: "*"
          actions:
            - all
      semaphore:
        - name: "*"
          actions:
            - all
      executor-service:
        - name: "*"
          actions:
            - all
      durable-executor-service:
        - name: "*"
          actions:
            - all
      cardinality-estimator:
        - name: "*"
          actions:
            - all
      scheduled-executor:
        - name: "*"
          actions:
            - all
      cache:
        - name: "*"
          actions:
            - all
      user-code-deployment:
        - name: "*"
          principal: "*"
          actions:
            - all
      pn-counter:
        - name: "*"
          actions:
            - all
      replicatedmap:
        - name: "*"
          actions:
            - all
      management:
        - principal: management
          endpoints:
            - 127.0.0.1
      sql:
        - name: "*"
          actions:
            - create
            - destroy
      ring-buffer:
        - name: "*"
          actions:
            - all
      connector:
        - name: "*"
          actions:
            - all
    client-block-unmapped-actions: true
    security-interceptors:
      - com.your-package.YourSecurityInterceptorImplementation
  #
  # ===== HAZELCAST MEMBER ATTRIBUTE CONFIGURATION =====
  #
  # You can define member attributes for your Hazelcast members to tag your members according to your
  # business logic requirements. Configuration element's name is "member-attributes". You can list
  # each member attribute by their name. For each attribute, you need to provide its
  # type and value.
  #
  member-attributes:
    CPU_CORE_COUNT:
      type: int
      value: 4
    CPU_CORE_FREQ:
      type: int
      value: 1033
  #
  # ===== HAZELCAST SPLIT BRAIN PROTECTION CONFIGURATION =====
  #
  # Configuration element's name is "split-brain-protection".
  # It has the following attributes:
  # * name:
  #     Name of your split brain protection. This name will be given as the value for "split-brain-protection-ref"
  #     element in the data structure configuration for which you want to define a split brain protection.
  #     Currently, IMap, TransactionalMap and Cache structures support split brain protection.
  # * enabled:
  #     Specifies whether this split brain protection is enabled.
  #
  # It has the following sub-elements:
  # * "minimum-cluster-size":
  #     The minimum number of members required in a cluster for the cluster to remain in an
  # operational state. If the number of members is below the defined minimum at any time,
  # the operations are rejected and the rejected operations return a SplitBrainProtectionException to
  # their callers.
  # * "protect-on":
  #     Specifies for which operations the split brain protection will be applied. Available values are
  #     READ, WRITE and READ_WRITE.
  # * "function-class-name":
  #     Name of the class that you develop by implementing Hazelcast's SplitBrainProtectionFunction interface to
  #     conclude the absence/presence of your split brain protection. This function is triggered when any change
  #     happens to the member list.
  # * "listeners":
  #     Provides the list of split brain protection listeners that you can register to be notified about
  #     split brain protection results.
  #     Each listener is specified by "listener" sub-element. Split brain protection listeners are local to the member
  #     that they are registered, so they receive only events occurred on that local member.
  #
  split-brain-protection:
    splitBrainProtectionRuleWithThreeMembers:
      enabled: true
      minimum-cluster-size: 3
      protect-on: READ_WRITE
      function-class-name: com.your-package.AbsPresMySplitBrainProtection
      listeners:
        - com.your-package.ThreeMemberSplitBrainProtectionListener
  #
  # ===== HAZELCAST LITE MEMBER CONFIGURATION =====
  #
  # Configuration element's name is "lite-member". When you want to use a Hazelcast member as a lite member,
  # set this element's "enabled" attribute to true in that member's YAML configuration. Lite members do not store
  # data and are used mainly to execute tasks and register listeners. They do not have partitions.
  #
  lite-member:
    enabled: true
  #
  # ===== HAZELCAST PERSISTENCE CONFIGURATION =====
  #
  # This feature is available only in Hazelcast Enterprise HD. Configuration element's name is
  # "persistence". It has the required attribute "enabled" to specify whether this feature will be enabled
  # on your cluster. This part is the feature's configuration itself and you define the general specifications for
  # the feature. However, note that "map" and "cache" have a sub-element called "data-persistence" with which you should
  # enable its usage on those data structures. Keep in mind that the Persistence feature is currently supported for
  # Hazelcast's map and cache data structures.
  # It has the following sub-elements:
  # * "base-dir":
  #     Specifies the directory where the Persistence data will be stored. Its default value is persistence.
  #     You can use the default value, or you can specify another folder.
  #     This directory will be created automatically if it does not exist.
  # * "backup-dir":
  #     Specifies the directory where the backup data will be stored. If this element is not defined, persistence backup will
  #     be disabled. If a directory is defined which does not exist, it will be created on first backup. To avoid clashing data
  #     on multiple backups, each backup has a unique sequence ID which determines the name of the directory which will
  #     contain all persistence data. This unique directory is created as a subdirectory of the configured `backup-dir`.
  # * "parallelism":
  #     Deprecated. Please leave it to default.
  #     Level of parallelism in Persistence restart. There will be this many IO threads,
  #     each writing in parallel to its own files. During the restart procedure, this many
  #     IO threads will be reading the files and this many Rebuilder threads will be rebuilding
  #     the Persistence metadata.
  # * "validation-timeout-seconds":
  #     Validation timeout for the Restart process when validating the cluster members expected to join and the partition
  #     table on the whole cluster.
  # * "data-load-timeout-seconds":
  #     Deprecated. Please leave it to default.
  #     Data load timeout for the Restart process. All members in the cluster should finish restoring their local data
  #     before this timeout period.
  # * "cluster-data-recovery-policy":
  #     Specifies the data recovery policy that will be respected during the cluster restart. Valid values are;
  #     FULL_RECOVERY_ONLY: Starts the cluster only when all expected members are present and correct. Otherwise, it fails.
  #     This is the default value.
  #     PARTIAL_RECOVERY_MOST_RECENT: Starts the cluster with the members which have most up-to-date partition table and
  #     successfully restored their data. All other members will leave the cluster and force start themselves. If no member
  #     restores its data successfully, cluster start fails.
  #     PARTIAL_RECOVERY_MOST_COMPLETE: Starts the cluster with the largest group of members which have the same partition
  #     table version and successfully restored their data. All other members will leave the cluster and force start themselves.
  #     If no member restores its data successfully, cluster start fails.
  # * "encryption-at-rest":
  #     Specifies the (optional) encryption settings for Persistence. It has the required attribute "enabled"
  #     to specify whether encryption is enabled. In addition to that, it specifies the symmetric cipher to use (such as
  #     AES/CBC/PKCS5Padding), the encryption salt, the key size for generating encryption keys and, in the "secure-store"
  #     sub-element, the configuration of the Secure Store that it will be used to retrieve the encryption keys.
  #          * "keystore":
  #              Provides integration with Java KeyStore. Specifies the path to the KeyStore file, the KeyStore type (such as
  #              PKCS12 or JCEKS), the KeyStore password, an (optional) alias for the current encryption key entry, and
  #              (optionally) a polling interval for checking for changes in the KeyStore.
  #          * "vault":
  #              Provides integration with HashiCorp Vault. Specifies the address of the Vault server, the (optional) secrets
  #              engine path, the secret path where the encryption key is stored, the access token, the (optional) namespace,
  #              the (optional) "ssl" configuration for HTTPS support, and an (optional) polling interval for checking for
  #              changes in Vault.
  #
  persistence:
    enabled: true
    base-dir: /mnt/persistence
    backup-dir: /mnt/persistence-backup
    validation-timeout-seconds: 120
    cluster-data-recovery-policy: PARTIAL_RECOVERY_MOST_COMPLETE
    encryption-at-rest:
      enabled: true
      algorithm: AES/CBC/PKCS5Padding
      salt: somesalt
      key-size: 16
      secure-store:
        keystore:
          path: /path/to/keystore.file
          type: PKCS12
          password: password
          current-key-alias: current
          polling-interval: 60
  #     vault:
  #       address: http://localhost:1234
  #       secret-path: secret/path
  #       token: token
  #       polling-interval: 60
  #       ssl:
  #         enabled: false
  #         factory-class-name: com.hazelcast.nio.ssl.BasicSSLContextFactory
  #         properties:
  #           protocol: TLS
  #           mutualAuthentication: REQUIRED
  #           keyStore: /opt/hazelcast.keystore
  #           keyStorePassword: secret.97531
  #           keyStoreType: JKS
  #           trustStore: /opt/hazelcast.truststore
  #           trustStorePassword: changeit
  #           trustStoreType: JKS

  # ===== HAZELCAST LOCAL-DEVICE CONFIGURATION =====
  #
  # Tiered-Store device configuration. Currently, only local disk is supported as a device.
  # Multiple devices can be configured, and a map with enabled tiered-store can reference
  # a given device from its disk-tier.
  #
  # It has the following attributes and sub-elements:
  # - name:
  #     Name of the device. The default is "default-tiered-store-device".
  # * "base-dir":
  #     Specifies the directory where the Tiered-Store data will be stored. Its default value is
  #     "tiered-store". You can use the default value, or you can specify another folder.
  #     This directory will be created automatically if it does not exist.
  # * "capacity":
  #     Device capacity, i.e., what is the soft upper bound capacity of the device.
  #     You can give the size using its "value" attribute and the unit using its "unit" attribute.
  #     Unit can be bytes, kilobytes, megabytes and gigabytes. The default is 256 gigabytes.
  # * "block-size":
  #     Device block/sector size in bytes. The default is 4096. The minimum is 512.
  # * "read-io-thread-count":
  #     Read IO thread count. The default is 4.
  # * "write-io-thread-count":
  #     Write IO thread count. The default is 4.
  #
  local-device:
    tiered-store-local-device:
      base-dir: /mnt/tiered-store
      capacity:
        unit: GIGABYTES
        value: 512
      block-size: 4096
      read-io-thread-count: 4
      write-io-thread-count: 4

  # ===== HAZELCAST DYNAMIC CONFIGURATION CONFIGURATION =====
  #
  # Configuration settings related to dynamic configuration feature.
  #
  # It has the following sub-elements:
  # * "persistence-enabled":
  #     True if dynamic configuration persistence is enabled.
  # * "backup-dir":
  #     Directory for dynamic configuration persistence file backups.
  #     Each new backup will be created inside this directory.
  #     Can be an absolute or relative path to the node startup directory.
  #     If not set, new folder will be created where dynamic configuration file exists.
  # * "backup-count":
  #     How many backups will be kept. Default is 5. You can set this to zero to disable backups.

  dynamic-configuration:
    persistence-enabled: true
    backup-dir: /mnt/dynamic/backup-dir
    backup-count: 7

  #
  # ===== HAZELCAST USER CODE DEPLOYMENT CONFIGURATION =====
  #
  # Configuration element's name is "user-code-deployment". It has the required attribute "enabled" to
  # specify whether this feature will be enabled on your cluster.
  # It has the following sub-elements:
  # * "class-cache-mode":
  #     Controls the local caching behavior for the classes loaded from the remote class repository.
  #     Available values are as follows:
  #     ETERNAL: Cache the loaded classes locally. This is the default value and suitable when you load long-living objects,
  #     such as domain objects stored in a map.
  #     OFF: Do not cache the loaded classes locally.
  # * "provider-mode":
  #     Controls how the classes are served to the other cluster members. Available values are as follows:
  #     LOCAL_AND_CACHED_CLASSES: Serve classes loaded from both local classpath and from other members.
  #     This is the default value.
  #     LOCAL_CLASSES_ONLY: Serve classes from the local classpath only. Classes loaded from other members
  #     will be used locally, but they are not served to other members.
  #     OFF: Never serve classes to other members.
  # * "blacklist-prefixes":
  #     Comma separated name prefixes of classes/packages to be prevented from dynamic class loading.
  #     For example, if you set it as "com.foo", remote loading of all classes from the "com.foo" package
  #     will be blacklisted, including the classes from all its sub-packages. If you set it as "com.foo.Class",
  #     then the "Class" and all classes having the "Class" as prefix in the "com.foo" package will be blacklisted.
  # * "whitelist-prefixes":
  #     Comma separated name prefixes of classes/packages only from which the classes will be loaded. It allows
  #     to quickly configure remote loading only for classes from selected packages. It can be used together
  #     with blacklisting. For example, you can whitelist the prefix "com.foo" and blacklist the prefix "com.foo.secret".
  # * "provider-filter":
  #     Filter to constraint members to be used for a class loading request when a class is not available
  #     locally. The value is in the format "HAS_ATTRIBUTE:foo". When it is set as "HAS_ATTRIBUTE:foo", the class
  #     loading request will only be sent to the members which have "foo" as a member attribute.
  #
  user-code-deployment:
    enabled: true
    class-cache-mode: ETERNAL
    provider-mode: LOCAL_CLASSES_ONLY
    blacklist-prefixes: com.foo
    whitelist-prefixes: com.bar.MyClass
    provider-filter: HAS_ATTRIBUTE:lite
  #
  # ===== HAZELCAST CRDT REPLICATION CONFIGURATION =====
  #
  # Configures the replication mechanism for all CRDT implementations.
  # The CRDT states are replicated in rounds (the period is configurable) and in each round the state is replicated
  # up to the configured number of members.
  # It has the following sub-elements:
  # * "max-concurrent-replication-targets":
  #     The maximum number of target members that we replicate the CRDT states to in one period. A higher count
  #     will lead to states being disseminated more rapidly at the expense of burst-like behaviour - one update
  #     to a CRDT will lead to a sudden burst in the number of replication messages in a short time interval.
  # * "replication-period-millis":
  #     The period between two replications of CRDT states in milliseconds. A lower value will increase the
  #     speed at which changes are disseminated to other cluster members at the expense of burst-like behaviour - less
  #     updates will be batched together in one replication message and one update to a CRDT may cause a sudden
  #     burst of replication messages in a short time interval. The value must be a positive non-null integer.
  #
  crdt-replication:
    max-concurrent-replication-targets: 1
    replication-period-millis: 1000

  #
  # ===== HAZELCAST PN COUNTER CONFIGURATION =====
  #
  # Configuration element's name is "pn-counter". It has the optional attribute "name" with which you
  # can specify the name of your PN counter. Its default value is "default".
  # It has the following sub-elements:
  # * "replica-count":
  #    Number of replicas on which the CRDT state will be kept. The updates are replicated
  #    asynchronously between replicas.
  #    The number must be greater than 1 and up to 2147483647 (Integer.MAX_VALUE).
  #    The default value is 2147483647 (Integer.MAX_VALUE).
  # * "split-brain-protection-ref":
  #    Adds the Split Brain Protection for this data-structure which you configure using the "split-brain-protection" element. You should set
  #    the "split-brain-protection-ref"'s value as the "split-brain-protection"'s name.
  # * "statistics-enabled":
  #     When you enable it, you can retrieve the PN counter statistics. Its default value is true.
  #
  pn-counter:
    default:
      replica-count: 2147483647
      split-brain-protection-ref: splitBrainProtectionRuleWithThreeNodes
      statistics-enabled: true

  #
  #  ===== HAZELCAST ADVANCED NETWORK CONFIGURATION =====
  #
  #  The advanced network configuration provides fine-tuning capabilities for
  #  configuring network with the ability of defining separate server sockets for
  #  different protocols, such as for member-member and member-client
  #  communication. This configuration renders exclusive or relation with the
  #  generic "network" configuration element.
  #
  #  The "advanced-network" element has the following sub-elements:
  #  * "enabled":
  #     Indicates whether the advanced network configuration is enabled or not. Default is false.
  #  * "join":
  #      This configuration lets you choose a discovery mechanism that Hazelcast will use to form a cluster.
  #      Hazelcast can find members by multicast, TCP/IP lists and by various discovery mechanisms provided by different cloud APIs.
  #      The following are the elements of "join":
  #      - "multicast":
  #          It has the following sub-elements to fine tune the multicast discovery.
  #          - "enabled":
  #              Specifies whether multicast discovery is enabled. Default value is true.
  #          - "loopbackModeEnabled":
  #              Specifies if the loopback mode is enabled for multicast discovery. Default value is false.
  #          - "multicast-group":
  #              Specifies the multicast group IP address when you want to create clusters within
  #              the same network. Its default value is 224.2.2.3.
  #          - "multicast-port":
  #              Specifies the multicast socket port that the Hazelcast member listens to and
  #              sends discovery messages through. Its default value is 54327.
  #          - "multicast-time-to-live":
  #              Time-to-live value for multicast packets sent out to control the scope of multicasts.
  #          - "multicast-timeout-seconds":
  #              Only when the members are starting up, this timeout (in seconds) specifies the
  #              period during which a member waits for a multicast response from another node.
  #              For example, if you set it as 60 seconds, each node will wait for 60 seconds until a
  #              leader node is selected. Its default value is 2 seconds.
  #          - "trusted-interfaces":
  #              Includes IP addresses of trusted members. When a node wants to join to the cluster,
  #              its join request will be rejected if it is not a trusted member.
  #              You can give an IP addresses range using the wildcard (*) on the last digit of
  #              IP address (e.g. 192.168.1.* or 192.168.1.100-110).
  #      - "tcp-ip":
  #          It has the following sub-elements.
  #          - "enabled":
  #              Specifies whether the TCP/IP discovery is enabled or not. Default value is false.
  #          - "connection-timeout-seconds":
  #              The maximum amount of time Hazelcast is going to try to connect to a well known member
  #              before giving up. Setting it to a too low value could mean that a member is not able
  #              to connect to a cluster. Setting it to a too high value means that member startup could
  #              slow down because of longer timeouts (e.g. when a well known member is not up). Increasing
  #              this value is recommended if you have many IPs listed and the members cannot properly
  #              build up the cluster. Its default value is 5.
  #          - "required-member":
  #              IP address of the required member. Cluster will only be formed if the member with this
  #              IP address is found.
  #          - "member":
  #              IP address(es) of one or more well known members. Once members are connected to these
  #              well known ones, all member addresses will be communicated with each other. You can
  #              also give comma separated IP addresses using the "members" element or list the members
  #              with the "member" element under "member-list".
  #          - "members":
  #              Comma separated IP addresses of one or more well known members.
  #          - "member-list":
  #              Sequence of IP address(es) of one or more well known members.
  #          - "interface":
  #              IP address(es) of one or more well known members.
  #      - "aws":
  #          Set its "enabled" sub-element to true for discovery within Amazon EC2.
  #          Please refer to https://github.com/hazelcast/hazelcast-aws/#configuration for the configuration details.
  #      - "gcp":
  #          Set its "enabled" sub-element to true for discovery within the Google Cloud Platform.
  #          Please refer to https://github.com/hazelcast/hazelcast-gcp/#configuration for the configuration details.
  #      - "azure":
  #          Set its "enabled" sub-element to true for discovery within Microsoft Azure.
  #          Please refer to https://github.com/hazelcast/hazelcast-azure/#configuring-at-hazelcast-side for
  #          the configuration details.
  #      - "kubernetes":
  #          Set its "enabled" sub-element to true for discovery in the Kubernetes environment.
  #          Please refer to https://github.com/hazelcast/hazelcast-kubernetes#hazelcast-configuration for
  #          the configuration details.
  #      - "eureka":
  #          Set its "enabled" sub-element to true for discovery with using Eureka Service Registry.
  #          Please refer to https://github.com/hazelcast/hazelcast-eureka#hazelcast-configuration for
  #          the configuration details.
  #      - "discovery-strategies":
  #          Set its "enabled" sub-element to true for discovery in various cloud infrastructures. You also need to set the
  #          value of "hazelcast.discovery.enabled" property to true. See the description of the "properties" element
  #          to learn how to do this.
  #          You can define multiple discovery strategies using the "discovery-strategy" sub-element and its
  #          properties. Please refer to
  #          http://docs.hazelcast.org/docs/latest/manual/html-single/index.html#discovering-cluster-members
  #          to see the properties you can use.
  #          The following is an example for EC2 cloud.
  #          discovery-strategies:
  #              - enabled: true
  #                class: com.hazelcast.jclouds.JCloudsDiscoveryStrategy
  #                properties:
  #                  provider: aws-ec2
  #                  identity: AWS_IDENTITY
  #                  credential: AWS_CREDENTIAL
  #  * "member-address-provider":
  #      IMPORTANT
  #      This configuration is not intended to provide addresses of other cluster members with
  #      which the Hazelcast instance will form a cluster. This is an SPI for advanced use in
  #      cases where the DefaultAddressPicker does not pick suitable addresses to bind to
  #      and publish to other cluster members. For instance, this could allow easier
  #      deployment in some cases when running on Docker, AWS or other cloud environments.
  #      That said, if you are just starting with Hazelcast, you will probably want to
  #      set the member addresses by using the tcp-ip or multicast configuration
  #      or adding a discovery strategy.
  #      Member address provider allows to plug in own strategy to customize:
  #         1. What address Hazelcast will bind to
  #         2. What address Hazelcast will advertise to other members on which they can bind to
  #      In most environments you don't need to customize this and the default strategy will work just
  #      fine. However in some cloud environments the default strategy does not make the right choice and the
  #      member address provider delegates the process of address picking to external code.
  #      It has the following sub-elements:
  #          - enabled:
  #              Specifies whether the member address provider SPI is enabled or not. Its default value is false.
  #          - "class-name":
  #              The name of the class implementing the com.hazelcast.spi.MemberAddressProvider interface.
  #          - "properties":
  #              The properties that will be provided when constructing the provided MemberAddressProvider. Hazelcast will
  #              first try instantiating the provided class by invoking a constructor accepting a single
  #              java.util.Properties instance. In the case where there is no such constructor and there are also
  #              no properties defined by this configuration, Hazelcast will exceptionally try to use the no-arg
  #              constructor.
  #  * "failure-detector":
  #      A failure detector is responsible to determine if a member in the cluster is unreachable or crashed.
  #      Please refer to https://docs.hazelcast.org/docs/latest/manual/html-single/index.html#failure-detector-configuration
  #      for the failure detectors implemented by Hazelcast.
  #
  #      This element has the following sub-element:
  #      * "icmp":
  #          ICMP can be used in addition to the other detectors. It operates at layer 3 and detects network
  #          and hardware issues more quickly.
  #
  #          It has the following sub-elements:
  #          * "timeout-milliseconds":
  #              Timeout in Milliseconds before declaring a failed ping.
  #          * "fail-fast-on-startup":
  #              Cluster Member will fail to start if it is unable to action an ICMP ping command when ICMP is enabled.
  #              Failure is usually due to OS level restrictions.
  #          * "interval-milliseconds":
  #              Time in milliseconds between each ICMP ping.
  #          * "max-attempts":
  #              Maximum number of consecutive failed attempts before declaring a member suspect.
  #          * "parallel-mode":
  #              Run ICMP detection in parallel with the Heartbeat failure detector.
  #          * "ttl":
  #              Maximum number of times the IP Datagram (ping) can be forwarded, in most cases
  #              all Hazelcast cluster members would be within one network switch/router therefore
  #              default of 0 is usually sufficient.
  #
  #
  #  * "member-server-socket-endpoint-config":
  #      Configures the server socket used for the member-member communication.
  #  * "client-server-socket-endpoint-config":
  #      Configures the server socket used for the member-client communication.
  #  * "wan-server-socket-endpoint-config":
  #      Configures the server sockets used for the WAN replication's inbound WAN connections.
  #      Multiple WAN server sockets can be configured to allow configuring separate server sockets
  #      for each inbound WAN connection.
  #  * "memcache-server-socket-endpoint-config":
  #
  #      These four server socket elements have the following sub-elements:
  #      - "name":
  #          Name of the endpoint configuration. Only relevant when defining WAN server sockets.
  #      * "port":
  #          The ports which Hazelcast will use to communicate between cluster members. Its default value is 5701.
  #          It has the following sub-elements.
  #          - "port-count":
  #              The default value is 100, meaning that Hazelcast will try to bind 100 ports.
  #              If you set the value of port as 5701, as members join the cluster, Hazelcast tries to find
  #              ports between 5701 and 5801. You can change the port count in cases like having large
  #              instances on a single machine or you are willing to have only a few ports assigned.
  #          - "auto-increment":
  #              Default value is true. If port is set to 5701, Hazelcast will try to find free
  #              ports between 5701 and 5801. Normally, you will not need to change this value, but it comes
  #              in handy when needed. You may also want to choose to use only one port. In that case, you can
  #              disable the auto-increment feature of port by setting its value as false.
  #      * "public-address":
  #          Overrides the public address of a node. By default, a node selects its socket address
  #          as its public address. But behind a network address translation (NAT), two endpoints (nodes)
  #          may not be able to see/access each other. If both nodes set their public addresses to their
  #          defined addresses on NAT, then they can communicate with each other. In this case, their
  #          public addresses are not an address of a local network interface but a virtual address defined by
  #          NAT.
  #          This is optional to set and useful when you have a private cloud.
  #      * "reuse-address":
  #          When you shutdown a cluster member, the server socket port will be in the TIME_WAIT
  #          state for the next couple of minutes. If you start the member right after shutting it down,
  #          you may not be able to bind it to the same port because it is in the TIME_WAIT state. If you
  #          set reuse-address to true, the TIME_WAIT state is ignored and you can bind the member to the
  #          same port again. Default value is false.
  #      * "outbound-ports":
  #          By default, Hazelcast lets the system pick up an ephemeral port during socket bind operation.
  #          But security policies/firewalls may require to restrict outbound ports to be used by
  #          Hazelcast-enabled applications. To fulfill this requirement, you can configure Hazelcast to use
  #          only defined outbound ports.
  #          The outbound ports are listed as a sequence under the "outbound-ports" element.
  #      * "interfaces":
  #          Specifies which network interfaces Hazelcast should use. You need to set its "enabled" sub-element
  #          to true to be able to use your defined interfaces. By default, it is disabled.
  #          You can define multiple interfaces using a nested "interfaces" sequence.
  #      * "ssl":
  #          Lets you configure SSL using the SSL context factory. This feature is available only in Hazelcast
  #          Enterprise. To be able to use it, encryption should NOT be enabled and you should first implement
  #          your SSLContextFactory class. Its configuration contains the factory class and SSL properties.
  #          By default, it is disabled. The following is an example:
  #          ssl:
  #            enabled: true
  #            factory-class-name: com.hazelcast.nio.ssl.BasicSSLContextFactory
  #            properties:
  #              keyStore: keyStore
  #              keyStorePassword: keyStorePassword
  #              keyManagerAlgorithm: SunX509
  #              trustManagerAlgorithm: SunX509
  #              protocol: TLS
  #              mutualAuthentication: REQUIRED
  #      * "socket-interceptor":
  #          Lets you add custom hooks to join and perform connection procedures (like a custom authentication
  #          protocol, etc.). This feature is available only in Hazelcast Enterprise. To be able to use it, you
  #          should first implement the MemberSocketInterceptor (for members joining to a cluster) or
  #          SocketInterceptor (for clients connecting to a member) class. Its configuration contains the class you
  #          implemented and socket interceptor properties. By default, it is disabled. The following is an example:
  #          socket-interceptor:
  #            enabled: true
  #            class-name: com.hazelcast.examples.MySocketInterceptor
  #            properties:
  #              property1: value1
  #              property2: value2
  #      * "symmetric-encryption":
  #          Lets you encrypt the entire socket level communication among all Hazelcast members.
  #          This feature is available only in Hazelcast Enterprise.  Its configuration contains the encryption
  #          properties and the same configuration must be placed to all members. By default, it is disabled.
  #          The following is an example:
  #          symmetric-encryption:
  #            enabled: true
  #            algorithm: PBEWithMD5AndDES
  #            salt: thesalt
  #            password: thepass
  #            iteration-count: 19
  #      * "socket-options":
  #          It has the following sub-elements:
  #          * "buffer-direct":
  #              Specifies whether direct or non-direct buffers should be allocated for the socket. The default value is false.
  #          * "tcp-no-delay":
  #              Specifies whether Nagle's algorithm should be disabled. The default value is true meaning that Nagle's
  #              algorithm is disabled.
  #          * "keep-alive":
  #              Specifies whether TCP keep-alive should be enabled. The default value is true.
  #          * "connect-timeout-seconds":
  #              Specifies the TCP timeout in seconds. The default value is 0.
  #          * "send-buffer-size-kb":
  #              Specifies the size of the send buffer. The default value is 128KB.
  #          * "receive-buffer-size-kb":
  #              Specifies the size of the receive buffer. The default value is 128KB.
  #          * "linger-seconds":
  #              Specifies the TCP linger seconds. The default value is 0.
  #
  #      - "alto-socket":
  #        Socket configuration for Alto. In Alto, each eventloop has its own socket.
  #        - "port-range":
  #            Configures the port range available for Alto sockets.
  #        - "receive-buffer-size-kb":
  #            Configures SO_RCVBUF socket option for Alto sockets.
  #        - "send-buffer-size-kb":
  #            Configures SO_SNDBUF socket option for Alto sockets.
  #
  #  * "rest-server-socket-endpoint-config":
  #      Controls access to Hazelcast HTTP REST API.
  #      The methods available through REST API are grouped to several REST endpoint groups, which can be specified
  #      in this section.
  #
  #      The "rest-server-socket-endpoint-config" element has the same sub-elements that the above server socket
  #      elements have plus it has the following additional sub-element.
  #      * "endpoint-groups":
  #          Enables or disables named REST endpoint groups.
  #          If a group is not listed within the rest-api configuration, then it's 'enabledByDefault' flag is used
  #          to control the behavior of the group.
  #
  #          The groups can be defined with the "endpoint-group" sub-element. Groups and their defaults:
  #          * CLUSTER_READ - enabled
  #            Group of operations for retrieving cluster state and its version.
  #          * CLUSTER_WRITE - disabled
  #            Operations which changes cluster or node state or their configurations.
  #          * HEALTH_CHECK - disabled
  #            Group of endpoints for HTTP health checking.
  #          * PERSISTENCE - disabled
  #            Group of HTTP REST APIs related to Persistence feature.
  #          * WAN - disabled
  #            Group of HTTP REST APIs related to WAN Replication feature.
  #          * DATA - disabled
  #            Group of HTTP REST APIs for data manipulation in the cluster (e.g. IMap and IQueue operations).
  #
  #  * "wan-endpoint-config":
  #      This element configures socket settings for the outgoing WAN connections.
  #
  #      This element has the following sub-elements from the list above:
  #      * "name"
  #      * "outbound-ports"
  #      * "interfaces"
  #      * "ssl"
  #      * "socket-interceptor"
  #      * "symmetric-encryption"
  #      * "socket-options"
  #
  advanced-network:
    enabled: false
    join:
      multicast:
        enabled: true
        loopback-mode-enabled: true
        multicast-group: 1.2.3.4
        multicast-port: 12345
        multicast-timeout-seconds: 5
        multicast-time-to-live: 10
        trusted-interfaces:
          - 10.10.1.*
          - 10.10.2.*
      tcp-ip:
        enabled: false
        connection-timeout-seconds: 123
        required-member: dummy
        member: dummy1,dummy2
        interface: 127.0.0.10
        members: dummy3,dummy4
        member-list:
          - dummy5
          - dummy6
      aws:
        enabled: false
        access-key: my-access-key
        secret-key: my-secret-key
        region: us-west-1
        host-header: ec2.amazonaws.com
        connection-timeout-seconds: 7
        read-timeout-seconds: 7
        connection-retries: 4
        hz-port: 5701-5710
        security-group-name: hazelcast-sg
        tag-key: type
        tag-value: hz-nodes
        iam-role: dummy
        use-public-ip: true
        # cluster: my-clusters
        # family: test-family
        # service-name: test-service
      gcp:
        enabled: false
        private-key-path: key-path
        projects: project-1,project-2
        region: us-central1
        zones: us-central1-b,us-central1-c
        label: key=value
        hz-port: 5701-5710
        use-public-ip: true
      azure:
        enabled: false
        instance-metadata-available: false
        client-id: CLIENT_ID
        client-secret: CLIENT_SECRET
        tenant-id: TENANT_ID
        subscription-id: SUB_ID
        resource-group: RESOURCE-GROUP-NAME
        scale-set: SCALE-SET-NAME
        tag: TAG-NAME=HZLCAST001
        hz-port: 5701-5707
        use-public-ip: true
      kubernetes:
        enabled: false
        namespace: MY-KUBERNETES-NAMESPACE
        service-name: MY-SERVICE-NAME
        service-label-name: MY-SERVICE-LABEL-NAME
        service-label-value: MY-SERVICE-LABEL-VALUE
      eureka:
        enabled: false
        self-registration: true
        namespace: hazelcast
    #      discovery-strategies:
    #        node-filter:
    #          class: DummyFilterClass
    #        discovery-strategies:
    #          - class: DummyClass
    #            enabled: true
    #            properties:
    #              foo: bar
    interfaces:
      enabled: true
      interfaces:
        - 10.10.1.*
    failure-detector:
      icmp:
        enabled: false
        timeout-milliseconds: 1000
        fail-fast-on-startup: true
        interval-milliseconds: 1000
        max-attempts: 2
        parallel-mode: true
        ttl: 255
    member-address-provider:
      enabled: false
      class-name: DummyMemberAddressProvider
      properties:
        foo: bar
    member-server-socket-endpoint-config:
      outbound-ports:
        - 33000-35000
        - 37000,37001,37002,37003
        - 38000,38500-38600
      interfaces:
        enabled: true
        interfaces:
          - 10.10.1.*
      ssl:
        enabled: true
        factory-class-name: com.hazelcast.examples.MySSLContextFactory
        properties:
          foo: bar
      socket-interceptor:
        enabled: true
        class-name: com.hazelcast.examples.MySocketInterceptor
        properties:
          foo: bar
      socket-options:
        buffer-direct: true
        tcp-no-delay: true
        keep-alive: true
        connect-timeout-seconds: 64
        send-buffer-size-kb: 25
        receive-buffer-size-kb: 33
        linger-seconds: 99
      port:
        port-count: 100
        auto-increment: true
        port: 5701
      public-address: dummy
      # If the address should be reused. See NetworkConfig.setReuseAddress for more information.
      reuse-address: true
      alto-socket:
        port-range: 14000-16000
        receive-buffer-size-kb: 256
        send-buffer-size-kb: 256
    client-server-socket-endpoint-config:
      outbound-ports:
        - 38000,38500-38600
      interfaces:
        enabled: false
        interfaces:
          - 10.10.1.*
      ssl:
        enabled: true
        factory-class-name: com.hazelcast.examples.MySSLContextFactory
        properties:
          foo: bar
      socket-interceptor:
        enabled: true
        class-name: com.hazelcast.examples.MySocketInterceptor
        properties:
          foo: bar
      port:
        port-count: 100
        auto-increment: true
        port: 9999
      public-address: 10.10.0.10
      reuse-address: true
      alto-socket:
        port-range: 14000-16000
        receive-buffer-size-kb: 256
        send-buffer-size-kb: 256
    rest-server-socket-endpoint-config:
      name: internal-server-socket
      interfaces:
        enabled: false
        interfaces:
          - 10.10.1.*
      alto-socket:
        port-range: 14000-16000
        receive-buffer-size-kb: 256
        send-buffer-size-kb: 256
      port:
        auto-increment: false
        port: 8080
      public-address: 192.168.1.10
      reuse-address: true
      endpoint-groups:
        WAN:
          enabled: true
        CLUSTER_READ:
          enabled: true
        CLUSTER_WRITE:
          enabled: false
        HEALTH_CHECK:
          enabled: true
    wan-endpoint-config:
      endpoint-tokyo:
        ssl:
          enabled: true
          factory-class-name: com.hazelcast.examples.MySSLContextFactory
          properties:
            foo: bar
        alto-socket:
          port-range: 14000-16000
          receive-buffer-size-kb: 256
          send-buffer-size-kb: 256
      endpoint-london:
        symmetric-encryption:
          enabled: true
          algorithm: Algorithm
          salt: thesalt
          password: thepassword
          iteration-count: 1000
    wan-server-socket-endpoint-config:
      interfaces:
        enabled: false
        interfaces:
          - 192.168.8.101
          - 10.20.10.100
      alto-socket:
        port-range: 14000-16000
        receive-buffer-size-kb: 256
        send-buffer-size-kb: 256
    memcache-server-socket-endpoint-config:
      name: memcache
      port:
        auto-increment: false
        port-count: 10
        port: 6000
      alto-socket:
        port-range: 14000-16000
        receive-buffer-size-kb: 256
        send-buffer-size-kb: 256

  #
  # ===== HAZELCAST CP SUBSYSTEM CONFIGURATION =====
  #
  # Configuration element's name is "cp-subsystem".
  #
  # It has the following sub-elements:
  # * "cp-member-count":
  #     Number of CP Members to initialize the CP Subsystem.
  #     It is 0 by default, meaning that the CP subsystem is disabled.
  #     The CP subsystem is enabled when a positive value is set.
  #     After the CP subsystem is initialized successfully, more CP members can
  #     be added at run-time and number of active CP members can go beyond
  #     the configured CP member count. Number of CP members can be smaller than
  #     total size of the Hazelcast cluster. For instance, you can run
  #     5 CP members in a 20-member Hazelcast cluster.
  #     If set, must be greater than or equal to "group-size".
  # * "group-size":
  #     Number of CP members to run CP groups. If set, it must be an odd
  #     number between 3 and 7. Otherwise, "cp-member-count" is respected.
  #     If set, must be smaller than or equal to "cp-member-count".
  # * "session-time-to-live-seconds":
  #     Duration for a CP session to be kept alive after the last received
  #     heartbeat. The session will be closed if there is no new heartbeat
  #     this duration. Session TTL must be decided wisely. If a very low value is set,
  #     CP session of a Hazelcast instance can be closed prematurely if the instance
  #     temporarily loses connectivity to the CP subsystem because of a network
  #     partition or a GC pause. In such an occasion, all CP resources of this Hazelcast
  #     instance, such as FencedLock or ISemaphore, are released. On the other hand,
  #     if a very large value is set, CP resources can remain assigned to an actually
  #     crashed Hazelcast instance for too long and liveliness problems can occur.
  #     The CP subsystem offers an API, CPSessionManagementService, to deal with
  #     liveliness issues related to CP sessions. In order to prevent premature
  #     session expires, session TTL configuration can be set a relatively large value
  #     and CPSessionManagementService#forceCloseSession() can be manually called to
  #     close CP session of a crashed Hazelcast instance.
  #     Must be greater than "session-heartbeat-interval-seconds", and
  #     smaller than or equal to "missing-cp-member-auto-removal-seconds".
  # * "session-heartbeat-interval-seconds":
  #     Interval for the periodically-committed CP session heartbeats.
  #     A CP session is started on a CP group with the first session-based
  #     request of a Hazelcast instance. After that moment, heartbeats are
  #     periodically committed to the CP group.
  #     Must be smaller than "session-time-to-live-seconds".
  # * "missing-cp-member-auto-removal-seconds":
  #     Duration to wait before automatically removing a missing CP member
  #     from the CP subsystem. When a CP member leaves the cluster, it is not
  #     automatically removed from the CP subsystem, since it could be still
  #     alive and left the cluster because of a network partition.
  #     On the other hand, if a missing CP member is actually crashed,
  #     it creates a danger for its CP groups, because it will be still part of
  #     majority calculations. This situation could lead to losing majority of
  #     CP groups if multiple CP members leave the cluster over time.
  #     With the default configuration, missing CP members will be automatically
  #     removed from the CP subsystem after 4 hours. This feature is very useful
  #     in terms of fault tolerance when CP member count is also configured
  #     to be larger than group size. In this case, a missing CP member will be
  #     safely replaced in its CP groups with other available CP members
  #     in the CP subsystem. This configuration also implies that no network
  #     partition is expected to be longer than the configured duration.
  #     Must be greater than or equal to "session-time-to-live-seconds".
  #     If a missing CP member comes back alive after it is automatically
  #     removed from the CP subsystem with this feature, that CP member
  #     must be terminated manually.
  # * "fail-on-indeterminate-operation-state":
  #     Offers a choice between at-least-once and at-most-once execution
  #     of the operations on top of the Raft consensus algorithm.
  #     It is disabled by default and offers at-least-once execution guarantee.
  #     If enabled, it switches to at-most-once execution guarantee.
  #     When you invoke an API method on a CP data structure proxy, it
  #     replicates an internal operation to the corresponding CP group. After
  #     this operation is committed to majority of this CP group by the Raft
  #     leader node, it sends a response for the public API call. If a failure
  #     causes loss of the response, then the calling side cannot determine if
  #     the operation is committed on the CP group or not. In this case, if this
  #     configuration is disabled, the operation is replicated again to the CP
  #     group, and hence could be committed multiple times. If it is enabled,
  #     the public API call fails with
  #     com.hazelcast.core.IndeterminateOperationStateException
  # * "persistence-enabled":
  #     Flag to denote whether or not CP Subsystem Persistence is enabled.
  #     If enabled, CP members persist their local CP data to stable storage and
  #     can recover from crashes.
  # * "base-dir":
  #    Base directory to store all CP data when persistence-enabled
  #    is true. This directory can be shared between multiple CP members.
  #    Each CP member creates a unique directory for itself under the base
  #    directory. This is especially useful for cloud environments where CP
  #    members generally use a shared filesystem.
  # * "data-load-timeout-seconds":
  #   Timeout duration for CP members to restore their data from disk.
  #   A CP member fails its startup if it cannot complete its CP data restore
  #   process in the configured duration.
  #  * <cp-member-priority>:
  #    The CP member priority. The CP groups' leadership will be eventually
  #    transferred to members with higher priorities within the CP group.
  #
  # * "raft-algorithm":
  #     These parameters tune specific parameters of Hazelcast’s Raft consensus
  #     algorithm implementation and are only for power users.
  #
  #     * "leader-election-timeout-in-millis":
  #         Leader election timeout in milliseconds. If a candidate cannot win
  #         majority of the votes in time, a new election round is initiated.
  #     * "leader-heartbeat-period-in-millis":
  #         Period in milliseconds for a leader to send heartbeat messages
  #         to its followers.
  #     * "max-missed-leader-heartbeat-count":
  #         Maximum number of missed leader heartbeats to trigger a new leader election.
  #     * "append-request-max-entry-count":
  #         Maximum number of entries that can be sent in a single batch of append
  #         entries request.
  #     * "commit-index-advance-count-to-snapshot":
  #         Number of new commits to initiate a new snapshot after the last snapshot.
  #     * "uncommitted-entry-count-to-reject-new-appends":
  #         Maximum number of uncommitted entries in the leader's Raft log before
  #         temporarily rejecting new requests of callers.
  #     * "append-request-backoff-timeout-in-millis":
  #         Timeout in milliseconds for append request backoff. After the leader
  #         sends an append request to a follower, it will not send a subsequent
  #         append request until the follower responds to the former request
  #         or this timeout occurs.
  #
  # * "semaphores":
  #     Configurations for CP Semaphore instances. The CP Semaphores can be configured
  #     with mappings under keys as their names. CP Semaphores have the following
  #     sub-element:
  #     * "jdk-compatible":
  #         Enables / disables JDK compatibility of the CP ISemaphore.
  #         When it is JDK compatible, just as in the Semaphore#release()
  #         method, a permit can be released without acquiring it first, because
  #         acquired permits are not bound to threads. However, there is no
  #         auto-cleanup of acquired permits upon Hazelcast server / client failures.
  #         If a permit holder fails, its permits must be released manually.
  #         When JDK compatibility is disabled, a HazelcastInstance must
  #         acquire permits before releasing them and it cannot release a permit
  #         that it has mot acquired. It means, you can acquire a permit
  #         from one thread and release it from another thread using the same
  #         HazelcastInstance, but not different HazelcastInstances. In this mode,
  #         acquired permits are automatically released upon failure of the holder
  #         HazelcastInstance. So there is a minor behavioral difference
  #         to the Semaphore#release() method.
  #         JDK compatibility is disabled by default.
  #
  # * "locks":
  #     Configurations for FencedLock instances. The FencedLocks can be configured
  #     with mappings under keys as their names. FencedLocks have the following
  #     sub-element:
  #     * "lock-acquire-limit":
  #         Maximum number of reentrant lock acquires. Once a caller acquires
  #         the lock this many times, it will not be able to acquire the lock again,
  #         until it makes at least one unlock() call.
  #         By default, no upper bound is set for the number of reentrant lock
  #         acquires, which means that once a caller acquires a FencedLock,
  #         all of its further lock() calls will succeed. However, for instance,
  #         if you set lock-acquire-limit to 2, once a caller acquires
  #         the lock, it will be able to acquire it once more, but its third lock()
  #         call will not succeed.
  #         If lock-acquire-limit is set to 1, then the lock becomes non-reentrant.
  #
  cp-subsystem:
    cp-member-count: 10
    group-size: 3
    session-time-to-live-seconds: 60
    session-heartbeat-interval-seconds: 5
    missing-cp-member-auto-removal-seconds: 120
    fail-on-indeterminate-operation-state: false
    persistence-enabled: true
    base-dir: custom-cp-dir
    data-load-timeout-seconds: 30
    cp-member-priority: 1
    raft-algorithm:
      leader-election-timeout-in-millis: 2000
      leader-heartbeat-period-in-millis: 5000
      max-missed-leader-heartbeat-count: 5
      append-request-max-entry-count: 50
      commit-index-advance-count-to-snapshot: 1000
      uncommitted-entry-count-to-reject-new-appends: 100
      append-request-backoff-timeout-in-millis: 100
    semaphores:
      sem1:
        jdk-compatible: true
        initial-permits: 1
      sem2:
        jdk-compatible: false
        initial-permits: 2
    locks:
      lock1:
        lock-acquire-limit: 1
      lock2:
        lock-acquire-limit: 2

  #
  # ===== HAZELCAST METRICS CONFIGURATION =====
  #
  # Configuration element's name is "metrics".
  #
  # It has the following sub-elements:
  #     * "enabled":
  #         The master-switch for the metrics collection. If this is set
  #         to false no metrics collection is done, regardless of the other
  #         settings. Its default value is true.
  #
  # * "management-center":
  #     Defines the Hazelcast Management Center related metrics configuration.
  #
  #       It has the following sub-elements:
  #     * "enabled":
  #         Controls whether the metrics collected are exposed to
  #         Hazelcast Management Center. It is enabled by default.
  #         Please note that the metrics are polled by the
  #         Hazelcast Management Center, hence the members need to
  #         buffer the collected metrics between two polls. The aim
  #         for this switch is to reduce memory consumption of the
  #         metrics system if the Hazelcast Management Center is not
  #         used.
  #
  #       It has the following  sub-elements:
  #     * "retention-seconds":
  #         Sets the number of seconds the metrics will be retained on the
  #         instance. By default, metrics are retained for 5 seconds (that is for
  #         one collection of metrics values, if default "collection-frequency-seconds"
  #         collection frequency is used). More retention means more heap memory, but
  #         allows for longer client hiccups without losing a value (for example to
  #         restart the Management Center).
  #
  # * "jmx":
  #     Defines the JMX related metrics configuration.
  #
  #       It has the following attributes:
  #     * "enabled":
  #         Controls whether the metrics collected are exposed to
  #         through JMX. It is enabled by default.
  #         In order to expose the metrics, the metrics system need
  #         to be enabled via the enabled master-switch attribute.
  #
  # * "collection-frequency-seconds":
  #     Sets the metrics collection frequency in seconds.
  #     By default, metrics are collected every 5 seconds.
  #
  #
  metrics:
    enabled: false
    management-center:
      enabled: false
      retention-seconds: 30
    jmx:
      enabled: false
    collection-frequency-seconds: 10

  auditlog:
    enabled: false
    factory-class-name: com.acme.AuditlogToSyslogFactory
    properties:
      host: syslogserver.acme.com
      port: 514
      type: tcp

  #
  # ===== HAZELCAST INSTANCE TRACKING CONFIGURATION =====
  #
  # Configuration element's name is "instance-tracking".
  #
  # It has the following sub-elements:
  #     * "enabled":
  #         Enables or disables instance tracking.
  #
  # * "format-pattern":
  #     Sets the pattern used to render the contents of the instance tracking file.
  #     It may contain placeholders for these properties:
  #     - "product": The instance product name, e.g. "Hazelcast" or "Hazelcast Enterprise".
  #     - "version": The instance version.
  #     - "mode": The instance mode which can be "server", "embedded" or "client".
  #     - "start_timestamp": The timestamp of when the instance was started expressed the difference,
  #     measured in milliseconds, between the current time and midnight, January 1, 1970 UTC
  #     - "licensed": If this instance is using a license or not. The value 0 signifies
  #     that there is no license set and the value 1 signifies that a license is in use.
  #     - "pid": Attempts to get the process ID value. The algorithm does not guarantee to get the
  #     process ID on all JVMs and operating systems so please test before use. In case we are unable to
  #     get the PID, the value will be -1.
  #     The placeholders are defined by a $HZ_INSTANCE_TRACKING{ prefix and followed by }.
  #     For instance, a placeholder for the "start_timestamp" would be $HZ_INSTANCE_TRACKING{start_timestamp}.
  #     The placeholders are resolved in a fail-safe manner. Any incorrect syntax
  #     is ignored and only the known properties are resolved, placeholders for
  #     any parameters which do not have defined values will be ignored. This also
  #     means that if there is a missing closing bracket in one of the placeholders,
  #     the property name will be resolved as anything from the opening bracket
  #     to the next closing bracket, which might contain additional opening brackets.
  #     If unset, a JSON formatted output will be used.
  #
  # * "file-name":
  #     Sets the name of the file which will contain the tracking metadata. If left unset
  #     a file named "Hazelcast.process" will be created in the directory as returned by
  #     System.getProperty("java.io.tmpdir").
  #     The filename can contain placeholders that will be resolved in the same way
  #     as placeholders for the format pattern.
  #
  instance-tracking:
    enabled: false
    file-name: hazelcast.process
    format-pattern: $HZ_INSTANCE_TRACKING{product}:$HZ_INSTANCE_TRACKING{version}

  #
  # ===== HAZELCAST SQL CONFIGURATION =====
  #
  # Configuration element's name is "sql".
  #
  # It has the following sub-elements:
  #     * "statement-timeout-millis":
  #         Defines the timeout in milliseconds that is applied to queries without an explicit timeout.
  #
  sql:
    statement-timeout-millis: 0

  #  ===== HAZELCAST JET CONFIGURATION =====
  #
  #  Configuration element's name is "jet".
  #  It has the following attributes:
  #  - enabled:
  #    Enables or disables Jet Service.
  #  - resource-upload-enabled
  #    Enables or disables resource uploading for Jet jobs.
  #
  #  It has the following sub-elements:
  #  * "cooperative-thread-count":
  #      Sets the number of threads each cluster member will use to execute Jet
  #      jobs. This refers only to threads executing `cooperative`
  #      processors; each `blocking` processor is assigned its own thread.
  #  * "flow-control-period":
  #      While executing a Jet job there is the issue of regulating the rate
  #      at which one member of the cluster sends data to another member. The
  #      receiver will regularly report to each sender how much more data it
  #      is allowed to send over a given DAG edge. This method sets the length
  #      (in milliseconds) of the interval between flow-control ("ack") packets.
  #  * "backup-count":
  #      Sets the number of backups that Jet will maintain for the job metadata
  #      and snapshots. Each backup is on another cluster member; all backup
  #      write operations must complete before the overall write operation can
  #      complete. The maximum allowed number of backups is 6 and the default is
  #      1.
  #      For example, if you set the backup count to 2, Jet will replicate all
  #      the job metadata and snapshot data to two other members. If one or two
  #      members of the cluster fail, Jet can recover the data from the snapshot
  #      and continue executing the job on the remaining members without loss.
  #  * "scale-up-delay-millis":
  #      Sets the delay after which auto-scaled jobs will restart if a new member
  #      is added to the cluster. The default is 10 seconds. Has no effect on
  #      jobs with auto scaling disabled.
  #  * "lossless-restart-enabled":
  #      Sets whether lossless job restart is enabled for the node. With lossless
  #      restart you can restart the whole cluster without losing the jobs and
  #      their state. The feature is implemented on top of the Persistence
  #      feature of Hazelcast which persists the data to disk. If enabled, you
  #      have to also enable/configure Persistence.
  #      Note: the snapshots exported using `Job#exportSnapshot` will also be
  #      saved to the persistent storage.
  #      Feature is disabled by default. If you enable this option in open-source,
  #      the member will fail to start, you need Enterprise to run it and obtain a
  #      license from Hazelcast.
  #  * "max-processor-accumulated-records":
  #      Sets the maximum number of records that can be accumulated by any single
  #      processor instance.
  #      Operations like grouping, sorting or joining require certain amount of
  #      records to be accumulated before they can proceed. You can set this option
  #      to reduce the probability of OutOfMemoryError.
  #      This option applies to each processor instance separately, hence the
  #      effective limit of records accumulated by each cluster member is influenced
  #      by the vertex's localParallelism and the number of jobs in the cluster.
  #      Currently, maxProcessorAccumulatedRecords limits:
  #      1. number of items sorted by the sort operation
  #      2. number of distinct keys accumulated by aggregation operations
  #      3. number of entries in each hash-join lookup table
  #      4. number of entries in stateful transforms
  #      5. number of distinct items in distinct operation
  #      Note: the limit does not apply to streaming aggregations.
  #      The default value is Long.MAX_VALUE.
  #
  #  * "edge-defaults"
  #  A configuration object for a DAG `Edge` that holds fine-tuning parameters
  #  that influence its performance characteristics.
  #
  #    It has the following sub-elements:
  #    * "queue-size":
  #        Sets the capacity of processor-to-processor concurrent queues. The value
  #        is rounded upwards to the next power of 2.
  #        When data needs to travel between two processors on the same cluster
  #        member, Jet sends it over a concurrent single-producer, single-consumer
  #        (SPSC) queue of fixed capacity.
  #        Since there are several processors executing the logic of each vertex,
  #        and since the queues are SPSC, there will be
  #        `senderParallelism * receiverParallelism` queues representing the edge on
  #        each member. The edge capacity should strike a balance between
  #        performance and memory usage.
  #    * "packet-size-limit"
  #        For a distributed edge, data is sent to a remote member via Hazelcast network
  #        packets. Each packet is dedicated to the data of a single edge, but may contain
  #        any number of data items. This setting limits the size of the packet in bytes.
  #        Packets should be large enough to drown out any fixed overheads, but small enough
  #        to allow good interleaving with other packets.
  #        Note that a single item cannot straddle packets, therefore the maximum packet size
  #        can exceed the value configured here by the size of a single data item.
  #        This setting has no effect on a non-distributed edge.
  #    * "receive-window-multiplier"
  #        Sets the scaling factor used by the adaptive receive window sizing
  #        function.
  #        For each distributed edge the receiving member regularly sends
  #        flow-control ("ack") packets to its sender which prevent it from sending
  #        too much data and overflowing the buffers. The sender is allowed to send
  #        the data one `receive window` further than the last acknowledged byte and
  #        the receive window is sized in proportion to the rate of processing at
  #        the receiver.
  #        Ack packets are sent in regular intervals (flow-control-period)
  #        and the `receive window multiplier` sets the factor of the linear
  #        relationship between the amount of data processed within one such
  #        interval and the size of the receive window.
  #        To put it another way, let us define an `ackworth` as the amount of data
  #        processed between two consecutive ack packets. The receive window
  #        multiplier determines the number of ackworths the sender can be ahead of
  #        the last acked byte.
  #        This setting has no effect on a non-distributed edge.
  jet:
    enabled: true
    resource-upload-enabled: true
    # number of threads in the cooperative thread pool
    cooperative-thread-count: 8
    # period between flow control packets in milliseconds
    flow-control-period: 100
    # number of backup copies to configure for Hazelcast IMaps used internally in a Jet job
    backup-count: 1
    # the delay after which auto-scaled jobs will restart if a new member is added to the
    # cluster. The default is 10 seconds. Has no effect on jobs with auto scaling disabled
    scale-up-delay-millis: 10000
    # Sets whether lossless job restart is enabled for the node. With
    # lossless restart you can restart the whole cluster without losing the
    # jobs and their state. The feature is implemented on top of the Persistence
    # feature of Hazelcast which persists the data to disk.
    lossless-restart-enabled: false
    # Sets the maximum number of records that can be accumulated by any single
    # Processor instance.
    #
    # Operations like grouping, sorting or joining require certain amount of
    # records to be accumulated before they can proceed. You can set this option
    # to reduce the probability of OutOfMemoryError.
    #
    # This option applies to each Processor instance separately, hence the
    # effective limit of records accumulated by each cluster member is influenced
    # by the vertex's localParallelism and the number of jobs in the cluster.
    #
    # Currently, max-processor-accumulated-records limits:
    #    - number of items sorted by the sort operation
    #    - number of distinct keys accumulated by aggregation operations
    #    - number of entries in the hash-join lookup tables
    #    - number of entries in stateful transforms
    #    - number of distinct items in distinct operation
    #
    # Note: the limit does not apply to streaming aggregations.
    max-processor-accumulated-records: 1000000000
    edge-defaults:
      # capacity of the concurrent SPSC queue between each two processors
      queue-size: 1024
      # network packet size limit in bytes, only applies to distributed edges
      packet-size-limit: 16384
      # receive window size multiplier, only applies to distributed edges
      receive-window-multiplier: 3
  #  ===== HAZELCAST INTEGRITY CHECKER CONFIGURATION =====
  #
  # Configuration element's name is "integrity-checker". When you want to enable Integrity Checker,
  # set this element's "enabled" attribute to true in that member's configuration. Integrity Checker is a
  # component that verifies that the executable contains all the required META-INF/services files, it is a costly
  # operation, it can be disabled to improve startup time.
  # Integrity Checker is disabled by default.
  integrity-checker:
    enabled: false
  #      ===== HAZELCAST DATA LINK CONFIGURATION =====
  #
  #      Configuration element's name is <data-link>. Contains configuration of data links
  #      used by map stores and jdbc sinks and sources.
  data-link:
    mysql-database:
      class-name: com.hazelcast.datalink.JdbcDataLinkFactory
      properties:
        jdbcUrl: jdbc:mysql://dummy:3306
      shared: false
    other-database:
<<<<<<< HEAD
      class-name: com.hazelcast.datastore.OtherDataStore

  #    ===== HAZELCAST ALTO CONFIGURATION =====
  #
  #    Hazelcast Alto is the next generation of Hazelcast built with thread per core architecture.
  #    It's still being developed and everything is subject to change. Alto is disabled by default.
  alto:
    enabled: true
    # Configures the number of eventloops. It's equal to available processor count by default.
    eventloop-count: 12
=======
      class-name: com.hazelcast.datalink.OtherDataLink
>>>>>>> 0a28a9a3
<|MERGE_RESOLUTION|>--- conflicted
+++ resolved
@@ -3860,8 +3860,7 @@
         jdbcUrl: jdbc:mysql://dummy:3306
       shared: false
     other-database:
-<<<<<<< HEAD
-      class-name: com.hazelcast.datastore.OtherDataStore
+      class-name: com.hazelcast.datalink.OtherDataLink
 
   #    ===== HAZELCAST ALTO CONFIGURATION =====
   #
@@ -3870,7 +3869,4 @@
   alto:
     enabled: true
     # Configures the number of eventloops. It's equal to available processor count by default.
-    eventloop-count: 12
-=======
-      class-name: com.hazelcast.datalink.OtherDataLink
->>>>>>> 0a28a9a3
+    eventloop-count: 12