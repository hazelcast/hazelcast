<?xml version="1.0" encoding="UTF-8"?>
<!--
  ~ Copyright (c) 2008-2017, Hazelcast, Inc. All Rights Reserved.
  ~
  ~ Licensed under the Apache License, Version 2.0 (the "License");
  ~ you may not use this file except in compliance with the License.
  ~ You may obtain a copy of the License at
  ~
  ~ http://www.apache.org/licenses/LICENSE-2.0
  ~
  ~ Unless required by applicable law or agreed to in writing, software
  ~ distributed under the License is distributed on an "AS IS" BASIS,
  ~ WITHOUT WARRANTIES OR CONDITIONS OF ANY KIND, either express or implied.
  ~ See the License for the specific language governing permissions and
  ~ limitations under the License.
  -->

<xs:schema xmlns:xs="http://www.w3.org/2001/XMLSchema"
           xmlns="http://www.hazelcast.com/schema/config"
           targetNamespace="http://www.hazelcast.com/schema/config"
           elementFormDefault="qualified"
           attributeFormDefault="unqualified">

    <xs:element name="hazelcast">
        <xs:complexType>
            <xs:choice minOccurs="1" maxOccurs="unbounded">
                <xs:element ref="import"/>
                <xs:element name="group" type="cluster-group" minOccurs="0" maxOccurs="1"/>
                <xs:element name="license-key" type="xs:string" minOccurs="0" maxOccurs="1">
                    <xs:annotation>
                        <xs:documentation>
                            To use Hazelcast Enterprise, you need to set the license key here or programmatically.
                        </xs:documentation>
                    </xs:annotation>
                </xs:element>
                <xs:element name="instance-name" type="xs:string" minOccurs="0" maxOccurs="1"/>
                <xs:element name="management-center" type="management-center" minOccurs="0" maxOccurs="1"/>
                <xs:element name="properties" type="properties" minOccurs="0" maxOccurs="1"/>
                <xs:element name="wan-replication" type="wan-replication" minOccurs="0" maxOccurs="unbounded"/>
                <xs:element name="network" type="network" minOccurs="0" maxOccurs="1"/>
                <xs:element name="partition-group" type="partition-group" minOccurs="0" maxOccurs="1"/>
                <xs:element name="executor-service" type="executor-service" minOccurs="0" maxOccurs="unbounded"/>
                <xs:element name="durable-executor-service" type="durable-executor-service" minOccurs="0" maxOccurs="unbounded"/>
                <xs:element name="scheduled-executor-service" type="scheduled-executor-service" minOccurs="0"
                            maxOccurs="unbounded"/>
                <xs:element name="event-journal" type="event-journal" minOccurs="0" maxOccurs="unbounded"/>
                <xs:element name="queue" type="queue" minOccurs="0" maxOccurs="unbounded"/>
                <xs:element name="map" type="map" minOccurs="0" maxOccurs="unbounded"/>
                <xs:element name="multimap" type="multimap" minOccurs="0" maxOccurs="unbounded"/>
                <xs:element name="replicatedmap" type="replicatedmap" minOccurs="0" maxOccurs="unbounded"/>
                <xs:element name="cache" type="cache" minOccurs="0" maxOccurs="unbounded"/>
                <xs:element name="list" type="list" minOccurs="0" maxOccurs="unbounded"/>
                <xs:element name="set" type="set" minOccurs="0" maxOccurs="unbounded"/>
                <xs:element name="topic" type="topic" minOccurs="0" maxOccurs="unbounded"/>
                <xs:element name="reliable-topic" type="reliable-topic" minOccurs="0" maxOccurs="unbounded"/>
                <xs:element name="jobtracker" type="jobtracker" minOccurs="0" maxOccurs="unbounded"/>
                <xs:element name="semaphore" type="semaphore" minOccurs="0" maxOccurs="unbounded"/>
                <xs:element name="lock" type="lock" minOccurs="0" maxOccurs="unbounded"/>
                <xs:element name="ringbuffer" type="ringbuffer" minOccurs="0" maxOccurs="unbounded"/>
                <xs:element name="atomic-long" type="atomic-long" minOccurs="0" maxOccurs="unbounded"/>
                <xs:element name="atomic-reference" type="atomic-reference" minOccurs="0" maxOccurs="unbounded"/>
                <xs:element name="listeners" type="listeners" minOccurs="0" maxOccurs="1"/>
                <xs:element name="serialization" type="serialization" minOccurs="0" maxOccurs="1"/>
                <xs:element name="native-memory" type="native-memory" minOccurs="0" maxOccurs="1"/>
                <xs:element name="services" type="services" minOccurs="0" maxOccurs="1"/>
                <xs:element name="security" type="security" minOccurs="0" maxOccurs="1"/>
                <xs:element ref="member-attributes" minOccurs="0" maxOccurs="1"/>
                <xs:element name="quorum" type="quorum" minOccurs="0" maxOccurs="1"/>
                <xs:element name="lite-member" type="lite-member" minOccurs="0" maxOccurs="1"/>
                <xs:element name="hot-restart-persistence" type="hot-restart-persistence" minOccurs="0" maxOccurs="1"/>
                <xs:element name="user-code-deployment" type="user-code-deployment" minOccurs="0" maxOccurs="1"/>
                <xs:element name="cardinality-estimator" type="cardinality-estimator" minOccurs="0" maxOccurs="unbounded"/>
                <xs:element name="reliable-id-generator" type="reliable-id-generator" minOccurs="0" maxOccurs="unbounded"/>
            </xs:choice>
            <xs:attribute name="id" type="xs:string" use="optional" default="default"/>
        </xs:complexType>
    </xs:element>
    <xs:element name="import">
        <xs:complexType>
            <xs:complexContent>
                <xs:restriction base="xs:anyType">
                    <xs:attribute name="resource" type="xs:string" use="required"/>
                </xs:restriction>
            </xs:complexContent>
        </xs:complexType>
    </xs:element>

    <xs:complexType name="map">
        <xs:all>
            <xs:element name="in-memory-format" type="in-memory-format" minOccurs="0" maxOccurs="1" default="BINARY">
                <xs:annotation>
                    <xs:documentation>
                        Data type used to store entries.
                        Possible values:
                        BINARY (default): keys and values are stored as binary data.
                        OBJECT: values are stored in their object forms.
                        NATIVE: keys and values are stored in native memory. Only available on Hazelcast Enterprise.
                    </xs:documentation>
                </xs:annotation>
            </xs:element>
            <xs:element name="statistics-enabled" type="xs:boolean" minOccurs="0" maxOccurs="1" default="true">
                <xs:annotation>
                    <xs:documentation>
                        True (default) if statistics gathering is enabled on the map, false otherwise.
                    </xs:documentation>
                </xs:annotation>
            </xs:element>
            <xs:element name="optimize-queries" type="xs:boolean" minOccurs="0" maxOccurs="1" default="false">
                <xs:annotation>
                    <xs:documentation>
                        This parameter is deprecated as of Hazelcast 3.6
                        Use cache-deserialized-values attribute instead.

                        When both optimize-query and cache-deserialized-values are used at the same time
                        Hazelcast will do its best to detect possible conflicts. Conflict detection
                        is done on best-effort basis and you should not rely on it.

                        If true, increases the speed of query processes in the map. It only works when in-memory-format
                        is set as BINARY and performs a pre-caching on the entries queried. Default value is false.
                    </xs:documentation>
                </xs:annotation>
            </xs:element>
            <xs:element name="cache-deserialized-values" type="cache-deserialized-values" minOccurs="0" maxOccurs="1"
                        default="INDEX-ONLY">
                <xs:annotation>
                    <xs:documentation>
                        Control caching of de-serialized values. Caching makes query evaluation faster, but it cost memory.
                        Possible Values:
                        NEVER: Never cache de-serialized object
                        INDEX-ONLY: Cache values only when they are inserted into an index.
                        ALWAYS: Always cache de-serialized values.
                    </xs:documentation>
                </xs:annotation>
            </xs:element>
            <xs:element name="backup-count" type="backup-count" minOccurs="0" maxOccurs="1" default="1">
                <xs:annotation>
                    <xs:documentation>
                        Number of synchronous backups. For example, if 1 is set as the backup-count,
                        then all entries of the map will be copied to one other JVM for
                        fail-safety. Valid numbers are 0 (no backup), 1, 2 ... 6.
                    </xs:documentation>
                </xs:annotation>
            </xs:element>
            <xs:element name="async-backup-count" type="backup-count" minOccurs="0" maxOccurs="1" default="0">
                <xs:annotation>
                    <xs:documentation>
                        Number of asynchronous backups. For example, if 1 is set as the backup-count,
                        then all entries of the map will be copied to one other JVM for
                        fail-safety. Valid numbers are 0 (no backup), 1, 2 ... 6.
                    </xs:documentation>
                </xs:annotation>
            </xs:element>
            <xs:element name="time-to-live-seconds" type="xs:unsignedInt" minOccurs="0" maxOccurs="1" default="0">
                <xs:annotation>
                    <xs:documentation>
                        Maximum number of seconds for each entry to stay in the map. Entries that are
                        older than &lt;time-to-live-seconds&gt; and are not updated for &lt;time-to-live-seconds&gt;
                        are automatically evicted from the map.
                        Any integer between 0 and Integer.MAX_VALUE. 0 means infinite. Default is 0.
                    </xs:documentation>
                </xs:annotation>
            </xs:element>
            <xs:element name="max-idle-seconds" type="xs:unsignedInt" minOccurs="0" maxOccurs="1" default="0">
                <xs:annotation>
                    <xs:documentation>
                        Maximum number of seconds for each entry to stay idle in the map. Entries that are
                        idle(not touched) for more than &lt;max-idle-seconds&gt; are
                        automatically evicted from the map. The entry is touched if get, put or containsKey is called.
                        Any integer between 0 and Integer.MAX_VALUE. 0 means infinite. Default is 0.
                    </xs:documentation>
                </xs:annotation>
            </xs:element>
            <xs:element name="eviction-policy" type="eviction-policy" minOccurs="0" maxOccurs="1">
                <xs:annotation>
                    <xs:documentation>
                        Valid values are:
                        NONE (no eviction).
                        LRU (Least Recently Used).
                        LFU (Least Frequently Used).
                        RANDOM (evict random entry).
                        NONE is the default.
                    </xs:documentation>
                </xs:annotation>
            </xs:element>
            <xs:element name="map-eviction-policy-class-name" type="xs:string" minOccurs="0" maxOccurs="1">
                <xs:annotation>
                    <xs:documentation>
                        Internal eviction algorithm finds most appropriate entry
                        to evict from this map by using this policy.
                    </xs:documentation>
                </xs:annotation>
            </xs:element>
            <xs:element name="max-size" minOccurs="0" maxOccurs="1" default="0">
                <xs:annotation>
                    <xs:documentation>
                        Maximum size of the map.
                        Any integer between 0 and Integer.MAX_VALUE. 0 means Integer.MAX_VALUE. Default is 0.
                        For max-size to work, set the eviction-policy property to a value other than NONE.
                    </xs:documentation>
                </xs:annotation>
                <xs:complexType>
                    <xs:simpleContent>
                        <xs:extension base="xs:integer">
                            <!--policy attribute didn't converted into enumeration to support case-insensitivity-->
                            <xs:attribute name="policy" use="optional" default="PER_NODE">
                                <xs:annotation>
                                    <xs:documentation>
                                        Valid values are:
                                        PER_NODE: Maximum number of map entries in each Hazelcast instance.
                                        This is the default policy.
                                        PER_PARTITION: Maximum number of map entries within each partition. Storage size
                                        depends on the partition count in a Hazelcast instance.
                                        This attribute should not be used often.
                                        Avoid using this attribute with a small cluster: if the cluster is small it will
                                        be hosting more partitions, and therefore map entries, than that of a larger
                                        cluster. Thus, for a small cluster, eviction of the entries will decrease
                                        performance (the number of entries is large).
                                        USED_HEAP_SIZE: Maximum used heap size in megabytes per map for each Hazelcast instance.
                                        USED_HEAP_PERCENTAGE: Maximum used heap size percentage per map for each Hazelcast
                                        instance.
                                        If, for example, JVM is configured to have 1000 MB and this value is 10, then the map
                                        entries will be evicted when used heap size exceeds 100 MB.
                                        FREE_HEAP_SIZE: Minimum free heap size in megabytes for each JVM.
                                        FREE_HEAP_PERCENTAGE: Minimum free heap size percentage for each JVM.
                                        For example, if JVM is configured to have 1000 MB and this value is 10,
                                        then the map entries will be evicted when free heap size is below 100 MB.
                                        USED_NATIVE_MEMORY_SIZE: Maximum used native memory size in megabytes per map
                                        for each Hazelcast instance.
                                        USED_NATIVE_MEMORY_PERCENTAGE: Maximum used native memory size percentage per map
                                        for each Hazelcast instance.
                                        FREE_NATIVE_MEMORY_SIZE: Minimum free native memory size in megabytes
                                        for each Hazelcast instance.
                                        FREE_NATIVE_MEMORY_PERCENTAGE: Minimum free native memory size percentage
                                        for each Hazelcast instance.
                                    </xs:documentation>
                                </xs:annotation>
                            </xs:attribute>
                        </xs:extension>
                    </xs:simpleContent>
                </xs:complexType>
            </xs:element>
            <xs:element name="eviction-percentage" minOccurs="0" maxOccurs="1">
                <xs:annotation>
                    <xs:documentation>
                        This parameter is deprecated as of version 3.7 due to the eviction mechanism change.
                        (New eviction mechanism uses a probabilistic algorithm based on sampling. Please see documentation for
                        further details.)

                        When the map reaches maximum size, this specified percentage of the map will be evicted. Set to any
                        integer between 0 and 100.
                        For example, if 25 is set, 25% of the entries are evicted.
                    </xs:documentation>
                </xs:annotation>
                <xs:simpleType>
                    <xs:restriction base="xs:byte">
                        <xs:minInclusive value="0"/>
                        <xs:maxInclusive value="100"/>
                    </xs:restriction>
                </xs:simpleType>
            </xs:element>
            <xs:element name="min-eviction-check-millis" type="xs:unsignedLong" minOccurs="0" maxOccurs="1"
                        default="100">
                <xs:annotation>
                    <xs:documentation>
                        This parameter is deprecated as of version 3.7 due to the eviction mechanism change.
                        (New eviction mechanism uses a probabilistic algorithm based on sampling. Please see documentation for
                        further details.)

                        Minimum time in milliseconds which should pass before checking
                        if a partition of this map is evictable or not.
                        Default value is 100 millis.
                    </xs:documentation>
                </xs:annotation>
            </xs:element>
            <xs:element name="merge-policy" type="xs:string" minOccurs="0" maxOccurs="1">
                <xs:annotation>
                    <xs:documentation>
                        While recovering from split-brain (network partitioning), map entries in the small cluster
                        merge into the bigger cluster
                        based on the policy set here. When an entry merges into the cluster, an
                        entry with the same key might already exist in the cluster.
                        The values of these entries might be different for that same key. Which value should be set for the
                        key?
                        The conflict is resolved by the policy set here.
                        <p>
                            <br/>There are built-in merge policies, such as:
                            <br/>com.hazelcast.map.merge.PassThroughMergePolicy: the entry will be added if there is no
                            existing entry for the key.
                            <br/>com.hazelcast.map.merge.PutIfAbsentMapMergePolicy: the entry will be added if the merging
                            entry doesn't exist in the cluster.
                            <br/>com.hazelcast.map.merge.HigherHitsMapMergePolicy: the entry with the higher number of hits wins.
                            <br/>com.hazelcast.map.merge.LatestUpdateMapMergePolicy: the entry with the latest update wins.
                            <br/>Default policy is 'com.hazelcast.map.merge.PutIfAbsentMapMergePolicy'
                        </p>
                    </xs:documentation>
                </xs:annotation>
            </xs:element>
            <xs:element name="read-backup-data" type="xs:boolean" minOccurs="0" maxOccurs="1" default="false">
                <xs:annotation>
                    <xs:documentation>
                        True if reading local backup entries is enabled, false otherwise.
                    </xs:documentation>
                </xs:annotation>
            </xs:element>
            <xs:element name="hot-restart" type="hot-restart" minOccurs="0" maxOccurs="1"/>
            <xs:element name="map-store" type="map-store" minOccurs="0" maxOccurs="1"/>
            <xs:element name="near-cache" type="near-cache" minOccurs="0" maxOccurs="1"/>
            <xs:element name="wan-replication-ref" type="wan-replication-ref" minOccurs="0" maxOccurs="1"/>
            <xs:element name="indexes" minOccurs="0" maxOccurs="1">
                <xs:complexType>
                    <xs:sequence>
                        <xs:element name="index" type="index" minOccurs="0" maxOccurs="unbounded"/>
                    </xs:sequence>
                </xs:complexType>
            </xs:element>
            <xs:element name="attributes" minOccurs="0" maxOccurs="1">
                <xs:complexType>
                    <xs:sequence>
                        <xs:element name="attribute" type="map-attribute" minOccurs="0" maxOccurs="unbounded"/>
                    </xs:sequence>
                </xs:complexType>
            </xs:element>
            <xs:element name="entry-listeners" type="entry-listeners" minOccurs="0" maxOccurs="1"/>
            <xs:element name="partition-lost-listeners" type="partition-lost-listeners" minOccurs="0" maxOccurs="1"/>
            <xs:element name="partition-strategy" type="xs:string" minOccurs="0" maxOccurs="1"/>
            <xs:element name="quorum-ref" minOccurs="0" maxOccurs="1"/>
            <xs:element name="query-caches" type="query-caches" minOccurs="0" maxOccurs="1"/>
        </xs:all>
        <xs:attribute name="name" use="required">
            <xs:annotation>
                <xs:documentation>
                    Name of the map.
                </xs:documentation>
            </xs:annotation>
            <xs:simpleType>
                <xs:restriction base="xs:string"/>
            </xs:simpleType>
        </xs:attribute>
    </xs:complexType>
    <xs:complexType name="cache-entry-listeners">
        <xs:sequence>
            <xs:element name="cache-entry-listener" type="cache-entry-listener" minOccurs="0" maxOccurs="unbounded"/>
        </xs:sequence>
    </xs:complexType>
    <xs:complexType name="cache-entry-listener">
        <xs:all>
            <xs:element name="cache-entry-listener-factory" minOccurs="0" maxOccurs="1">
                <xs:complexType>
                    <xs:attribute name="class-name" use="required"/>
                </xs:complexType>
            </xs:element>
            <xs:element name="cache-entry-event-filter-factory" minOccurs="0" maxOccurs="1">
                <xs:complexType>
                    <xs:attribute name="class-name" use="required"/>
                </xs:complexType>
            </xs:element>
        </xs:all>
        <xs:attribute name="old-value-required" type="xs:boolean" use="optional" default="false">
            <xs:annotation>
                <xs:documentation>
                    If true, previously assigned values for the affected keys will be sent to this
                    cache-entry-listener implementation. Setting this attribute to true
                    creates additional traffic. Default value is false.
                </xs:documentation>
            </xs:annotation>
        </xs:attribute>
        <xs:attribute name="synchronous" type="xs:boolean" use="optional" default="false">
            <xs:annotation>
                <xs:documentation>
                    If true, this cache-entry-listener implementation will be called
                    in a synchronous manner. Default value is false.
                </xs:documentation>
            </xs:annotation>
        </xs:attribute>
    </xs:complexType>
    <xs:complexType name="cache">
        <xs:all>
            <xs:element name="key-type" minOccurs="0" maxOccurs="1">
                <xs:complexType>
                    <xs:attribute name="class-name" use="required">
                        <xs:annotation>
                            <xs:documentation>
                                The fully qualified class name of the cache key type.
                            </xs:documentation>
                        </xs:annotation>
                    </xs:attribute>
                </xs:complexType>
            </xs:element>
            <xs:element name="value-type" minOccurs="0" maxOccurs="1">
                <xs:complexType>
                    <xs:attribute name="class-name" use="required">
                        <xs:annotation>
                            <xs:documentation>
                                The fully qualified class name of the cache value type.
                            </xs:documentation>
                        </xs:annotation>
                    </xs:attribute>
                </xs:complexType>
            </xs:element>
            <xs:element name="statistics-enabled" type="xs:boolean" minOccurs="0" maxOccurs="1" default="false">
                <xs:annotation>
                    <xs:documentation>
                        True if statistics gathering is enabled on the cache, false (default) otherwise.
                    </xs:documentation>
                </xs:annotation>
            </xs:element>
            <xs:element name="management-enabled" type="xs:boolean" minOccurs="0" maxOccurs="1" default="false">
                <xs:annotation>
                    <xs:documentation>
                        True if management is enabled on the cache, false (default) otherwise.
                    </xs:documentation>
                </xs:annotation>
            </xs:element>
            <xs:element name="read-through" type="xs:boolean" minOccurs="0" maxOccurs="1" default="false">
                <xs:annotation>
                    <xs:documentation>
                        True if read-through caching is used, false (default) otherwise.
                    </xs:documentation>
                </xs:annotation>
            </xs:element>
            <xs:element name="write-through" type="xs:boolean" minOccurs="0" maxOccurs="1" default="false">
                <xs:annotation>
                    <xs:documentation>
                        True if write-through caching is used, false (default) otherwise.
                    </xs:documentation>
                </xs:annotation>
            </xs:element>
            <xs:element name="cache-loader-factory" minOccurs="0" maxOccurs="1">
                <xs:complexType>
                    <xs:attribute name="class-name" use="required">
                        <xs:annotation>
                            <xs:documentation>
                                The cache loader factory class name.
                            </xs:documentation>
                        </xs:annotation>
                    </xs:attribute>
                </xs:complexType>
            </xs:element>
            <xs:element name="cache-loader" minOccurs="0" maxOccurs="1">
                <xs:complexType>
                    <xs:attribute name="class-name" use="required" type="xs:string">
                        <xs:annotation>
                            <xs:documentation>
                                The cache loader class name.
                            </xs:documentation>
                        </xs:annotation>
                    </xs:attribute>
                </xs:complexType>
            </xs:element>
            <xs:element name="cache-writer-factory" minOccurs="0" maxOccurs="1">
                <xs:complexType>
                    <xs:attribute name="class-name" use="required">
                        <xs:annotation>
                            <xs:documentation>
                                The cache writer factory class name.
                            </xs:documentation>
                        </xs:annotation>
                    </xs:attribute>
                </xs:complexType>
            </xs:element>
            <xs:element name="cache-writer" minOccurs="0" maxOccurs="1">
                <xs:complexType>
                    <xs:attribute name="class-name" use="required" type="xs:string">
                        <xs:annotation>
                            <xs:documentation>
                                The cache writer class name.
                            </xs:documentation>
                        </xs:annotation>
                    </xs:attribute>
                </xs:complexType>
            </xs:element>
            <xs:element name="expiry-policy-factory" minOccurs="0" maxOccurs="1">
                <xs:complexType>
                    <xs:all>
                        <xs:annotation>
                            <xs:documentation>
                                Defines the expiry policy factory class name or
                                defines the expiry policy factory from predefined ones with duration configuration.
                            </xs:documentation>
                        </xs:annotation>
                        <xs:element name="timed-expiry-policy-factory"
                                    type="timed-expiry-policy-factory" minOccurs="0" maxOccurs="1"/>
                    </xs:all>
                    <xs:attribute name="class-name"/>
                </xs:complexType>
            </xs:element>
            <xs:element name="cache-entry-listeners" type="cache-entry-listeners" minOccurs="0" maxOccurs="1">
                <xs:annotation>
                    <xs:documentation>
                        List of cache entry listeners.
                    </xs:documentation>
                </xs:annotation>
            </xs:element>
            <xs:element name="in-memory-format" type="in-memory-format" minOccurs="0" maxOccurs="1" default="BINARY">
                <xs:annotation>
                    <xs:documentation>
                        Data type used to store entries.
                        Possible values:
                        BINARY (default): keys and values are stored as binary data.
                        OBJECT: values are stored in their object forms.
                        NATIVE: keys and values are stored in native memory. Only available on Hazelcast Enterprise.
                    </xs:documentation>
                </xs:annotation>
            </xs:element>
            <xs:element name="backup-count" type="backup-count" minOccurs="0" maxOccurs="1">
                <xs:annotation>
                    <xs:documentation>
                        Number of synchronous backups. For example, if `1` is set as the `backup-count`,
                        then all entries of the cache are copied to one other instance as synchronous for fail-safety.
                        `backup-count` + `async-backup-count` cannot be bigger than maximum backup count which is `6`.
                        Valid numbers are 0 (no backup), 1, 2 ... 6.
                    </xs:documentation>
                </xs:annotation>
            </xs:element>
            <xs:element name="async-backup-count" type="backup-count" minOccurs="0" maxOccurs="1">
                <xs:annotation>
                    <xs:documentation>
                        Number of asynchronous backups. For example, if `1` is set as the `async-backup-count`,
                        then all entries of the cache are copied to one other instance as asynchronous for fail-safety.
                        `backup-count` + `async-backup-count` cannot be bigger than maximum backup count which is `6`.
                        Valid numbers are 0 (no backup), 1, 2 ... 6.
                    </xs:documentation>
                </xs:annotation>
            </xs:element>
            <xs:element name="eviction" type="eviction" minOccurs="0" maxOccurs="1">
                <xs:annotation>
                    <xs:documentation>
                        When maximum size is reached, cache is evicted based on the eviction policy.

                        size:
                        maximum size can be any integer between 0 and Integer.MAX_VALUE.

                        Default value is 0.

                        max-size-policy:
                        max-size-policy has these valid values:
                        ENTRY_COUNT (Maximum number of cache entries in the cache),
                        USED_NATIVE_MEMORY_SIZE (Maximum used native memory size in megabytes per cache for each Hazelcast
                        instance),
                        USED_NATIVE_MEMORY_PERCENTAGE (Maximum used native memory size percentage per cache for each Hazelcast
                        instance),
                        FREE_NATIVE_MEMORY_SIZE (Maximum free native memory size in megabytes for each Hazelcast instance),
                        FREE_NATIVE_MEMORY_PERCENTAGE (Maximum free native memory size percentage for each Hazelcast instance).

                        Default value is "ENTRY_COUNT".

                        eviction-policy:
                        Eviction policy has these valid values:
                        LRU (Least Recently Used),
                        LFU (Least Frequently Used).

                        Default value is "LRU".
                    </xs:documentation>
                </xs:annotation>
            </xs:element>
            <xs:element name="wan-replication-ref" type="wan-replication-ref" minOccurs="0" maxOccurs="1">
                <xs:annotation>
                    <xs:documentation>
                        Wan replication configuration for cache.
                    </xs:documentation>
                </xs:annotation>
            </xs:element>
            <xs:element name="quorum-ref" minOccurs="0" maxOccurs="1"/>
            <xs:element name="partition-lost-listeners" type="partition-lost-listeners" minOccurs="0" maxOccurs="1"/>
            <xs:element name="merge-policy" type="xs:string" minOccurs="0" maxOccurs="1">
                <xs:annotation>
                    <xs:documentation>
                        While recovering from split-brain (network partitioning), cache entries in the small cluster
                        merge into the bigger cluster based on the policy set here.
                        When an entry merges into the cluster, an entry with the same key might already exist in the cluster.
                        The values of these entries might be different for that same key. Which value should be set for the
                        key? The conflict is resolved by the policy set here.
                        <p>
                            <br/>There are built-in merge policies, such as:
                            <br/>`com.hazelcast.cache.merge.PassThroughCacheMergePolicy` or `PASS_THROUGH`:
                            The entry will be added directly even though there is an existing entry for the key.
                            <br/>`com.hazelcast.cache.merge.PutIfAbsentCacheMergePolicy` or `PUT_IF_ABSENT`:
                            The entry will be added if there is no existing entry for the key.
                            <br/>`com.hazelcast.cache.merge.HigherHitsCacheMergePolicy` or `HIGHER_HITS`:
                            The entry with the higher number of hits wins.
                            <br/>`com.hazelcast.cache.merge.LatestAccessCacheMergePolicy` or `LATEST_ACCESS`:
                            The entry which has been accessed more recently wins.
                            <br/>Default policy is 'com.hazelcast.cache.merge.PutIfAbsentCacheMergePolicy'
                        </p>
                    </xs:documentation>
                </xs:annotation>
            </xs:element>
            <xs:element name="hot-restart" type="hot-restart" minOccurs="0" maxOccurs="1"/>
            <xs:element name="disable-per-entry-invalidation-events" type="xs:boolean" minOccurs="0" maxOccurs="1"
                        default="false">
                <xs:annotation>
                    <xs:documentation>
                        Disables invalidation events for per entry but full-flush invalidation events are still enabled.
                        Full-flush invalidation event means that invalidation events for all entries on clear.
                    </xs:documentation>
                </xs:annotation>
            </xs:element>
        </xs:all>

        <xs:attribute name="name" use="required">
            <xs:annotation>
                <xs:documentation>
                    Name of the cache.
                </xs:documentation>
            </xs:annotation>
            <xs:simpleType>
                <xs:restriction base="xs:string"/>
            </xs:simpleType>
        </xs:attribute>
    </xs:complexType>

    <xs:complexType name="queue">
        <xs:all>
            <xs:element name="statistics-enabled" type="xs:boolean" minOccurs="0" maxOccurs="1" default="true">
                <xs:annotation>
                    <xs:documentation>
                        True (default) if statistics gathering is enabled on the queue, false otherwise.
                    </xs:documentation>
                </xs:annotation>
            </xs:element>
            <xs:element name="max-size" type="xs:unsignedInt" minOccurs="0" maxOccurs="1" default="0">
                <xs:annotation>
                    <xs:documentation>
                        Maximum number of items in the queue.
                        Any integer between 0 and Integer.MAX_VALUE. 0 means Integer.MAX_VALUE. Default is 0.
                    </xs:documentation>
                </xs:annotation>
            </xs:element>
            <xs:element name="backup-count" type="backup-count" minOccurs="0" maxOccurs="1" default="1">
                <xs:annotation>
                    <xs:documentation>
                        Number of synchronous backups. For example, if 1 is set as the backup-count,
                        then all entries of the queue are copied to one other JVM for
                        fail-safety. Valid numbers are 0 (no backup), 1, 2 ... 6.
                    </xs:documentation>
                </xs:annotation>
            </xs:element>
            <xs:element name="async-backup-count" type="backup-count" minOccurs="0" maxOccurs="1" default="0">
                <xs:annotation>
                    <xs:documentation>
                        Number of asynchronous backups. For example, if 1 is set as the backup-count,
                        then all entries of the queue are copied to one other JVM for
                        fail-safety. Valid numbers are 0 (no backup), 1, 2 ... 6.
                    </xs:documentation>
                </xs:annotation>
            </xs:element>
            <xs:element name="empty-queue-ttl" type="empty-queue-ttl" minOccurs="0" maxOccurs="1" default="-1">
                <xs:annotation>
                    <xs:documentation>
                        Used to purge unused or empty queues. If you define a value (time in seconds) for this element,
                        then your queue will be destroyed if it stays empty or unused for that time.
                    </xs:documentation>
                </xs:annotation>
            </xs:element>
            <xs:element name="item-listeners" minOccurs="0" maxOccurs="1">
                <xs:annotation>
                    <xs:documentation>
                        Lets you add listeners (listener classes) for the queue items. You can also set the attribute
                        include-value to true if you want the item event to contain the item values, and you can set
                        local to true if you want to listen to the items on the local node.
                    </xs:documentation>
                </xs:annotation>
                <xs:complexType>
                    <xs:sequence>
                        <xs:element name="item-listener" type="item-listener" minOccurs="0" maxOccurs="unbounded"/>
                    </xs:sequence>
                </xs:complexType>
            </xs:element>
            <xs:element ref="queue-store" minOccurs="0" maxOccurs="1">
                <xs:annotation>
                    <xs:documentation>
                        Includes the queue store factory class name and the following properties.

                        Binary: By default, Hazelcast stores the queue items in serialized form in memory.
                        Before it inserts the queue items into datastore, it deserializes them. But if you
                        will not reach the queue store from an external application, you might prefer that the
                        items be inserted in binary form. You can get rid of the de-serialization step; this
                        would be a performance optimization. The binary feature is disabled by default.

                        Memory Limit: This is the number of items after which Hazelcast will store items only to
                        datastore. For example, if the memory limit is 1000, then the 1001st item will be put
                        only to datastore. This feature is useful when you want to avoid out-of-memory conditions.
                        The default number for memory-limit is 1000. If you want to always use memory, you can set
                        it to Integer.MAX_VALUE.

                        Bulk Load: When the queue is initialized, items are loaded from QueueStore in bulks. Bulk
                        load is the size of these bulks. By default, bulk-load is 250.
                    </xs:documentation>
                </xs:annotation>
            </xs:element>
            <xs:element name="quorum-ref" minOccurs="0" maxOccurs="1"/>
        </xs:all>
        <xs:attribute name="name" use="optional" default="default">
            <xs:annotation>
                <xs:documentation>
                    Name of the queue.
                </xs:documentation>
            </xs:annotation>
            <xs:simpleType>
                <xs:restriction base="xs:string"/>
            </xs:simpleType>
        </xs:attribute>
    </xs:complexType>
    <xs:complexType name="list">
        <xs:all>
            <xs:element name="statistics-enabled" type="xs:boolean" minOccurs="0" maxOccurs="1" default="true">
                <xs:annotation>
                    <xs:documentation>
                        True (default) if statistics gathering is enabled on the list, false otherwise.
                    </xs:documentation>
                </xs:annotation>
            </xs:element>
            <xs:element name="max-size" type="xs:unsignedInt" minOccurs="0" maxOccurs="1" default="0">
                <xs:annotation>
                    <xs:documentation>
                        Maximum size of the list.
                        Any integer between 0 and Integer.MAX_VALUE. 0 means Integer.MAX_VALUE. Default is 0.
                    </xs:documentation>
                </xs:annotation>
            </xs:element>
            <xs:element name="backup-count" type="backup-count" minOccurs="0" maxOccurs="1" default="1">
                <xs:annotation>
                    <xs:documentation>
                        Number of synchronous backups. For example, if 1 is set as the backup-count,
                        then all entries of the list are copied to one other JVM for
                        fail-safety. Valid numbers are 0 (no backup), 1, 2 ... 6.
                    </xs:documentation>
                </xs:annotation>
            </xs:element>
            <xs:element name="async-backup-count" type="backup-count" minOccurs="0" maxOccurs="1" default="0">
                <xs:annotation>
                    <xs:documentation>
                        Number of asynchronous backups. For example, if 1 is set as the backup-count,
                        then all entries of the list will be copied to one other JVM for
                        fail-safety. Valid numbers are 0 (no backup), 1, 2 ... 6.
                    </xs:documentation>
                </xs:annotation>
            </xs:element>
            <xs:element name="item-listeners" minOccurs="0" maxOccurs="1">
                <xs:annotation>
                    <xs:documentation>
                        Lets you add listeners (listener classes) for the list items. You can also set the attribute
                        include-value to true if you want the item event to contain the item values, and you can set
                        local to true if you want to listen to the items on the local node.
                    </xs:documentation>
                </xs:annotation>
                <xs:complexType>
                    <xs:sequence>
                        <xs:element name="item-listener" type="item-listener" minOccurs="0" maxOccurs="unbounded"/>
                    </xs:sequence>
                </xs:complexType>
            </xs:element>
        </xs:all>
        <xs:attribute name="name" use="optional" default="default">
            <xs:annotation>
                <xs:documentation>
                    Name of the list.
                </xs:documentation>
            </xs:annotation>
            <xs:simpleType>
                <xs:restriction base="xs:string"/>
            </xs:simpleType>
        </xs:attribute>
    </xs:complexType>
    <xs:complexType name="set">
        <xs:all>
            <xs:element name="statistics-enabled" type="xs:boolean" minOccurs="0" maxOccurs="1" default="true">
                <xs:annotation>
                    <xs:documentation>
                        True (default) if statistics gathering is enabled on the set, false otherwise.
                    </xs:documentation>
                </xs:annotation>
            </xs:element>
            <xs:element name="max-size" type="xs:unsignedInt" minOccurs="0" maxOccurs="1" default="0">
                <xs:annotation>
                    <xs:documentation>
                        Maximum size of the set.
                        Any integer between 0 and Integer.MAX_VALUE. 0 means Integer.MAX_VALUE. Default is 0.
                    </xs:documentation>
                </xs:annotation>
            </xs:element>
            <xs:element name="backup-count" type="backup-count" minOccurs="0" maxOccurs="1" default="1">
                <xs:annotation>
                    <xs:documentation>
                        Number of synchronous backups. For example, if 1 is set as the backup-count,
                        then all entries of the set are copied to one other JVM for
                        fail-safety. Valid numbers are 0 (no backup), 1, 2 ... 6.
                    </xs:documentation>
                </xs:annotation>
            </xs:element>
            <xs:element name="async-backup-count" type="backup-count" minOccurs="0" maxOccurs="1" default="0">
                <xs:annotation>
                    <xs:documentation>
                        Number of asynchronous backups. For example, if 1 is set as the backup-count,
                        then all entries of the set will be copied to one other JVM for
                        fail-safety. Valid numbers are 0 (no backup), 1, 2 ... 6.
                    </xs:documentation>
                </xs:annotation>
            </xs:element>
            <xs:element name="item-listeners" minOccurs="0" maxOccurs="1">
                <xs:annotation>
                    <xs:documentation>
                        Lets you add listeners (listener classes) for the set items. You can also set the attribute
                        include-value to true if you want the item event to contain the item values, and you can set
                        local to true if you want to listen to the items on the local node.
                    </xs:documentation>
                </xs:annotation>
                <xs:complexType>
                    <xs:sequence>
                        <xs:element name="item-listener" type="item-listener" minOccurs="0" maxOccurs="unbounded"/>
                    </xs:sequence>
                </xs:complexType>
            </xs:element>
        </xs:all>
        <xs:attribute name="name" use="optional" default="default">
            <xs:annotation>
                <xs:documentation>
                    Name of the set.
                </xs:documentation>
            </xs:annotation>
            <xs:simpleType>
                <xs:restriction base="xs:string"/>
            </xs:simpleType>
        </xs:attribute>
    </xs:complexType>
    <xs:complexType name="multimap">
        <xs:annotation>
            <xs:documentation>
                Hazelcast MultiMap is a specialized map where you can store multiple values under a single key.
                Just like any other distributed data structure implementation in Hazelcast, MultiMap is distributed
                and thread-safe. Hazelcast MultiMap is not an implementation of java.util.Map due to the difference
                in method signatures. It supports most features of Hazelcast Map except for indexing, predicates and
                MapLoader/MapStore.
            </xs:documentation>
        </xs:annotation>
        <xs:all>
            <xs:element name="backup-count" type="backup-count" minOccurs="0" maxOccurs="1" default="1">
                <xs:annotation>
                    <xs:documentation>
                        Number of synchronous backups. For example, if 1 is set as the backup-count,
                        then all entries of the multimap are copied to one other JVM for
                        fail-safety. Valid numbers are 0 (no backup), 1, 2 ... 6.
                    </xs:documentation>
                </xs:annotation>
            </xs:element>
            <xs:element name="async-backup-count" type="backup-count" minOccurs="0" maxOccurs="1" default="0">
                <xs:annotation>
                    <xs:documentation>
                        Number of asynchronous backups. For example, if 1 is set as the backup-count,
                        then all entries of the multimap are copied to one other JVM for
                        fail-safety. Valid numbers are 0 (no backup), 1, 2 ... 6.
                    </xs:documentation>
                </xs:annotation>
            </xs:element>
            <xs:element name="statistics-enabled" type="xs:boolean" minOccurs="0" maxOccurs="1" default="true">
                <xs:annotation>
                    <xs:documentation>
                        True (default) if statistics gathering is enabled on the multimap, false otherwise.
                    </xs:documentation>
                </xs:annotation>
            </xs:element>
            <xs:element name="binary" type="xs:boolean" minOccurs="0" maxOccurs="1" default="true">
                <xs:annotation>
                    <xs:documentation>
                        By default, BINARY in-memory format is used, meaning that the object is stored
                        in a serialized form. You can set it to false, then, the OBJECT in-memory format
                        is used, which is useful when the OBJECT in-memory format has a smaller memory
                        footprint than BINARY.
                    </xs:documentation>
                </xs:annotation>
            </xs:element>
            <xs:element name="value-collection-type" minOccurs="0" maxOccurs="1">
                <xs:annotation>
                    <xs:documentation>
                        Type of the value collection : SET or LIST.
                    </xs:documentation>
                </xs:annotation>
                <xs:simpleType>
                    <xs:restriction base="non-space-string">
                        <xs:enumeration value="SET"/>
                        <xs:enumeration value="LIST"/>
                    </xs:restriction>
                </xs:simpleType>
            </xs:element>
            <xs:element name="entry-listeners" type="entry-listeners" minOccurs="0" maxOccurs="1">
                <xs:annotation>
                    <xs:documentation>
                        Lets you add listeners (listener classes) for the multimap entries. You can also set the attribute
                        include-value to true if you want the item event to contain the entry values, and you can set
                        local to true if you want to listen to the entries on the local node.
                    </xs:documentation>
                </xs:annotation>
            </xs:element>
            <!--<xs:element name="partition-strategy" type="xs:string" minOccurs="0" maxOccurs="1" />-->
        </xs:all>
        <xs:attribute name="name" use="required">
            <xs:annotation>
                <xs:documentation>
                    Name of the multimap.
                </xs:documentation>
            </xs:annotation>
            <xs:simpleType>
                <xs:restriction base="xs:string"/>
            </xs:simpleType>
        </xs:attribute>
    </xs:complexType>
    <xs:complexType name="replicatedmap">
        <xs:annotation>
            <xs:documentation>
                A ReplicatedMap is a map-like data structure with weak consistency
                and values locally stored on every node of the cluster.
                Whenever a value is written asynchronously, the new value will be internally
                distributed to all existing cluster members, and eventually every node will have
                the new value.
                When a new node joins the cluster, the new node initially will request existing
                values from older nodes and replicate them locally.
            </xs:documentation>
        </xs:annotation>
        <xs:all>
            <xs:element name="in-memory-format" type="in-memory-format" minOccurs="0" maxOccurs="1" default="OBJECT">
                <xs:annotation>
                    <xs:documentation>
                        Data type used to store entries.
                        Possible values:
                        BINARY: keys and values are stored as binary data.
                        OBJECT (default): values are stored in their object forms.
                        NATIVE: keys and values are stored in native memory. Only available on Hazelcast Enterprise.
                    </xs:documentation>
                </xs:annotation>
            </xs:element>
            <xs:element name="concurrency-level" type="concurrency-level" minOccurs="0" maxOccurs="1" default="32">
                <xs:annotation>
                    <xs:documentation>
                        Deprecated since version 3.6, concurrency-level is ignored.
                        Number of parallel mutexes to minimize contention on keys. The default value is 32 which
                        is a good number for lots of applications. If higher contention is seen on writes to values
                        inside of the replicated map this value can be adjusted to the needs.
                    </xs:documentation>
                </xs:annotation>
            </xs:element>
            <xs:element name="replication-delay-millis" type="xs:unsignedInt" minOccurs="0" maxOccurs="1" default="100">
                <xs:annotation>
                    <xs:documentation>
                        Deprecated since version 3.6, replication-delay-millis is ignored.
                        Defines the number of milliseconds after a put is executed before the value is replicated
                        to other nodes. During this time, multiple puts can be operated and cached up to be sent
                        out all at once after the delay.
                        Default value is 100ms before a replication is operated. If set to 0, no delay is used and
                        all values are replicated one by one.
                    </xs:documentation>
                </xs:annotation>
            </xs:element>
            <xs:element name="async-fillup" type="xs:boolean" minOccurs="0" maxOccurs="1" default="true">
                <xs:annotation>
                    <xs:documentation>
                        True if the replicated map is available for reads before the initial
                        replication is completed, false otherwise. Default is true. If false, no Exception will be
                        thrown when the replicated map is not yet ready, but call is blocked until
                        the initial replication is completed.
                    </xs:documentation>
                </xs:annotation>
            </xs:element>
            <xs:element name="statistics-enabled" type="xs:boolean" minOccurs="0" maxOccurs="1" default="true">
                <xs:annotation>
                    <xs:documentation>
                        True (default) if statistics gathering is enabled on the replicated map, false otherwise.
                    </xs:documentation>
                </xs:annotation>
            </xs:element>
            <xs:element name="entry-listeners" type="entry-listeners" minOccurs="0" maxOccurs="1">
                <xs:annotation>
                    <xs:documentation>
                        Lets you add listeners (listener classes) for the replicated map entries. You can also set the attribute
                        include-value to true if you want the item event to contain the entry values, and you can set
                        local to true if you want to listen to the entries on the local node.
                    </xs:documentation>
                </xs:annotation>
            </xs:element>
        </xs:all>
        <xs:attribute name="name" use="required">
            <xs:annotation>
                <xs:documentation>
                    Name of the replicated map.
                </xs:documentation>
            </xs:annotation>
            <xs:simpleType>
                <xs:restriction base="xs:string"/>
            </xs:simpleType>
        </xs:attribute>
    </xs:complexType>
    <xs:complexType name="topic">
        <xs:all>
            <xs:element name="statistics-enabled" type="xs:boolean" minOccurs="0" maxOccurs="1" default="true">
                <xs:annotation>
                    <xs:documentation>
                        True (default) if statistics gathering is enabled on the topic, false otherwise.
                    </xs:documentation>
                </xs:annotation>
            </xs:element>
            <xs:element name="global-ordering-enabled" type="xs:boolean" minOccurs="0" maxOccurs="1"
                        default="false">
                <xs:annotation>
                    <xs:documentation>
                        Default is `false`, meaning there is no global order guarantee.
                    </xs:documentation>
                </xs:annotation>
            </xs:element>
            <xs:element name="message-listeners" minOccurs="0" maxOccurs="1">
                <xs:annotation>
                    <xs:documentation>
                        Lets you add listeners (listener classes) for the topic messages.
                    </xs:documentation>
                </xs:annotation>
                <xs:complexType>
                    <xs:sequence>
                        <xs:element name="message-listener" type="listener-base" minOccurs="0" maxOccurs="unbounded"/>
                    </xs:sequence>
                </xs:complexType>
            </xs:element>
            <xs:element name="multi-threading-enabled" type="xs:boolean" minOccurs="0" maxOccurs="1" default="false">
                <xs:annotation>
                    <xs:documentation>
                        Default is `false`, meaning only one dedicated thread will handle topic messages.
                        When multi-threading enabled (true) all threads from event thread pool can be used for message handling.
                    </xs:documentation>
                </xs:annotation>
            </xs:element>
        </xs:all>
        <xs:attribute name="name" use="optional" default="default">
            <xs:annotation>
                <xs:documentation>
                    The name of the topic.
                </xs:documentation>
            </xs:annotation>
            <xs:simpleType>
                <xs:restriction base="xs:string"/>
            </xs:simpleType>
        </xs:attribute>
    </xs:complexType>
    <xs:complexType name="reliable-topic">
        <xs:all>
            <xs:element name="statistics-enabled" type="xs:boolean" minOccurs="0" maxOccurs="1" default="true">
                <xs:annotation>
                    <xs:documentation>
                        True (default) if statistics gathering is enabled on the reliable topic, false otherwise.
                    </xs:documentation>
                </xs:annotation>
            </xs:element>
            <xs:element name="message-listeners" minOccurs="0" maxOccurs="1">
                <xs:annotation>
                    <xs:documentation>
                        Lets you add listeners (listener classes) for the topic messages.
                    </xs:documentation>
                </xs:annotation>
                <xs:complexType>
                    <xs:sequence>
                        <xs:element name="message-listener" type="listener-base" minOccurs="0" maxOccurs="unbounded"/>
                    </xs:sequence>
                </xs:complexType>
            </xs:element>

            <xs:element name="read-batch-size" type="xs:int" minOccurs="0" maxOccurs="1">
                <xs:annotation>
                    <xs:documentation>
                        The maximum number of items to read in a batch.
                    </xs:documentation>
                </xs:annotation>
            </xs:element>
            <xs:element name="topic-overload-policy" type="topic-overload-policy" minOccurs="0" maxOccurs="1">
                <xs:annotation>
                    <xs:documentation>
                        Policy to handle an overloaded topic. Available values are `DISCARD_OLDEST`, `DISCARD_NEWEST`,
                        `BLOCK` and `ERROR`. The default value is `BLOCK.
                    </xs:documentation>
                </xs:annotation>
            </xs:element>
        </xs:all>
        <xs:attribute name="name" use="optional" default="default">
            <xs:annotation>
                <xs:documentation>
                    The name of the reliable topic.
                </xs:documentation>
            </xs:annotation>
            <xs:simpleType>
                <xs:restriction base="xs:string"/>
            </xs:simpleType>
        </xs:attribute>
    </xs:complexType>
    <xs:complexType name="jobtracker">
        <xs:annotation>
            <xs:documentation>
                The JobTracker configuration is used to setup behavior of the Hazelcast MapReduce framework.
                Every JobTracker is capable of running multiple map reduce jobs at once and so once configuration
                is meant as a shared resource for all jobs created by the same JobTracker.
                The configuration gives full control over the expected load behavior and thread counts to be used.
            </xs:documentation>
        </xs:annotation>
        <xs:all>
            <xs:element name="max-thread-size" type="xs:nonNegativeInteger" minOccurs="0" maxOccurs="1" default="0">
                <xs:annotation>
                    <xs:documentation>
                        The maximum thread pool size of the JobTracker.
                    </xs:documentation>
                </xs:annotation>
            </xs:element>
            <xs:element name="queue-size" type="xs:nonNegativeInteger" minOccurs="0" maxOccurs="1" default="0">
                <xs:annotation>
                    <xs:documentation>
                        The maximum size of the queue; the maximum number of tasks that can wait to be processed. A
                        value of 0 means number of partitions * 2.
                    </xs:documentation>
                </xs:annotation>
            </xs:element>
            <xs:element name="retry-count" type="xs:nonNegativeInteger" minOccurs="0" maxOccurs="1" default="0">
                <xs:annotation>
                    <xs:documentation>
                        retry-count is currently not used but reserved for later use where the framework will
                        automatically try to restart / retry operations from an available savepoint.
                    </xs:documentation>
                </xs:annotation>
            </xs:element>
            <xs:element name="chunk-size" type="xs:nonNegativeInteger" minOccurs="0" maxOccurs="1" default="1000">
                <xs:annotation>
                    <xs:documentation>
                        The number of emitted values before a chunk is sent to the reducers.
                        If your emitted values are big, you might want to change this to a lower value. If you want
                        to better balance your work, you might want to change this to a higher value.
                        A value of 0 means immediate transmission, but remember that low values mean higher traffic
                        costs.
                        A very high value might cause an OutOfMemoryError to occur if emitted values do not fit into
                        heap memory before being sent to reducers. To prevent this, you might want to use a combiner
                        to pre-reduce values on mapping nodes.
                    </xs:documentation>
                </xs:annotation>
            </xs:element>
            <xs:element name="communicate-stats" type="xs:boolean" minOccurs="0" maxOccurs="1" default="true">
                <xs:annotation>
                    <xs:documentation>
                        True if statistics (for example, about processed entries)
                        are transmitted to the job emitter, false otherwise. This might be used to show any kind of progress to
                        users inside of UI systems, but this produces additional traffic. If statistics are not needed, you might
                        want to deactivate this.
                    </xs:documentation>
                </xs:annotation>
            </xs:element>
            <xs:element name="topology-changed-strategy" type="topology-changed-strategy" minOccurs="0" maxOccurs="1"
                        default="CANCEL_RUNNING_OPERATION">
                <xs:annotation>
                    <xs:documentation>
                        Defines how the map reduce framework will react on topology
                        changes while executing a job.
                        Currently only CANCEL_RUNNING_OPERATION is fully supported; it throws an exception to
                        the job emitter (throws com.hazelcast.mapreduce.TopologyChangedException).
                    </xs:documentation>
                </xs:annotation>
            </xs:element>
        </xs:all>
        <xs:attribute name="name" use="required">
            <xs:annotation>
                <xs:documentation>
                    The name of the JobTracker. Required.
                </xs:documentation>
            </xs:annotation>
            <xs:simpleType>
                <xs:restriction base="xs:string"/>
            </xs:simpleType>
        </xs:attribute>
    </xs:complexType>
    <xs:complexType name="semaphore">
        <xs:all>
            <xs:element name="initial-permits" type="xs:unsignedInt" minOccurs="0" maxOccurs="1">
                <xs:annotation>
                    <xs:documentation>
                        The thread count to which the concurrent access is limited. For example, if you set
                        it to "3", concurrent access to the object is limited to 3 threads.
                    </xs:documentation>
                </xs:annotation>
            </xs:element>
            <xs:element name="backup-count" type="backup-count" minOccurs="0" maxOccurs="1" default="1">
                <xs:annotation>
                    <xs:documentation>
                        Number of synchronous backups. For example, if 1 is set as the backup-count,
                        then all permits of the semaphore are copied to one other JVM for
                        fail-safety. Valid numbers are 0 (no backup), 1, 2 ... 6.
                    </xs:documentation>
                </xs:annotation>
            </xs:element>
            <xs:element name="async-backup-count" type="backup-count" minOccurs="0" maxOccurs="1" default="0">
                <xs:annotation>
                    <xs:documentation>
                        Number of asynchronous backups. For example, if 1 is set as the backup-count,
                        then all permits of the semaphore are copied to one other JVM for
                        fail-safety. Valid numbers are 0 (no backup), 1, 2 ... 6.
                    </xs:documentation>
                </xs:annotation>
            </xs:element>
        </xs:all>
        <xs:attribute name="name" use="required">
            <xs:annotation>
                <xs:documentation>
                    The name of the semaphore. Required.
                </xs:documentation>
            </xs:annotation>
            <xs:simpleType>
                <xs:restriction base="xs:string"/>
            </xs:simpleType>
        </xs:attribute>
    </xs:complexType>

    <xs:complexType name="lock">
        <xs:all>
            <xs:element name="quorum-ref" minOccurs="0" maxOccurs="1"/>
        </xs:all>
        <xs:attribute name="name" use="optional" default="default">
            <xs:annotation>
                <xs:documentation>
                    Name of the lock.
                </xs:documentation>
            </xs:annotation>
            <xs:simpleType>
                <xs:restriction base="xs:string"/>
            </xs:simpleType>
        </xs:attribute>
    </xs:complexType>

    <xs:complexType name="ringbuffer-store">
        <xs:all>
            <xs:element ref="factory-or-class-name" minOccurs="0" maxOccurs="1"/>
            <xs:element name="properties" type="properties" minOccurs="0" maxOccurs="1"/>
        </xs:all>
        <xs:attribute name="enabled" default="true" type="xs:boolean"/>
    </xs:complexType>
    <xs:complexType name="ringbuffer">
        <xs:all>
            <xs:element name="capacity" type="xs:unsignedInt" minOccurs="0" maxOccurs="1">
                <xs:annotation>
                    <xs:documentation>
                        Number of items in the ringbuffer. If no time-to-live-seconds is set, the size will always
                        be equal to capacity after the head completed the first loop around the ring. This is
                        because no items are getting retired. The default value is 10000.
                    </xs:documentation>
                </xs:annotation>
            </xs:element>
            <xs:element name="time-to-live-seconds" type="xs:unsignedInt" minOccurs="0" maxOccurs="1">
                <xs:annotation>
                    <xs:documentation>
                        Maximum number of seconds for each entry to stay in the ringbuffer. Entries that are
                        older than &lt;time-to-live-seconds&gt; and are not updated for &lt;time-to-live-seconds&gt;
                        are automatically evicted from the map.
                        Any integer between 0 and Integer.MAX_VALUE. 0 means infinite. Default is 0.
                    </xs:documentation>
                </xs:annotation>
            </xs:element>
            <xs:element name="backup-count" type="backup-count" minOccurs="0" maxOccurs="1" default="1">
                <xs:annotation>
                    <xs:documentation>
                        Number of synchronous backups. For example, if 1 is set as the backup-count,
                        then the items in the ringbuffer are copied to one other JVM for
                        fail-safety. Valid numbers are 0 (no backup), 1, 2 ... 6.
                    </xs:documentation>
                </xs:annotation>
            </xs:element>
            <xs:element name="async-backup-count" type="backup-count" minOccurs="0" maxOccurs="1" default="0">
                <xs:annotation>
                    <xs:documentation>
                        Number of asynchronous backups. For example, if 1 is set as the backup-count,
                        then the items in the ringbuffer are copied to one other JVM for
                        fail-safety. Valid numbers are 0 (no backup), 1, 2 ... 6.
                    </xs:documentation>
                </xs:annotation>
            </xs:element>
            <xs:element name="in-memory-format" type="in-memory-format" minOccurs="0" maxOccurs="1" default="BINARY">
                <xs:annotation>
                    <xs:documentation>
                        Data type used to store entries.
                        Possible values:
                        BINARY (default): keys and values are stored as binary data.
                        OBJECT: values are stored in their object forms.
                    </xs:documentation>
                </xs:annotation>
            </xs:element>
            <xs:element name="ringbuffer-store" type="ringbuffer-store" minOccurs="0" maxOccurs="1">
                <xs:annotation>
                    <xs:documentation>
                        Includes the ring buffer store factory class name. The store format is the same as the
                        in-memory-format for the ringbuffer.
                    </xs:documentation>
                </xs:annotation>
            </xs:element>
        </xs:all>
        <xs:attribute name="name" use="required">
            <xs:annotation>
                <xs:documentation>
                    The name of the ringbuffer. Required.
                </xs:documentation>
            </xs:annotation>
            <xs:simpleType>
                <xs:restriction base="xs:string"/>
            </xs:simpleType>
        </xs:attribute>
    </xs:complexType>
<<<<<<< HEAD
=======
    <xs:complexType name="atomic-long">
        <xs:attribute name="name" use="required">
            <xs:annotation>
                <xs:documentation>
                    The name of the IAtomicLong. Required.
                </xs:documentation>
            </xs:annotation>
            <xs:simpleType>
                <xs:restriction base="xs:string"/>
            </xs:simpleType>
        </xs:attribute>
    </xs:complexType>
    <xs:complexType name="atomic-reference">
        <xs:attribute name="name" use="required">
            <xs:annotation>
                <xs:documentation>
                    The name of the IAtomicReference. Required.
                </xs:documentation>
            </xs:annotation>
            <xs:simpleType>
                <xs:restriction base="xs:string"/>
            </xs:simpleType>
        </xs:attribute>
    </xs:complexType>
>>>>>>> 45c61806
    <xs:complexType name="merge-policy">
        <xs:annotation>
            <xs:documentation>
                While recovering from split-brain (network partitioning), data structure entries in the small cluster
                merge into the bigger cluster based on the policy set here. When an entry merges into the cluster,
                an entry with the same key (or value) might already exist in the cluster.
                The merge policy resolves these conflicts with different out-of-the-box or custom strategies.
                The out-of-the-box merge polices can be references by their simple class name.
                For custom merge policies you have to provide a fully qualified class name.
                <p>
                    The out-of-the-box policies are:
                    <br/>DiscardMergePolicy: the entry from the smaller cluster will be discarded.
                    <br/>HigherHitsMergePolicy: the entry with the higher number of hits wins.
                    <br/>LatestAccessMergePolicy: the entry with the latest access wins.
                    <br/>LatestUpdateMergePolicy: the entry with the latest update wins.
                    <br/>PassThroughMergePolicy: the entry from the smaller cluster wins.
                    <br/>PutIfAbsentMergePolicy: the entry from the smaller cluster wins if it doesn't exist in the cluster.
                    <br/>The default policy is: PutIfAbsentMergePolicy
                </p>
            </xs:documentation>
        </xs:annotation>
        <xs:simpleContent>
            <xs:extension base="xs:string">
                <xs:attribute name="batch-size" default="100" type="xs:positiveInteger" use="optional"/>
            </xs:extension>
        </xs:simpleContent>
    </xs:complexType>
    <xs:complexType name="network">
        <xs:all>
            <xs:element name="public-address" type="xs:string" minOccurs="0" maxOccurs="1">
                <xs:annotation>
                    <xs:documentation>
                        Overrides the public address of a node. By default, a node selects its socket address
                        as its public address. But behind a network address translation (NAT), two endpoints (nodes)
                        may not be able to see/access each other. If both nodes set their public addresses to their
                        defined addresses on NAT, then they can communicate with each other. In this case, their
                        public addresses are not an address of a local network interface but a virtual address defined by NAT.
                        This is optional to set and useful when you have a private cloud.
                    </xs:documentation>
                </xs:annotation>
            </xs:element>
            <xs:element name="port" type="port" minOccurs="0" maxOccurs="1">
                <xs:annotation>
                    <xs:documentation>
                        The ports which Hazelcast will use to communicate between cluster members. Its default value is 5701.
                        It has the following attributes.
                        port-count: The default value is 100, meaning that Hazelcast will try to bind 100 ports.
                        If you set the value of port as 5701, as members join the cluster, Hazelcast tries to find
                        ports between 5701 and 5801. You can change the port count in cases like having large
                        instances on a single machine or you are willing to have only a few ports assigned.
                        auto-increment: Default value is true. If port is set to 5701, Hazelcast will try to find free
                        ports between 5701 and 5801. Normally, you will not need to change this value, but it comes
                        in handy when needed. You may also want to choose to use only one port. In that case, you can
                        disable the auto-increment feature of port by setting its value as false.
                    </xs:documentation>
                </xs:annotation>
            </xs:element>
            <xs:element name="reuse-address" type="xs:boolean" minOccurs="0" maxOccurs="1" default="false">
                <xs:annotation>
                    <xs:documentation>
                        When you shutdown a cluster member, the server socket port will be in the TIME_WAIT
                        state for the next couple of minutes. If you start the member right after shutting it down,
                        you may not be able to bind it to the same port because it is in the TIME_WAIT state. If you
                        set reuse-address to true, the TIME_WAIT state is ignored and you can bind the member to the
                        same port again. Default value is false.
                    </xs:documentation>
                </xs:annotation>
            </xs:element>
            <xs:element name="outbound-ports" type="outbound-ports" minOccurs="0" maxOccurs="1">
                <xs:annotation>
                    <xs:documentation>
                        By default, Hazelcast lets the system pick up an ephemeral port during socket bind operation.
                        But security policies/firewalls may require to restrict outbound ports to be used by
                        Hazelcast-enabled applications. To fulfill this requirement, you can configure Hazelcast to use
                        only defined outbound ports.
                        outbound-ports has the ports attribute to allow you to define outbound ports.
                    </xs:documentation>
                </xs:annotation>
            </xs:element>
            <xs:element name="join" type="join" minOccurs="0" maxOccurs="1"/>
            <xs:element name="interfaces" type="interfaces" minOccurs="0" maxOccurs="1"/>
            <xs:element name="ssl" type="ssl" minOccurs="0" maxOccurs="1"/>
            <xs:element name="socket-interceptor" type="socket-interceptor" minOccurs="0" maxOccurs="1"/>
            <xs:element name="symmetric-encryption" type="symmetric-encryption" minOccurs="0" maxOccurs="1">
                <xs:annotation>
                    <xs:documentation>
                        encryption algorithm such as
                        DES/ECB/PKCS5Padding,
                        PBEWithMD5AndDES,
                        AES/CBC/PKCS5Padding,
                        Blowfish,
                        DESede
                    </xs:documentation>
                </xs:annotation>
            </xs:element>
            <xs:element name="member-address-provider" type="member-address-provider" minOccurs="0" maxOccurs="1">
                <xs:annotation>
                    <xs:documentation>
                        IMPORTANT
                        This configuration is not intended to provide addresses of other cluster members with
                        which the hazelcast instance will form a cluster. This is an SPI for advanced use in
                        cases where the DefaultAddressPicker does not pick suitable addresses to bind to
                        and publish to other cluster members. For instance, this could allow easier
                        deployment in some cases when running on Docker, AWS or other cloud environments.
                        That said, if you are just starting with Hazelcast, you will probably want to
                        set the member addresses by using the tcp-ip or multicast configuration
                        or adding a discovery strategy.
                        Member address provider allows to plug in own strategy to customize:
                        1. What address Hazelcast will bind to
                        2. What address Hazelcast will advertise to other members on which they can bind to

                        In most environments you don't need to customize this and the default strategy will work just
                        fine. However in some cloud environments the default strategy does not make the right choice and
                        the member address provider delegates the process of address picking to external code.
                    </xs:documentation>
                </xs:annotation>
            </xs:element>
        </xs:all>
    </xs:complexType>
    <xs:complexType name="tcp-ip">
        <xs:choice maxOccurs="unbounded">
            <xs:element name="required-member" type="xs:string" minOccurs="0" maxOccurs="1">
                <xs:annotation>
                    <xs:documentation>
                        IP address of the required member. Cluster will form only if the member with this IP
                        address is found.
                    </xs:documentation>
                </xs:annotation>
            </xs:element>
            <xs:sequence>
                <xs:element name="member" type="xs:string" minOccurs="0" maxOccurs="unbounded" default="127.0.0.1">
                    <xs:annotation>
                        <xs:documentation>
                            IP address(es) of one or more well known members. Once members are connected to these
                            well known ones, all member addresses will be communicated with each other.
                        </xs:documentation>
                    </xs:annotation>
                </xs:element>
            </xs:sequence>
            <xs:element name="interface" type="xs:string" minOccurs="0" maxOccurs="1"
                        default="127.0.0.1"/>
            <xs:element name="members" type="xs:string" minOccurs="0" maxOccurs="1">
                <xs:annotation>
                    <xs:documentation>
                        Comma separated IP addresses of one or more well known members.
                    </xs:documentation>
                </xs:annotation>
            </xs:element>
            <xs:element name="member-list" minOccurs="0" maxOccurs="1">
                <xs:complexType>
                    <xs:sequence>
                        <xs:element name="member" type="xs:string" minOccurs="0" maxOccurs="unbounded"
                                    default="127.0.0.1"/>
                    </xs:sequence>
                </xs:complexType>
            </xs:element>
        </xs:choice>
        <xs:attribute name="enabled" type="xs:boolean" use="optional" default="false">
            <xs:annotation>
                <xs:documentation>
                    Specifies whether the TCP/IP discovery is enabled or not. Default value is false.
                </xs:documentation>
            </xs:annotation>
        </xs:attribute>
        <xs:attribute name="connection-timeout-seconds" type="xs:int" use="optional" default="5">
            <xs:annotation>
                <xs:documentation>
                    The maximum amount of time Hazelcast is going to try to connect to a well known member
                    before giving up. Setting it to a too low value could mean that a member is not able
                    to connect to a cluster. Setting it to a too high value means that member startup could
                    slow down because of longer timeouts (e.g. when a well known member is not up). Increasing
                    this value is recommended if you have many IPs listed and the members cannot properly
                    build up the cluster. Its default value is 5.
                </xs:documentation>
            </xs:annotation>
        </xs:attribute>
    </xs:complexType>
    <xs:complexType name="port">
        <xs:simpleContent>
            <xs:extension base="xs:unsignedShort">
                <xs:attribute name="auto-increment" type="xs:boolean" use="optional" default="true"/>
                <xs:attribute name="port-count" type="xs:unsignedInt" use="optional" default="100"/>
            </xs:extension>
        </xs:simpleContent>
    </xs:complexType>
    <xs:complexType name="member-address-provider">
        <xs:all>
            <xs:element name="class-name" type="non-space-string" minOccurs="1" maxOccurs="1">
                <xs:annotation>
                    <xs:documentation>
                        The name of the class implementing the com.hazelcast.spi.MemberAddressProvider interface
                    </xs:documentation>
                </xs:annotation>
            </xs:element>
            <xs:element name="properties" type="properties" minOccurs="0" maxOccurs="1"/>
        </xs:all>
        <xs:attribute name="enabled" type="xs:boolean" use="optional" default="false">
            <xs:annotation>
                <xs:documentation>
                    Specifies whether the member address provider SPI is enabled or not. Values can be true or false.
                </xs:documentation>
            </xs:annotation>
        </xs:attribute>
    </xs:complexType>
    <xs:complexType name="outbound-ports">
        <xs:sequence>
            <xs:element name="ports" type="xs:string" minOccurs="0" maxOccurs="unbounded"/>
        </xs:sequence>
    </xs:complexType>
    <xs:complexType name="multicast">
        <xs:all>
            <xs:element name="multicast-group" type="xs:string" minOccurs="0" maxOccurs="1" default="224.2.2.3">
                <xs:annotation>
                    <xs:documentation>
                        The multicast group IP address. Specify it when you want to create clusters within the
                        same network. Values can be between 224.0.0.0 and 239.255.255.255. Default value is 224.2.2.3.
                    </xs:documentation>
                </xs:annotation>
            </xs:element>
            <xs:element name="multicast-port" type="xs:unsignedShort" minOccurs="0" maxOccurs="1" default="54327">
                <xs:annotation>
                    <xs:documentation>
                        The multicast socket port through which the Hazelcast member listens and sends discovery messages.
                        Default value is 54327.
                    </xs:documentation>
                </xs:annotation>
            </xs:element>
            <xs:element name="multicast-timeout-seconds" type="xs:int" minOccurs="0" maxOccurs="1" default="2">
                <xs:annotation>
                    <xs:documentation>
                        Only when the nodes are starting up, this timeout (in seconds) specifies the period during
                        which a node waits for a multicast response from another node. For example, if you set it
                        to 60 seconds, each node will wait for 60 seconds until a leader node is selected.
                        Its default value is 2 seconds.
                    </xs:documentation>
                </xs:annotation>
            </xs:element>
            <xs:element name="multicast-time-to-live" type="xs:int" minOccurs="0" maxOccurs="1" default="32">
                <xs:annotation>
                    <xs:documentation>
                        Time-to-live value for multicast packets sent out to control the scope of multicasts.
                    </xs:documentation>
                </xs:annotation>
            </xs:element>
            <xs:element name="trusted-interfaces" minOccurs="0" maxOccurs="1">
                <xs:annotation>
                    <xs:documentation>
                        Includes IP addresses of trusted members. When a node wants to join to the cluster,
                        its join request will be rejected if it is not a trusted member. You can give an IP
                        addresses range using the wildcard (*) on the last digit of the IP address
                        (e.g. 192.168.1.* or 192.168.1.100-110).
                    </xs:documentation>
                </xs:annotation>
                <xs:complexType>
                    <xs:sequence>
                        <xs:element name="interface" type="xs:string" minOccurs="0" maxOccurs="unbounded"/>
                    </xs:sequence>
                </xs:complexType>
            </xs:element>
        </xs:all>
        <xs:attribute name="enabled" type="xs:boolean" use="optional" default="true">
            <xs:annotation>
                <xs:documentation>
                    Specifies whether the multicast discovery is enabled or not. Values can be true or false.
                </xs:documentation>
            </xs:annotation>
        </xs:attribute>
        <xs:attribute name="loopbackModeEnabled" type="xs:boolean" use="optional" default="false"/>
    </xs:complexType>
    <xs:complexType name="aws">
        <xs:all>
            <xs:element name="access-key" type="xs:string" minOccurs="0" maxOccurs="1">
                <xs:annotation>
                    <xs:documentation>
                        Access key of your account on EC2.
                    </xs:documentation>
                </xs:annotation>
            </xs:element>
            <xs:element name="secret-key" type="xs:string" minOccurs="0" maxOccurs="1">
                <xs:annotation>
                    <xs:documentation>
                        Secret key of your account on EC2.
                    </xs:documentation>
                </xs:annotation>
            </xs:element>
            <xs:element name="iam-role" type="xs:string" minOccurs="0" maxOccurs="1">
                <xs:annotation>
                    <xs:documentation>
                        IAM role that binds with your instance.
                    </xs:documentation>
                </xs:annotation>
            </xs:element>
            <xs:element name="region" type="xs:string" minOccurs="0" maxOccurs="1">
                <xs:annotation>
                    <xs:documentation>
                        The region where your nodes are running. Default value is us-east-1.
                        Needs to be specified if the region is other than the default one.
                    </xs:documentation>
                </xs:annotation>
            </xs:element>
            <xs:element name="host-header" type="xs:string" minOccurs="0" maxOccurs="1">
                <xs:annotation>
                    <xs:documentation>
                        The URL that is the entry point for a web service. It is optional.
                    </xs:documentation>
                </xs:annotation>
            </xs:element>
            <xs:element name="security-group-name" type="xs:string" minOccurs="0" maxOccurs="1">
                <xs:annotation>
                    <xs:documentation>
                        Name of the security group you specified at the EC2 management console.
                        It is used to narrow the Hazelcast nodes to be within this group.
                        It is optional.
                    </xs:documentation>
                </xs:annotation>
            </xs:element>
            <xs:element name="tag-key" type="xs:string" minOccurs="0" maxOccurs="1">
                <xs:annotation>
                    <xs:documentation>
                        To narrow the members in the cloud down to only Hazelcast nodes, you can set
                        this to the one you specified in the EC2 console. It is optional.
                    </xs:documentation>
                </xs:annotation>
            </xs:element>
            <xs:element name="tag-value" type="xs:string" minOccurs="0" maxOccurs="1">
                <xs:annotation>
                    <xs:documentation>
                        To narrow the members in the cloud down to only Hazelcast nodes, you can set
                        this to the one you specified in the EC2 console. It is optional.
                    </xs:documentation>
                </xs:annotation>
            </xs:element>
        </xs:all>
        <xs:attribute name="enabled" type="xs:boolean" use="optional" default="true">
            <xs:annotation>
                <xs:documentation>
                    Specifies whether the EC2 discovery is enabled or not. Value can be true or false.
                </xs:documentation>
            </xs:annotation>
        </xs:attribute>
        <xs:attribute name="connection-timeout-seconds" type="xs:int" use="optional" default="5">
            <xs:annotation>
                <xs:documentation>
                    The maximum amount of time Hazelcast is going to try to connect to a well known member
                    before giving up. Setting its value too low value could mean that a member is not able
                    to connect to a cluster. Setting it too high value means that member startup could slow
                    down because of longer timeouts (e.g. when a well known member is not up). Increasing
                    this value is recommended if you have many IPs listed and the members cannot properly
                    build up the cluster. Its default value is 5.
                </xs:documentation>
            </xs:annotation>
        </xs:attribute>
    </xs:complexType>
    <xs:complexType name="join">
        <xs:annotation>
            <xs:documentation>
                The `join` configuration element is used to enable the Hazelcast instances to form a cluster,
                i.e. to join the members. Three ways can be used to join the members: discovery by TCP/IP, by
                multicast, and by discovery on AWS (EC2 auto-discovery).
            </xs:documentation>
        </xs:annotation>
        <xs:all>
            <xs:element name="multicast" type="multicast" minOccurs="0"/>
            <xs:element name="tcp-ip" type="tcp-ip" minOccurs="0"/>
            <xs:element name="aws" type="aws" minOccurs="0"/>
            <xs:element name="discovery-strategies" type="discovery-strategies" minOccurs="0" maxOccurs="1"/>
        </xs:all>
    </xs:complexType>

    <xs:complexType name="discovery-strategies">
        <xs:sequence>
            <xs:element name="node-filter" type="discovery-node-filter" minOccurs="0" maxOccurs="1"/>
            <xs:element name="discovery-strategy" type="discovery-strategy" minOccurs="0" maxOccurs="unbounded"/>
        </xs:sequence>
    </xs:complexType>
    <xs:complexType name="discovery-node-filter">
        <xs:attribute name="class" type="xs:string" use="required"/>
    </xs:complexType>
    <xs:complexType name="discovery-strategy">
        <xs:sequence>
            <xs:element name="properties" type="properties" minOccurs="0" maxOccurs="1"/>
        </xs:sequence>
        <xs:attribute name="enabled" type="xs:boolean" use="optional" default="false"/>
        <xs:attribute name="class" type="xs:string" use="required"/>
    </xs:complexType>
    <xs:complexType name="interfaces">
        <xs:annotation>
            <xs:documentation>
                You can specify which network interfaces that Hazelcast should use. Servers mostly have more
                than one network interface, so you may want to list the valid IPs. Range characters
                ('\*' and '-') can be used for simplicity. For instance, 10.3.10.\* refers to IPs between
                10.3.10.0 and 10.3.10.255. Interface 10.3.10.4-18 refers to IPs between 10.3.10.4 and
                10.3.10.18 (4 and 18 included). If network interface configuration is enabled (it is disabled
                by default) and if Hazelcast cannot find an matching interface, then it will print a message
                on the console and will not start on that node.
            </xs:documentation>
        </xs:annotation>
        <xs:sequence>
            <xs:element name="interface" type="xs:string" default="127.0.0.1" minOccurs="0" maxOccurs="unbounded"/>
        </xs:sequence>
        <xs:attribute name="enabled" type="xs:boolean" use="optional" default="false">
            <xs:annotation>
                <xs:documentation>
                    True to enable these interfaces, false to disable.
                </xs:documentation>
            </xs:annotation>
        </xs:attribute>
    </xs:complexType>
    <xs:complexType name="executor-service">
        <xs:all>
            <xs:element name="statistics-enabled" type="xs:boolean" minOccurs="0" maxOccurs="1" default="true">
                <xs:annotation>
                    <xs:documentation>
                        True (default) if statistics gathering is enabled on the executor task, false otherwise.
                    </xs:documentation>
                </xs:annotation>
            </xs:element>
            <xs:element name="pool-size" type="xs:unsignedShort" minOccurs="0" maxOccurs="1" default="8">
                <xs:annotation>
                    <xs:documentation>
                        The number of executor threads per member for the executor.
                    </xs:documentation>
                </xs:annotation>
            </xs:element>
            <xs:element name="queue-capacity" type="xs:unsignedInt" minOccurs="0" maxOccurs="1" default="0">
                <xs:annotation>
                    <xs:documentation>
                        Queue capacity of the executor task. 0 means Integer.MAX_VALUE.
                    </xs:documentation>
                </xs:annotation>
            </xs:element>
        </xs:all>
        <xs:attribute name="name" type="xs:string" use="optional" default="default">
            <xs:annotation>
                <xs:documentation>
                    Name of the executor task.
                </xs:documentation>
            </xs:annotation>
        </xs:attribute>
    </xs:complexType>

    <xs:complexType name="durable-executor-service">
        <xs:all>
            <xs:element name="pool-size" type="xs:unsignedShort" minOccurs="0" maxOccurs="1" default="16">
                <xs:annotation>
                    <xs:documentation>
                        The number of executor threads per member for the executor.
                    </xs:documentation>
                </xs:annotation>
            </xs:element>
            <xs:element name="durability" type="xs:unsignedShort" minOccurs="0" maxOccurs="1" default="1">
                <xs:annotation>
                    <xs:documentation>
                        The durability of the executor
                    </xs:documentation>
                </xs:annotation>
            </xs:element>
            <xs:element name="capacity" type="xs:unsignedInt" minOccurs="0" maxOccurs="1" default="100">
                <xs:annotation>
                    <xs:documentation>
                        Capacity of the executor task per partition.
                    </xs:documentation>
                </xs:annotation>
            </xs:element>
        </xs:all>
        <xs:attribute name="name" type="xs:string" use="optional" default="default">
            <xs:annotation>
                <xs:documentation>
                    Name of the durable executor.
                </xs:documentation>
            </xs:annotation>
        </xs:attribute>
    </xs:complexType>

    <xs:complexType name="scheduled-executor-service">
        <xs:all>
            <xs:element name="pool-size" type="xs:unsignedShort" minOccurs="0" maxOccurs="1" default="16">
                <xs:annotation>
                    <xs:documentation>
                        The number of executor threads per member for the executor.
                    </xs:documentation>
                </xs:annotation>
            </xs:element>
            <xs:element name="durability" type="xs:unsignedShort" minOccurs="0" maxOccurs="1" default="1">
                <xs:annotation>
                    <xs:documentation>
                        The durability of the scheduled executor.
                    </xs:documentation>
                </xs:annotation>
            </xs:element>
            <xs:element name="capacity" type="xs:unsignedShort" minOccurs="0" maxOccurs="1" default="100">
                <xs:annotation>
                    <xs:documentation>
                        The maximum number of tasks that a scheduler can have at any given point
                        in time per partition.
                    </xs:documentation>
                </xs:annotation>
            </xs:element>
        </xs:all>
        <xs:attribute name="name" type="xs:string" use="optional" default="default">
            <xs:annotation>
                <xs:documentation>
                    Name of the scheduled executor.
                </xs:documentation>
            </xs:annotation>
        </xs:attribute>
    </xs:complexType>

    <xs:complexType name="cardinality-estimator">
        <xs:all>
            <xs:element name="backup-count" type="backup-count" minOccurs="0" maxOccurs="1" default="1">
                <xs:annotation>
                    <xs:documentation>
                        Number of synchronous backups. For example, if 1 is set as the backup-count,
                        then the cardinality estimation will be copied to one other JVM for
                        fail-safety. Valid numbers are 0 (no backup), 1, 2 ... 6.
                    </xs:documentation>
                </xs:annotation>
            </xs:element>
            <xs:element name="async-backup-count" type="backup-count" minOccurs="0" maxOccurs="1" default="0">
                <xs:annotation>
                    <xs:documentation>
                        Number of asynchronous backups. For example, if 1 is set as the async-backup-count,
                        then cardinality estimation will be copied to one other JVM (asynchronously) for
                        fail-safety. Valid numbers are 0 (no backup), 1, 2 ... 6.
                    </xs:documentation>
                </xs:annotation>
            </xs:element>
        </xs:all>
        <xs:attribute name="name" type="xs:string" use="optional" default="default">
            <xs:annotation>
                <xs:documentation>
                    Name of the cardinality estimator.
                </xs:documentation>
            </xs:annotation>
        </xs:attribute>
    </xs:complexType>

    <xs:simpleType name="backup-count">
        <xs:restriction base="xs:byte">
            <xs:minInclusive value="0"/>
            <xs:maxInclusive value="6"/>
        </xs:restriction>
    </xs:simpleType>
    <xs:simpleType name="empty-queue-ttl">
        <xs:restriction base="xs:int">
            <xs:minInclusive value="-1"/>
        </xs:restriction>
    </xs:simpleType>
    <xs:simpleType name="concurrency-level">
        <xs:restriction base="xs:int">
            <xs:minInclusive value="0"/>
        </xs:restriction>
    </xs:simpleType>

    <xs:complexType name="symmetric-encryption">
        <xs:annotation>
            <xs:documentation>
                Enterprise only. Hazelcast allows you to encrypt the entire socket level communication among
                all Hazelcast members. Encryption is based on Java Cryptography Architecture. In symmetric
                encryption, each node uses the same key, so the key is shared.
            </xs:documentation>
        </xs:annotation>
        <xs:all>
            <xs:element name="algorithm" type="xs:string">
                <xs:annotation>
                    <xs:documentation>
                        Encryption algorithm such as DES/ECB/PKCS5Padding, PBEWithMD5AndDES, Blowfish,
                        or DESede.
                    </xs:documentation>
                </xs:annotation>
            </xs:element>
            <xs:element name="salt" type="xs:string" default="thesalt">
                <xs:annotation>
                    <xs:documentation>
                        Salt value to use when generating the secret key.
                    </xs:documentation>
                </xs:annotation>
            </xs:element>
            <xs:element name="password" type="xs:string">
                <xs:annotation>
                    <xs:documentation>
                        Pass phrase to use when generating the secret key.
                    </xs:documentation>
                </xs:annotation>
            </xs:element>
            <xs:element name="iteration-count" type="xs:unsignedByte" default="19">
                <xs:annotation>
                    <xs:documentation>
                        Iteration count to use when generating the secret key.
                    </xs:documentation>
                </xs:annotation>
            </xs:element>
        </xs:all>
        <xs:attribute name="enabled" type="xs:boolean" use="optional" default="false">
            <xs:annotation>
                <xs:documentation>
                    True to enable symmetric encryption, false to disable.
                </xs:documentation>
            </xs:annotation>
        </xs:attribute>
    </xs:complexType>
    <xs:complexType name="map-store">
        <xs:all>
            <xs:element ref="factory-or-class-name" minOccurs="0" maxOccurs="1">
                <xs:annotation>
                    <xs:documentation>
                        The name of the class implementing MapLoader and/or MapStore.
                    </xs:documentation>
                </xs:annotation>
            </xs:element>
            <xs:element name="write-delay-seconds" type="xs:unsignedInt" minOccurs="0" maxOccurs="1" default="0">
                <xs:annotation>
                    <xs:documentation>
                        The number of seconds to delay the store writes. Default value is 0.
                    </xs:documentation>
                </xs:annotation>
            </xs:element>
            <xs:element name="write-batch-size" type="xs:unsignedInt" minOccurs="0" maxOccurs="1" default="1">
                <xs:annotation>
                    <xs:documentation>
                        The number of operations to be included in each batch processing round. Default value is 1.
                    </xs:documentation>
                </xs:annotation>
            </xs:element>
            <xs:element name="write-coalescing" type="xs:boolean" minOccurs="0" maxOccurs="1" default="true">
                <xs:annotation>
                    <xs:documentation>
                        Setting this is meaningful if you are using write behind in MapStore. When write-coalescing is true,
                        only the latest store operation on a key in the write-delay-seconds time-window will be
                        reflected to MapStore. Default value is true.
                    </xs:documentation>
                </xs:annotation>
            </xs:element>
            <xs:element name="properties" type="properties" minOccurs="0" maxOccurs="1"/>
        </xs:all>
        <xs:attribute name="enabled" default="true" type="xs:boolean">
            <xs:annotation>
                <xs:documentation>
                    True to enable this map-store, false to disable.
                </xs:documentation>
            </xs:annotation>
        </xs:attribute>
        <xs:attribute name="initial-mode">
            <xs:annotation>
                <xs:documentation>
                    Sets the initial load mode.
                    LAZY: default load mode, where load is asynchronous.
                    EAGER: load is blocked till all partitions are loaded.
                </xs:documentation>
            </xs:annotation>
            <xs:simpleType>
                <xs:restriction base="non-space-string">
                    <xs:enumeration value="LAZY"/>
                    <xs:enumeration value="EAGER"/>
                </xs:restriction>
            </xs:simpleType>
        </xs:attribute>
    </xs:complexType>

    <xs:complexType name="query-caches">
        <xs:sequence>
            <xs:element name="query-cache" type="query-cache" minOccurs="0" maxOccurs="unbounded"/>
        </xs:sequence>
    </xs:complexType>
    <xs:complexType name="query-cache">
        <xs:all>
            <xs:element name="include-value" type="xs:boolean" minOccurs="0" maxOccurs="1" default="true">
                <xs:annotation>
                    <xs:documentation>
                        True to enable value caching, false to disable.
                    </xs:documentation>
                </xs:annotation>
            </xs:element>
            <xs:element name="predicate" type="predicate" minOccurs="1" maxOccurs="1">
                <xs:annotation>
                    <xs:documentation>
                        The predicate to filter events which will be applied to the QueryCache.
                    </xs:documentation>
                </xs:annotation>
            </xs:element>
            <xs:element name="entry-listeners" type="entry-listeners" minOccurs="0" maxOccurs="1">
                <xs:annotation>
                    <xs:documentation>
                        Lets you add listeners (listener classes) for the query cache entries.
                    </xs:documentation>
                </xs:annotation>
            </xs:element>
            <xs:element name="in-memory-format" type="in-memory-format" minOccurs="0" maxOccurs="1" default="BINARY">
                <xs:annotation>
                    <xs:documentation>
                        Data type used to store entries.
                        Possible values:
                        BINARY (default): keys and values are stored as binary data.
                        OBJECT: values are stored in their object forms.
                        NATIVE: keys and values are stored in native memory. Only available on Hazelcast Enterprise.
                    </xs:documentation>
                </xs:annotation>
            </xs:element>
            <xs:element name="populate" type="xs:boolean" minOccurs="0" maxOccurs="1" default="true">
                <xs:annotation>
                    <xs:documentation>
                        True to enable initial population of the query cache, false otherwise.
                    </xs:documentation>
                </xs:annotation>
            </xs:element>
            <xs:element name="coalesce" type="xs:boolean" minOccurs="0" maxOccurs="1" default="false">
                <xs:annotation>
                    <xs:documentation>
                        True to enable coalescing of the query cache, false otherwise.
                    </xs:documentation>
                </xs:annotation>
            </xs:element>
            <xs:element name="delay-seconds" type="xs:unsignedInt" minOccurs="0" maxOccurs="1" default="0">
                <xs:annotation>
                    <xs:documentation>
                        The minimum number of seconds that an event waits in the node buffer.
                    </xs:documentation>
                </xs:annotation>
            </xs:element>
            <xs:element name="batch-size" type="xs:unsignedInt" minOccurs="0" maxOccurs="1" default="1">
                <xs:annotation>
                    <xs:documentation>
                        The batch size used to determine the number of events sent
                        in a batch to the query cache.
                    </xs:documentation>
                </xs:annotation>
            </xs:element>
            <xs:element name="buffer-size" type="xs:unsignedInt" minOccurs="0" maxOccurs="1" default="16">
                <xs:annotation>
                    <xs:documentation>
                        The maximum number of events which can be stored in a partition buffer.
                    </xs:documentation>
                </xs:annotation>
            </xs:element>
            <xs:element name="eviction" type="eviction" minOccurs="0" maxOccurs="1"/>
            <xs:element name="indexes" minOccurs="0" maxOccurs="1">
                <xs:complexType>
                    <xs:sequence>
                        <xs:element name="index" type="index" minOccurs="0" maxOccurs="unbounded"/>
                    </xs:sequence>
                </xs:complexType>
            </xs:element>
        </xs:all>
        <xs:attribute name="name" use="required">
            <xs:simpleType>
                <xs:restriction base="xs:string"/>
            </xs:simpleType>
        </xs:attribute>
    </xs:complexType>
    <xs:complexType name="predicate">
        <xs:simpleContent>
            <xs:extension base="xs:string">
                <xs:attribute name="type" use="required">
                    <xs:simpleType>
                        <xs:restriction base="non-space-string">
                            <xs:enumeration value="class-name"/>
                            <xs:enumeration value="sql"/>
                        </xs:restriction>
                    </xs:simpleType>
                </xs:attribute>
            </xs:extension>
        </xs:simpleContent>
    </xs:complexType>

    <xs:element name="factory-or-class-name" abstract="true"/>
    <xs:element name="class-name" substitutionGroup="factory-or-class-name"/>
    <xs:element name="factory-class-name" substitutionGroup="factory-or-class-name"/>
    <xs:element name="queue-store">
        <xs:complexType>
            <xs:all>
                <xs:element ref="factory-or-class-name" minOccurs="0" maxOccurs="1"/>
                <xs:element name="properties" type="properties" minOccurs="0" maxOccurs="1"/>
            </xs:all>
            <xs:attribute name="enabled" default="true" type="xs:boolean"/>
        </xs:complexType>
    </xs:element>
    <xs:complexType name="wan-replication">
        <xs:sequence>
            <xs:element name="wan-publisher" type="wan-publisher" minOccurs="0" maxOccurs="unbounded"/>
            <xs:element name="wan-consumer" type="wan-consumer" minOccurs="0" maxOccurs="1"/>
        </xs:sequence>
        <xs:attribute name="name" type="xs:string" use="required">
            <xs:annotation>
                <xs:documentation>
                    Name for your WAN replication configuration.
                </xs:documentation>
            </xs:annotation>
        </xs:attribute>
    </xs:complexType>
    <xs:complexType name="wan-publisher" mixed="true">
        <xs:all>
            <xs:element name="class-name" type="xs:string" minOccurs="1" maxOccurs="1">
                <xs:annotation>
                    <xs:documentation>
                        Fully qualified class name of WAN Replication implementation implementing WanReplicationEndpoint.
                        Hazelcast Enterprise comes with com.hazelcast.enterprise.wan.replication.WanBatchReplication:
                        Waits until a batch size is reached or a delay time is passed.
                    </xs:documentation>
                </xs:annotation>
            </xs:element>
            <xs:element name="queue-capacity" type="xs:integer" default="10000" minOccurs="0" maxOccurs="1"/>
            <xs:element name="queue-full-behavior" type="wan-queue-full-behavior" minOccurs="0" maxOccurs="1"/>
            <xs:element name="aws" type="aws" minOccurs="0" maxOccurs="1"/>
            <xs:element name="discovery-strategies" type="discovery-strategies" minOccurs="0" maxOccurs="1"/>
            <xs:element name="properties" type="properties" minOccurs="0" maxOccurs="1"/>
        </xs:all>
        <xs:attribute name="group-name" type="xs:string" use="required">
            <xs:annotation>
                <xs:documentation>
                    The group name of target WAN cluster
                </xs:documentation>
            </xs:annotation>
        </xs:attribute>
    </xs:complexType>
    <xs:complexType name="wan-consumer">
        <xs:all>
            <xs:element name="class-name" type="xs:string" minOccurs="1" maxOccurs="1">
                <xs:annotation>
                    <xs:documentation>
                        Name of the custom class implementation that is responsible for incoming WAN events.
                    </xs:documentation>
                </xs:annotation>
            </xs:element>
            <xs:element name="properties" type="properties" minOccurs="0" maxOccurs="1"/>
        </xs:all>
    </xs:complexType>
    <xs:complexType name="ssl">
        <xs:all>
            <xs:element name="factory-class-name" type="xs:string" minOccurs="0" maxOccurs="1">
                <xs:annotation>
                    <xs:documentation>
                        The name of the com.hazelcast.nio.ssl.SSLContextFactory implementation class.
                    </xs:documentation>
                </xs:annotation>
            </xs:element>
            <xs:element name="properties" type="properties" minOccurs="0" maxOccurs="1"/>
            <xs:element name="host-verification" type="host-verification" minOccurs="0" maxOccurs="1"/>
        </xs:all>
        <xs:attribute name="enabled" default="false" type="xs:boolean">
            <xs:annotation>
                <xs:documentation>
                    True to enable this ssl configuration, false to disable.
                </xs:documentation>
            </xs:annotation>
        </xs:attribute>
    </xs:complexType>
    <xs:complexType name="host-verification">
        <xs:annotation>
            <xs:documentation>
                Configures additional TLS host verification (based on com.hazelcast.nio.ssl.TlsHostVerifier interface)
            </xs:documentation>
        </xs:annotation>
        <xs:all>
            <xs:element name="properties" type="properties" minOccurs="0" maxOccurs="1"/>
        </xs:all>
        <xs:attribute name="policy-class-name" type="xs:string" use="required">
            <xs:annotation>
                <xs:documentation>
                    Fully qualified class name implementing com.hazelcast.nio.ssl.TlsHostVerifier 
                </xs:documentation>
            </xs:annotation>
        </xs:attribute>
        <xs:attribute name="enabled-on-server" type="xs:boolean" default="false">
            <xs:annotation>
                <xs:documentation>
                    The TLS verifier by default only runs on client side of SSL connection.
                    Configuring this flag to true causes the verifier will run also on the server side.
                </xs:documentation>
            </xs:annotation>
        </xs:attribute>
    </xs:complexType>
    <xs:complexType name="mutual-auth">
        <xs:all>
            <xs:element name="factory-class-name" type="xs:string" minOccurs="0" maxOccurs="1">
                <xs:annotation>
                    <xs:documentation>
                        The name of the com.hazelcast.nio.ssl.SSLContextFactory implementation class.
                    </xs:documentation>
                </xs:annotation>
            </xs:element>
            <xs:element name="properties" type="properties" minOccurs="0" maxOccurs="1"/>
        </xs:all>
        <xs:attribute name="enabled" default="false" type="xs:boolean">
            <xs:annotation>
                <xs:documentation>
                    True to enable this mutual-auth configuration, false to disable.
                </xs:documentation>
            </xs:annotation>
        </xs:attribute>
    </xs:complexType>
    <xs:complexType name="item-listener">
        <xs:simpleContent>
            <xs:extension base="listener-base">
                <xs:attribute name="include-value" type="xs:boolean" use="optional" default="true"/>
            </xs:extension>
        </xs:simpleContent>
    </xs:complexType>
    <xs:complexType name="entry-listeners">
        <xs:sequence>
            <xs:element name="entry-listener" type="entry-listener" minOccurs="0" maxOccurs="unbounded"/>
        </xs:sequence>
    </xs:complexType>
    <xs:complexType name="entry-listener">
        <xs:simpleContent>
            <xs:extension base="item-listener">
                <xs:attribute name="local" type="xs:boolean" use="optional" default="false"/>
            </xs:extension>
        </xs:simpleContent>
    </xs:complexType>
    <xs:complexType name="partition-lost-listeners">
        <xs:sequence>
            <xs:element name="partition-lost-listener" type="partition-lost-listener" minOccurs="0"
                        maxOccurs="unbounded"/>
        </xs:sequence>
    </xs:complexType>
    <xs:complexType name="partition-lost-listener">
        <xs:simpleContent>
            <xs:extension base="listener-base"/>
        </xs:simpleContent>
    </xs:complexType>
    <xs:complexType name="index">
        <xs:simpleContent>
            <xs:extension base="xs:string">
                <xs:attribute name="ordered" type="xs:boolean" use="optional" default="false"/>
            </xs:extension>
        </xs:simpleContent>
    </xs:complexType>
    <xs:complexType name="map-attribute">
        <xs:simpleContent>
            <xs:extension base="xs:string">
                <xs:attribute name="extractor" type="xs:string"/>
            </xs:extension>
        </xs:simpleContent>
    </xs:complexType>
    <xs:complexType name="partition-group">
        <xs:sequence>
            <xs:element name="member-group" minOccurs="0" maxOccurs="unbounded">
                <xs:complexType>
                    <xs:sequence>
                        <xs:element name="interface" type="xs:string" minOccurs="0" maxOccurs="unbounded"/>
                    </xs:sequence>
                </xs:complexType>
            </xs:element>
        </xs:sequence>
        <xs:attribute name="enabled" type="xs:boolean" default="false"/>
        <xs:attribute name="group-type">
            <xs:annotation>
                <xs:documentation>
                    When you enable partition grouping, Hazelcast presents three choices for you to configure
                    partition groups.
                    HOST_AWARE: You can group nodes automatically using the IP addresses of nodes, so nodes
                    sharing the same network interface will be grouped together. All members on the same host
                    (IP address or domain name) will be a single partition group.
                    CUSTOM: You can do custom grouping using Hazelcast's interface matching configuration.
                    This way, you can add different and multiple interfaces to a group.
                    PER_MEMBER: You can give every member its own group. Each member is a group of its own
                    and primary and backup partitions are distributed randomly (not on the same physical member).
                </xs:documentation>
            </xs:annotation>
            <xs:simpleType>
                <xs:restriction base="non-space-string">
                    <xs:enumeration value="HOST_AWARE"/>
                    <xs:enumeration value="CUSTOM"/>
                    <xs:enumeration value="PER_MEMBER"/>
                    <xs:enumeration value="ZONE_AWARE"/>
                    <xs:enumeration value="SPI"/>
                </xs:restriction>
            </xs:simpleType>
        </xs:attribute>
    </xs:complexType>
    <xs:complexType name="management-center" mixed="true">
        <xs:sequence minOccurs="0">
            <xs:element name="url" type="xs:string" minOccurs="1" maxOccurs="1">
                <xs:annotation>
                    <xs:documentation>
                        Management Center endpoint/URL.
                    </xs:documentation>
                </xs:annotation>
            </xs:element>
            <xs:element name="mutual-auth" type="mutual-auth" minOccurs="0" maxOccurs="1"/>
        </xs:sequence>
        <xs:attribute name="enabled" type="xs:boolean" default="false" use="optional">
            <xs:annotation>
                <xs:documentation>
                    True to enable management center, false to disable.
                </xs:documentation>
            </xs:annotation>
        </xs:attribute>
        <xs:attribute name="update-interval" type="xs:integer" default="3" use="optional">
            <xs:annotation>
                <xs:documentation>
                    The time frequency (in seconds) for which Management Center will take
                    information from the Hazelcast cluster.
                </xs:documentation>
            </xs:annotation>
        </xs:attribute>
    </xs:complexType>
    <xs:complexType name="services">
        <xs:sequence>
            <xs:element name="service" type="service" minOccurs="0" maxOccurs="unbounded"/>
        </xs:sequence>
        <xs:attribute name="enable-defaults" type="xs:boolean" default="true"/>
    </xs:complexType>
    <xs:complexType name="service">
        <xs:all>
            <xs:element name="name" type="xs:string" minOccurs="1" maxOccurs="1">
                <xs:annotation>
                    <xs:documentation>
                        Name of the service to be registered.
                    </xs:documentation>
                </xs:annotation>
            </xs:element>
            <xs:element name="class-name" type="xs:string" minOccurs="0" maxOccurs="1">
                <xs:annotation>
                    <xs:documentation>
                        Name of the class that you develop for your service.
                    </xs:documentation>
                </xs:annotation>
            </xs:element>
            <xs:element name="properties" type="properties" minOccurs="0" maxOccurs="1">
                <xs:annotation>
                    <xs:documentation>
                        The custom properties that you can add to your service. You enable/disable
                        these properties and set their values using this element.
                    </xs:documentation>
                </xs:annotation>
            </xs:element>
            <xs:element name="configuration" minOccurs="0" maxOccurs="1">
                <xs:annotation>
                    <xs:documentation>
                        You can include configuration items which you develop using the Config object
                        in your code.
                    </xs:documentation>
                </xs:annotation>
                <xs:complexType>
                    <xs:sequence>
                        <xs:any minOccurs="0" maxOccurs="unbounded"/>
                    </xs:sequence>
                    <xs:attribute name="parser" type="xs:string" use="required"/>
                </xs:complexType>
            </xs:element>
        </xs:all>
        <xs:attribute name="enabled" type="xs:boolean" default="true"/>
    </xs:complexType>
    <xs:complexType name="security">
        <xs:all>
            <xs:element name="member-credentials-factory" type="security-object" minOccurs="0" maxOccurs="1"/>
            <xs:element name="member-login-modules" type="login-modules" minOccurs="0" maxOccurs="1"/>
            <xs:element name="client-login-modules" type="login-modules" minOccurs="0" maxOccurs="1"/>
            <xs:element name="client-permission-policy" type="security-object" minOccurs="0" maxOccurs="1"/>
            <xs:element name="client-permissions" type="permissions" minOccurs="0" maxOccurs="1"/>
            <xs:element name="security-interceptors" type="interceptors" minOccurs="0" maxOccurs="1"/>
        </xs:all>
        <xs:attribute name="enabled" type="xs:boolean" default="false"/>
    </xs:complexType>
    <xs:complexType name="interceptors">
        <xs:sequence>
            <xs:element name="interceptor" type="interceptor" minOccurs="1" maxOccurs="unbounded"/>
        </xs:sequence>
    </xs:complexType>
    <xs:complexType name="interceptor">
        <xs:attribute name="class-name" type="non-space-string" use="required"/>
    </xs:complexType>
    <xs:complexType name="login-modules">
        <xs:sequence>
            <xs:element name="login-module" type="login-module" minOccurs="0" maxOccurs="unbounded"/>
        </xs:sequence>
    </xs:complexType>
    <xs:complexType name="login-module">
        <xs:sequence>
            <xs:element name="properties" type="properties" minOccurs="0" maxOccurs="1"/>
        </xs:sequence>
        <xs:attribute name="class-name" type="non-space-string" use="required"/>
        <xs:attribute name="usage" use="optional" default="REQUIRED">
            <xs:simpleType>
                <xs:restriction base="xs:string">
                    <xs:enumeration value="REQUIRED"/>
                    <xs:enumeration value="OPTIONAL"/>
                    <xs:enumeration value="REQUISITE"/>
                    <xs:enumeration value="SUFFICIENT"/>
                </xs:restriction>
            </xs:simpleType>
        </xs:attribute>
    </xs:complexType>
    <xs:complexType name="security-object">
        <xs:sequence>
            <xs:element name="properties" type="properties" minOccurs="0" maxOccurs="1"/>
        </xs:sequence>
        <xs:attribute name="class-name" type="non-space-string" use="required"/>
    </xs:complexType>
    <xs:complexType name="permissions">
        <xs:choice minOccurs="1" maxOccurs="unbounded">
            <xs:element name="all-permissions" type="base-permission" minOccurs="0" maxOccurs="1"/>
            <xs:element name="map-permission" type="instance-permission" minOccurs="0" maxOccurs="unbounded"/>
            <xs:element name="queue-permission" type="instance-permission" minOccurs="0" maxOccurs="unbounded"/>
            <xs:element name="multimap-permission" type="instance-permission" minOccurs="0" maxOccurs="unbounded"/>
            <xs:element name="topic-permission" type="instance-permission" minOccurs="0" maxOccurs="unbounded"/>
            <xs:element name="list-permission" type="instance-permission" minOccurs="0" maxOccurs="unbounded"/>
            <xs:element name="set-permission" type="instance-permission" minOccurs="0" maxOccurs="unbounded"/>
            <xs:element name="lock-permission" type="instance-permission" minOccurs="0" maxOccurs="unbounded"/>
            <xs:element name="atomic-long-permission" type="instance-permission" minOccurs="0" maxOccurs="unbounded"/>
            <xs:element name="countdown-latch-permission" type="instance-permission" minOccurs="0"
                        maxOccurs="unbounded"/>
            <xs:element name="semaphore-permission" type="instance-permission" minOccurs="0" maxOccurs="unbounded"/>
            <xs:element name="id-generator-permission" type="instance-permission" minOccurs="0" maxOccurs="unbounded"/>
            <xs:element name="executor-service-permission" type="instance-permission" minOccurs="0"
                        maxOccurs="unbounded"/>
            <xs:element name="durable-executor-service-permission" type="instance-permission" minOccurs="0"
                        maxOccurs="unbounded"/>
            <xs:element name="cardinality-estimator-permission" type="instance-permission" minOccurs="0" maxOccurs="unbounded"/>
            <xs:element name="scheduled-executor-permission" type="instance-permission" minOccurs="0" maxOccurs="unbounded"/>
            <xs:element name="transaction-permission" type="base-permission" minOccurs="0" maxOccurs="1"/>
            <xs:element name="cache-permission" type="instance-permission" minOccurs="0" maxOccurs="unbounded"/>
            <xs:element name="config-permission" type="base-permission" minOccurs="0" maxOccurs="1"/>
        </xs:choice>
    </xs:complexType>
    <xs:complexType name="base-permission">
        <xs:sequence>
            <xs:element name="endpoints" minOccurs="0" maxOccurs="1">
                <xs:complexType>
                    <xs:sequence>
                        <xs:element name="endpoint" minOccurs="1" maxOccurs="unbounded" default="127.0.0.1">
                            <xs:annotation>
                                <xs:documentation>
                                    Endpoint address of the principal. Wildcards(*) can be used.
                                </xs:documentation>
                            </xs:annotation>
                            <xs:simpleType>
                                <xs:restriction base="xs:string"/>
                            </xs:simpleType>
                        </xs:element>
                    </xs:sequence>
                </xs:complexType>
            </xs:element>
        </xs:sequence>
        <xs:attribute name="principal" type="xs:string" use="optional" default="*">
            <xs:annotation>
                <xs:documentation>
                    Name of the principal. Wildcards(*) can be used.
                </xs:documentation>
            </xs:annotation>
        </xs:attribute>
    </xs:complexType>
    <xs:complexType name="instance-permission">
        <xs:complexContent>
            <xs:extension base="base-permission">
                <xs:sequence>
                    <xs:element name="actions" type="actions" minOccurs="1" maxOccurs="1"/>
                </xs:sequence>
                <xs:attribute name="name" type="xs:string" use="required">
                    <xs:annotation>
                        <xs:documentation>
                            Name of the permission. Wildcards(*) can be used.
                        </xs:documentation>
                    </xs:annotation>
                </xs:attribute>
            </xs:extension>
        </xs:complexContent>
    </xs:complexType>
    <xs:complexType name="actions">
        <xs:sequence>
            <xs:element name="action" minOccurs="1" maxOccurs="unbounded">
                <xs:annotation>
                    <xs:documentation>
                        Permission actions that are permitted on Hazelcast instance objects.
                    </xs:documentation>
                </xs:annotation>
                <xs:simpleType>
                    <xs:restriction base="xs:string">
                        <xs:enumeration value="all"/>
                        <xs:enumeration value="create"/>
                        <xs:enumeration value="destroy"/>
                        <xs:enumeration value="modify"/>
                        <xs:enumeration value="read"/>
                        <xs:enumeration value="remove"/>
                        <xs:enumeration value="lock"/>
                        <xs:enumeration value="listen"/>
                        <xs:enumeration value="release"/>
                        <xs:enumeration value="acquire"/>
                        <xs:enumeration value="put"/>
                        <xs:enumeration value="add"/>
                        <xs:enumeration value="index"/>
                        <xs:enumeration value="intercept"/>
                        <xs:enumeration value="publish"/>
                    </xs:restriction>
                </xs:simpleType>
            </xs:element>
        </xs:sequence>
    </xs:complexType>
    <xs:complexType name="cluster-group">
        <xs:all>
            <xs:element name="name" type="xs:string" minOccurs="0" maxOccurs="1" default="dev">
                <xs:annotation>
                    <xs:documentation>
                        Name of the group to be created.
                    </xs:documentation>
                </xs:annotation>
            </xs:element>
            <xs:element name="password" type="xs:string" minOccurs="0" maxOccurs="1" default="dev-pass">
                <xs:annotation>
                    <xs:documentation>
                        Password of the group to be created.
                    </xs:documentation>
                </xs:annotation>
            </xs:element>
        </xs:all>
    </xs:complexType>
    <xs:complexType name="listeners">
        <xs:sequence>
            <xs:element name="listener" type="listener-base" minOccurs="0" maxOccurs="unbounded"/>
        </xs:sequence>
    </xs:complexType>

    <xs:complexType name="listener-base">
        <xs:annotation>
            <xs:documentation>
                One of the following: membership-listener, instance-listener, migration-listener or
                partition-lost-listener.
            </xs:documentation>
        </xs:annotation>
        <xs:simpleContent>
            <xs:extension base="non-space-string"/>
        </xs:simpleContent>
    </xs:complexType>

    <xs:complexType name="near-cache">
        <xs:all>
            <xs:element name="in-memory-format" type="in-memory-format" minOccurs="0" maxOccurs="1" default="BINARY">
                <xs:annotation>
                    <xs:documentation>
                        Data type used to store entries.
                        Possible values:
                        BINARY (default): keys and values are stored as binary data.
                        OBJECT: values are stored in their object forms.
                        NATIVE: keys and values are stored in native memory. Only available on Hazelcast Enterprise.
                    </xs:documentation>
                </xs:annotation>
            </xs:element>
            <xs:element name="serialize-keys" type="xs:boolean" minOccurs="0" maxOccurs="1" default="false">
                <xs:annotation>
                    <xs:documentation>
                        Defines if the Near Cache keys should be serialized or not.
                        Keys should be serialized if they are mutable and need to be cloned via serialization.
                        NOTE: It's not supported to disable key serialization with in-memory-format NATIVE.
                        This setting will have no effect in that case.
                        Default value is false.
                    </xs:documentation>
                </xs:annotation>
            </xs:element>
            <xs:element name="invalidate-on-change" type="xs:boolean" minOccurs="0" maxOccurs="1" default="true">
                <xs:annotation>
                    <xs:documentation>
                        True to evict the cached entries if the entries are changed (updated or removed).
                        Default value is true.
                    </xs:documentation>
                </xs:annotation>
            </xs:element>
            <xs:element name="time-to-live-seconds" type="xs:unsignedInt" minOccurs="0" maxOccurs="1" default="0">
                <xs:annotation>
                    <xs:documentation>
                        Maximum number of seconds for each entry to stay in the Near Cache. Entries that are
                        older than time-to-live-seconds will get automatically evicted from the Near Cache.
                        Any integer between 0 and Integer.MAX_VALUE. 0 means infinite. Default is 0.
                    </xs:documentation>
                </xs:annotation>
            </xs:element>
            <xs:element name="max-idle-seconds" type="xs:unsignedInt" minOccurs="0" maxOccurs="1" default="0">
                <xs:annotation>
                    <xs:documentation>
                        Maximum number of seconds each entry can stay in the Near Cache as untouched (not-read).
                        Entries that are not read (touched) more than max-idle-seconds value will get removed
                        from the Near Cache.
                        Any integer between 0 and Integer.MAX_VALUE. 0 means Integer.MAX_VALUE. Default is 0.
                    </xs:documentation>
                </xs:annotation>
            </xs:element>
            <xs:element name="eviction" type="eviction" minOccurs="0" maxOccurs="1"/>
            <xs:element name="eviction-policy" type="eviction-policy" minOccurs="0" maxOccurs="1" default="LRU">
                <xs:annotation>
                    <xs:documentation>
                        Valid values are:
                        NONE (no extra eviction, time-to-live-seconds may still apply),
                        LRU (Least Recently Used),
                        LFU (Least Frequently Used).
                        LRU is the default.
                        Regardless of the eviction policy used, time-to-live-seconds will still apply.

                        Deprecated since 3.8, please use &lt;eviction/&gt;
                    </xs:documentation>
                </xs:annotation>
            </xs:element>
            <xs:element name="max-size" type="xs:unsignedInt" minOccurs="0" maxOccurs="1" default="0">
                <xs:annotation>
                    <xs:documentation>
                        Maximum size of the Near Cache. When max size is reached,
                        cache is evicted based on the policy defined.
                        Any integer between 0 and Integer.MAX_VALUE.
                        0 means Integer.MAX_VALUE. Default is 0.

                        Deprecated since 3.8, please use &lt;eviction/&gt;
                    </xs:documentation>
                </xs:annotation>
            </xs:element>
            <xs:element name="cache-local-entries" type="xs:boolean" minOccurs="0" maxOccurs="1" default="false">
                <xs:annotation>
                    <xs:documentation>
                        True to cache local entries, which belong to the member itself.
                        This is useful when in-memory-format for Near Cache is different than the map's one.
                        Default value is false.
                    </xs:documentation>
                </xs:annotation>
            </xs:element>
        </xs:all>
        <xs:attribute name="name" use="optional" type="xs:string" default="default"/>
    </xs:complexType>

    <xs:simpleType name="in-memory-format">
        <xs:restriction base="non-space-string">
            <xs:enumeration value="BINARY"/>
            <xs:enumeration value="OBJECT"/>
            <xs:enumeration value="NATIVE"/>
        </xs:restriction>
    </xs:simpleType>

    <xs:simpleType name="cache-deserialized-values">
        <xs:restriction base="non-space-string">
            <xs:enumeration value="NEVER"/>
            <xs:enumeration value="ALWAYS"/>
            <xs:enumeration value="INDEX-ONLY"/>
        </xs:restriction>
    </xs:simpleType>

    <xs:simpleType name="time-unit">
        <xs:restriction base="non-space-string">
            <xs:enumeration value="NANOSECONDS"/>
            <xs:enumeration value="MICROSECONDS"/>
            <xs:enumeration value="MILLISECONDS"/>
            <xs:enumeration value="SECONDS"/>
            <xs:enumeration value="MINUTES"/>
            <xs:enumeration value="HOURS"/>
            <xs:enumeration value="DAYS"/>
        </xs:restriction>
    </xs:simpleType>

    <xs:simpleType name="expiry-policy-type">
        <xs:restriction base="non-space-string">
            <xs:enumeration value="CREATED"/>
            <xs:enumeration value="ACCESSED"/>
            <xs:enumeration value="ETERNAL"/>
            <xs:enumeration value="MODIFIED"/>
            <xs:enumeration value="TOUCHED"/>
        </xs:restriction>
    </xs:simpleType>

    <xs:complexType name="timed-expiry-policy-factory">
        <xs:attribute name="expiry-policy-type" type="expiry-policy-type" use="required"/>
        <xs:attribute name="duration-amount" type="xs:unsignedLong" use="optional"/>
        <xs:attribute name="time-unit" type="time-unit" use="optional"/>
    </xs:complexType>

    <xs:simpleType name="non-space-string">
        <xs:restriction base="xs:string">
            <xs:pattern value="\S.*"/>
        </xs:restriction>
    </xs:simpleType>
    <xs:complexType name="serialization">
        <xs:all>
            <xs:element name="portable-version" type="xs:unsignedInt" minOccurs="0" maxOccurs="1">
                <xs:annotation>
                    <xs:documentation>
                        The version of the portable serialization. Portable version is used to differentiate two
                        same classes that have changes on it like adding/removing field or changing a type of a field.
                    </xs:documentation>
                </xs:annotation>
            </xs:element>
            <xs:element name="use-native-byte-order" type="xs:boolean" minOccurs="0" maxOccurs="1" default="false">
                <xs:annotation>
                    <xs:documentation>
                        True to use native byte order of the underlying platform, false otherwise. Default value is false.
                    </xs:documentation>
                </xs:annotation>
            </xs:element>
            <xs:element name="byte-order" minOccurs="0" maxOccurs="1" default="BIG_ENDIAN">
                <xs:annotation>
                    <xs:documentation>
                        Defines the byte order that the serialization will use.
                    </xs:documentation>
                </xs:annotation>
                <xs:simpleType>
                    <xs:restriction base="non-space-string">
                        <xs:enumeration value="BIG_ENDIAN"/>
                        <xs:enumeration value="LITTLE_ENDIAN"/>
                    </xs:restriction>
                </xs:simpleType>
            </xs:element>
            <xs:element name="enable-compression" type="xs:boolean" minOccurs="0" maxOccurs="1" default="false">
                <xs:annotation>
                    <xs:documentation>
                        True to enable compression if default Java serialization is used, false otherwise.
                        Default value is false.
                    </xs:documentation>
                </xs:annotation>
            </xs:element>
            <xs:element name="enable-shared-object" type="xs:boolean" minOccurs="0" maxOccurs="1" default="false">
                <xs:annotation>
                    <xs:documentation>
                        True to enable shared object if default Java serialization is used, false otherwise.
                        Default value is false.
                    </xs:documentation>
                </xs:annotation>
            </xs:element>
            <xs:element name="allow-unsafe" type="xs:boolean" minOccurs="0" maxOccurs="1" default="false">
                <xs:annotation>
                    <xs:documentation>
                        True to allow the usage of unsafe, false otherwise.
                        Default value is false.
                    </xs:documentation>
                </xs:annotation>
            </xs:element>
            <xs:element name="data-serializable-factories" minOccurs="0" maxOccurs="1">
                <xs:complexType>
                    <xs:sequence>
                        <xs:element name="data-serializable-factory" type="serialization-factory" minOccurs="0"
                                    maxOccurs="unbounded">
                            <xs:annotation>
                                <xs:documentation>
                                    Custom classes implementing com.hazelcast.nio.serialization.DataSerializableFactory to be
                                    registered. These can be used to speed up serialization/deserialization of objects.
                                </xs:documentation>
                            </xs:annotation>
                        </xs:element>
                    </xs:sequence>
                </xs:complexType>
            </xs:element>
            <xs:element name="portable-factories" minOccurs="0" maxOccurs="1">
                <xs:complexType>
                    <xs:sequence>
                        <xs:element name="portable-factory" type="serialization-factory" minOccurs="0"
                                    maxOccurs="unbounded">
                            <xs:annotation>
                                <xs:documentation>
                                    PortableFactory class to be registered.
                                </xs:documentation>
                            </xs:annotation>
                        </xs:element>
                    </xs:sequence>
                </xs:complexType>
            </xs:element>
            <xs:element name="serializers" minOccurs="0" maxOccurs="1">
                <xs:complexType>
                    <xs:choice minOccurs="1" maxOccurs="unbounded">
                        <xs:element name="global-serializer" type="global-serializer" minOccurs="0" maxOccurs="1">
                            <xs:annotation>
                                <xs:documentation>
                                    Global serializer class to be registered if no other serializer is applicable.
                                </xs:documentation>
                            </xs:annotation>
                        </xs:element>
                        <xs:element name="serializer" type="serializer" minOccurs="0" maxOccurs="unbounded">
                            <xs:annotation>
                                <xs:documentation>
                                    Defines the class name and the type class of the serializer implementation.
                                </xs:documentation>
                            </xs:annotation>
                        </xs:element>
                    </xs:choice>
                </xs:complexType>
            </xs:element>
            <xs:element name="check-class-def-errors" type="xs:boolean" minOccurs="0" maxOccurs="1" default="true">
                <xs:annotation>
                    <xs:documentation>
                        If true (default), serialization system will check class definitions error at start and throw a
                        Serialization Exception with error definition.
                    </xs:documentation>
                </xs:annotation>
            </xs:element>
        </xs:all>
    </xs:complexType>
    <xs:complexType name="serialization-factory">
        <xs:simpleContent>
            <xs:extension base="xs:string">
                <xs:attribute name="factory-id" use="required" type="xs:unsignedInt"/>
            </xs:extension>
        </xs:simpleContent>
    </xs:complexType>
    <xs:complexType name="serializer">
        <xs:attribute name="class-name" type="xs:string" use="required">
            <xs:annotation>
                <xs:documentation>
                    The name of the class that will be serialized.
                </xs:documentation>
            </xs:annotation>
        </xs:attribute>
        <xs:attribute name="type-class" type="xs:string" use="required">
            <xs:annotation>
                <xs:documentation>
                    The type of the class that will be serialized.
                </xs:documentation>
            </xs:annotation>
        </xs:attribute>
    </xs:complexType>
    <xs:complexType name="global-serializer">
        <xs:simpleContent>
            <xs:extension base="xs:string">
                <xs:attribute name="override-java-serialization" type="xs:boolean" default="false" use="optional">
                    <xs:annotation>
                        <xs:documentation>
                            Java Serializable and Externalizable is prior to global serializer by default. If set true
                            the Java serialization step assumed to be handled by the global serializer.
                        </xs:documentation>
                    </xs:annotation>
                </xs:attribute>
            </xs:extension>
        </xs:simpleContent>
    </xs:complexType>

    <xs:complexType name="socket-interceptor">
        <xs:all>
            <xs:element name="class-name" type="xs:string" minOccurs="0" maxOccurs="1"/>
            <xs:element name="properties" type="properties" minOccurs="0" maxOccurs="1"/>
        </xs:all>
        <xs:attribute name="enabled" default="false" type="xs:boolean"/>
    </xs:complexType>

    <xs:complexType name="native-memory">
        <xs:all>
            <xs:element name="size" type="memory-size" minOccurs="0" maxOccurs="1"/>
            <xs:element name="min-block-size" type="xs:positiveInteger" minOccurs="0" maxOccurs="1"/>
            <xs:element name="page-size" type="xs:positiveInteger" minOccurs="0" maxOccurs="1"/>
            <xs:element name="metadata-space-percentage" minOccurs="0" maxOccurs="1">
                <xs:simpleType>
                    <xs:restriction base="xs:decimal">
                        <xs:totalDigits value="3"/>
                        <xs:fractionDigits value="1"/>
                        <xs:minInclusive value="5"/>
                        <xs:maxInclusive value="95"/>
                    </xs:restriction>
                </xs:simpleType>
            </xs:element>
        </xs:all>
        <xs:attribute name="allocator-type" default="POOLED" type="memory-allocator-type"/>
        <xs:attribute name="enabled" default="false" type="xs:boolean"/>
    </xs:complexType>

    <xs:complexType name="memory-size">
        <xs:attribute name="value" type="xs:int" default="128"/>
        <xs:attribute name="unit" type="memory-unit" default="MEGABYTES"/>
    </xs:complexType>

    <xs:simpleType name="memory-unit">
        <xs:restriction base="xs:string">
            <xs:enumeration value="BYTES"/>
            <xs:enumeration value="KILOBYTES"/>
            <xs:enumeration value="MEGABYTES"/>
            <xs:enumeration value="GIGABYTES"/>
        </xs:restriction>
    </xs:simpleType>

    <xs:simpleType name="topic-overload-policy">
        <xs:restriction base="xs:string">
            <xs:enumeration value="DISCARD_OLDEST"/>
            <xs:enumeration value="DISCARD_NEWEST"/>
            <xs:enumeration value="BLOCK"/>
            <xs:enumeration value="ERROR"/>
        </xs:restriction>
    </xs:simpleType>
    <xs:simpleType name="memory-allocator-type">
        <xs:restriction base="xs:string">
            <xs:enumeration value="STANDARD"/>
            <xs:enumeration value="POOLED"/>
        </xs:restriction>
    </xs:simpleType>

    <xs:complexType name="property">
        <xs:simpleContent>
            <xs:extension base="xs:string">
                <xs:attribute name="name" use="required" type="non-space-string"/>
            </xs:extension>
        </xs:simpleContent>
    </xs:complexType>
    <xs:complexType name="properties">
        <xs:sequence minOccurs="0" maxOccurs="unbounded">
            <xs:element name="property" type="property"/>
        </xs:sequence>
    </xs:complexType>

    <xs:element name="member-attributes">
        <xs:complexType>
            <xs:sequence>
                <xs:element name="attribute" type="attribute" maxOccurs="unbounded"/>
            </xs:sequence>
        </xs:complexType>
        <xs:unique name="uniqueAttributeConstraint">
            <xs:selector xpath="./*"/>
            <xs:field xpath="@name"/>
        </xs:unique>
    </xs:element>
    <xs:simpleType name="attributeName">
        <xs:restriction base="non-space-string"/>
    </xs:simpleType>
    <xs:simpleType name="attributeTypeEnum">
        <xs:restriction base="xs:string">
            <xs:enumeration value="boolean"/>
            <xs:enumeration value="byte"/>
            <xs:enumeration value="double"/>
            <xs:enumeration value="float"/>
            <xs:enumeration value="int"/>
            <xs:enumeration value="long"/>
            <xs:enumeration value="short"/>
            <xs:enumeration value="string"/>
        </xs:restriction>
    </xs:simpleType>
    <xs:complexType name="attribute">
        <xs:simpleContent>
            <xs:extension base="xs:string">
                <xs:attribute name="name" use="required" type="attributeName"/>
                <!--xs:attribute name="name" use="required" type="xs:ID"/-->
                <xs:attribute name="type" use="optional" default="string" type="attributeTypeEnum"/>
            </xs:extension>
        </xs:simpleContent>
    </xs:complexType>
    <xs:complexType name="attributes">
        <xs:sequence>
            <xs:element name="attribute" type="attribute" maxOccurs="unbounded"/>
        </xs:sequence>
    </xs:complexType>

    <xs:simpleType name="topology-changed-strategy">
        <xs:restriction base="xs:string">
            <xs:enumeration value="CANCEL_RUNNING_OPERATION"/>
            <xs:enumeration value="DISCARD_AND_RESTART"/>
        </xs:restriction>
    </xs:simpleType>

    <xs:simpleType name="eviction-policy">
        <xs:restriction base="xs:string">
            <xs:enumeration value="NONE"/>
            <xs:enumeration value="LRU"/>
            <xs:enumeration value="LFU"/>
            <xs:enumeration value="RANDOM"/>
        </xs:restriction>
    </xs:simpleType>

    <xs:simpleType name="max-size-policy">
        <xs:restriction base="xs:string">
            <xs:enumeration value="ENTRY_COUNT"/>
            <xs:enumeration value="USED_NATIVE_MEMORY_SIZE"/>
            <xs:enumeration value="USED_NATIVE_MEMORY_PERCENTAGE"/>
            <xs:enumeration value="FREE_NATIVE_MEMORY_SIZE"/>
            <xs:enumeration value="FREE_NATIVE_MEMORY_PERCENTAGE"/>
        </xs:restriction>
    </xs:simpleType>

    <xs:complexType name="eviction">
        <xs:attribute name="size" type="xs:nonNegativeInteger" default="10000" use="optional"/>
        <xs:attribute name="max-size-policy" type="max-size-policy" default="ENTRY_COUNT" use="optional"/>
        <xs:attribute name="eviction-policy" type="eviction-policy" default="LRU" use="optional"/>
        <xs:attribute name="comparator-class-name" type="xs:string" use="optional"/>
    </xs:complexType>

    <xs:complexType name="wan-replication-ref">
        <xs:all>
            <xs:element name="merge-policy" type="xs:string" minOccurs="1" maxOccurs="1">
                <xs:annotation>
                    <xs:documentation>
                        Resolve conflicts that occurred when target cluster already has the replicated
                        entry key.

                        4 merge policy implementations for IMap and 2 merge policy implementations for
                        ICache are provided out-of-the-box.

                        IMap has the following merge policies:
                        com.hazelcast.map.merge.PutIfAbsentMapMergePolicy: Incoming entry merges from the
                        source map to the target map if it does not exist in the target map.
                        com.hazelcast.map.merge.HigherHitsMapMergePolicy: Incoming entry merges from the
                        source map to the target map if the source entry has more hits than the target one.
                        com.hazelcast.map.merge.PassThroughMergePolicy: Incoming entry merges from the
                        source map to the target map unless the incoming entry is not null.
                        com.hazelcast.map.merge.LatestUpdateMapMergePolicy: Incoming entry merges from the
                        source map to the target map if the source entry has been updated more recently
                        than the target entry. Please note that this merge policy can only be used when the
                        clusters' clocks are in sync.

                        ICache has the following merge policies:
                        com.hazelcast.cache.merge.HigherHitsCacheMergePolicy: Incoming entry merges from
                        the source cache to the target cache if the source entry has more hits than the
                        target one.
                        com.hazelcast.cache.merge.PassThroughCacheMergePolicy: Incoming entry merges from
                        the source cache to the target cache unless the incoming entry is not null.
                    </xs:documentation>
                </xs:annotation>
            </xs:element>
            <xs:element name="filters" type="wan-replication-ref-filters" minOccurs="0" maxOccurs="1"/>
            <xs:element name="republishing-enabled" type="xs:boolean" minOccurs="0" maxOccurs="1" default="true">
                <xs:annotation>
                    <xs:documentation>
                        When enabled, an incoming event to a member is forwarded to the target cluster of that member.
                    </xs:documentation>
                </xs:annotation>
            </xs:element>
        </xs:all>
        <xs:attribute name="name" type="xs:string" use="required">
            <xs:annotation>
                <xs:documentation>
                    Name of the wan-replication configuration. IMap or ICache instance uses this wan-replication config.
                </xs:documentation>
            </xs:annotation>
        </xs:attribute>
    </xs:complexType>

    <xs:complexType name="quorum">
        <xs:all>
            <xs:element name="quorum-size" type="quorum-size" minOccurs="0" maxOccurs="1">
                <xs:annotation>
                    <xs:documentation>
                        The minimum number of members required in a cluster for the cluster to remain in an
                        operational state. If the number of members is below the defined minimum at any time,
                        the operations are rejected and the rejected operations return a QuorumException to
                        their callers.
                    </xs:documentation>
                </xs:annotation>
            </xs:element>
            <xs:element name="quorum-type" type="quorum-type" minOccurs="0" maxOccurs="1"/>
            <xs:element name="quorum-function-class-name" type="xs:string" minOccurs="0" maxOccurs="1"/>
            <xs:element name="quorum-listeners" minOccurs="0" maxOccurs="1">
                <xs:annotation>
                    <xs:documentation>
                        You can register quorum listeners to be notified about quorum results. Quorum listeners
                        are local to the member that they are registered, so they receive only events occurred on
                        that local member.
                    </xs:documentation>
                </xs:annotation>
                <xs:complexType>
                    <xs:sequence>
                        <xs:element name="quorum-listener" type="quorum-listener" maxOccurs="unbounded"/>
                    </xs:sequence>
                </xs:complexType>
            </xs:element>
        </xs:all>
        <xs:attribute name="enabled" type="xs:boolean" use="required"/>
        <xs:attribute name="name" use="required">
            <xs:simpleType>
                <xs:restriction base="xs:string"/>
            </xs:simpleType>
        </xs:attribute>
    </xs:complexType>

    <xs:simpleType name="quorum-type">
        <xs:restriction base="xs:string">
            <xs:enumeration value="READ"/>
            <xs:enumeration value="WRITE"/>
            <xs:enumeration value="READ_WRITE"/>
        </xs:restriction>
    </xs:simpleType>

    <xs:simpleType name="quorum-size">
        <xs:restriction base="xs:int">
            <xs:minInclusive value="0"/>
        </xs:restriction>
    </xs:simpleType>

    <xs:complexType name="quorum-listener">
        <xs:simpleContent>
            <xs:extension base="listener-base">
            </xs:extension>
        </xs:simpleContent>
    </xs:complexType>

    <xs:complexType name="lite-member">
        <xs:attribute name="enabled" type="xs:boolean" use="required">
            <xs:annotation>
                <xs:documentation>
                    True to set the node as a lite member, false otherwise.
                </xs:documentation>
            </xs:annotation>
        </xs:attribute>
    </xs:complexType>

    <xs:complexType name="user-code-deployment">
        <xs:all>
            <xs:element name="class-cache-mode" default="ETERNAL">
                <xs:annotation>
                    <xs:documentation>
                        Controls caching of user classes loaded from remote members.

                        OFF: Never caches loaded classes. This is suitable for loading runnables, callables,
                        entry processors, etc.
                        ETERNAL: Cache indefinitely. This is suitable when you load long-living objects,
                        such as domain objects stored in a map.
                    </xs:documentation>
                </xs:annotation>
                <xs:simpleType>
                    <xs:restriction base="non-space-string">
                        <xs:enumeration value="OFF"/>
                        <xs:enumeration value="ETERNAL"/>
                    </xs:restriction>
                </xs:simpleType>
            </xs:element>
            <xs:element name="provider-mode" default="LOCAL_AND_CACHED_CLASSES">
                <xs:annotation>
                    <xs:documentation>
                        Controls how to react on receiving a classloading request from a remote member

                        OFF: Never serve classes to other members. This member will never server classes to remote
                        members.
                        LOCAL_CLASSES_ONLY: Serve classes from local classpath only. Classes loaded from other members
                        will be used locally, but they won't be served to other members.
                        LOCAL_AND_CACHED_CLASSES: Server classes loaded from both local classpath and from other members.
                    </xs:documentation>
                </xs:annotation>
                <xs:simpleType>
                    <xs:restriction base="non-space-string">
                        <xs:enumeration value="OFF"/>
                        <xs:enumeration value="LOCAL_CLASSES_ONLY"/>
                        <xs:enumeration value="LOCAL_AND_CACHED_CLASSES"/>
                    </xs:restriction>
                </xs:simpleType>
            </xs:element>
            <xs:element name="blacklist-prefixes" type="xs:string" minOccurs="0" maxOccurs="1">
                <xs:annotation>
                    <xs:documentation>
                        Filter to constraint members to be used for classloading request when a class
                        is not available locally.
                    </xs:documentation>
                </xs:annotation>
            </xs:element>
            <xs:element name="whitelist-prefixes" type="xs:string" minOccurs="0" maxOccurs="1">
                <xs:annotation>
                    <xs:documentation>
                        Command separated list of prefixes of classes which will be loaded remotely.

                        Use this to enable loading of explcitly selected user classes only and
                        disable remote loading for all other classes. This gives you a fine-grained control
                        over classloading.
                    </xs:documentation>
                </xs:annotation>
            </xs:element>
            <xs:element name="provider-filter" type="xs:string" minOccurs="0" maxOccurs="1">
                <xs:annotation>
                    <xs:documentation>
                        Filter to constraint members to be used for classloading request when a class
                        is not available locally.

                        Filter format: HAS_ATTRIBUTE:foo this will send classloading requests
                        only to members which has a member attribute foo set. Value is ignored,
                        it can be any type. A present of the attribute is sufficient.

                        This facility allows to have a control on classloading. You can e.g. start Hazelcast lite
                        members dedicated for class-serving.

                        Setting the filter to null will allow to load classes from all members.
                    </xs:documentation>
                </xs:annotation>
            </xs:element>
        </xs:all>
        <xs:attribute name="enabled" type="xs:boolean" use="required">
            <xs:annotation>
                <xs:documentation>
                    True to enable User Code Deployment on this member, false otherwise.
                </xs:documentation>
            </xs:annotation>
        </xs:attribute>
    </xs:complexType>

    <xs:complexType name="hot-restart-persistence">
        <xs:all>
            <xs:element name="base-dir" type="xs:string" minOccurs="0" maxOccurs="1" default="hot-restart">
                <xs:annotation>
                    <xs:documentation>
                        Base directory for all hot-restart data. Can be an absolute or relative path to the node startup
                        directory.
                    </xs:documentation>
                </xs:annotation>
            </xs:element>
            <xs:element name="backup-dir" type="xs:string" minOccurs="0" maxOccurs="1">
                <xs:annotation>
                    <xs:documentation>
                        Base directory for hot backups. Each new backup will be created in a separate directory inside this one.
                        Can be an absolute or relative path to the node startup directory.
                    </xs:documentation>
                </xs:annotation>
            </xs:element>
            <xs:element name="parallelism" type="xs:unsignedInt" minOccurs="0" maxOccurs="1">
                <xs:annotation>
                    <xs:documentation>
                        Level of parallelism in Hot Restart Persistence. There will be this many IO threads,
                        each writing in parallel to its own files. During the Hot Restart procedure, this many
                        IO threads will be reading the files and this many Rebuilder threads will be rebuilding
                        the HR metadata.
                    </xs:documentation>
                </xs:annotation>
            </xs:element>
            <xs:element name="validation-timeout-seconds" type="xs:unsignedInt" minOccurs="0" maxOccurs="1">
                <xs:annotation>
                    <xs:documentation>
                        Validation timeout for the Hot Restart procedure. Includes the time to validate
                        cluster members expected to join and partition table of the whole cluster.
                    </xs:documentation>
                </xs:annotation>
            </xs:element>
            <xs:element name="data-load-timeout-seconds" type="xs:unsignedInt" minOccurs="0" maxOccurs="1">
                <xs:annotation>
                    <xs:documentation>
                        Data load timeout for Hot Restart procedure. All members in the cluster should
                        complete restoring their local data before this timeout.
                    </xs:documentation>
                </xs:annotation>
            </xs:element>
            <xs:element name="cluster-data-recovery-policy" type="xs:string" minOccurs="0" maxOccurs="1"
                        default="FULL_RECOVERY_ONLY">
                <xs:annotation>
                    <xs:documentation>
                        Specifies the policy that will be respected during hot restart cluster start. Valid values are :
                        FULL_RECOVERY_ONLY : Starts the cluster only when all expected nodes are present and correct.
                        Otherwise, it fails.
                        PARTIAL_RECOVERY_MOST_RECENT : Starts the cluster with the members which have most up-to-date
                        partition table and successfully restored their data. All other members will leave the cluster and
                        force-start themselves. If no member restores its data successfully, cluster start fails.
                        PARTIAL_RECOVERY_MOST_COMPLETE : Starts the cluster with the largest group of members which have the
                        same partition table version and successfully restored their data. All other members will leave the
                        cluster and force-start themselves. If no member restores its data successfully, cluster start fails.
                    </xs:documentation>
                </xs:annotation>
            </xs:element>
        </xs:all>
        <xs:attribute name="enabled" type="xs:boolean" use="required">
            <xs:annotation>
                <xs:documentation>
                    True to enable Hot Restart Persistence, false otherwise.
                </xs:documentation>
            </xs:annotation>
        </xs:attribute>
    </xs:complexType>

    <xs:complexType name="hot-restart">
        <xs:all>
            <xs:element name="fsync" type="xs:boolean" default="false">
                <xs:annotation>
                    <xs:documentation>
                        If set to true, when each update operation on this structure completes,
                        it is guaranteed that it has already been persisted.
                    </xs:documentation>
                </xs:annotation>
            </xs:element>
        </xs:all>

        <xs:attribute name="enabled" type="xs:boolean" default="false">
            <xs:annotation>
                <xs:documentation>
                    True if Hot Restart Persistence is enabled, false otherwise. Only available on Hazelcast Enterprise.
                </xs:documentation>
            </xs:annotation>
        </xs:attribute>
    </xs:complexType>

    <xs:complexType name="event-journal">
        <xs:annotation>
            <xs:documentation>
                Configuration for an event journal. The event journal keeps events related
                to a specific partition and data structure. For instance, it could keep
                map or cache add, update, remove, merge events along with the key, old value,
                new value and so on.
                This configuration is not tied to a specific data structure and can be reused.
            </xs:documentation>
        </xs:annotation>
        <xs:all>
            <xs:element name="mapName" type="xs:string" minOccurs="0" maxOccurs="1">
                <xs:annotation>
                    <xs:documentation>
                        The name of the map to which this config applies.
                    </xs:documentation>
                </xs:annotation>
            </xs:element>
            <xs:element name="cacheName" type="xs:string" minOccurs="0" maxOccurs="1">
                <xs:annotation>
                    <xs:documentation>
                        The name of the cache to which this config applies.
                    </xs:documentation>
                </xs:annotation>
            </xs:element>
            <xs:element name="capacity" type="xs:unsignedInt" minOccurs="0" maxOccurs="1">
                <xs:annotation>
                    <xs:documentation>
                        The capacity of the event journal. The capacity is the total number of items that the event journal
                        can hold at any moment. The actual number of items contained in the journal can be lower.
                        Its default value is 10000. The capacity is shared equally between all partitions.
                        This is done by assigning each partition {@code getCapacity() / partitionCount}
                        available slots in the event journal. Because of this, the effective total
                        capacity may be somewhat lower and you must take into account that the
                        configured capacity is at least greater than the partition count.
                    </xs:documentation>
                </xs:annotation>
            </xs:element>
            <xs:element name="time-to-live-seconds" type="xs:unsignedInt" minOccurs="0" maxOccurs="1">
                <xs:annotation>
                    <xs:documentation>
                        Maximum number of seconds for each entry to stay in the event journal.
                        Entries that are older than &lt;time-to-live-seconds&gt; are evicted from the journal.
                        Any integer between 0 and Integer.MAX_VALUE. 0 means infinite. Default is 0.
                    </xs:documentation>
                </xs:annotation>
            </xs:element>
        </xs:all>
        <xs:attribute name="enabled" type="xs:boolean" default="true">
            <xs:annotation>
                <xs:documentation>
                    True if the event journal is enabled, false otherwise.
                </xs:documentation>
            </xs:annotation>
        </xs:attribute>
    </xs:complexType>

    <xs:complexType name="wan-replication-ref-filters">
        <xs:sequence>
            <xs:element name="filter-impl" type="xs:string" maxOccurs="unbounded"/>
        </xs:sequence>
    </xs:complexType>

    <xs:simpleType name="wan-ack-type">
        <xs:restriction base="non-space-string">
            <xs:enumeration value="ACK_ON_RECEIPT"/>
            <xs:enumeration value="ACK_ON_OPERATION_COMPLETE"/>
        </xs:restriction>
    </xs:simpleType>

    <xs:simpleType name="wan-queue-full-behavior">
        <xs:restriction base="non-space-string">
            <xs:enumeration value="DISCARD_AFTER_MUTATION"/>
            <xs:enumeration value="THROW_EXCEPTION"/>
            <xs:enumeration value="THROW_EXCEPTION_ONLY_IF_REPLICATION_ACTIVE"/>
        </xs:restriction>
    </xs:simpleType>

    <xs:complexType name="reliable-id-generator">
        <xs:all>
            <xs:element name="prefetch-count" minOccurs="0">
                <xs:annotation>
                    <xs:documentation>
                        How many IDs are pre-fetched on the background when one call to newId() is made.
                        Value must be >= 1, default is 100.
                    </xs:documentation>
                </xs:annotation>
                <xs:simpleType>
                    <xs:restriction base="xs:int">
                        <xs:minInclusive value="1" />
                    </xs:restriction>
                </xs:simpleType>
            </xs:element>
            <xs:element name="prefetch-validity-millis" type="xs:long" minOccurs="0">
                <xs:annotation>
                    <xs:documentation>
                        For how long the pre-fetched IDs can be used. If this time elapses, new IDs will be fetched.
                        Time unit is milliseconds.
                        If value is &lt;= 0, validity is unlimited. Default value is 10000 (10 seconds).
                        The IDs contain timestamp component, which ensures rough global ordering of IDs. If an ID
                        is assigned to an event that occurred much later, it will be much out of order.
                        If you don't need ordering, set this value to 0.
                    </xs:documentation>
                </xs:annotation>
            </xs:element>
        </xs:all>
        <xs:attribute name="name" use="required">
            <xs:annotation>
                <xs:documentation>
                    Name of the ID generator.
                </xs:documentation>
            </xs:annotation>
            <xs:simpleType>
                <xs:restriction base="xs:string"/>
            </xs:simpleType>
        </xs:attribute>
    </xs:complexType>
</xs:schema><|MERGE_RESOLUTION|>--- conflicted
+++ resolved
@@ -1299,8 +1299,6 @@
             </xs:simpleType>
         </xs:attribute>
     </xs:complexType>
-<<<<<<< HEAD
-=======
     <xs:complexType name="atomic-long">
         <xs:attribute name="name" use="required">
             <xs:annotation>
@@ -1325,7 +1323,6 @@
             </xs:simpleType>
         </xs:attribute>
     </xs:complexType>
->>>>>>> 45c61806
     <xs:complexType name="merge-policy">
         <xs:annotation>
             <xs:documentation>
