{
  "$schema": "http://json-schema.org/draft-06/schema",
  "type": "object",
  "properties": {
    "hazelcast": {
      "type": "object",
      "additionalProperties": false,
      "properties": {
        "import": {
          "$ref": "#/definitions/Import"
        },
        "config-replacers": {
          "$ref": "#/definitions/ConfigReplacers"
        },
        "cluster-name": {
          "type": "string"
        },
        "license-key": {
          "type": "string"
        },
        "instance-name": {
          "type": "string"
        },
        "management-center": {
          "$ref": "#/definitions/ManagementCenter"
        },
        "properties": {
          "description": "The \"properties\" mapping lets you add properties to some of the Hazelcast elements used to configure some of the Hazelcast modules. You can define the name and value of these properties. You can use \"properties\" for the following Hazelcast configuration elements: \\n * discovery-strategy \\n * map-store \\n * queue-store \\n * wan-replication \\n * ssl \\n * service \\n * login-module \\n * security-object \\n * socket-interceptor ",
          "type": "object"
        },
        "wan-replication": {
          "$ref": "#/definitions/WanReplication"
        },
        "network": {
          "$ref": "#/definitions/Network"
        },
        "partition-group": {
          "$ref": "#/definitions/PartitionGroup"
        },
        "executor-service": {
          "$ref": "#/definitions/ExecutorService"
        },
        "durable-executor-service": {
          "$ref": "#/definitions/DurableExecutorService"
        },
        "scheduled-executor-service": {
          "$ref": "#/definitions/ScheduledExecutorService"
        },
        "cardinality-estimator": {
          "$ref": "#/definitions/CardinalityEstimator"
        },
        "queue": {
          "$ref": "#/definitions/Queue"
        },
        "map": {
          "$ref": "#/definitions/Map"
        },
        "multimap": {
          "$ref": "#/definitions/Multimap"
        },
        "replicatedmap": {
          "$ref": "#/definitions/ReplicatedMap"
        },
        "cache": {
          "$ref": "#/definitions/Cache"
        },
        "list": {
          "$ref": "#/definitions/List"
        },
        "set": {
          "$ref": "#/definitions/Set"
        },
        "topic": {
          "$ref": "#/definitions/Topic"
        },
        "reliable-topic": {
          "$ref": "#/definitions/ReliableTopic"
        },
        "ringbuffer": {
          "$ref": "#/definitions/Ringbuffer"
        },
        "flake-id-generator": {
          "$ref": "#/definitions/FlakeIdGenerator"
        },
        "listeners": {
          "$ref": "#/definitions/Listeners"
        },
        "serialization": {
          "$ref": "#/definitions/Serialization"
        },
        "native-memory": {
          "$ref": "#/definitions/NativeMemory"
        },
        "security": {
          "$ref": "#/definitions/Security"
        },
        "member-attributes": {
          "$ref": "#/definitions/MemberAttributes"
        },
        "split-brain-protection": {
          "$ref": "#/definitions/SplitBrainProtection"
        },
        "lite-member": {
          "$ref": "#/definitions/LiteMember"
        },
        "hot-restart-persistence": {
          "$ref": "#/definitions/HotRestartPersistence"
        },
        "persistence": {
          "$ref": "#/definitions/Persistence"
        },
        "user-code-deployment": {
          "$ref": "#/definitions/UserCodeDeployment"
        },
        "crdt-replication": {
          "$ref": "#/definitions/CrdtReplication"
        },
        "pn-counter": {
          "$ref": "#/definitions/PNCounter"
        },
        "advanced-network": {
          "$ref": "#/definitions/AdvancedNetwork"
        },
        "cp-subsystem": {
          "$ref": "#/definitions/CPSubsystem"
        },
        "metrics": {
          "$ref": "#/definitions/Metrics"
        },
        "sql": {
          "$ref": "#/definitions/Sql"
        },
        "auditlog": {
          "$ref": "#/definitions/Auditlog"
        },
        "instance-tracking": {
          "$ref": "#/definitions/InstanceTracking"
        },
        "jet": {
          "$ref": "#/definitions/Jet"
        },
        "local-device": {
          "$ref": "#/definitions/LocalDevice"
        },
        "dynamic-configuration": {
          "$ref": "#/definitions/DynamicConfiguration"
        },
        "integrity-checker": {
          "$ref": "#/definitions/IntegrityChecker"
        },
<<<<<<< HEAD
        "external-data-store": {
          "$ref": "#/definitions/ExternalDataStoreConfig"
        },
        "alto": {
          "$ref": "#/definitions/AltoConfig"
=======
        "data-link": {
          "$ref": "#/definitions/DataLinkConfig"
>>>>>>> 0a28a9a3
        }
      }
    },
    "hazelcast-client": {
      "type": "object",
      "additionalProperties": false,
      "properties": {
        "import": {
          "$ref": "#/definitions/Import"
        },
        "config-replacers": {
          "$ref": "#/definitions/ConfigReplacers"
        },
        "cluster-name": {
          "type": "string",
          "description": "Specifies the cluster name. It's sent as part of the client authentication message to Hazelcast member(s)."
        },
        "instance-name": {
          "$ref": "#/properties/hazelcast/properties/instance-name"
        },
        "properties": {
          "$ref": "#/properties/hazelcast/properties/properties"
        },
        "client-labels": {
          "description": "The 'client-labels' sequence lets you define labels in your Java client, similar to the way it can be done for the members. Through the client labels, you can assign special roles for your clients and use these roles to perform some actions specific to those client connections. You can also group your clients using the client labels. These client groups can be blacklisted in the Hazelcast Management Center so that they can be prevented from connecting to a cluster. See the related section in the Hazelcast Management Center Reference Manual for more information on this topic.",
          "type": "array",
          "uniqueItems": true,
          "items": {
            "type": "string"
          }
        },
        "backup-ack-to-client-enabled": {
          "type": "boolean",
          "default": true,
          "description": "The 'backup-ack-to-client-enabled' element lets you enable/disable backups ack to client. This feature reduces number of hops and increase performance for smart clients. It is enabled by default for smart clients. This config has no effect for unisocket clients."
        },
        "listeners": {
          "$ref": "#/definitions/Listeners"
        },
        "serialization": {
          "$ref": "#/definitions/Serialization"
        },
        "native-memory": {
          "$ref": "#/definitions/NativeMemory"
        },
        "proxy-factories": {
          "$ref": "#/definitions/ProxyFactories"
        },
        "load-balancer": {
          "$ref": "#/definitions/LoadBalancer"
        },
        "near-cache": {
          "$ref": "#/definitions/ClientNearCache"
        },
        "flake-id-generator": {
          "$ref": "#/definitions/ClientFlakeIdGenerator"
        },
        "query-caches": {
          "$ref": "#/definitions/Map/additionalProperties/properties/query-caches"
        },
        "reliable-topic": {
          "$ref": "#/definitions/ClientReliableTopic"
        },
        "user-code-deployment": {
          "$ref": "#/definitions/ClientUserCodeDeployment"
        },
        "instance-tracking": {
          "$ref": "#/definitions/InstanceTracking"
        },
        "metrics": {
          "$ref": "#/definitions/ClientMetrics"
        },
        "connection-strategy": {
          "$ref": "#/definitions/ConnectionStrategy"
        },
        "security": {
          "$ref": "#/definitions/ClientSecurity"
        },
        "network": {
          "$ref": "#/definitions/ClientNetwork"
        },
        "sql": {
          "$ref": "#/definitions/ClientSql"
        },
        "alto": {
          "$ref": "#/definitions/ClientAlto"
        }
      }
    },
    "hazelcast-client-failover": {
      "type": "object",
      "additionalProperties": false,
      "description": "The Hazelcast client can configurations that the client is using to connect to a Hazelcast cluster in the case of a disconnect is listed under the \"clients\" array. You can list client configurations as many as you want.",
      "properties": {
        "clients": {
          "type": "array",
          "minItems": 1,
          "items": {
            "type": "string"
          }
        },
        "try-count": {
          "type": "integer",
          "minimum": 0,
          "default": 2147483647
        }
      }
    }
  },
  "definitions": {
    "Import": {
      "type": "array",
      "items": {
        "type": "string"
      }
    },
    "ConfigReplacers": {
      "type": "object",
      "properties": {
        "fail-if-value-missing": {
          "type": "boolean",
          "default": false
        },
        "replacers": {
          "type": "array",
          "items": {
            "type": "object",
            "properties": {
              "class-name": {
                "type": "string"
              },
              "properties": {
                "type": "object"
              }
            },
            "required": [
              "class-name"
            ]
          }
        }
      }
    },
    "ManagementCenter": {
      "type": "object",
      "additionalProperties": false,
      "properties": {
        "scripting-enabled": {
          "description": "Set to true to allow scripting on the member, false to disallow.",
          "type": "boolean",
          "default": false
        },
        "console-enabled": {
          "description": "Set to true to allow console commands execution on the member, false to disallow.",
          "type": "boolean",
          "default": false
        },
        "data-access-enabled": {
          "description": "Set to true to allow Management Center access to contents of Hazelcast data structures (for instance map entries), false to disallow. Management Center can't access the data if at least one member has the data access disabled.",
          "type": "boolean",
          "default": true
        },
        "trusted-interfaces": {
          "type": "array",
          "items": {
            "type": "string"
          }
        }
      }
    },
    "NetworkJoin": {
      "type": "object",
      "description": "This configuration lets you choose a discovery mechanism that Hazelcast will use to form a cluster. Hazelcast can find members by multicast, TCP/IP lists and by various discovery mechanisms provided by different cloud APIs.",
      "additionalProperties": false,
      "properties": {
        "multicast": {
          "type": "object",
          "additionalProperties": false,
          "description": "Set its \"enabled\" attribute to true for discovery by multicast. It has another attribute (\"loopback-mode-enabled\") which enables or disables the loopback mode in the multicast discovery mechanism. ",
          "properties": {
            "enabled": {
              "type": "boolean",
              "default": true,
              "description": "Specifies whether multicast discovery is enabled."
            },
            "loopback-mode-enabled": {
              "type": "boolean",
              "default": false,
              "description": "Specifies if the loopback mode is enabled for multicast discovery."
            },
            "loopbackModeEnabled": {
              "type": "boolean",
              "default": false,
              "description": "Alias for loopback-mode-enabled"
            },
            "multicast-group": {
              "type": "string",
              "default": "224.2.2.3",
              "description": "Specifies the multicast group IP address when you want to create clusters within the same network."
            },
            "multicast-port": {
              "type": "integer",
              "default": 54327,
              "description": "Specifies the multicast socket port that the Hazelcast member listens to and sends discovery messages through."
            },
            "multicast-time-to-live": {
              "type": "integer",
              "minimum": 0,
              "maximum": 255,
              "default": 32,
              "description": "Time-to-live value for multicast packets sent out to control the scope of multicasts."
            },
            "multicast-timeout-seconds": {
              "type": "integer",
              "default": 2,
              "description": "Only when the members are starting up, this timeout (in seconds) specifies the period during which a member waits for a multicast response from another node. For example, if you set it as 60 seconds, each node will wait for 60 seconds until a leader node is selected."
            },
            "trusted-interfaces": {
              "type": "array",
              "description": "Includes IP addresses of trusted members. When a node wants to join to the cluster, its join request will be rejected if it is not a trusted member. You can give an IP addresses range using the wildcard (*) on the last digit of IP address (e.g. 192.168.1.* or 192.168.1.100-110).",
              "items": {
                "type": "string"
              }
            }
          }
        },
        "auto-detection": {
          "$ref": "#/definitions/AutoDetection"
        },
        "tcp-ip": {
          "type": "object",
          "additionalProperties": false,
          "properties": {
            "enabled": {
              "type": "boolean",
              "default": false,
              "description": "Specifies whether the TCP/IP discovery is enabled or not."
            },
            "connection-timeout-seconds": {
              "type": "integer",
              "minimum": 0,
              "default": 5,
              "description": "The maximum amount of time Hazelcast is going to try to connect to a well known member before giving up. Setting it to a too low value could mean that a member is not able to connect to a cluster. Setting it to a too high value means that member startup could slow down because of longer timeouts (e.g. when a well known member is not up). Increasing this value is recommended if you have many IPs listed and the members cannot properly build up the cluster."
            },
            "required-member": {
              "type": "string",
              "description": "IP address of the required member. Cluster will only be formed if the member with this IP address is found."
            },
            "member": {
              "type": "string",
              "description": "IP address(es) of one or more well known members. Once members are connected to these well known ones, all member addresses will be communicated with each other. You can also give comma separated IP addresses using the \"members\" element or list the members with the \"member\" element under \"member-list\"."
            },
            "members": {
              "type": "string",
              "description": "Comma separated IP addresses of one or more well known members."
            },
            "member-list": {
              "type": "array",
              "description": "Sequence of IP address(es) of one or more well known members.",
              "items": {
                "type": "string"
              }
            },
            "interface": {
              "type": "string",
              "description": "IP address(es) of one or more well known members."
            }
          }
        },
        "aws": {
          "$ref": "#/definitions/AwsDiscovery"
        },
        "gcp": {
          "$ref": "#/definitions/GcpDiscovery"
        },
        "azure": {
          "$ref": "#/definitions/AzureDiscovery"
        },
        "kubernetes": {
          "$ref": "#/definitions/KubernetesDiscovery"
        },
        "eureka": {
          "$ref": "#/definitions/EurekaDiscovery"
        },
        "discovery-strategies": {
          "$ref": "#/definitions/DiscoveryStrategies"
        }
      }
    },
    "MemberAddressProvider": {
      "type": "object",
      "description": "IMPORTANT\\nThis configuration is not intended to provide addresses of other cluster members with which the Hazelcast instance will form a cluster. This is an SPI for advanced use in cases where the DefaultAddressPicker does not pick suitable addresses to bind to and publish to other cluster members. For instance, this could allow easier deployment in some cases when running on Docker, AWS or other cloud environments. That said, if you are just starting with Hazelcast, you will probably want to set the member addresses by using the tcp-ip or multicast configuration or adding a discovery strategy. Member address provider allows to plug in own strategy to customize:\\n1. What address Hazelcast will bind to\\n2. What address Hazelcast will advertise to other members on which they can bind to\\nIn most environments you don't need to customize this and the default strategy will work just fine. However in some cloud environments the default strategy does not make the right choice and the member address provider delegates the process of address picking to external code.",
      "additionalProperties": false,
      "properties": {
        "enabled": {
          "type": "boolean",
          "default": false,
          "description": "Specifies whether the member address provider SPI is enabled or not."
        },
        "class-name": {
          "type": "string",
          "description": "The name of the class implementing the com.hazelcast.spi.MemberAddressProvider interface."
        },
        "properties": {
          "type": "object",
          "description": "The properties that will be provided when constructing the provided MemberAddressProvider. Hazelcast will first try instantiating the provided class by invoking a constructor accepting a single java.util.Properties instance. In the case where there is no such constructor and there are also no properties defined by this configuration, Hazelcast will exceptionally try to use the no-arg constructor."
        }
      }
    },
    "Interfaces": {
      "type": "object",
      "additionalProperties": false,
      "properties": {
        "enabled": {
          "type": "boolean",
          "default": false,
          "description": "You need to set it to true to be able to use your defined interfaces."
        },
        "interfaces": {
          "type": "array",
          "items": {
            "type": "string"
          }
        }
      },
      "description": "You can define multiple interfaces. By default, it is disabled."
    },
    "FailureDetector": {
      "type": "object",
      "description": "A failure detector is responsible to determine if a member in the cluster is unreachable or crashed. Please refer to https://docs.hazelcast.org/docs/latest/manual/html-single/index.html#failure-detector-configuration for the failure detectors implemented by Hazelcast.",
      "additionalProperties": false,
      "properties": {
        "icmp": {
          "type": "object",
          "description": "ICMP can be used in addition to the other detectors. It operates at layer 3 and detects network and hardware issues more quickly.",
          "additionalProperties": false,
          "properties": {
            "enabled": {
              "type": "boolean",
              "default": false
            },
            "timeout-milliseconds": {
              "type": "integer",
              "minimum": 1,
              "default": 1000,
              "description": "Timeout in milliseconds before declaring a failed ping."
            },
            "fail-fast-on-startup": {
              "type": "boolean",
              "default": true,
              "description": "Cluster Member will fail to start if it is unable to action an ICMP ping command when ICMP is enabled. Failure is usually due to OS level restrictions."
            },
            "interval-milliseconds": {
              "type": "integer",
              "minimum": 1000,
              "default": 1000,
              "description": "Time in milliseconds between each ICMP ping."
            },
            "max-attempts": {
              "type": "integer",
              "minimum": 0,
              "default": 2,
              "description": "Maximum number of consecutive failed attempts before declaring a member suspect."
            },
            "parallel-mode": {
              "type": "boolean",
              "default": true,
              "description": "Run ICMP detection in parallel with the Heartbeat failure detector."
            },
            "ttl": {
              "type": "integer",
              "minimum": 0,
              "default": 255,
              "description": "Maximum number of times the IP Datagram (ping) can be forwarded, in most cases all Hazelcast cluster members would be within one network switch/router therefore default of 0 is usually sufficient."
            }
          }
        }
      }
    },
    "AwsDiscovery": {
      "type": "object",
      "description": "Please refer to https://github.com/hazelcast/hazelcast-aws/#configuration for the configuration details.",
      "properties": {
        "enabled": {
          "type": "boolean",
          "default": false,
          "description": "Specifies whether AWS discovery is enabled or not."
        }
      }
    },
    "GcpDiscovery": {
      "type": "object",
      "description": "Please refer to https://github.com/hazelcast/hazelcast-gcp/#configuration for the configuration details.",
      "properties": {
        "enabled": {
          "type": "boolean",
          "default": false,
          "description": "Specifies whether Google Cloud Platform discovery is enabled or not."
        }
      }
    },
    "AzureDiscovery": {
      "type": "object",
      "description": "Please refer to https://github.com/hazelcast/hazelcast-azure/#configuring-at-hazelcast-side for the configuration details.",
      "properties": {
        "enabled": {
          "type": "boolean",
          "default": false,
          "description": "Specifies whether Microsoft Azure discovery is enabled or not."
        }
      }
    },
    "KubernetesDiscovery": {
      "type": "object",
      "description": "Please refer to https://github.com/hazelcast/hazelcast-azure/#configuring-at-hazelcast-side for the configuration details.",
      "properties": {
        "enabled": {
          "type": "boolean",
          "default": false,
          "description": "Specifies whether Microsoft Azure discovery is enabled or not."
        }
      }
    },
    "EurekaDiscovery": {
      "type": "object",
      "description": "Please refer to https://github.com/hazelcast/hazelcast-eureka#hazelcast-configuration for the configuration details.",
      "properties": {
        "enabled": {
          "type": "boolean",
          "default": false,
          "description": "Specifies whether Eureka Service Registry discovery is enabled or not."
        }
      }
    },
    "DiscoveryStrategies": {
      "type": "object",
      "additionalProperties": false,
      "properties": {
        "node-filter": {
          "type": "object",
          "properties": {
            "class": {
              "type": "string"
            }
          }
        },
        "discovery-strategies": {
          "type": "array",
          "items": {
            "type": "object",
            "additionalProperties": false,
            "description": "Set its \"enabled\" sub-element to true for discovery in various cloud infrastructures. You also need to set the value of \"hazelcast.discovery.enabled\" property to true. See the description of the \"properties\" element to learn how to do this. You can define multiple discovery strategies using the \"discovery-strategy\" sub-element and its properties. Please refer to http://docs.hazelcast.org/docs/latest/manual/html-single/index.html#discovering-cluster-members to see the properties you can use.",
            "properties": {
              "enabled": {
                "type": "boolean",
                "default": true
              },
              "class": {
                "type": "string"
              },
              "properties": {
                "type": "object"
              }
            }
          }
        }
      }
    },
    "RestEndpointGroups": {
      "allOf": [
        {
          "type": "object",
          "propertyNames": {
            "enum": [
              "CLUSTER_READ",
              "CLUSTER_WRITE",
              "HEALTH_CHECK",
              "PERSISTENCE",
              "HOT_RESTART",
              "WAN",
              "DATA",
              "CP"
            ]
          },
          "additionalProperties": {
            "type": "object",
            "additionalProperties": false,
            "properties": {
              "enabled": {
                "type": "boolean"
              }
            }
          }
        },
        {
          "patternProperties": {
            "^(CLUSTER_READ|HEALTH_CHECK)$": {
              "default": {
                "enabled": true
              }
            }
          },
          "additionalProperties": {
            "default": {
              "enabled": false
            }
          }
        }
      ]
    },
    "Network": {
      "type": "object",
      "additionalProperties": false,
      "properties": {
        "public-address": {
          "type": "string",
          "description": "Overrides the public address of a node. By default, a node selects its socket address as its public address. But behind a network address translation (NAT), two endpoints (nodes) may not be able to see/access each other. If both nodes set their public addresses to their defined addresses on NAT, then they can communicate with each other. In this case, their public addresses are not an address of a local network interface but a virtual address defined by NAT. This is optional to set and useful when you have a private cloud."
        },
        "reuse-address": {
          "type": "boolean",
          "default": false,
          "description": "When you shutdown a cluster member, the server socket port will be in the TIME_WAIT state for the next couple of minutes. If you start the member right after shutting it down, you may not be able to bind it to the same port because it is in the TIME_WAIT state. If you set reuse-address to true, the TIME_WAIT state is ignored and you can bind the member to the same port again."
        },
        "port": {
          "type": "object",
          "additionalProperties": false,
          "description": "Specifies the ports that Hazelcast will use to communicate between cluster members.",
          "properties": {
            "port": {
              "type": "integer",
              "minimum": 0,
              "maximum": 65536,
              "default": 5701
            },
            "port-count": {
              "type": "integer",
              "default": 100,
              "minimum": 1,
              "description": "By default, Hazelcast will try 100 ports to bind (i.e. the ports between 5701 and 5801). You can change the port count in such cases as having large instances on a single machine or you are willing to have only a few ports assigned."
            },
            "auto-increment": {
              "type": "boolean",
              "default": true,
              "description": "By default, Hazelcast tries to find a port by automatically incrementing the port numbers. If you don't want this (for example, you want to use a specific port), set auto-increment to false. If it is set to false, the port-count attribute is ignored."
            }
          }
        },
        "outbound-ports": {
          "$ref": "#/definitions/OutboundPorts"
        },
        "join": {
          "$ref": "#/definitions/NetworkJoin"
        },
        "member-address-provider": {
          "$ref": "#/definitions/MemberAddressProvider"
        },
        "failure-detector": {
          "$ref": "#/definitions/FailureDetector"
        },
        "interfaces": {
          "$ref": "#/definitions/Interfaces"
        },
        "memcache-protocol": {
          "type": "object",
          "additionalProperties": false,
          "properties": {
            "enabled": {
              "type": "boolean",
              "default": false
            }
          },
          "description": "Allows to configure Memcache text protocol support in Hazelcast."
        },
        "ssl": {
          "$ref": "#/definitions/SSL"
        },
        "rest-api": {
          "type": "object",
          "additionalProperties": false,
          "properties": {
            "enabled": {
              "type": "boolean",
              "default": false
            },
            "endpoint-groups": {
              "$ref": "#/definitions/RestEndpointGroups"
            }
          }
        },
        "symmetric-encryption": {
          "type": "object",
          "additionalProperties": false,
          "description": "Lets you encrypt the entire socket level communication among all Hazelcast members. This feature is available only in Hazelcast Enterprise.  Its configuration contains the encryption properties and the same configuration must be placed to all members. By default, it is disabled.",
          "properties": {
            "enabled": {
              "type": "boolean",
              "default": false
            },
            "algorithm": {
              "type": "string",
              "default": "PBEWithMD5AndDES"
            },
            "password": {
              "type": "string"
            },
            "salt": {
              "type": "string"
            },
            "iteration-count": {
              "type": "integer",
              "default": 19
            }
          }
        },
        "socket-interceptor": {
          "$ref": "#/definitions/SocketInterceptor"
        },
        "alto-socket": {
          "$ref": "#/definitions/AltoSocketConfig"
        }
      }
    },
    "AdvancedNetwork": {
      "type": "object",
      "additionalProperties": false,
      "properties": {
        "enabled": {
          "type": "boolean",
          "default": false,
          "description": "Indicates whether the advanced network configuration is enabled or not."
        },
        "join": {
          "$ref": "#/definitions/NetworkJoin"
        },
        "member-address-provider": {
          "$ref": "#/definitions/MemberAddressProvider"
        },
        "failure-detector": {
          "$ref": "#/definitions/FailureDetector"
        },
        "interfaces": {
          "$ref": "#/definitions/Interfaces"
        },
        "memcache-server-socket-endpoint-config": {
          "$ref": "#/definitions/SocketEndpointConfig"
        },
        "wan-server-socket-endpoint-config": {
          "description": "Configures the server sockets used for the WAN replication's inbound WAN connections. Multiple WAN server sockets can be configured to allow configuring separate server sockets for each inbound WAN connection.",
          "$ref": "#/definitions/SocketEndpointConfig"
        },
        "client-server-socket-endpoint-config": {
          "description": "Configures the server socket used for the member-client communication.",
          "$ref": "#/definitions/SocketEndpointConfig"
        },
        "member-server-socket-endpoint-config": {
          "description": "Configures the server socket used for the member-member communication.",
          "$ref": "#/definitions/SocketEndpointConfig"
        },
        "wan-endpoint-config": {
          "type": "object",
          "description": "This element configures socket settings for the outgoing WAN connections.",
          "additionalProperties": {
            "$ref": "#/definitions/WanEndpointConfig"
          }
        },
        "rest-server-socket-endpoint-config": {
          "description": "Controls access to Hazelcast HTTP REST API. The methods available through REST API are grouped to several REST endpoint groups, which can be specified in this section.",
          "allOf": [
            {
              "$ref": "#/definitions/SocketEndpointConfig"
            },
            {
              "properties": {
                "endpoint-groups": {
                  "$ref": "#/definitions/RestEndpointGroups"
                }
              },
              "propertyNames": {
                "enum": [
                  "endpoint-groups",
                  "port",
                  "public-address",
                  "reuse-address",
                  "name",
                  "outbound-ports",
                  "interfaces",
                  "ssl",
                  "socket-interceptor",
                  "symmetric-encryption",
                  "socket-options",
                  "alto-socket"
                ]
              }
            }
          ]
        }
      }
    },
    "PartitionGroup": {
      "type": "object",
      "properties": {
        "enabled": {
          "type": "boolean",
          "default": false
        },
        "group-type": {
          "enum": [
            "HOST_AWARE",
            "NODE_AWARE",
            "CUSTOM",
            "PER_MEMBER",
            "ZONE_AWARE",
            "PLACEMENT_AWARE",
            "SPI"
          ],
          "default": "PER_MEMBER"
        },
        "member-group": {
          "type": "array",
          "items": {
            "type": "array",
            "items": {
              "type": "string"
            }
          }
        }
      },
      "additionalProperties": false
    },
    "ExecutorService": {
      "type": "object",
      "additionalProperties": {
        "type": "object",
        "properties": {
          "statistics-enabled": {
            "type": "boolean",
            "default": true
          },
          "pool-size": {
            "$ref": "#/definitions/executorServicePoolSize"
          },
          "queue-capacity": {
            "type": "integer",
            "minimum": 0,
            "default": 2147483647
          },
          "split-brain-protection-ref": {
            "type": "string"
          }
        }
      }
    },
    "DurableExecutorService": {
      "type": "object",
      "additionalProperties": {
        "pool-size": {
          "$ref": "#/definitions/executorServicePoolSize"
        },
        "durability": {
          "type": "integer",
          "minimum": 0,
          "default": 1
        },
        "capacity": {
          "type": "integer",
          "minimum": 1,
          "default": 100
        },
        "split-brain-protection-ref": {
          "type": "string"
        }
      }
    },
    "ScheduledExecutorService": {
      "type": "object",
      "additionalProperties": {
        "pool-size": {
          "$ref": "#/definitions/executorServicePoolSize"
        },
        "durability": {
          "type": "integer",
          "minimum": 0,
          "default": 1
        },
        "capacity": {
          "type": "integer",
          "minimum": 1,
          "default": 100
        },
        "capacity-policy": {
          "enum": [
            "PER_NODE",
            "PER_PARTITION"
          ]
        },
        "split-brain-protection-ref": {
          "type": "string"
        },
        "merge-policy": {
          "$ref": "#/definitions/MergePolicy"
        }
      }
    },
    "executorServicePoolSize": {
      "type": "integer",
      "minimum": 1,
      "default": 16
    },
    "MergePolicyClassName": {
      "type": "string",
      "examples": [
        "ExpirationTimeMergePolicy",
        "HyperLogLogMergePolicy",
        "HigherHitsMergePolicy",
        "PutIfAbsentMergePolicy",
        "DiscardMergePolicy",
        "LatestUpdateMergePolicy",
        "PassThroughMergePolicy",
        "LatestAccessMergePolicy"
      ],
      "default": "PutIfAbsentMergePolicy"
    },
    "MergePolicy": {
      "type": "object",
      "additionalProperties": false,
      "properties": {
        "batch-size": {
          "type": "integer",
          "minimum": 0,
          "default": 100
        },
        "class-name": {
          "$ref": "#/definitions/MergePolicyClassName"
        }
      }
    },
    "CardinalityEstimator": {
      "additionalProperties": {
        "type": "object",
        "additionalProperties": false,
        "properties": {
          "backup-count": {
            "$ref": "#/definitions/BackupCount"
          },
          "async-backup-count": {
            "$ref": "#/definitions/AsyncBackupCount"
          },
          "split-brain-protection-ref": {
            "type": "string",
            "description": " Adds the Split Brain Protection for this data-structure which you configure using the \"split-brain-protection\" element. You should set the \"split-brain-protection-ref\"'s value as the \"split-brain-protection\"'s name."
          },
          "merge-policy": {
            "allOf": [
              {
                "$ref": "#/definitions/MergePolicy"
              },
              {
                "default": {
                  "batch-site": 100,
                  "class-name": "HyperLogLogMergePolicy"
                }
              }
            ]
          }
        }
      }
    },
    "InMemoryFormat": {
      "enum": [
        "BINARY",
        "OBJECT",
        "NATIVE"
      ],
      "default": "BINARY",
      "description": "Binary type that will be used for storing records. Possible values: BINARY (default): keys and values will be stored as binary data. OBJECT: values will be stored in their object forms. NATIVE: values will be stored in non-heap region of JVM (Hazelcast Enterprise only)"
    },
    "Eviction": {
      "type": "object",
      "additionalProperties": false,
      "properties": {
        "eviction-policy": {
          "enum": [
            "LRU",
            "LFU",
            "NONE",
            "RANDOM"
          ],
          "default": "NONE"
        },
        "max-size-policy": {
          "enum": [
            "PER_NODE",
            "PER_PARTITION",
            "USED_HEAP_PERCENTAGE",
            "USED_HEAP_SIZE",
            "FREE_HEAP_PERCENTAGE",
            "FREE_HEAP_SIZE",
            "ENTRY_COUNT",
            "USED_NATIVE_MEMORY_SIZE",
            "USED_NATIVE_MEMORY_PERCENTAGE",
            "FREE_NATIVE_MEMORY_SIZE",
            "FREE_NATIVE_MEMORY_PERCENTAGE"
          ],
          "default": "PER_NODE"
        },
        "size": {
          "type": "integer",
          "minimum": 0,
          "default": 2147483647
        },
        "comparator-class-name": {
          "type": "string"
        }
      }
    },
    "IndexConfig": {
      "type": "object",
      "additionalProperties": false,
      "properties": {
        "type": {
          "enum": [
            "SORTED",
            "BITMAP",
            "HASH"
          ],
          "default": "SORTED"
        },
        "name": {
          "type": "string"
        },
        "attributes": {
          "type": "array",
          "items": {
            "type": "string"
          },
          "minItems": 1
        },
        "bitmap-index-options": {
          "type": "object",
          "additionalProperties": false,
          "properties": {
            "unique-key": {
              "type": "string",
              "default": "__key"
            },
            "unique-key-transformation": {
              "enum": [
                "OBJECT",
                "LONG",
                "RAW"
              ],
              "default": "OBJECT",
              "description": "Defines an assortment of transformations which can be applied to unique-key values. OBJECT: Extracted unique key value is interpreted as an object value. Non-negative unique ID is assigned to every distinct object value. LONG: Extracted unique key value is interpreted as a whole integer value of byte, short, int or long type. The extracted value is upcasted to long (if necessary) and unique non-negative ID is assigned to every distinct value. RAW: Extracted unique key value is interpreted as a whole integer value of byte, short, int or long type. The extracted value is upcasted to long (if necessary) and the resulting value is used directly as an ID."
            }
          }
        },
        "btree-index": {
          "type": "object",
          "additionalProperties": false,
          "properties": {
            "page-size": {
              "$ref": "#/definitions/Capacity",
              "description": "Page size of the index B+ Tree. Default value is 16 kB.",
              "default": {
                "value": 16,
                "unit": "KILOBYTES"
              }
            },

            "memory-tier": {
              "type": "object",
              "description": "Memory tier.",
              "additionalProperties": false,
              "properties": {
                "capacity": {
                  "$ref": "#/definitions/Capacity",
                  "description": "Memory tier capacity, i.e., how much main memory should this tier consume at most. The default is 256 megabytes."
                }
              },
              "default": {
                "capacity": {
                  "default": {
                    "value": 16,
                    "unit": "KILOBYTES"
                  }
                }
              }
            }
          }
        }
      },
      "required": [
        "attributes"
      ]
    },
    "Map": {
      "type": "object",
      "additionalProperties": {
        "type": "object",
        "additionalProperties": false,
        "properties": {
          "in-memory-format": {
            "$ref": "#/definitions/InMemoryFormat"
          },
          "metadata-policy": {
            "enum": [
              "CREATE_ON_UPDATE",
              "OFF"
            ],
            "default": "OFF"
          },
          "statistics-enabled": {
            "type": "boolean",
            "default": true
          },
          "per-entry-stats-enabled": {
            "type": "boolean",
            "default": false
          },
          "cache-deserialized-values": {
            "enum": [
              "INDEX_ONLY",
              "INDEX-ONLY",
              "NEVER",
              "ALWAYS"
            ],
            "default": "INDEX_ONLY"
          },
          "backup-count": {
            "$ref": "#/definitions/BackupCount"
          },
          "async-backup-count": {
            "$ref": "#/definitions/AsyncBackupCount"
          },
          "time-to-live-seconds": {
            "description": "The maximum number of seconds for each entry to stay in the map.",
            "type": "integer",
            "minimum": 0,
            "default": 0
          },
          "max-idle-seconds": {
            "type": "integer",
            "minimum": 0,
            "default": 0
          },
          "eviction": {
            "$ref": "#/definitions/Eviction"
          },
          "merge-policy": {
            "$ref": "#/definitions/MergePolicy"
          },
          "read-backup-data": {
            "description": "Sets if read-backup-data (reading local backup entries) is enabled for this map.",
            "type": "boolean",
            "default": false
          },
          "hot-restart": {
            "type": "object",
            "additionalProperties": false,
            "properties": {
              "enabled": {
                "description": "Sets whether hot restart is enabled on related data structure.",
                "type": "boolean",
                "default": false
              },
              "fsync": {
                "description": "Sets whether disk write should be followed by an fsync() system call.",
                "type": "boolean",
                "default": false
              }
            }
          },
          "data-persistence": {
            "type": "object",
            "additionalProperties": false,
            "properties": {
              "enabled": {
                "description": "Sets whether persistence is enabled on related data structure.",
                "type": "boolean",
                "default": false
              },
              "fsync": {
                "description": "Sets whether disk write should be followed by an fsync() system call.",
                "type": "boolean",
                "default": false
              }
            }
          },
          "event-journal": {
            "type": "object",
            "additionalProperties": false,
            "properties": {
              "enabled": {
                "type": "boolean",
                "default": false
              },
              "capacity": {
                "type": "integer",
                "minimum": 1,
                "default": 10000,
                "description": "The capacity is the total number of items that the event journal can hold at any moment. The actual number of items contained in the journal can be lower. NOTE: The capacity is shared equally between all partitions. This is done by assigning each partition {capacity / partitionCount} available slots in the event journal. Because of this, the effective total capacity may be somewhat lower and you must make sure that the configured capacity is at least greater than the partition count."
              },
              "time-to-live-seconds": {
                "type": "integer",
                "minimum": 0,
                "default": 0,
                "description": "Time to live is the time the event journal retains items before removing them from the journal. The events are removed on journal read and write actions, not while the journal is idle. Time to live can be disabled by setting timeToLiveSeconds to 0. This means that the events never expire but they can be overwritten when the capacity of the journal is exceeded."
              }
            }
          },
          "merkle-tree": {
            "type": "object",
            "additionalProperties": false,
            "properties": {
              "enabled": {
                "type": "boolean",
                "default": false
              },
              "depth": {
                "type": "integer",
                "minimum": 2,
                "maximum": 27,
                "default": 10
              }
            }
          },
          "map-store": {
            "type": "object",
            "additionalProperties": false,
            "properties": {
              "enabled": {
                "type": "boolean",
                "default": true
              },
              "initial-mode": {
                "enum": [
                  "LAZY",
                  "EAGER"
                ],
                "default": "LAZY",
                "description": "LAZY: Default load mode where load is async; EAGER: load mode where load is blocked till all partitions are loaded."
              },
              "offload": {
                "type": "boolean",
                "default": true,
                "description": "Set true to offload map-store interacting code parts from partition threads, otherwise interaction is executed inside partition thread"
              },
              "write-delay-seconds": {
                "type": "integer",
                "minimum": 0,
                "default": 0,
                "description": "The number of seconds to delay before writing (storing) the dirty records."
              },
              "write-batch-size": {
                "type": "integer",
                "minimum": 1,
                "default": 1,
                "description": "The number of operations to be included in each batch processing round."
              },
              "write-coalescing": {
                "type": "boolean",
                "default": true,
                "description": " Setting writeCoalescing is meaningful if you are using write-behind MapStore. When writeCoalescing is true, only the latest store operation on a key in the writeDelaySeconds time-window will be reflected to MapStore."
              },
              "class-name": {
                "type": "string",
                "description": "The name for the MapStore implementation class"
              },
              "factory-class-name": {
                "type": "string",
                "description": "The name for the MapStoreFactory implementation class"
              },
              "properties": {
                "type": "object",
                "default": {}
              }
            },
            "default": {
              "enabled": false
            }
          },
          "near-cache": {
            "type": "object",
            "additionalProperties": false,
            "properties": {
              "name": {
                "type": "string",
                "default": "default"
              },
              "time-to-live-seconds": {
                "type": "integer",
                "minimum": 0,
                "default": 0,
                "description": "The maximum number of seconds for each entry to stay in the Near Cache (time to live). Entries that are older than timeToLiveSeconds will automatically be evicted from the Near Cache."
              },
              "max-idle-seconds": {
                "type": "integer",
                "minimum": 0,
                "default": 0,
                "description": "The maximum number of seconds each entry can stay in the Near Cache as untouched (not-read). Entries that are not read (touched) more than maxIdleSeconds value will get removed from the Near Cache. Accepts any integer between 0 and Integer#MAX_VALUE. The value 0 means Integer#MAX_VALUE. The default is 0."
              },
              "invalidate-on-change": {
                "type": "boolean",
                "default": true,
                "description": "Sets if Near Cache entries are invalidated when the entries in the backing data structure are changed. When this setting is enabled, a Hazelcast instance with a Near Cache listens for cluster-wide changes on the entries of the backing data structure and invalidates its corresponding Near Cache entries. Changes done on the local Hazelcast instance always invalidate the Near Cache immediately."
              },
              "in-memory-format": {
                "$ref": "#/definitions/InMemoryFormat"
              },
              "cache-local-entries": {
                "type": "boolean",
                "default": false,
                "description": "Sets if local entries are also cached in the Near Cache. This is useful when the in-memory format of the Near Cache is different from the backing data structure. This setting has no meaning on Hazelcast clients, since they have no local entries."
              },
              "local-update-policy": {
                "description": "Defines how to reflect local updates to the Near Cache. Possible values:\\n * INVALIDATE: Local put and local remove immediately invalidate Near Cache.\\n * CACHE_ON_UPDATE: While local remove immediately invalidates Near Cache, local put adds new value to it.",
                "enum": [
                  "INVALIDATE",
                  "CACHE_ON_UPDATE"
                ],
                "default": "INVALIDATE"
              },
              "eviction": {
                "$ref": "#/definitions/Eviction"
              },
              "serialize-keys": {
                "type": "boolean",
                "default": false
              }
            }
          },
          "wan-replication-ref": {
            "type": "object",
            "additionalProperties": {
              "type": "object",
              "additionalProperties": false,
              "properties": {
                "merge-policy-class-name": {
                  "$ref": "#/definitions/MergePolicyClassName"
                },
                "republishing-enabled": {
                  "type": "boolean",
                  "default": true,
                  "description": "Sets if incoming WAN events to this member should be republished (forwarded) to this WAN replication reference."
                },
                "filters": {
                  "type": "array",
                  "items": {
                    "type": "string"
                  },
                  "description": "Array of class names implementing the CacheWanEventFilter or MapWanEventFilter for filtering outbound WAN replication events. NOTE: EE only"
                }
              }
            }
          },
          "indexes": {
            "type": "array",
            "items": {
              "$ref": "#/definitions/IndexConfig"
            }
          },
          "attributes": {
            "type": "object",
            "additionalProperties": {
              "type": "object",
              "additionalProperties": false,
              "properties": {
                "extractor-class-name": {
                  "type": "string",
                  "description": "Fully qualified class name of the extractor used to extract the value of the attribute."
                }
              },
              "required": [
                "extractor-class-name"
              ],
              "description": "Contains the configuration of a custom attribute that will be extracted from a Map's entry using a given ValueExtractor."
            }
          },
          "entry-listeners": {
            "type": "array",
            "items": {
              "$ref": "#/definitions/EntryListener"
            },
            "description": "Adds listeners (listener classes) for the map entries using the \"entry-listener\" sub-elements"
          },
          "partition-lost-listeners": {
            "type": "array",
            "items": {
              "type": "string"
            }
          },
          "split-brain-protection-ref": {
            "type": "string"
          },
          "query-caches": {
            "type": "object",
            "additionalProperties": {
              "type": "object",
              "additionalProperties": false,
              "properties": {
                "map-name": {
                  "type": "string",
                  "description": "In client configurations it is used to identify the map to which this query cache belongs to."
                },
                "include-value": {
                  "type": "boolean",
                  "default": true,
                  "description": "Enables value caching."
                },
                "predicate": {
                  "type": "object",
                  "additionalProperties": false,
                  "properties": {
                    "class-name": {
                      "type": "string"
                    },
                    "sql": {
                      "type": "string"
                    }
                  },
                  "oneOf": [
                    {
                      "required": [
                        "class-name"
                      ]
                    },
                    {
                      "required": [
                        "sql"
                      ]
                    }
                  ],
                  "description": "Predicate to filter events which will be applied to the query cache."
                },
                "entry-listeners": {
                  "type": "array",
                  "items": {
                    "$ref": "#/definitions/EntryListener"
                  }
                },
                "in-memory-format": {
                  "$ref": "#/definitions/InMemoryFormat"
                },
                "populate": {
                  "type": "boolean",
                  "default": true,
                  "description": "Flag to enable/disable initial population of the QueryCache."
                },
                "coalesce": {
                  "type": "boolean",
                  "default": false
                },
                "serialize-keys": {
                  "description": "Defines if the Query Cache keys should be serialized or not. Keys are better to be serialized if they are mutable and need to be cloned via serialization. Default value is false.",
                  "type": "boolean",
                  "default": false
                },
                "delay-seconds": {
                  "type": "integer",
                  "minimum": 0,
                  "default": 0,
                  "description": "Minimum time in seconds that an event waits in the member's buffer."
                },
                "batch-size": {
                  "type": "integer",
                  "minimum": 1,
                  "default": 1,
                  "description": "The batch size which will be used to determine number of events to be sent in a batch to QueryCache."
                },
                "buffer-size": {
                  "type": "integer",
                  "minimum": 1,
                  "default": 16,
                  "description": "Maximum number of events which can be stored in a buffer of partition."
                },
                "eviction": {
                  "$ref": "#/definitions/Eviction"
                },
                "indexes": {
                  "type": "array",
                  "items": {
                    "$ref": "#/definitions/IndexConfig"
                  }
                }
              }
            }
          },
          "tiered-store": {
            "type": "object",
            "additionalProperties": false,
            "properties": {
              "enabled": {
                "type": "boolean",
                "description": "True if Tiered-Store is enabled, false otherwise."
              },
              "memory-tier": {
                "type": "object",
                "description": "Memory tier.",
                "additionalProperties": false,
                "properties": {
                  "capacity": {
                    "$ref": "#/definitions/Capacity",
                    "description": "Memory tier capacity, i.e., how much main memory should this tier consume at most. The default is 256 megabytes."
                  }
                }
              },
              "disk-tier": {
                "type": "object",
                "description": "Disk tier.",
                "additionalProperties": false,
                "properties": {
                  "enabled": {
                    "type": "boolean",
                    "description": "True to enable using disk as the second memory tier, false otherwise."
                  },
                  "device-name": {
                    "type": "string",
                    "default": "default-tiered-store-device",
                    "description": "Name of the device for a given disk tier."
                  }
                },
                "required": ["enabled"]
              }
            },
            "required": ["enabled"]
          },
          "partition-strategy": {
            "type": "string"
          }
        }
      }
    },
    "EntryListener": {
      "type": "object",
      "additionalProperties": false,
      "properties": {
        "class-name": {
          "type": "string"
        },
        "include-value": {
          "type": "boolean",
          "default": false,
          "description": "True if you want the entry event to contain the item values."
        },
        "local": {
          "type": "boolean",
          "default": false,
          "description": "True if you want to listen to the entries on the local member."
        }
      },
      "required": [
        "class-name"
      ]
    },
    "Set": {
      "type": "object",
      "additionalProperties": {
        "type": "object",
        "additionalProperties": false,
        "properties": {
          "backup-count": {
            "$ref": "#/definitions/BackupCount"
          },
          "async-backup-count": {
            "$ref": "#/definitions/AsyncBackupCount"
          },
          "max-size": {
            "type": "integer",
            "minimum": 0,
            "description": "Maximum size of the set (item count). Its default value is 0, meaning Integer.MAX_VALUE."
          },
          "item-listeners": {
            "type": "array",
            "items": {
              "$ref": "#/definitions/ItemListener"
            }
          },
          "split-brain-protection-ref": {
            "type": "string"
          },
          "merge-policy": {
            "$ref": "#/definitions/MergePolicy"
          },
          "statistics-enabled": {
            "type": "boolean",
            "default": true,
            "description": "True if statistics gathering is enabled on the set, false otherwise."
          }
        }
      }
    },
    "Topic": {
      "type": "object",
      "additionalProperties": {
        "type": "object",
        "additionalProperties": false,
        "properties": {
          "global-ordering-enabled": {
            "type": "boolean",
            "default": false,
            "description": "When it is set to true, all cluster members that listen to a topic will receive the messages in the same order they were published by all members. This way, Hazelcast guarantees that all members will see the in the same order. Its default value is false."
          },
          "statistics-enabled": {
            "type": "boolean",
            "default": "true",
            "description": "When you enable it, you can retrieve topic statistics such as total number of published and received messages. Its default value is true."
          },
          "multi-threading-enabled": {
            "type": "boolean",
            "default": false,
            "description": "Enable multi-threaded message handling. When enabled any thread from events thread pool can be used for incoming message processing. Otherwise only one dedicated thread will be used to handle topic messages. Note: it can be enabled only in case when global ordering is disabled. Moreover, the local message ordering is not supported in this mode also. This means the messages produced by local publisher can be processed by several threads with no ordering guarantee."
          },
          "message-listeners": {
            "type": "array",
            "items": {
              "type": "string"
            }
          }
        },
        "not": {
          "properties": {
            "global-ordering-enabled": {
              "const": true
            },
            "multi-threading-enabled": {
              "const": true
            }
          },
          "required": [
            "global-ordering-enabled",
            "multi-threading-enabled"
          ]
        }
      }
    },
    "ReliableTopic": {
      "type": "object",
      "additionalProperties": {
        "type": "object",
        "additionalProperties": false,
        "properties": {
          "statistics-enabled": {
            "type": "boolean",
            "default": true,
            "description": "Enables or disables statistics for this reliable topic. Collects the creation time, total number of published and received messages for each member locally."
          },
          "topic-overload-policy": {
            "enum": [
              "DISCARD_OLDEST",
              "DISCARD_NEWEST",
              "BLOCK",
              "ERROR"
            ],
            "default": "BLOCK",
            "description": "A policy to deal with an overloaded topic; so topic where there is no place to store new messages. This policy can only be used in combination with the com.hazelcast.core.HazelcastInstance#getReliableTopic(String). The reliable topic uses a com.hazelcast.ringbuffer.Ringbuffer to store the messages. A ringbuffer doesn't track where readers are, so it has no concept of a slow consumers. This provides many advantages like high performance reads, but it also gives the ability to the reader to re-read the same message multiple times in case of an error. A ringbuffer has a limited, fixed capacity. A fast producer may overwrite old messages that are still being read by a slow consumer. To prevent this, we may configure a time-to-live on the ringbuffer (see com.hazelcast.config.RingbufferConfig#setTimeToLiveSeconds(int). Once the time-to-live is configured, the TopicOverloadPolicy controls how the publisher is going to deal with the situation that a ringbuffer is full and the oldest item in the ringbuffer is not old enough to get overwritten. Keep in mind that this retention period (time-to-live) can keep messages from being overwritten, even though all readers might have already completed reading. Its default value is BLOCK. Available values are as follows: - DISCARD_OLDEST: Using this policy, a message that has not expired can be overwritten. No matter the retention period set, the overwrite will just overwrite the item. This can be a problem for slow consumers because they were promised a certain time window to process messages. But it will benefit producers and fast consumers since they are able to continue. This policy sacrifices the slow producer in favor of fast producers/consumers. - DISCARD_NEWEST: Message that was to be published is discarded. - BLOCK: The caller will wait until there is space in the Ringbuffer. - ERROR: The publish call fails immediately. "
          },
          "read-batch-size": {
            "type": "integer",
            "default": 10,
            "minimum": 1,
            "description": "Sets the read batch size. The ReliableTopic tries to read a batch of messages from the ringbuffer. It will get at least one, but if there are more available, then it will try to get more to increase throughput. The maximum read batch size can be influenced using the read batch size. Apart from influencing the number of messages to retrieve, the readBatchSize also determines how many messages will be processed by the thread running the MessageListener before it returns back to the pool to look for other MessageListeners that need to be processed. The problem with returning to the pool and looking for new work is that interacting with an executor is quite expensive due to contention on the work-queue. The more work that can be done without retuning to the pool, the smaller the overhead. If the readBatchSize is 10 and there are 50 messages available, 10 items are retrieved and processed consecutively before the thread goes back to the pool and helps out with the processing of other messages. If the readBatchSize is 10 and there are 2 items available, 2 items are retrieved and processed consecutively. If the readBatchSize is an issue because a thread will be busy too long with processing a single MessageListener and it can't help out other MessageListeners, increase the size of the threadpool so the other MessageListeners don't need to wait for a thread, but can be processed in parallel. "
          },
          "message-listeners": {
            "type": "array",
            "items": {
              "type": "string"
            }
          }
        }
      }
    },
    "Ringbuffer": {
      "type": "object",
      "additionalProperties": {
        "type": "object",
        "additionalProperties": false,
        "properties": {
          "capacity": {
            "type": "integer",
            "minimum": 1,
            "default": 10000,
            "description": "Number of items in the Ringbuffer. If no \"time-to-live-seconds\" is set, this value will always be equal to the capacity after the head completes the first loop around the ring. This is because no items are being expired."
          },
          "time-to-live-seconds": {
            "type": "integer",
            "default": 0,
            "description": "Sets the time to live in seconds which is the maximum number of seconds for each item to stay in the ringbuffer before being removed. Entries that are older than time-to-live-seconds are removed from the ringbuffer on the next ringbuffer operation (read or write). Time to live can be disabled by setting time-to-live-seconds to 0. It means that items won't get removed because they expire. They may only be overwritten. When time-to-live-seconds is disabled and after the tail does a full loop in the ring, the ringbuffer size will always be equal to the capacity. The time-to-live-seconds can be any integer between 0 and Integer#MAX_VALUE. 0 means infinite. The default is 0. "
          },
          "backup-count": {
            "$ref": "#/definitions/BackupCount"
          },
          "async-backup-count": {
            "$ref": "#/definitions/AsyncBackupCount"
          },
          "in-memory-format": {
            "enum": [
              "OBJECT",
              "BINARY"
            ],
            "default": "BINARY",
            "description": "Sets the in-memory format. Setting the in-memory format controls the format of the stored item in the ringbuffer: - OBJECT: the item is stored in deserialized format (a regular object) - BINARY (default): the item is stored in serialized format (a binary blob) The object in-memory format is useful when: - the object stored in object format has a smaller footprint than in binary format - if there are readers using a filter. Since for every filter invocation, the object needs to be available in object format."
          },
          "ringbuffer-store": {
            "type": "object",
            "additionalProperties": false,
            "properties": {
              "class-name": {
                "type": "string",
                "description": "Fully qualified class name."
              },
              "factory-class-name": {
                "type": "string",
                "description": "Fully qualified name of the RingbufferStoreFactory implementation class."
              },
              "properties": {
                "type": "object"
              },
              "enabled": {
                "type": "boolean",
                "default": true
              }
            }
          },
          "split-brain-protection-ref": {
            "type": "string",
            "description": "Adds the Split Brain Protection for this data-structure which you configure using the \"split-brain-protection\" element. You should set the \"split-brain-protection-ref\"'s value as the \"split-brain-protection\"'s name."
          },
          "merge-policy": {
            "$ref": "#/definitions/MergePolicy"
          }
        }
      }
    },
    "FlakeIdGenerator": {
      "type": "object",
      "additionalProperties": {
        "type": "object",
        "additionalProperties": false,
        "properties": {
          "prefetch-count": {
            "type": "integer",
            "default": 100,
            "minimum": 1,
            "maximum": 100000,
            "description": "Sets how many IDs are pre-fetched on the background when one call to FlakeIdGenerator.newId() is made. Value must be in the range 1..100,000. This setting pertains only to newId() calls made on the member that configured it."
          },
          "prefetch-validity-millis": {
            "type": "integer",
            "default": 600000,
            "minimum": 0,
            "description": "Sets for how long the pre-fetched IDs can be used. If this time elapses, a new batch of IDs will be fetched. Time unit is milliseconds, default is 10 minutes. The IDs contain timestamp component, which ensures rough global ordering of IDs. If an ID is assigned to an object that was created much later, it will be much out of order. If you don't care about ordering, set this value to 0. This setting pertains only to newId() calls made on the member that configured it."
          },
          "epoch-start": {
            "description": "Sets the offset of timestamp component. Time unit is milliseconds, default is 1.1.2018 0:00 UTC. If you set the epoch start to a future instant, negative IDs will be generated until that time occurs.",
            "type": "integer",
            "default": 1514764800000
          },
          "node-id-offset": {
            "type": "integer",
            "minimum": 0,
            "default": 0,
            "description": "Sets the offset that will be added to the node ID assigned to cluster member for this generator. Might be useful in A/B deployment scenarios where you have cluster A which you want to upgrade. You create cluster B and for some time both will generate IDs and you want to have them unique. In this case, configure node ID offset for generators on cluster B."
          },
          "bits-sequence": {
            "type": "integer",
            "default": 6,
            "minimum": 0,
            "maximum": 63,
            "description": "Sets the bit-length of the sequence component"
          },
          "bits-node-id": {
            "type": "integer",
            "minimum": 0,
            "maximum": 63,
            "default": 16,
            "description": "Sets the bit-length of node id component."
          },
          "allowed-future-millis": {
            "type": "integer",
            "default": 15000,
            "minimum": 0,
            "description": "Sets how far to the future is the generator allowed to go to generate IDs without blocking."
          },
          "statistics-enabled": {
            "type": "boolean",
            "default": true,
            "description": "When you enable it, you can retrieve the Flake ID generators statistics."
          }
        }
      }
    },
    "Queue": {
      "type": "object",
      "additionalProperties": {
        "type": "object",
        "additionalProperties": false,
        "properties": {
          "statistics-enabled": {
            "type": "boolean",
            "default": true,
            "description": "When you enable it, you can retrieve queue statistics."
          },
          "max-size": {
            "type": "integer",
            "minimum": 0,
            "description": "Maximum size of the queue. When a JVM's local queue size reaches the maximum, all put/offer operations will be blocked until the queue size of the JVM goes below this maximum. Its default value is 0, meaning Integer.MAX_VALUE"
          },
          "backup-count": {
            "$ref": "#/definitions/BackupCount"
          },
          "async-backup-count": {
            "$ref": "#/definitions/AsyncBackupCount"
          },
          "empty-queue-ttl": {
            "type": "integer",
            "default": -1,
            "description": "Used to purge unused or empty queues. If you define a value (time in seconds) for this element, then your queue will be destroyed if it stays empty or unused for that time."
          },
          "item-listeners": {
            "type": "array",
            "items": {
              "$ref": "#/definitions/ItemListener"
            }
          },
          "queue-store": {
            "type": "object",
            "additionalProperties": false,
            "description": "Includes configuration elements and attributes for your queue store implementation. When you want to load/store the distributed queue items from/to a persistent datastore, first implement Hazelcast's QueueStore interface and then configure it using this element",
            "properties": {
              "enabled": {
                "type": "boolean",
                "default": true
              },
              "class-name": {
                "description": "The fully qualified name of the QueueStore implementation you want to use",
                "type": "string"
              },
              "factory-class-name": {
                "description": "The fully qualified name of the QueueStoreFactory which will be created by Hazelcast to instantiate QueueStores.",
                "type": "string"
              },
              "properties": {
                "type": "object",
                "properties": {
                  "binary": {
                    "type": "boolean",
                    "default": false,
                    "description": "If you do not reach the queue store from an external application, you might prefer to insert the items in binary form. To do so, set this property to true and skip the deserialization step, which is a performance optimization."
                  },
                  "memory-limit": {
                    "type": "integer",
                    "default": 1000,
                    "description": "Number of items after which Hazelcast will store items only to datastore. For example, if the memory limit is 1000, then the 1001st item will be put only to datastore. This feature is useful when you want to avoid out-of-memory conditions. If you want to always use memory, you can set it to Integer.MAX_VALUE."
                  },
                  "bulk-load": {
                    "type": "integer",
                    "default": 250,
                    "description": "Size of the bulks loaded from QueueStore when the queue is initialized."
                  }
                }
              }
            }
          },
          "split-brain-protection-ref": {
            "type": "string"
          },
          "merge-policy": {
            "$ref": "#/definitions/MergePolicy"
          },
          "priority-comparator-class-name": {
            "type": "string",
            "description": "Fully-qualified comparator's class name to be used for the priority queue. If nothing is provided, then queue behaves as a FIFO queue."
          }
        }
      }
    },
    "ItemListener": {
      "type": "object",
      "additionalProperties": false,
      "properties": {
        "include-value": {
          "type": "boolean",
          "default": true,
          "description": "Set to true if you want the item event to contain the item values."
        },
        "class-name": {
          "type": "string"
        }
      },
      "required": [
        "class-name"
      ]
    },
    "Multimap": {
      "type": "object",
      "additionalProperties": {
        "type": "object",
        "additionalProperties": false,
        "properties": {
          "backup-count": {
            "$ref": "#/definitions/BackupCount"
          },
          "async-backup-count": {
            "$ref": "#/definitions/AsyncBackupCount"
          },
          "value-collection-type": {
            "enum": [
              "SET",
              "LIST"
            ]
          },
          "binary": {
            "type": "boolean",
            "default": true,
            "description": "The in-memory format being used for representing the multimap. If it is false, the OBJECT in-memory format will be used."
          },
          "entry-listeners": {
            "type": "array",
            "items": {
              "$ref": "#/definitions/EntryListener"
            }
          },
          "split-brain-protection-ref": {
            "type": "string"
          },
          "merge-policy": {
            "$ref": "#/definitions/MergePolicy"
          },
          "statistics-enabled": {
            "type": "boolean",
            "default": true
          }
        }
      }
    },
    "ReplicatedMap": {
      "type": "object",
      "additionalProperties": {
        "type": "object",
        "additionalProperties": false,
        "properties": {
          "in-memory-format": {
            "$ref": "#/definitions/InMemoryFormat",
            "default": "OBJECT"
          },
          "async-fillup": {
            "type": "boolean",
            "default": true,
            "description": "Specifies whether the replicated map is available for reads before the initial replication is completed. If false, no Exception will be thrown when the replicated map is not yet ready, but call is blocked until the initial replication is completed."
          },
          "statistics-enabled": {
            "type": "boolean",
            "default": true,
            "description": "When you enable it, you can retrieve replicated map entry statistics such as creation time, expiration time, number of hits, key, value, etc."
          },
          "entry-listeners": {
            "type": "array",
            "items": {
              "$ref": "#/definitions/EntryListener"
            }
          },
          "split-brain-protection-ref": {
            "type": "string"
          },
          "merge-policy": {
            "$ref": "#/definitions/MergePolicy"
          }
        }
      }
    },
    "Cache": {
      "type": "object",
      "additionalProperties": {
        "type": "object",
        "additionalProperties": false,
        "properties": {
          "key-type": {
            "$ref": "#/definitions/ClassNameObj"
          },
          "value-type": {
            "$ref": "#/definitions/ClassNameObj"
          },
          "statistics-enabled": {
            "type": "boolean",
            "default": false,
            "description": "When you enable it, you can retrieve cache entry statistics such as creation time, expiration time, number of hits, key, value, etc."
          },
          "management-enabled": {
            "type": "boolean",
            "default": false,
            "description": "If set to true, JMX beans are enabled and collected statistics are provided. It doesn't automatically enable statistics collection."
          },
          "read-through": {
            "type": "boolean",
            "default": false,
            "description": "If set to true, enables read-through behavior of the cache to an underlying configured javax.cache.integration.CacheLoader which is also known as lazy-loading."
          },
          "write-through": {
            "type": "boolean",
            "default": false,
            "description": "If set to true, enables write-through behavior of the cache to an underlying configured javax.cache.integration.CacheWriter which passes any changed value to the external backend resource."
          },
          "cache-loader-factory": {
            "description": "Fully qualified class name of the javax.cache.configuration.Factory implementation providing a javax.cache.integration.CacheLoader instance to the cache.",
            "$ref": "#/definitions/ClassNameObj"
          },
          "cache-loader": {
            "type": "string",
            "description": "Name of the cache loader class."
          },
          "cache-writer-factory": {
            "$ref": "#/definitions/ClassNameObj",
            "description": "Fully qualified class name of the javax.cache.configuration.Factory implementation providing a javax.cache.integration.CacheWriter instance to the cache."
          },
          "cache-writer": {
            "type": "string",
            "description": "Name of the cache writer class."
          },
          "expiry-policy-factory": {
            "anyOf": [
              {
                "$ref": "#/definitions/ClassNameObj",
                "description": "Fully qualified class name of the javax.cache.configuration.Factory implementation providing a javax.cache.expiry.ExpiryPolicy instance to the cache."
              },
              {
                "type": "object",
                "additionalProperties": false,
                "properties": {
                  "timed-expiry-policy-factory": {
                    "type": "object",
                    "additionalProperties": false,
                    "properties": {
                      "expiry-policy-type": {
                        "enum": [
                          "CREATED",
                          "MODIFIED",
                          "ACCESSED",
                          "TOUCHED",
                          "ETERNAL"
                        ]
                      },
                      "duration-amount": {
                        "type": "integer",
                        "minimum": 0
                      },
                      "time-unit": {
                        "enum": [
                          "NANOSECONDS",
                          "MICROSECONDS",
                          "MILLISECONDS",
                          "SECONDS",
                          "MINUTES",
                          "HOURS",
                          "DAYS"
                        ]
                      }
                    }
                  }
                },
                "required": [
                  "timed-expiry-policy-factory"
                ]
              }
            ]
          },
          "cache-entry-listeners": {
            "type": "array",
            "items": {
              "type": "object",
              "additionalProperties": false,
              "properties": {
                "old-value-required": {
                  "type": "boolean",
                  "default": false,
                  "description": "If set to true, previously assigned values for the affected keys will be sent to the javax.cache.event.CacheEntryListener implementation. Setting this attribute to true creates additional traffic."
                },
                "synchronous": {
                  "type": "boolean",
                  "default": false,
                  "description": "If set to true, the javax.cache.event.CacheEntryListener implementation will be called in a synchronous manner."
                },
                "cache-entry-listener-factory": {
                  "$ref": "#/definitions/ClassNameObj",
                  "description": "Fully qualified class name of the javax.cache.configuration.Factory implementation providing a javax.cache.event.CacheEntryListener instance."
                },
                "cache-entry-event-filter-factory": {
                  "$ref": "#/definitions/ClassNameObj",
                  "description": "Fully qualified class name of the javax.cache.configuration.Factory implementation providing a javax.cache.event.CacheEntryEventFilter instance."
                }
              }
            },
            "description": "List of cache entry listeners."
          },
          "in-memory-format": {
            "$ref": "#/definitions/InMemoryFormat",
            "default": "BINARY"
          },
          "backup-count": {
            "$ref": "#/definitions/BackupCount"
          },
          "async-backup-count": {
            "$ref": "#/definitions/AsyncBackupCount"
          },
          "eviction": {
            "$ref": "#/definitions/Eviction"
          },
          "wan-replication-ref": {
            "type": "object",
            "additionalProperties": false,
            "properties": {
              "name": {
                "type": "string",
                "description": "Name of the WAN replication configuration"
              },
              "republishing-enabled": {
                "type": "boolean",
                "default": true,
                "description": "When enabled, an incoming event to a member is forwarded to target cluster of that member. "
              },
              "filters": {
                "type": "array",
                "items": {
                  "type": "string"
                },
                "description": "Filters to intercept WAN replication events before they are placed to WAN event replication queues by providing a filtering API. Just implement Hazelcast's CacheWanEventFilter interface to create your filters."
              },
              "merge-policy-class-name": {
                "enum": [
                  "HigherHitsMergePolicy",
                  "PassThroughMergePolicy"
                ],
                "description": "Resolve conflicts that occurred when target cluster already has the replicated entry key."
              }
            }
          },
          "split-brain-protection-ref": {
            "type": "string",
            "description": "Adds the split brain protection for this cache. The value should be a \"split-brain-protection\"'s name."
          },
          "partition-lost-listeners": {
            "type": "array",
            "items": {
              "type": "string"
            },
            "description": "Adds the partition lost listeners that you created by implementing Hazelcast's PartitionLostListener interface."
          },
          "merge-policy": {
            "$ref": "#/definitions/MergePolicy"
          },
          "hot-restart": {
            "type": "object",
            "additionalProperties": false,
            "description": "Used to enable Hazelcast's Hot Restart Persistence feature for the cache. It is available only in Hazelcast Enterprise HD. Set its \"enabled\" to true to enable the feature. By default, it is disabled.",
            "properties": {
              "enabled": {
                "type": "boolean",
                "default": false
              },
              "fsync": {
                "type": "boolean",
                "default": false,
                "description": "Set as true if the writing to disk should be followed by an fsync() system call."
              }
            }
          },
          "data-persistence": {
            "type": "object",
            "additionalProperties": false,
            "description": "Used to enable Hazelcast's Persistence feature for the cache. It is available only in Hazelcast Enterprise HD. Set its \"enabled\" to true to enable the feature. By default, it is disabled.",
            "properties": {
              "enabled": {
                "type": "boolean",
                "default": false
              },
              "fsync": {
                "type": "boolean",
                "default": false,
                "description": "Set as true if the writing to disk should be followed by an fsync() system call."
              }
            }
          },
          "event-journal": {
            "type": "object",
            "additionalProperties": false,
            "properties": {
              "enabled": {
                "type": "boolean",
                "default": false
              },
              "capacity": {
                "type": "integer",
                "minimum": 0,
                "default": 10000,
                "description": "The capacity of the event journal. The capacity is the total number of items that the event journal can hold at any moment. The actual number of items contained in the journal can be lower. The capacity is shared equally between all partitions. This is done by assigning each partition capacity / partitionCount available slots in the event journal. Because of this, the effective total capacity may be somewhat lower and you must take into account that the configured capacity is at least greater than the partition count."
              },
              "time-to-live-seconds": {
                "type": "integer",
                "minimum": 0,
                "default": 0,
                "description": "Sets the time to live in seconds. Time to live is the time the event journal retains items before removing them from the journal. The events are removed on journal read and write actions, not while the journal is idle. Time to live can be disabled by setting timeToLiveSeconds to 0. This means that the events never expire but they can be overwritten when the capacity of the journal is exceeed. Any integer between 0 and Integer.MAX_VALUE. 0 means infinite."
              }
            }
          },
          "merkle-tree": {
            "type": "object",
            "additionalProperties": false,
            "properties": {
              "enabled": {
                "type": "boolean",
                "default": false
              },
              "depth": {
                "type": "integer",
                "minimum": 2,
                "maximum": 27,
                "default": 10
              }
            }
          },
          "disable-per-entry-invalidation-events": {
            "type": "boolean",
            "default": false,
            "description": "Disables invalidation events for each entry; but full-flush invalidation events are still enabled. Full-flush invalidation means the invalidation of events for all entries when clear is called."
          }
        }
      }
    },
    "ClassNameObj": {
      "type": "object",
      "additionalProperties": false,
      "properties": {
        "class-name": {
          "type": "string",
          "description": "Fully qualified class name."
        }
      },
      "required": [
        "class-name"
      ]
    },
    "ClassNameWithProps": {
      "type": "object",
      "additionalProperties": false,
      "properties": {
        "class-name": {
          "type": "string",
          "description": "Fully qualified class name."
        },
        "properties": {
          "type": "object"
        }
      },
      "required": [
        "class-name"
      ]
    },
    "Metrics": {
      "type": "object",
      "allOf": [
        {
          "properties": {
            "management-center": {
              "type": "object",
              "description": "Defines the Hazelcast Management Center related metrics configuration.",
              "additionalProperties": false,
              "properties": {
                "enabled": {
                  "type": "boolean",
                  "default": true,
                  "description": "Controls whether the metrics collected are exposed to Hazelcast Management Center. Please note that the metrics are polled by the Hazelcast Management Center, hence the members need to buffer the collected metrics between two polls. The aim for this switch is to reduce memory consumption of the metrics system if the Hazelcast Management Center is not used."
                },
                "retention-seconds": {
                  "type": "integer",
                  "minimum": 1,
                  "default": 5,
                  "description": "Sets the number of seconds the metrics will be retained on the instance. More retention means more heap memory, but allows for longer client hiccups without losing a value (for example to restart the Management Center)."
                }
              }
            }
          },
          "propertyNames": {
            "enum": [
              "enabled",
              "management-center",
              "jmx",
              "collection-frequency-seconds"
            ]
          }
        },
        {
          "$ref": "#/definitions/BaseMetrics"
        }
      ]
    },
    "ClientMetrics": {
      "allOf": [
        {
          "$ref": "#/definitions/BaseMetrics"
        },
        {
          "propertyNames": {
            "enum": [
              "enabled",
              "jmx",
              "collection-frequency-seconds"
            ]
          }
        }
      ]
    },
    "BaseMetrics": {
      "type": "object",
      "properties": {
        "enabled": {
          "type": "boolean",
          "default": true,
          "description": "The master-switch for the metrics collection. If this is set to false no metrics collection is done, regardless of the other settings."
        },
        "jmx": {
          "type": "object",
          "description": "Defines the JMX related metrics configuration.",
          "additionalProperties": false,
          "properties": {
            "enabled": {
              "type": "boolean",
              "default": true,
              "description": "Controls whether the metrics collected are exposed to through JMX. It is enabled by default. In order to expose the metrics, the metrics system need to be enabled via the enabled master-switch attribute."
            }
          }
        },
        "collection-frequency-seconds": {
          "type": "integer",
          "minimum": 1,
          "default": 5,
          "description": "Sets the metrics collection frequency in seconds."
        }
      }
    },
    "LiteMember": {
      "type": "object",
      "additionalProperties": false,
      "properties": {
        "enabled": {
          "type": "boolean"
        }
      },
      "required": [
        "enabled"
      ],
      "description": "When you want to use a Hazelcast member as a lite member, set this element's \"enabled\" attribute to true in that member's YAML configuration. Lite members do not store data, do not have partitions and are used mainly to execute tasks and register listeners."
    },
    "CPSubsystem": {
      "type": "object",
      "additionalProperties": false,
      "properties": {
        "cp-member-count": {
          "default": 0,
          "anyOf": [
            {
              "const": 0
            },
            {
              "type": "integer",
              "minimum": 3
            }
          ],
          "description": "Number of CP Members to initialize the CP Subsystem. The CP subsystem is enabled when a positive value is set. After the CP subsystem is initialized successfully, more CP members can be added at run-time and number of active CP members can go beyond the configured CP member count. Number of CP members can be smaller than total size of the Hazelcast cluster. For instance, you can run 5 CP members in a 20-member Hazelcast cluster. If set, must be greater than or equal to \"group-size\"."
        },
        "group-size": {
          "anyOf": [
            {
              "const": 0
            },
            {
              "type": "integer",
              "minimum": 3,
              "maximum": 7,
              "not": {
                "multipleOf": 2
              }
            }
          ],
          "description": "Number of CP members to run CP groups. If set, it must be an odd number between 3 and 7. Otherwise, \"cp-member-count\" is respected. If set, must be smaller than or equal to \"cp-member-count\"."
        },
        "session-time-to-live-seconds": {
          "type": "integer",
          "minimum": 1,
          "default": 300,
          "description": "Duration for a CP session to be kept alive after the last received heartbeat. The session will be closed if there is no new heartbeat this duration. Session TTL must be decided wisely. If a very low value is set, CP session of a Hazelcast instance can be closed prematurely if the instance temporarily loses connectivity to the CP subsystem because of a network partition or a GC pause. In such an occasion, all CP resources of this Hazelcast instance, such as FencedLock or ISemaphore, are released. On the other hand, if a very large value is set, CP resources can remain assigned to an actually crashed Hazelcast instance for too long and liveliness problems can occur. The CP subsystem offers an API, CPSessionManagementService, to deal with liveliness issues related to CP sessions. In order to prevent premature session expires, session TTL configuration can be set a relatively large value and CPSessionManagementService#forceCloseSession() can be manually called to close CP session of a crashed Hazelcast instance. Must be greater than \"session-heartbeat-interval-seconds\", and smaller than or equal to \"missing-cp-member-auto-removal-seconds\"."
        },
        "session-heartbeat-interval-seconds": {
          "type": "integer",
          "minimum": 1,
          "default": 5,
          "description": "Interval for the periodically-committed CP session heartbeats. A CP session is started on a CP group with the first session-based request of a Hazelcast instance. After that moment, heartbeats are periodically committed to the CP group. Must be smaller than \"session-time-to-live-seconds\"."
        },
        "missing-cp-member-auto-removal-seconds": {
          "type": "integer",
          "minimum": 0,
          "default": 14400,
          "description": "Duration to wait before automatically removing a missing CP member from the CP subsystem. When a CP member leaves the cluster, it is not automatically removed from the CP subsystem, since it could be still alive and left the cluster because of a network partition. On the other hand, if a missing CP member is actually crashed, it creates a danger for its CP groups, because it will be still part of majority calculations. This situation could lead to losing majority of CP groups if multiple CP members leave the cluster over time. With the default configuration, missing CP members will be automatically removed from the CP subsystem after 4 hours. This feature is very useful in terms of fault tolerance when CP member count is also configured to be larger than group size. In this case, a missing CP member will be safely replaced in its CP groups with other available CP members in the CP subsystem. This configuration also implies that no network partition is expected to be longer than the configured duration. Must be greater than or equal to \"session-time-to-live-seconds\". If a missing CP member comes back alive after it is automatically removed from the CP subsystem with this feature, that CP member must be terminated manually. The default is 4 hours."
        },
        "fail-on-indeterminate-operation-state": {
          "type": "boolean",
          "default": false,
          "description": "Offers a choice between at-least-once and at-most-once execution of the operations on top of the Raft consensus algorithm. It is disabled by default and offers at-least-once execution guarantee. If enabled, it switches to at-most-once execution guarantee. When you invoke an API method on a CP data structure proxy, it replicates an internal operation to the corresponding CP group. After this operation is committed to majority of this CP group by the Raft leader node, it sends a response for the public API call. If a failure causes loss of the response, then the calling side cannot determine if the operation is committed on the CP group or not. In this case, if this configuration is disabled, the operation is replicated again to the CP group, and hence could be committed multiple times. If it is enabled, the public API call fails with com.hazelcast.core.IndeterminateOperationStateException"
        },
        "persistence-enabled": {
          "type": "boolean",
          "default": false,
          "description": " Flag to denote whether or not CP Subsystem Persistence is enabled. If enabled, CP members persist their local CP data to stable storage and can recover from crashes."
        },
        "base-dir": {
          "type": "string",
          "default": "cp-data",
          "description": "Base directory to store all CP data when persistence-enabled is true. This directory can be shared between multiple CP members. Each CP member creates a unique directory for itself under the base directory. This is especially useful for cloud environments where CP members generally use a shared filesystem."
        },
        "data-load-timeout-seconds": {
          "type": "integer",
          "minimum": 1,
          "default": 120,
          "description": "Timeout duration for CP members to restore their data from disk. CP member fails its startup if it cannot complete its CP data restore rocess in the configured duration."
        },
        "cp-member-priority": {
          "type": "integer",
          "default": 0,
          "description": "The CP member priority. The CP groups' leadership will be eventually transferred to members with higher priorities within the CP group."
        },
        "raft-algorithm": {
          "type": "object",
          "additionalProperties": false,
          "properties": {
            "leader-election-timeout-in-millis": {
              "type": "integer",
              "default": 2000,
              "minimum": 1,
              "description": "Leader election timeout in milliseconds. If a candidate cannot win majority of the votes in time, a new election round is initiated."
            },
            "leader-heartbeat-period-in-millis": {
              "type": "integer",
              "default": 5000,
              "minimum": 1,
              "description": "Period in milliseconds for a leader to send heartbeat messages to its followers."
            },
            "max-missed-leader-heartbeat-count": {
              "type": "integer",
              "default": 5,
              "minimum": 1,
              "description": "Maximum number of missed leader heartbeats to trigger a new leader election."
            },
            "append-request-max-entry-count": {
              "type": "integer",
              "default": 100,
              "minimum": 1,
              "description": "Maximum number of entries that can be sent in a single batch of append entries request."
            },
            "commit-index-advance-count-to-snapshot": {
              "type": "integer",
              "default": 10000,
              "minimum": 1,
              "description": "Number of new commits to initiate a new snapshot after the last snapshot."
            },
            "uncommitted-entry-count-to-reject-new-appends": {
              "type": "integer",
              "default": 100,
              "minimum": 1,
              "description": "Maximum number of uncommitted entries in the leader's Raft log before temporarily rejecting new requests of callers."
            },
            "append-request-backoff-timeout-in-millis": {
              "type": "integer",
              "minimum": 1,
              "default": 100,
              "description": "Timeout in milliseconds for append request backoff. After the leader sends an append request to a follower, it will not send a subsequent append request until the follower responds to the former request or this timeout occurs."
            }
          }
        },
        "semaphores": {
          "type": "object",
          "additionalProperties": {
            "type": "object",
            "additionalProperties": false,
            "properties": {
              "jdk-compatible": {
                "type": "boolean",
                "default": false,
                "description": " Enables / disables JDK compatibility of the CP ISemaphore. When it is JDK compatible, just as in the Semaphore#release() method, a permit can be released without acquiring it first, because acquired permits are not bound to threads. However, there is no auto-cleanup of acquired permits upon Hazelcast server / client failures. If a permit holder fails, its permits must be released manually. When JDK compatibility is disabled, a HazelcastInstance must acquire permits before releasing them and it cannot release a permit that it has mot acquired. It means, you can acquire a permit from one thread and release it from another thread using the same HazelcastInstance, but not different HazelcastInstances. In this mode, acquired permits are automatically released upon failure of the holder HazelcastInstance. So there is a minor behavioral difference to the Semaphore#release() method."
              },
              "initial-permits": {
                "type": "integer",
                "minimum": 0,
                "default": 0,
                "description": "Number of permits to initialize the Semaphore. If a positive value is set, the Semaphore is initialized with the given number of permits."
              }
            }
          },
          "description": "Configurations for CP Semaphore instances. The CP Semaphores can be configured with mappings under keys as their names."
        },
        "locks": {
          "type": "object",
          "description": "Configurations for FencedLock instances. The FencedLocks can be configured with mappings under keys as their names.",
          "additionalProperties": {
            "type": "object",
            "additionalProperties": false,
            "properties": {
              "lock-acquire-limit": {
                "type": "integer",
                "default": 0,
                "minimum": 0,
                "description": " Maximum number of reentrant lock acquires. Once a caller acquires the lock this many times, it will not be able to acquire the lock again, until it makes at least one unlock() call. By default, no upper bound is set for the number of reentrant lock acquires, which means that once a caller acquires a FencedLock, all of its further lock() calls will succeed. However, for instance, if you set lock-acquire-limit to 2, once a caller acquires the lock, it will be able to acquire it once more, but its third lock() call will not succeed. If lock-acquire-limit is set to 1, then the lock becomes non-reentrant."
              }
            }
          }
        }
      }
    },
    "BackupCount": {
      "description": "Number of synchronous backups. For example, if 1 is set as the backup count, then all entries of the map will be copied to another JVM for fail-safety. 0 means no sync backup. The sum of backup-count and async-backup-count can't be larger than than 6.",
      "type": "integer",
      "minimum": 0,
      "default": 1,
      "maximum": 6
    },
    "AsyncBackupCount": {
      "description": "The number of asynchronous backups. 0 means no backups. The sum of backup-count and async-backup-count can't be larger than than 6.",
      "type": "integer",
      "minimum": 0,
      "default": 0,
      "maximum": 6
    },
    "List": {
      "type": "object",
      "description": "Name-value pairs of list configurations",
      "additionalProperties": {
        "type": "object",
        "additionalProperties": false,
        "properties": {
          "statistics-enabled": {
            "type": "boolean",
            "default": true,
            "description": "When you enable it, you can retrieve list statistics."
          },
          "max-size": {
            "type": "integer",
            "default": 0,
            "description": "Maximum size of the list (item count). 0 means Integer.MAX_VALUE."
          },
          "backup-count": {
            "$ref": "#/definitions/BackupCount"
          },
          "async-backup-count": {
            "$ref": "#/definitions/AsyncBackupCount"
          },
          "item-listeners": {
            "type": "array",
            "items": {
              "$ref": "#/definitions/ItemListener"
            }
          },
          "split-brain-protection-ref": {
            "type": "string",
            "description": "Adds the Split Brain Protection for this data-structure. You should set this value as a \"split-brain-protection\"'s name."
          },
          "merge-policy": {
            "$ref": "#/definitions/MergePolicy"
          }
        }
      }
    },
    "LdapSearchScope": {
      "enum": [
        "object",
        "one-level",
        "subtree"
      ],
      "default": "subtree"
    },
    "Security": {
      "type": "object",
      "additionalProperties": false,
      "properties": {
        "enabled": {
          "type": "boolean",
          "default": false,
          "description": "Set to true to enable Hazelcast's security features."
        },
        "realms": {
          "type": "array",
          "description": "Defines set of named security realms. Security realms are named security configurations which can be referenced from Hazelcast security configuration. Currently, the realms support configuring \"authentication\", and/or \"identity\". Only one type of authentication configuration and one type of identity configuration is allowed per the realm.",
          "items": {
            "type": "object",
            "additionalProperties": false,
            "properties": {
              "name": {
                "type": "string"
              },
              "authentication": {
                "type": "object",
                "propertyNames": {
                  "enum": [
                    "jaas",
                    "tls",
                    "ldap",
                    "kerberos",
                    "simple"
                  ]
                },
                "maxProperties": 1,
                "minProperties": 1,
                "properties": {
                  "jaas": {
                    "type": "array",
                    "description": "Defines JAAS authentication - i.e. list of login-module descriptions and optional \"properties\"",
                    "items": {
                      "type": "object",
                      "additionalProperties": false,
                      "properties": {
                        "class-name": {
                          "type": "string"
                        },
                        "usage": {
                          "enum": [
                            "REQUIRED",
                            "REQUISITE",
                            "SUFFICIENT",
                            "OPTIONAL"
                          ],
                          "default": "REQUIRED"
                        },
                        "properties": {
                          "type": "object"
                        }
                      },
                      "required": [
                        "class-name"
                      ]
                    }
                  },
                  "tls": {
                    "type": "object",
                    "additionalProperties": false,
                    "description": "TLS defines X.509 based authentication (for cases when SSL mutual authentication is configured in Hazelcast network configuration)",
                    "properties": {
                      "roleAttribute": {
                        "type": "string"
                      }
                    }
                  },
                  "ldap": {
                    "type": "object",
                    "additionalProperties": false,
                    "properties": {
                      "url": {
                        "type": "string"
                      },
                      "socket-factory-class-name": {
                        "type": "string"
                      },
                      "parse-dn": {
                        "type": "boolean"
                      },
                      "role-context": {
                        "type": "string"
                      },
                      "role-filter": {
                        "type": "string"
                      },
                      "role-mapping-attribute": {
                        "type": "string"
                      },
                      "role-mapping-mode": {
                        "enum": [
                          "attribute",
                          "reverse",
                          "direct"
                        ],
                        "default": "reverse"
                      },
                      "role-name-attribute": {
                        "type": "string"
                      },
                      "role-recursion-max-depth": {
                        "type": "integer",
                        "minimum": 0
                      },
                      "role-search-scope": {
                        "$ref": "#/definitions/LdapSearchScope"
                      },
                      "user-name-attribute": {
                        "type": "string"
                      },
                      "system-user-dn": {
                        "type": "string"
                      },
                      "system-user-password": {
                        "type": "string"
                      },
                      "password-attribute": {
                        "type": "string"
                      },
                      "user-context": {
                        "type": "string"
                      },
                      "user-filter": {
                        "type": "string"
                      },
                      "user-search-scope": {
                        "$ref": "#/definitions/LdapSearchScope"
                      },
                      "system-authentication": {
                        "type": "string"
                      },
                      "security-realm": {
                        "type": "string"
                      }
                    }
                  },
                  "simple": {
                    "type": "object",
                    "additionalProperties": true,
                    "properties": {
                      "role-separator": {
                        "type": "string"
                      },
                      "users": {
                        "type": "array",
                        "items": {
                          "additionalProperties": false,
                          "properties": {
                            "username": {
                              "type": "string"
                            },
                            "password": {
                              "type": "string"
                            },
                            "roles": {
                              "type": "array",
                              "items": {
                                "type": "string"
                              }
                            }
                          },
                          "required": [
                            "username", "password"
                          ]
                        }
                      }
                    }
                  }
                }
              },
              "identity": {
                "type": "object",
                "propertyNames": {
                  "enum": [
                    "username-password",
                    "kerberos",
                    "token",
                    "credentials-factory"
                  ]
                },
                "minProperties": 1,
                "maxProperties": 1,
                "properties": {
                  "username-password": {
                    "$ref": "#/definitions/UsernamePasswordIdentity"
                  },
                  "token": {
                    "$ref": "#/definitions/TokenIdentity"
                  },
                  "credentials-factory": {
                    "$ref": "#/definitions/CredentialsFactoryIdentity"
                  }
                }
              }
            }
          }
        },
        "member-authentication": {
          "type": "object",
          "additionalProperties": false,
          "description": "Maps member authentication to a realm name.",
          "properties": {
            "realm": {
              "type": "string"
            }
          },
          "required": [
            "realm"
          ]
        },
        "client-authentication": {
          "type": "object",
          "additionalProperties": false,
          "description": "Maps client authentication to a realm name.",
          "properties": {
            "realm": {
              "type": "string"
            }
          },
          "required": [
            "realm"
          ]
        },
        "client-permission-policy": {
          "description": "Specifies the name and properties of your class that you developed by implementing Hazelcast's IPermissionPolicy interface, which is the default permission policy (com.hazelcast.security.IPermissionPolicy). This policy defines the client authorization specifications.",
          "$ref": "#/definitions/ClassNameWithProps"
        },
        "security-interceptors": {
          "description": "Specifies the security interceptor class that you developed by implementing Hazelcast's SecurityInterceptor interface to intercept every remote operation executed by a client.",
          "type": "array",
          "items": {
            "type": "string"
          }
        },
        "client-block-unmapped-actions": {
          "type": "boolean",
          "default": true,
          "description": "Specifies whether to block (true) or allow (false) actions, submitted as tasks in an Executor from the clients and have no permission mappings."
        },
        "client-permissions": {
          "description": "Lists the client permissions that can be accessed by the client permission policy. For each permission, you need to provide the end points and actions to be permitted. Also, the name and principal for each permission should be given using the \"name\" and \"principal\" attributes. Please see http://docs.hazelcast.org/docs/latest/manual/html-single/index.html#permissions for all permissions and actions.",
          "type": "object",
          "propertyNames": {
            "enum": [
              "on-join-operation",
              "all",
              "config",
              "transaction",
              "map",
              "queue",
              "topic",
              "multimap",
              "list",
              "set",
              "flake-id-generator",
              "lock",
              "atomic-long",
              "countdown-latch",
              "semaphore",
              "executor-service",
              "durable-executor-service",
              "cardinality-estimator",
              "scheduled-executor",
              "cache",
              "user-code-deployment",
              "pn-counter",
              "atomic-reference",
              "ring-buffer",
              "reliable-topic",
              "replicatedmap",
              "management",
              "job",
              "connector",
              "sql"
            ]
          },
          "properties": {
            "on-join-operation": {
              "enum": [
                "RECEIVE",
                "SEND",
                "NONE"
              ]
            },
            "all": {
              "$ref": "#/definitions/SecurityPermission"
            },
            "config": {
              "$ref": "#/definitions/SecurityPermission"
            },
            "transaction": {
              "$ref": "#/definitions/SecurityPermission"
            }
          },
          "additionalProperties": {
            "type": "array",
            "items": {
              "$ref": "#/definitions/SecurityPermission"
            }
          }
        }
      }
    },
    "SecurityPermission": {
      "type": "object",
      "properties": {
        "name": {
          "type": "string"
        },
        "principal": {
          "type": "string"
        },
        "endpoints": {
          "type": "array",
          "items": {
            "type": "string"
          }
        },
        "actions": {
          "anyOf": [
            {
              "type": "array",
              "items": {
                "$ref": "#/definitions/SecurityPermissionAction"
              }
            },
            {
              "type": "object",
              "patternProperties": {
                ".*": {
                  "$ref": "#/definitions/SecurityPermissionAction"
                }
              }
            }
          ]
        }
      }
    },
    "SecurityPermissionAction": {
      "enum": [
        "all",
        "create",
        "destroy",
        "modify",
        "read",
        "remove",
        "lock",
        "listen",
        "release",
        "acquire",
        "put",
        "add",
        "index",
        "intercept",
        "publish",
        "aggregate",
        "projection",
        "deploy",
        "submit",
        "cancel",
        "restart",
        "export-snapshot",
        "add-resources",
        "write",
        "instance",
        "member",
        "migration"
      ]
    },
    "Capacity": {
      "type": "object",
      "properties": {
        "unit": {
          "enum": [
            "BYTES",
            "KILOBYTES",
            "MEGABYTES",
            "GIGABYTES"
          ],
          "default": "MEGABYTES",
          "description": "Unit can be bytes, kilobytes, megabytes and gigabytes. Default unit is MEGABYTES."
        },
        "value": {
          "type": "number",
          "default": 128,
          "minimum": 1,
          "description": "Default value is 128."
        }
      }
    },
    "NativeMemory": {
      "description": "This feature is available only in Hazelcast Enterprise HD.",
      "properties": {
        "enabled": {
          "type": "boolean",
          "default": false,
          "description": "Set as true to enable the High-Density Memory Store usage."
        },
        "allocator-type": {
          "enum": [
            "STANDARD",
            "POOLED"
          ],
          "default": "POOLED",
          "description": "Type of the memory allocator. The default value is POOLED. Available values are as follows: \\n- STANDARD: Allocates/frees the memory using default OS memory manager, \\n- POOLED: Manages memory blocks in thread local pools"
        },
        "size": {
          "$ref": "#/definitions/Capacity",
          "description": "Deprecated, use 'capacity' instead."
        },
        "capacity": {
          "$ref": "#/definitions/Capacity"
        },
        "min-block-size": {
          "type": "integer",
          "default": 16,
          "minimum": 1,
          "enum": [
            1,
            2,
            4,
            6,
            8,
            16,
            32,
            64,
            128,
            256,
            512,
            1024,
            2048,
            4096,
            8192,
            16384,
            32768,
            65536
          ],
          "description": "Minimum size of the blocks in bytes to split and fragment a page block to assign to an allocation request.\\n It is used only by the POOLED memory allocator. The value has to be power of two. Default value is 16."
        },
        "page-size": {
          "type": "integer",
          "default": 4194304,
          "minimum": 1,
          "description": "Size of the page in bytes to allocate memory as a block. \\n It is used only by the POOLED memory allocator. Its default value is 1 << 22 (about 4 MB)"
        },
        "metadata-space-percentage": {
          "type": "number",
          "default": 12.5,
          "minimum": 1,
          "description": "Percentage of the allocated native memory that is used for the metadata such as indexes, offsets, etc. \\n It is used only by the POOLED memory allocator. Its default value is 12.5."
        },
        "persistent-memory-directory": {
          "type": "string",
          "description": "Specifies the directory where the non-volatile memory (e.g. Intel Optane) is mounted. \\n If this element is not defined, the RAM is used as a native memory. \\n This directory will be created automatically if it does not exist.\\n To avoid collisions, every member of the cluster will create its own subfolder to work with the non-volatile memory."
        }
      }
    },
    "CrdtReplication": {
      "description": "Configures the replication mechanism for all CRDT implementations.\\n The CRDT states are replicated in rounds (the period is configurable) and \\n in each round the state is replicated up to the configured number of members",
      "type": "object",
      "additionalProperties": false,
      "properties": {
        "max-concurrent-replication-targets": {
          "description": "The maximum number of target members that we replicate the CRDT states to in one period. \\n A higher count will lead to states being disseminated more rapidly at the expense of burst-like behaviour - \\n one update to a CRDT will lead to a sudden burst in the number of replication messages in a short time interval.",
          "type": "integer",
          "minimum": 1,
          "default": 1
        },
        "replication-period-millis": {
          "description": "The period between two replications of CRDT states in milliseconds. \\n A lower value will increase the speed at which changes are disseminated to other cluster members at the expense of burst-like behaviour - \\n less updates will be batched together in one replication message and \\n one update to a CRDT may cause a sudden burst of replication messages in a short time interval. \\n The value must be a positive non-null integer.",
          "type": "integer",
          "minimum": 1,
          "default": 1000
        }
      }
    },
    "PNCounter": {
      "type": "object",
      "additionalProperties": {
        "type": "object",
        "additionalProperties": false,
        "properties": {
          "replica-count": {
            "description": "Number of replicas on which the CRDT state will be kept.",
            "type": "integer",
            "minimum": 1,
            "maximum": 2147483647,
            "default": 2147483647
          },
          "split-brain-protection-ref": {
            "description": "Adds the Split Brain Protection for this data-structure which you configure using the \"split-brain-protection\" element.",
            "type": "string"
          },
          "statistics-enabled": {
            "description": "When you enable it, you can retrieve the PN counter statistics.",
            "type": "boolean",
            "default": true
          }
        }
      }
    },
    "Listeners": {
      "type": "array",
      "items": {
        "type": "string"
      },
      "description": "Configuration used to register the listeners that you created by implementing Hazelcast's MembershipListener, DistributedObjectListener, MigrationListener and PartitionLostListener interfaces."
    },
    "MemberAttributes": {
      "type": "object",
      "description": "You can define member attributes for your Hazelcast members to tag your members according to your business logic requirements. Configuration element's name is \"member-attributes\". You can list each member attribute by their name. For each attribute, you need to provide its type and value.",
      "additionalProperties": {
        "type": "object",
        "properties": {
          "type": {
            "type": "string"
          },
          "value": true
        },
        "required": [
          "value"
        ]
      }
    },
    "Serialization": {
      "type": "object",
      "additionalProperties": false,
      "properties": {
        "portable-version": {
          "type": "integer",
          "description": "Version of the portable serialization. Portable version is used to differentiate two of the same classes that have changes such as a new field or a new field type."
        },
        "use-native-byte-order": {
          "type": "boolean",
          "description": "Set as true if you want to use the native byte order of the underlying platform.",
          "default": false
        },
        "byte-order": {
          "enum": [
            "BIG_ENDIAN",
            "LITTLE_ENDIAN"
          ],
          "description": "Specifies the byte order that the serialization will use.",
          "default": "BIG_ENDIAN"
        },
        "enable-compression": {
          "type": "boolean",
          "default": false,
          "description": "Set as true to enable compression when default Java serialization is used. Its default value is false."
        },
        "enable-shared-object": {
          "type": "boolean",
          "default": false,
          "description": "Set as true to enable shared object when default Java serialization is used."
        },
        "allow-unsafe": {
          "type": "boolean",
          "default": false,
          "description": "Set as true to allow the usage of unsafe."
        },
        "data-serializable-factories": {
          "description": "Lists your class implementations of Hazelcast's DataSerializableFactory. Each factory has the required",
          "type": "array",
          "items": {
            "$ref": "#/definitions/ClassWithFactoryId"
          }
        },
        "portable-factories": {
          "description": "Lists your class implementations of Hazelcast's PortableFactory. Each factory has the required \"factory-id\" attribute that you should give as the ID of your factory.",
          "type": "array",
          "items": {
            "$ref": "#/definitions/ClassWithFactoryId"
          }
        },
        "global-serializer": {
          "description": "Global serializer should be defined with \"global-serializer\" element. It has an optional boolean \"override-java-serialization\" attribute. If you set it as true, the Java serialization step will be handled by the global serializer, not by the Java Serializable or Externalizable",
          "type": "object",
          "additionalProperties": false,
          "properties": {
            "class-name": {
              "type": "string"
            },
            "override-java-serialization": {
              "type": "boolean",
              "default": false,
              "description": "If you set it as true, the Java serialization step will be handled by the global serializer, not by the Java Serializable or Externalizable"
            }
          },
          "required": [
            "class-name"
          ]
        },
        "serializers": {
          "description": "Lists the serializers (classes) that you implement using Hazelcast's StreamSerializer, ByteArraySerializer etc.",
          "type": "array",
          "items": {
            "type": "object",
            "additionalProperties": false,
            "properties": {
              "type-class": {
                "type": "string",
                "description": "The type of the class that will be serialized via this implementation."
              },
              "class-name": {
                "type": "string",
                "description": "The class name of the serializer implementation."
              }
            },
            "required": [
              "type-class",
              "class-name"
            ]
          }
        },
        "check-class-def-errors": {
          "type": "boolean",
          "default": true,
          "description": "If set to true, serialization system will check the class definitions error at the start of serialization process and throw a Serialization Exception with the error definition.s"
        },
        "java-serialization-filter": {
          "type": "object",
          "additionalProperties": false,
          "description": "Allows to configure blacklisting and whitelisting for deserialized classes when Java serialization is used.",
          "properties": {
            "defaults-disabled": {
              "type": "boolean",
              "default": false
            },
            "whitelist": {
              "$ref": "#/definitions/ClassFilter"
            },
            "blacklist": {
              "$ref": "#/definitions/ClassFilter"
            }
          }
        },
        "allow-override-default-serializers": {
          "type": "boolean",
          "default": false
        },
        "compact-serialization": {
          "type": "object",
          "additionalProperties": false,
          "description": "Contains configuration elements and attributes for the compact serialization.",
          "properties": {
            "serializers": {
              "type": "array",
              "description": "Contains the Compact serializers to be registered.",
              "items": {
                "type": "object",
                "additionalProperties": false,
                "properties": {
                  "serializer": {
                    "type": "string",
                    "description": "Fully qualified class name of the Compact serializer."
                  }
                }
              }
            },
            "classes": {
              "type": "array",
              "description": "Contains the classes to be serialized with Compact serialization, which will override any other serialization mechanisms.",
              "items": {
                "type": "object",
                "additionalProperties": false,
                "properties": {
                  "class": {
                    "type": "string",
                    "description": "Fully qualified name of the class."
                  }
                }
              }
            }
          }
        }
      }
    },
    "ClassWithFactoryId": {
      "type": "object",
      "additionalProperties": false,
      "properties": {
        "factory-id": {
          "type": "integer"
        },
        "class-name": {
          "type": "string"
        }
      },
      "required": [
        "factory-id",
        "class-name"
      ]
    },
    "ClassFilter": {
      "type": "object",
      "additionalProperties": false,
      "properties": {
        "class": {
          "type": "array",
          "items": {
            "type": "string"
          }
        },
        "package": {
          "type": "array",
          "items": {
            "type": "string"
          }
        },
        "prefix": {
          "type": "array",
          "items": {
            "type": "string"
          }
        }
      }
    },
    "SplitBrainProtection": {
      "type": "object",
      "additionalProperties": {
        "type": "object",
        "additionalProperties": false,
        "properties": {
          "enabled": {
            "type": "boolean",
            "default": false,
            "description": "Specifies whether this split brain protection is enabled."
          },
          "minimum-cluster-size": {
            "type": "integer",
            "minimum": 2,
            "description": "The minimum number of members required in a cluster for the cluster to remain in an operational state. If the number of members is below the defined minimum at any time, the operations are rejected and the rejected operations return a SplitBrainProtectionException to their callers."
          },
          "protect-on": {
            "enum": [
              "READ",
              "WRITE",
              "READ_WRITE"
            ],
            "default": "READ_WRITE",
            "description": "Specifies for which operations the split brain protection will be applied. Available values are READ, WRITE and READ_WRITE."
          },
          "function-class-name": {
            "type": "string",
            "description": "Name of the class that you develop by implementing Hazelcast's SplitBrainProtectionFunction interface to conclude the absence/presence of your split brain protection. This function is triggered when any change happens to the member list."
          },
          "listeners": {
            "type": "array",
            "description": "Provides the list of split brain protection listeners that you can register to be notified about split brain protection results. Split brain protection listeners are local to the member that they are registered, so they receive only events occurred on that local member.",
            "items": {
              "type": "string"
            }
          },
          "member-count-split-brain-protection": {
            "enabled": {
              "type": "boolean",
              "default": false
            },
            "protect-on": {
              "enum": [
                "READ",
                "WRITE",
                "READ_WRITE"
              ]
            },
            "minimum-cluster-size": {
              "type": "integer"
            },
            "member-count-split-brain-protection": {
              "type": "object"
            }
          },
          "recently-active-split-brain-protection": {
            "type": "object",
            "additionalProperties": false,
            "properties": {
              "heartbeat-tolerance-millis": {
                "type": "integer",
                "description": "Overrides the hazelcast.max.no.heartbeat.seconds system property."
              }
            }
          },
          "probabilistic-split-brain-protection": {
            "type": "object",
            "additionalProperties": false,
            "properties": {
              "acceptable-heartbeat-pause-millis": {
                "type": "integer",
                "description": "Default duration in milliseconds corresponding to number of potentially lost/delayed heartbeats that will be accepted before considering it to be an anomaly. Overrides the hazelcast.max.no.heartbeat.seconds system property."
              },
              "suspicion-threshold": {
                "type": "number",
                "description": "Threshold for suspicion (��) level. A low threshold is prone to generate many wrong suspicions but ensures a quick detection in the event of a real crash. Conversely, a high threshold generates fewer mistakes but needs more time to detect actual crashes. Overrides the hazelcast.heartbeat.phiaccrual.failuredetector.threshold system property."
              },
              "max-sample-size": {
                "type": "integer",
                "description": "Number of samples to use for calculations. Overrides the hazelcast.heartbeat.phiaccrual.failuredetector.sample.size system property."
              },
              "min-std-deviation-millis": {
                "type": "integer",
                "description": "Minimum standard deviation (in milliseconds) to use for the normal distribution used when calculating phi. Overrides the hazelcast.heartbeat.phiaccrual.failuredetector.min.std.dev.millis system propery."
              },
              "heartbeat-interval-millis": {
                "type": "integer",
                "description": "Value of heartbeat interval in milliseconds. Overrides the hazelcast.heartbeat.interval.seconds system property."
              }
            }
          }
        }
      }
    },
    "HotRestartPersistence": {
      "type": "object",
      "additionalProperties": false,
      "properties": {
        "enabled": {
          "type": "boolean",
          "default": false
        },
        "auto-remove-stale-data": {
          "type": "boolean",
          "default": true,
          "description": "Sets whether or not automatic removal of stale Hot Restart data is enabled. When a member terminates or crashes when cluster state is ACTIVE, remaining members redistributes data among themselves and data persisted on terminated member's storage becomes stale. That terminated member cannot rejoin the cluster without removing Hot Restart data. When auto-removal of stale Hot Restart data is enabled, while restarting that member, Hot Restart data is automatically removed and it joins the cluster as a completely new member. Otherwise, Hot Restart data should be removed manually."
        },
        "base-dir": {
          "type": "string",
          "description": "Specifies the directory where the Hot Restart data will be stored. This directory will be created automatically if it does not exist.",
          "default": "hot-restart"
        },
        "backup-dir": {
          "type": "string",
          "description": "Specifies the directory where the Hot backup data will be stored. If this element is not defined, hot backup will be disabled. If a directory is defined which does not exist, it will be created on first backup. To avoid clashing data on multiple backups, each backup has a unique sequence ID which determines the name of the directory which will contain all hot restart data. This unique directory is created as a subdirectory of the configured `backup-dir`."
        },
        "parallelism": {
          "type": "integer",
          "minimum": 1,
          "default": 1,
          "description": "Level of parallelism in Hot Restart Persistence. There will be this many IO threads, each writing in parallel to its own files. During the Hot Restart procedure, this many IO threads will be reading the files and this many Rebuilder threads will be rebuilding the Hot Restart metadata."
        },
        "validation-timeout-seconds": {
          "type": "integer",
          "minimum": 1,
          "default": 120,
          "description": " Validation timeout for the Hot Restart process when validating the cluster members expected to join and the partition table on the whole cluster."
        },
        "data-load-timeout-seconds": {
          "type": "integer",
          "minimum": 1,
          "default": 900,
          "description": "Data load timeout for the Hot Restart process. All members in the cluster should finish restoring their local data before this timeout period."
        },
        "cluster-data-recovery-policy": {
          "enum": [
            "FULL_RECOVERY_ONLY",
            "PARTIAL_RECOVERY_MOST_RECENT",
            "PARTIAL_RECOVERY_MOST_COMPLETE"
          ],
          "default": "FULL_RECOVERY_ONLY",
          "description": " Specifies the data recovery policy that will be respected during Hot Restart cluster start. Valid values are:\\n FULL_RECOVERY_ONLY: Starts the cluster only when all expected members are present and correct. Otherwise, it fails. This is the default value.\\n PARTIAL_RECOVERY_MOST_RECENT: Starts the cluster with the members which have most up-to-date partition table and successfully restored their data. All other members will leave the cluster and force start themselves. If no member restores its data successfully, cluster start fails.\\n PARTIAL_RECOVERY_MOST_COMPLETE: Starts the cluster with the largest group of members which have the same partition table version and successfully restored their data. All other members will leave the cluster and force start themselves. If no member restores its data successfully, cluster start fails."
        },
        "encryption-at-rest": {
          "type": "object",
          "description": "Specifies the (optional) encryption settings for Hot Restart persistence. It has the required attribute \"enabled\" to specify whether encryption is enabled. In addition to that, it specifies the symmetric cipher to use (such as AES/CBC/PKCS5Padding), the encryption salt, the key size for generating encryption keys and, in the \"secure-store\" sub-element, the configuration of the Secure Store that it will be used to retrieve the encryption keys.\\n \"keystore\": Provides integration with Java KeyStore. Specifies the path to the KeyStore file, the KeyStore type (such as PKCS12 or JCEKS), the KeyStore password, an (optional) alias for the current encryption key entry, and (optionally) a polling interval for checking for changes in the KeyStore.\\n \"vault\": Provides integration with HashiCorp Vault. Specifies the address of the Vault server, the (optional) secrets engine path, the secret path where the encryption key is stored, the access token, the (optional) namespace, the (optional) <ssl> configuration for HTTPS support, and an (optional) polling interval for checking for changes in Vault.",
          "properties": {
            "enabled": {
              "type": "boolean",
              "default": false
            },
            "algorithm": {
              "type": "string",
              "description": "Symmetric encryption algorithm",
              "default": "AES/CBC/PKCS5Padding"
            },
            "salt": {
              "type": "string",
              "default": "thesalt"
            },
            "key-size": {
              "type": "integer"
            },
            "secure-store": {
              "type": "object",
              "oneOf": [
                {
                  "additionalProperties": false,
                  "properties": {
                    "keystore": {
                      "description": "Provides integration with Java KeyStore. Specifies the path to the KeyStore file, the KeyStore type (such as PKCS12 or JCEKS), the KeyStore password, an (optional) alias for the current encryption key entry, and (optionally) a polling interval for checking for changes in the KeyStore.",
                      "type": "object",
                      "additionalProperties": false,
                      "properties": {
                        "path": {
                          "type": "string"
                        },
                        "type": {
                          "type": "string",
                          "default": "PKCS12",
                          "description": "For information about standard keystore types see https://docs.oracle.com/javase/8/docs/technotes/guides/security/StandardNames.html#KeyStore"
                        },
                        "password": {
                          "type": "string",
                          "description": "The keystore password"
                        },
                        "current-key-alias": {
                          "type": "string"
                        },
                        "polling-interval": {
                          "type": "integer",
                          "minimum": 0,
                          "default": 0,
                          "description": "Interval (in seconds) for polling for changes in the KeyStore. 0 (default) means no polling"
                        }
                      },
                      "required": [
                        "path",
                        "password"
                      ]
                    }
                  }
                },
                {
                  "additionalProperties": false,
                  "properties": {
                    "vault": {
                      "description": "Provides integration with HashiCorp Vault. Specifies the address of the Vault server, the (optional) secrets engine path, the secret path where the encryption key is stored, the access token, the (optional) namespace, the (optional) \"ssl\" configuration for HTTPS support, and an (optional) polling interval for checking for changes in Vault.",
                      "type": "object",
                      "additionalProperties": false,
                      "properties": {
                        "address": {
                          "type": "string"
                        },
                        "secret-path": {
                          "type": "string"
                        },
                        "token": {
                          "type": "string"
                        },
                        "polling-interval": {
                          "type": "integer",
                          "default": 0,
                          "description": "Interval (in seconds) for polling for changes to the encryption key. 0 (default) means polling disabled."
                        },
                        "ssl": {
                          "type": "object",
                          "additionalProperties": false,
                          "properties": {
                            "enabled": {
                              "type": "boolean",
                              "default": false
                            },
                            "factory-class-name": {
                              "type": "string",
                              "examples": [
                                "com.hazelcast.nio.ssl.BasicSSLContextFactory"
                              ]
                            },
                            "properties": {
                              "type": "object",
                              "examples": [
                                {
                                  "protocol": "TLS",
                                  "mutualAuthentication": "REQUIRED",
                                  "keyStore": "/opt/hazelcast.keystore",
                                  "keyStorePassword": "secret.97531",
                                  "keyStoreType": "JKS",
                                  "trustStore": "/opt/hazelcast.truststore",
                                  "trustStorePassword": "changeit",
                                  "trustStoreType": "JKS"
                                }
                              ]
                            }
                          }
                        }
                      },
                      "required": [
                        "address",
                        "secret-path",
                        "token"
                      ]
                    }
                  }
                }
              ]
            }
          }
        }
      }
    },
    "Persistence": {
      "type": "object",
      "additionalProperties": false,
      "properties": {
        "enabled": {
          "type": "boolean",
          "default": false
        },
        "auto-remove-stale-data": {
          "type": "boolean",
          "default": true,
          "description": "Sets whether or not automatic removal of stale Hot Restart data is enabled. When a member terminates or crashes when cluster state is ACTIVE, remaining members redistributes data among themselves and data persisted on terminated member's storage becomes stale. That terminated member cannot rejoin the cluster without removing Hot Restart data. When auto-removal of stale Hot Restart data is enabled, while restarting that member, Hot Restart data is automatically removed and it joins the cluster as a completely new member. Otherwise, Hot Restart data should be removed manually."
        },
        "base-dir": {
          "type": "string",
          "description": "Specifies the directory where the Persistence data will be stored. This directory will be created automatically if it does not exist.",
          "default": "persistence"
        },
        "backup-dir": {
          "type": "string",
          "description": "Specifies the directory where the Persistence backup data will be stored. If this element is not defined, backup will be disabled. If a directory is defined which does not exist, it will be created on first backup. To avoid clashing data on multiple backups, each backup has a unique sequence ID which determines the name of the directory which will contain all persistence data. This unique directory is created as a subdirectory of the configured `backup-dir`."
        },
        "parallelism": {
          "type": "integer",
          "minimum": 1,
          "default": 1,
          "description": "Level of parallelism in Persistence. There will be this many IO threads, each writing in parallel to its own files. During the restart procedure, this many IO threads will be reading the files and this many Rebuilder threads will be rebuilding the Persistence metadata."
        },
        "validation-timeout-seconds": {
          "type": "integer",
          "minimum": 1,
          "default": 120,
          "description": " Validation timeout for the restart process when validating the cluster members expected to join and the partition table on the whole cluster."
        },
        "data-load-timeout-seconds": {
          "type": "integer",
          "minimum": 1,
          "default": 900,
          "description": "Data load timeout for the restart process. All members in the cluster should finish restoring their local data before this timeout period."
        },
        "cluster-data-recovery-policy": {
          "enum": [
            "FULL_RECOVERY_ONLY",
            "PARTIAL_RECOVERY_MOST_RECENT",
            "PARTIAL_RECOVERY_MOST_COMPLETE"
          ],
          "default": "FULL_RECOVERY_ONLY",
          "description": " Specifies the data recovery policy that will be respected during restart cluster start. Valid values are:\\n FULL_RECOVERY_ONLY: Starts the cluster only when all expected members are present and correct. Otherwise, it fails. This is the default value.\\n PARTIAL_RECOVERY_MOST_RECENT: Starts the cluster with the members which have most up-to-date partition table and successfully restored their data. All other members will leave the cluster and force start themselves. If no member restores its data successfully, cluster start fails.\\n PARTIAL_RECOVERY_MOST_COMPLETE: Starts the cluster with the largest group of members which have the same partition table version and successfully restored their data. All other members will leave the cluster and force start themselves. If no member restores its data successfully, cluster start fails."
        },
        "encryption-at-rest": {
          "type": "object",
          "description": "Specifies the (optional) encryption settings for persistence. It has the required attribute \"enabled\" to specify whether encryption is enabled. In addition to that, it specifies the symmetric cipher to use (such as AES/CBC/PKCS5Padding), the encryption salt, the key size for generating encryption keys and, in the \"secure-store\" sub-element, the configuration of the Secure Store that it will be used to retrieve the encryption keys.\\n \"keystore\": Provides integration with Java KeyStore. Specifies the path to the KeyStore file, the KeyStore type (such as PKCS12 or JCEKS), the KeyStore password, an (optional) alias for the current encryption key entry, and (optionally) a polling interval for checking for changes in the KeyStore.\\n \"vault\": Provides integration with HashiCorp Vault. Specifies the address of the Vault server, the (optional) secrets engine path, the secret path where the encryption key is stored, the access token, the (optional) namespace, the (optional) <ssl> configuration for HTTPS support, and an (optional) polling interval for checking for changes in Vault.",
          "properties": {
            "enabled": {
              "type": "boolean",
              "default": false
            },
            "algorithm": {
              "type": "string",
              "description": "Symmetric encryption algorithm",
              "default": "AES/CBC/PKCS5Padding"
            },
            "salt": {
              "type": "string",
              "default": "thesalt"
            },
            "key-size": {
              "type": "integer"
            },
            "secure-store": {
              "type": "object",
              "oneOf": [
                {
                  "additionalProperties": false,
                  "properties": {
                    "keystore": {
                      "description": "Provides integration with Java KeyStore. Specifies the path to the KeyStore file, the KeyStore type (such as PKCS12 or JCEKS), the KeyStore password, an (optional) alias for the current encryption key entry, and (optionally) a polling interval for checking for changes in the KeyStore.",
                      "type": "object",
                      "additionalProperties": false,
                      "properties": {
                        "path": {
                          "type": "string"
                        },
                        "type": {
                          "type": "string",
                          "default": "PKCS12",
                          "description": "For information about standard keystore types see https://docs.oracle.com/javase/8/docs/technotes/guides/security/StandardNames.html#KeyStore"
                        },
                        "password": {
                          "type": "string",
                          "description": "The keystore password"
                        },
                        "current-key-alias": {
                          "type": "string"
                        },
                        "polling-interval": {
                          "type": "integer",
                          "minimum": 0,
                          "default": 0,
                          "description": "Interval (in seconds) for polling for changes in the KeyStore. 0 (default) means no polling"
                        }
                      },
                      "required": [
                        "path",
                        "password"
                      ]
                    }
                  }
                },
                {
                  "additionalProperties": false,
                  "properties": {
                    "vault": {
                      "description": "Provides integration with HashiCorp Vault. Specifies the address of the Vault server, the (optional) secrets engine path, the secret path where the encryption key is stored, the access token, the (optional) namespace, the (optional) \"ssl\" configuration for HTTPS support, and an (optional) polling interval for checking for changes in Vault.",
                      "type": "object",
                      "additionalProperties": false,
                      "properties": {
                        "address": {
                          "type": "string"
                        },
                        "secret-path": {
                          "type": "string"
                        },
                        "token": {
                          "type": "string"
                        },
                        "polling-interval": {
                          "type": "integer",
                          "default": 0,
                          "description": "Interval (in seconds) for polling for changes to the encryption key. 0 (default) means polling disabled."
                        },
                        "ssl": {
                          "type": "object",
                          "additionalProperties": false,
                          "properties": {
                            "enabled": {
                              "type": "boolean",
                              "default": false
                            },
                            "factory-class-name": {
                              "type": "string",
                              "examples": [
                                "com.hazelcast.nio.ssl.BasicSSLContextFactory"
                              ]
                            },
                            "properties": {
                              "type": "object",
                              "examples": [
                                {
                                  "protocol": "TLS",
                                  "mutualAuthentication": "REQUIRED",
                                  "keyStore": "/opt/hazelcast.keystore",
                                  "keyStorePassword": "secret.97531",
                                  "keyStoreType": "JKS",
                                  "trustStore": "/opt/hazelcast.truststore",
                                  "trustStorePassword": "changeit",
                                  "trustStoreType": "JKS"
                                }
                              ]
                            }
                          }
                        }
                      },
                      "required": [
                        "address",
                        "secret-path",
                        "token"
                      ]
                    }
                  }
                }
              ]
            }
          }
        },
        "rebalance-delay-seconds": {
          "type": "integer",
          "minimum": 0,
          "default": 0,
          "description": "Time (in seconds) to wait before triggering automatic partition rebalancing after a member leaves the cluster unexpectedly. Unexpectedly in this context means that a member leaves the cluster by means other than graceful shutdown: programmatic termination (eg LifecycleService.terminate()), a process crash or network partition. Default is 0, which means rebalancing is triggered immediately. Setting this to a higher value will allow some time for members that are gone to rejoin the cluster. The benefit is that partition rebalancing in this case will be avoided, saving the burden of migrating partition data over the network. Do not use this option if your cluster also stores in-memory data. This option stops the cluster from migrating in-memory data. As a result any data that is not persisted will be lost if the member restarts within the configured delay, including backups. While members are gone, operations on partitions for which the owner is missing may fail immediately or will be retried until the member rejoins or operation timeout is exceeded. Notice that this delay only applies when cluster members leave the cluster; when the cluster is being scaled up and members are being added, partition rebalancing will be triggered immediately (subject to limitations imposed by the current cluster state)."
        }
      }
    },
    "LocalDevice": {
      "type": "object",
      "additionalProperties": {
        "type": "object",
        "additionalProperties": false,
        "properties": {
          "base-dir": {
            "type": "string",
            "default": "tiered-store",
            "description": "Device base directory that will be used for tiered-store."
          },
          "capacity": {
            "$ref": "#/definitions/Capacity",
            "description": "Device capacity, i.e., what is the soft upper bound capacity of the device. The default is 256 gigabytes."
          },
          "block-size": {
            "type": "integer",
            "minimum": 512,
            "default": 4096,
            "description": "Device block/sector size in bytes. The default is 4096. The minimum is 512."
          },
          "read-io-thread-count": {
            "type": "integer",
            "minimum": 1,
            "default": 4,
            "description": "Read IO thread count. The default is 4."
          },
          "write-io-thread-count": {
            "type": "integer",
            "minimum": 1,
            "default": 4,
            "description": "Write IO thread count. The default is 4."
          }
        }
      }
    },
    "DynamicConfiguration": {
      "type": "object",
      "additionalProperties": false,
      "properties": {
        "persistence-enabled": {
          "type": "boolean",
          "description": "True if dynamic configuration persistence is enabled."
        },
        "backup-dir": {
          "type": "string",
          "description": "Directory for dynamic configuration persistence file backups. Each new backup will be created inside this directory. Can be an absolute or relative path to the node startup directory. If not set, new folder will be created at the node startup directory."
        },
        "backup-count": {
          "type": "integer",
          "minimum": 0,
          "description": "How many backups will be kept. Default is 5. You can set this to zero to disable backups."
        }
      }
    },
    "SocketEndpointConfig": {
      "allOf": [
        {
          "$ref": "#/definitions/WanEndpointConfig"
        },
        {
          "type": "object",
          "properties": {
            "port": {
              "type": "object",
              "description": "The ports which Hazelcast will use to communicate between cluster members.",
              "additionalProperties": false,
              "properties": {
                "port": {
                  "type": "integer",
                  "default": 5701
                },
                "port-count": {
                  "type": "integer",
                  "default": 100,
                  "description": "The default value is 100, meaning that Hazelcast will try to bind 100 ports. If you set the value of port as 5701, as members join the cluster, Hazelcast tries to find ports between 5701 and 5801. You can change the port count in cases like having large instances on a single machine or you are willing to have only a few ports assigned."
                },
                "auto-increment": {
                  "type": "boolean",
                  "default": true,
                  "description": "If port is set to 5701, Hazelcast will try to find free ports between 5701 and 5801. Normally, you will not need to change this value, but it comes in handy when needed. You may also want to choose to use only one port. In that case, you can disable the auto-increment feature of port by setting its value as false."
                }
              }
            },
            "public-address": {
              "type": "string",
              "description": "Overrides the public address of a node. By default, a node selects its socket address as its public address. But behind a network address translation (NAT), two endpoints (nodes) may not be able to see/access each other. If both nodes set their public addresses to their defined addresses on NAT, then they can communicate with each other. In this case, their public addresses are not an address of a local network interface but a virtual address defined by NAT. This is optional to set and useful when you have a private cloud."
            },
            "reuse-address": {
              "type": "boolean",
              "default": false,
              "description": "When you shutdown a cluster member, the server socket port will be in the TIME_WAIT state for the next couple of minutes. If you start the member right after shutting it down, you may not be able to bind it to the same port because it is in the TIME_WAIT state. If you set reuse-address to true, the TIME_WAIT state is ignored and you can bind the member to the same port again."
            }
          }
        }
      ]
    },
    "WanEndpointConfig": {
      "properties": {
        "name": {
          "type": "string",
          "description": "Name of the endpoint configuration. Only relevant when defining WAN server sockets."
        },
        "outbound-ports": {
          "$ref": "#/definitions/OutboundPorts"
        },
        "interfaces": {
          "type": "object",
          "additionalProperties": false,
          "description": "Specifies which network interfaces Hazelcast should use. You need to set its \"enabled\" sub-element to true to be able to use your defined interfaces. By default, it is disabled. You can define multiple interfaces using a nested \"interfaces\" sequence.",
          "properties": {
            "enabled": {
              "type": "boolean",
              "default": false
            },
            "interfaces": {
              "type": "array",
              "items": {
                "type": "string"
              }
            }
          }
        },
        "ssl": {
          "type": "object",
          "additionalProperties": false,
          "description": "Lets you configure SSL using the SSL context factory. This feature is available only in Hazelcast Enterprise. To be able to use it, encryption should NOT be enabled and you should first implement your SSLContextFactory class. Its configuration contains the factory class and SSL properties.",
          "properties": {
            "enabled": {
              "type": "boolean",
              "default": false
            },
            "factory-class-name": {
              "type": "string"
            },
            "properties": {
              "type": "object"
            }
          }
        },
        "socket-interceptor": {
          "type": "object",
          "additionalProperties": false,
          "description": "Lets you add custom hooks to join and perform connection procedures (like identity checking using Kerberos, etc.). This feature is available only in Hazelcast Enterprise. To be able to use it, you should first implement the MemberSocketInterceptor (for members joining to a cluster) or SocketInterceptor (for clients connecting to a member) class. Its configuration contains the class you implemented and socket interceptor properties.",
          "properties": {
            "enabled": {
              "type": "boolean",
              "default": false
            },
            "class-name": {
              "type": "string"
            },
            "properties": {
              "type": "object"
            }
          }
        },
        "symmetric-encryption": {
          "type": "object",
          "additionalProperties": false,
          "description": "Lets you encrypt the entire socket level communication among all Hazelcast members. This feature is available only in Hazelcast Enterprise.  Its configuration contains the encryption properties and the same configuration must be placed to all members.",
          "properties": {
            "enabled": {
              "type": "boolean",
              "default": false
            },
            "algorithm": {
              "type": "string",
              "default": "PBEWithMD5AndDES"
            },
            "salt": {
              "type": "string",
              "default": "thesalt"
            },
            "password": {
              "type": "string",
              "default": "thepassword"
            },
            "iteration-count": {
              "type": "integer",
              "minimum": 0,
              "default": 19
            }
          }
        },
        "socket-options": {
          "$ref": "#/definitions/SocketOptions"
        },
        "alto-socket": {
          "$ref": "#/definitions/AltoSocketConfig"
        }
      }
    },
    "SocketOptions": {
      "type": "object",
      "additionalProperties": false,
      "properties": {
        "buffer-direct": {
          "type": "boolean",
          "default": false,
          "description": "Specifies whether direct or non-direct buffers should be allocated for the socket."
        },
        "tcp-no-delay": {
          "type": "boolean",
          "default": true,
          "description": "Specifies whether Nagle's algorithm should be disabled. The default value is true meaning that Nagle's algorithm is disabled."
        },
        "keep-alive": {
          "type": "boolean",
          "default": true,
          "description": "Specifies whether TCP keep-alive should be enabled."
        },
        "connect-timeout-seconds": {
          "type": "integer",
          "minimum": 0,
          "default": 0,
          "description": "Specifies the TCP timeout in seconds."
        },
        "send-buffer-size-kb": {
          "type": "integer",
          "minimum": 0,
          "default": 128,
          "description": "Specifies the size of the send buffer."
        },
        "receive-buffer-size-kb": {
          "type": "integer",
          "default": 128,
          "description": "Specifies the size of the receive buffer."
        },
        "linger-seconds": {
          "type": "integer",
          "default": 0,
          "description": "Specifies the TCP linger seconds."
        }
      }
    },
    "WanReplication": {
      "type": "object",
      "additionalProperties": {
        "type": "object",
        "additionalProperties": false,
        "properties": {
          "batch-publisher": {
            "type": "object",
            "additionalProperties": {
              "type": "object",
              "additionalProperties": false,
              "properties": {
                "cluster-name": {
                  "type": "string",
                  "description": "Sets the cluster name used as an endpoint cluster name for authentication on the target endpoint. If there is no separate publisher ID property defined, this cluster name will also be used as a WAN publisher ID. This ID is then used for identifying the publisher in a WanReplicationConfig."
                },
                "batch-size": {
                  "type": "integer",
                  "default": 500,
                  "description": "Changes the maximum size of events that are sent to the target cluster in a single batch. The batch of events is not sent until this size is reached."
                },
                "batch-max-delay-millis": {
                  "type": "integer",
                  "default": 1000,
                  "description": " If the number of events generated does not reach the \"batch-size\", they are sent to the target cluster after a certain amount of time is passed. You can set this time in milliseconds using this element."
                },
                "response-timeout-millis": {
                  "type": "integer",
                  "default": 60000,
                  "description": " After a replication event is sent to the target cluster, the source member waits for a confirmation that says the event has reached the target. If confirmation is not received for a period of `response-timeout-millis`, the event is resent to the target cluster."
                },
                "acknowledge-type": {
                  "enum": [
                    "ACK_ON_RECEIPT",
                    "ACK_ON_OPERATION_COMPLETE"
                  ],
                  "default": "ACK_ON_OPERATION_COMPLETE",
                  "description": "Acknowledgment type for each target cluster when the events are replicated. You can set it to the following values: \\n * ACK_ON_RECEIPT: Guarantees that events are received by the target cluster. It does not guarantee that the received event is actually applied, but it is faster. \\n * ACK_ON_OPERATION_COMPLETE (default): Guarantees that the event is both received and applied by the target cluster. It is more time consuming, but it is the best way if you have strong consistency requirements."
                },
                "initial-publisher-state": {
                  "enum": [
                    "REPLICATING",
                    "PAUSED",
                    "STOPPED"
                  ],
                  "default": "REPLICATING",
                  "description": "Defines the initial state in which a WAN publisher is started. \\n * REPLICATING (default): State where both enqueuing new events is allowed, enqueued events are replicated to the target cluster and WAN sync is enabled. \\n * PAUSED: State where new events are enqueued but they not are dequeued. Some events which have been dequeued before the state was switched may still be replicated to the target cluster but further events will not be replicated. WAN sync is enabled. \\n * STOPPED:  State where neither new events are enqueued nor dequeued. As with the PAUSED state, some events might still be replicated after the publisher has switched to this state. WAN sync is enabled."
                },
                "snapshot-enabled": {
                  "type": "boolean",
                  "default": false,
                  "description": "Sets if key-based coalescing is configured for this WAN publisher. When enabled, only the latest WanReplicationEvent of a key is sent to target."
                },
                "idle-max-park-ns": {
                  "type": "integer",
                  "default": 250000000,
                  "description": "Sets the maximum duration in nanoseconds that the WAN replication thread will be parked if there are no events to replicate."
                },
                "idle-min-park-ns": {
                  "type": "integer",
                  "default": 10000000,
                  "description": " Sets the minimum duration in nanoseconds that the WAN replication thread will be parked if there are no events to replicate."
                },
                "max-concurrent-invocations": {
                  "type": "integer",
                  "default": -1,
                  "description": "Sets the maximum number of WAN event batches being sent to the target cluster concurrently. Setting this property to anything less than 2 will only allow a single batch of events to be sent to each target endpoint and will maintain causality of events for a single partition. Setting this property to 2 or higher will allow multiple batches of WAN events to be sent to each target endpoint. Since this allows reordering or batches due to network conditions, causality and ordering of events for a single partition is lost and batches for a single partition are now sent randomly to any available target endpoint. This, however, does present faster WAN replication for certain scenarios such as replicating immutable, independent map entries which are only added once and where ordering of when these entries are added is not necessary. Keep in mind that if you set this property to a value which is less than the target endpoint count, you will lose performance as not all target endpoints will be used at any point in time to process WAN event batches. So, for instance, if you have a target cluster with 3 members (target endpoints) and you want to use this property, it makes sense to set it to a value higher than 3. Otherwise, you can simply disable it by setting it to less than 2 in which case WAN will use the default replication strategy and adapt to the target endpoint count while maintaining causality."
                },
                "discovery-period-seconds": {
                  "type": "integer",
                  "default": 10,
                  "description": " Sets the period in seconds in which WAN tries to discover new target endpoints and reestablish connections to failed endpoints."
                },
                "use-endpoint-private-address": {
                  "type": "boolean",
                  "default": false,
                  "description": " Sets whether the WAN connection manager should connect to the endpoint on the private address returned by the discovery SPI. By default this property is false which means the WAN connection manager will always use the public address."
                },
                "queue-full-behavior": {
                  "enum": [
                    "DISCARD_AFTER_MUTATION",
                    "THROW_EXCEPTION",
                    "THROW_EXCEPTION_ONLY_IF_REPLICATION_ACTIVE"
                  ],
                  "default": "DISCARD_AFTER_MUTATION",
                  "description": "Policy to be applied when WAN Replication event queues are full. You can set it to the following values: \\n - DISCARD_AFTER_MUTATION (default): The new WAN events generated are dropped and not replicated to the target cluster."
                },
                "properties": {
                  "type": "object"
                },
                "max-target-endpoints": {
                  "type": "integer",
                  "default": 2147483647,
                  "description": "The maximum number of endpoints that WAN will connect to when using a discovery mechanism to define endpoints. This property has no effect when static endpoint addresses are defined using target-endpoints."
                },
                "queue-capacity": {
                  "type": "integer",
                  "default": 10000,
                  "description": " Size of the queue of events. If you exceed this queue size, then the oldest, not yet replicated updates might get lost. Therefore, if you have a large rate of put/update/remove operations, you should increase queue capacity."
                },
                "target-endpoints": {
                  "type": "string",
                  "description": "Comma separated list of IP addresses of the target cluster members for which the WAN replication is implemented."
                },
                "endpoint": {
                  "type": "string"
                },
                "sync": {
                  "type": "object",
                  "additionalProperties": false,
                  "properties": {
                    "consistency-check-strategy": {
                      "enum": [
                        "NONE",
                        "MERKLE_TREES"
                      ],
                      "description": "Sets the strategy for checking consistency of data between source and target cluster. Any inconsistency will not be reconciled, it will be merely reported via the usual mechanisms (e.g. statistics, diagnostics). The user must initiate WAN sync to reconcile there differences. For the check procedure to work properly, the target cluster should support the chosen strategy."
                    }
                  }
                },
                "aws": {
                  "$ref": "#/definitions/AwsDiscovery"
                },
                "gcp": {
                  "$ref": "#/definitions/GcpDiscovery"
                },
                "azure": {
                  "$ref": "#/definitions/AzureDiscovery"
                },
                "kubernetes": {
                  "$ref": "#/definitions/KubernetesDiscovery"
                },
                "eureka": {
                  "$ref": "#/definitions/EurekaDiscovery"
                },
                "discovery-strategies": {
                  "$ref": "#/definitions/DiscoveryStrategies"
                }
              }
            }
          },
          "custom-publisher": {
            "type": "object",
            "additionalProperties": {
              "$ref": "#/definitions/ClassNameWithProps"
            }
          },
          "consumer": {
            "type": "object",
            "additionalProperties": false,
            "description": "Config for processing WAN events received from a target cluster. You can configure certain behaviour when processing incoming WAN events or even configure your own implementation for a WAN consumer. A custom WAN consumer allows you to define custom processing logic and is usually used in combination with a custom WAN publisher. A custom consumer is optional and you may simply omit defining it which will cause the default processing logic to be used.",
            "properties": {
              "class-name": {
                "type": "string",
                "description": "Sets the fully qualified class name of the class implementing a custom WAN consumer (WanConsumer). If you don't define a class name, the default processing logic for incoming WAN events will be used."
              },
              "properties": {
                "type": "object",
                "description": "Properties for the custom WAN consumer. These properties are accessible when initalizing the WAN consumer."
              },
              "persist-wan-replicated-data": {
                "type": "boolean",
                "default": false,
                "description": "When true, an incoming event over WAN replication can be persisted to a database for example, otherwise it will not be persisted. Default value is true."
              }
            }
          }
        }
      }
    },
    "UserCodeDeployment": {
      "type": "object",
      "additionalProperties": false,
      "properties": {
        "enabled": {
          "type": "boolean",
          "default": false
        },
        "class-cache-mode": {
          "enum": [
            "ETERNAL",
            "OFF"
          ],
          "default": "ETERNAL",
          "description": " Controls the local caching behavior for the classes loaded from the remote class repository. Available values are as follows:\\n * ETERNAL: Cache the loaded classes locally. This is the default value and suitable when you load long-living objects, such as domain objects stored in a map. \\n * OFF: Do not cache the loaded classes locally."
        },
        "provider-mode": {
          "enum": [
            "OFF",
            "LOCAL_CLASSES_ONLY",
            "LOCAL_AND_CACHED_CLASSES"
          ],
          "default": "LOCAL_AND_CACHED_CLASSES",
          "description": "Controls how the classes are served to the other cluster members. Available values are as follows: \\n * LOCAL_AND_CACHED_CLASSES: Serve classes loaded from both local classpath and from other members. This is the default value. \\n * LOCAL_CLASSES_ONLY: Serve classes from the local classpath only. Classes loaded from other members will be used locally, but they are not served to other members. \\n * OFF: Never serve classes to other members."
        },
        "blacklist-prefixes": {
          "type": "string",
          "description": "Comma separated name prefixes of classes/packages to be prevented from dynamic class loading. For example, if you set it as \"com.foo\", remote loading of all classes from the \"com.foo\" package will be blacklisted, including the classes from all its sub-packages. If you set it as \"com.foo.Class\", then the \"Class\" and all classes having the \"Class\" as prefix in the \"com.foo\" package will be blacklisted."
        },
        "whitelist-prefixes": {
          "type": "string",
          "description": "Comma separated name prefixes of classes/packages only from which the classes will be loaded. It allows to quickly configure remote loading only for classes from selected packages. It can be used together with blacklisting. For example, you can whitelist the prefix \"com.foo\" and blacklist the prefix \"com.foo.secret\"."
        },
        "provider-filter": {
          "type": "string",
          "description": "Filter to constraint members to be used for a class loading request when a class is not available locally. The value is in the format \"HAS_ATTRIBUTE:foo\". When it is set as \"HAS_ATTRIBUTE:foo\", the class loading request will only be sent to the members which have \"foo\" as a member attribute."
        }
      }
    },
    "Sql": {
      "type": "object",
      "additionalProperties": false,
      "properties": {
        "statement-timeout-millis": {
          "type": "integer",
          "default": 0,
          "description": "Defines the timeout in milliseconds that is applied to queries without an explicit timeout."
        }
      }
    },
    "Auditlog": {
      "type": "object",
      "additionalProperties": false,
      "properties": {
        "enabled": {
          "type": "boolean",
          "default": false
        },
        "factory-class-name": {
          "type": "string"
        },
        "properties": {
          "type": "object"
        }
      }
    },
    "InstanceTracking": {
      "type": "object",
      "additionalProperties": false,
      "properties": {
        "enabled": {
          "type": "boolean",
          "default": false
        },
        "file-name": {
          "type": "string"
        },
        "format-pattern": {
          "type": "string"
        }
      }
    },
    "ClientSql": {
      "type": "object",
      "additionalProperties": false,
      "properties": {
        "resubmission-mode": {
          "enum": [
            "NEVER",
            "RETRY_SELECTS",
            "RETRY_SELECTS_ALLOW_DUPLICATES",
            "RETRY_ALL"
          ],
          "default": "NEVER",
          "description": "The configuration when to retry query that fails with reasons CONNECTION_PROBLEM, PARTITION_DISTRIBUTION, TOPOLOGY_CHANGE."
        }
      }
    },
    "ClientAlto": {
      "type": "object",
      "additionalProperties": false,
      "properties": {
        "enabled": {
          "type": "boolean",
          "description": "Enables or disables the Alto-aware mode."
        }
      },
      "required": ["enabled"],
      "description": "Configures the client for Alto, which is the next generation Hazelcast that uses thread-per-core model. Alto-aware clients will maintain connections to all cores of all cluster members. The client will route partition-specific invocations to the correct core of the correct member in the best effort basis. This configuration is introduced as BETA, and it might be subject to changes, or it can be removed in future releases without a prior notice."
    },
    "OutboundPortDefinition": {
      "anyOf": [
        {
          "type": "integer",
          "minimum": 0,
          "maximum": 65536
        },
        {
          "type": "string"
        }
      ]
    },
    "OutboundPorts": {
      "description": "By default, Hazelcast lets the system pick up an ephemeral port during socket bind operation. But security policies/firewalls may require you to restrict outbound ports to be used by Hazelcast-enabled applications. You can specify these ports under the element \"outbound-ports\". You can give a single port number, comma separated multiple ports or port ranges.",
      "anyOf": [
        {
          "type": "array",
          "items": {
            "$ref": "#/definitions/OutboundPortDefinition"
          }
        },
        {
          "type": "object",
          "additionalProperties": {
            "$ref": "#/definitions/OutboundPortDefinition"
          }
        }
      ]
    },
    "Jet": {
      "type": "object",
      "additionalProperties": false,
      "properties": {
        "enabled": {
          "type": "boolean",
          "default": false
        },
        "resource-upload-enabled": {
          "type": "boolean",
          "default": false
        },
        "instance": {
          "type": "object",
          "additionalProperties": false,
          "properties": {
            "cooperative-thread-count": {
              "type": "integer",
              "description": "the number of threads each cluster member will use to execute Jet jobs. This refers only to threads executing `cooperative` processors; each `blocking` processor is assigned its own thread. By default it is the same as the number of available processors."
            },
            "flow-control-period": {
              "type": "integer",
              "default": 100,
              "description": "While executing a Jet job there is the issue of regulating the rate at which one member of the cluster sends data to another member. The receiver will regularly report to each sender how much more data it is allowed to send over a given DAG edge. This property sets the length (in milliseconds) of the interval between flow-control (\"ack\") packets."
            },
            "backup-count": {
              "type": "integer",
              "default": 1,
              "maximum": 6,
              "description": "Sets the number of backups that Jet will maintain for the job metadata and snapshots. Each backup is on another cluster member; all backup write operations must complete before the overall write operation can complete. The maximum allowed number of backups is 6 and the default is 1. For example, if you set the backup count to 2, Jet will replicate all the job metadata and snapshot data to two other members. If one or two members of the cluster fail, Jet can recover the data from the snapshot and continue executing the job on the remaining members without loss."
            },
            "scale-up-delay-millis": {
              "type": "integer",
              "default": 10000,
              "description": "Sets the delay after which auto-scaled jobs will restart if a new member is added to the cluster. Has no effect on jobs with auto scaling disabled."
            },
            "lossless-restart-enabled": {
              "type": "boolean",
              "default": false,
              "description": "Sets whether lossless job restart is enabled for the node. With lossless restart you can restart the whole cluster without losing the jobs and their state. The feature is implemented on top of the Hot Restart feature of Hazelcast which persists the data to disk. If enabled, you have to also configure Hot Restart. Note: the snapshots exported using `Job#exportSnapshot` will also have Hot Restart storage enabled. Feature is disabled by default. If you enable this option in open-source, the member will fail to start, you need Enterprise to run it and obtain a license from Hazelcast."
            },
            "max-processor-accumulated-records": {
              "type": "integer",
              "default": 9223372036854775807,
              "description": "Specifies the maximum number of records that can be accumulated by any single processor instance. Operations like grouping, sorting or joining require certain amount of records to be accumulated before they can proceed. You can set this option to reduce the probability of `OutOfMemoryError`. It applies to each processor instance separately, hence the effective limit of records accumulated by each cluster member is influenced by the vertex's `localParallelism` and the number of jobs in the cluster. Currently, this option limits: number of items sorted by the sort operation, number of distinct keys accumulated by aggregation operations, number of entries in each hash-join lookup table, number of entries in stateful transforms and number of distinct items in distinct operation. The limit does not apply to streaming aggregations."
            }
          },
          "description": "Deprecated, use `/hazelcast/jet` to configure the fields directly. General configuration options pertaining to a Jet instance."
        },
        "cooperative-thread-count": {
          "type": "integer",
          "description": "the number of threads each cluster member will use to execute Jet jobs. This refers only to threads executing `cooperative` processors; each `blocking` processor is assigned its own thread. By default it is the same as the number of available processors."
        },
        "flow-control-period": {
          "type": "integer",
          "default": 100,
          "description": "While executing a Jet job there is the issue of regulating the rate at which one member of the cluster sends data to another member. The receiver will regularly report to each sender how much more data it is allowed to send over a given DAG edge. This property sets the length (in milliseconds) of the interval between flow-control (\"ack\") packets."
        },
        "backup-count": {
          "type": "integer",
          "default": 1,
          "maximum": 6,
          "description": "Sets the number of backups that Jet will maintain for the job metadata and snapshots. Each backup is on another cluster member; all backup write operations must complete before the overall write operation can complete. The maximum allowed number of backups is 6 and the default is 1. For example, if you set the backup count to 2, Jet will replicate all the job metadata and snapshot data to two other members. If one or two members of the cluster fail, Jet can recover the data from the snapshot and continue executing the job on the remaining members without loss."
        },
        "scale-up-delay-millis": {
          "type": "integer",
          "default": 10000,
          "description": "Sets the delay after which auto-scaled jobs will restart if a new member is added to the cluster. Has no effect on jobs with auto scaling disabled."
        },
        "lossless-restart-enabled": {
          "type": "boolean",
          "default": false,
          "description": "Sets whether lossless job restart is enabled for the node. With lossless restart you can restart the whole cluster without losing the jobs and their state. The feature is implemented on top of the Hot Restart feature of Hazelcast which persists the data to disk. If enabled, you have to also configure Hot Restart. Note: the snapshots exported using `Job#exportSnapshot` will also have Hot Restart storage enabled. Feature is disabled by default. If you enable this option in open-source, the member will fail to start, you need Enterprise to run it and obtain a license from Hazelcast."
        },
        "max-processor-accumulated-records": {
          "type": "integer",
          "default": 9223372036854775807,
          "description": "Specifies the maximum number of records that can be accumulated by any single processor instance. Operations like grouping, sorting or joining require certain amount of records to be accumulated before they can proceed. You can set this option to reduce the probability of `OutOfMemoryError`. It applies to each processor instance separately, hence the effective limit of records accumulated by each cluster member is influenced by the vertex's `localParallelism` and the number of jobs in the cluster. Currently, this option limits: number of items sorted by the sort operation, number of distinct keys accumulated by aggregation operations, number of entries in each hash-join lookup table, number of entries in stateful transforms and number of distinct items in distinct operation. The limit does not apply to streaming aggregations."
        },
        "edge-defaults": {
          "type": "object",
          "additionalProperties": false,
          "properties": {
            "queue-size": {
              "type": "integer",
              "default": 1024,
              "description": "Sets the capacity of processor-to-processor concurrent queues. The value is rounded upwards to the next power of 2. When data needs to travel between two processors on the same cluster member, Jet sends it over a concurrent single-producer, single-consumer (SPSC) queue of fixed capacity. Since there are several processors executing the logic of each vertex, and since the queues are SPSC, there will be `senderParallelism input.txt receiverParallelism` queues representing the edge on each member. The edge capacity should strike a balance between performance and memory usage."
            },
            "packet-size-limit": {
              "type": "integer",
              "default": 16384,
              "description": "For a distributed edge, data is sent to a remote member via Hazelcast network packets. Each packet is dedicated to the data of a single edge, but may contain any number of data items. This setting limits the size of the packet in bytes. Packets should be large enough to drown out any fixed overheads, but small enough to allow good interleaving with other packets. Note that a single item cannot straddle packets, therefore the maximum packet size can exceed the value configured here by the size of a single data item. This setting has no effect on a non-distributed edge. "
            },
            "receive-window-multiplier": {
              "type": "integer",
              "default": 3,
              "description": "Sets the scaling factor used by the adaptive receive window sizing function. For each distributed edge the receiving member regularly sends flow-control (\"ack\") packets to its sender which prevent it from sending too much data and overflowing the buffers. The sender is allowed to send the data one `receive window` further than the last acknowledged byte and the receive window is sized in proportion to the rate of processing at the receiver. Ack packets are sent in regular intervals (InstanceConfig#setFlowControlPeriodMs) and the `receive window multiplier` sets the factor of the linear relationship between the amount of data processed within one such interval and the size of the receive window. To put it another way, let us define an `ackworth` as the amount of data processed between two consecutive ack packets. The receive window multiplier determines the number of ackworths the sender can be ahead of the last acked byte. This setting has no effect on a non-distributed edge."
            }
          }
        }
      }
    },
    "ConnectionStrategy": {
      "type": "object",
      "additionalProperties": false,
      "properties": {
        "async-start": {
          "type": "boolean",
          "default": false,
          "description": "If set to true, creating Hazelcast client does not wait for connecting to the cluster."
        },
        "reconnect-mode": {
          "description": "Defines the reconnection mode. The valid values are:\\n * \"ON\": Enables reconnection in a blocking manner where all the waiting invocations are blocked until a cluster connection is established or failed. This is the default value.\\n * \"OFF\": Disables the reconnection.\\n * \"ASYNC\": Enables reconnection in a non-blocking manner where all the waiting invocations receive a HazelcastClientOfflineException.",
          "enum": [
            "ASYNC",
            "ON",
            "OFF"
          ],
          "default": "ON"
        },
        "connection-retry": {
          "type": "object",
          "additionalProperties": false,
          "description": "Defines the configuration used when retrying to connect to the cluster.",
          "properties": {
            "initial-backoff-millis": {
              "type": "integer",
              "default": 1000,
              "minimum": 0,
              "description": "Specifies how long to wait (backoff) after the first failure before retrying in milliseconds."
            },
            "max-backoff-millis": {
              "type": "integer",
              "minimum": 0,
              "default": 30000,
              "description": "Specifies the upper limit for the backoff in milliseconds."
            },
            "multiplier": {
              "type": "number",
              "default": 1.05,
              "minimum": 1.0,
              "description": "Factor to multiply the backoff after a failed retry."
            },
            "cluster-connect-timeout-millis": {
              "type": "integer",
              "default": -1,
              "minimum": -1,
              "description": "Timeout value in milliseconds for the client to give up to connect to the current cluster Depending on FailoverConfig, a client can shutdown or start trying on alternative cluster after reaching the timeout. Its default value is -1. For the default value, the client will not stop trying to connect to the cluster. If the failover client is used, the client will start trying to connect alternative clusters after 120000 ms. For any other value, both the failover and non-failover client will use that as it is."
            },
            "jitter": {
              "type": "number",
              "default": 0,
              "minimum": 0,
              "maximum": 1,
              "description": "Specifies by how much to randomize backoffs."
            }
          }
        }
      }
    },
    "ClientUserCodeDeployment": {
      "type": "object",
      "additionalProperties": false,
      "properties": {
        "enabled": {
          "type": "boolean",
          "default": false,
          "description": "If set to true, user code deployment is enabled."
        },
        "jarPaths": {
          "type": "array",
          "items": {
            "type": "string"
          },
          "description": "Sequence lists the jar files containing the classes to load."
        },
        "classNames": {
          "type": "array",
          "items": {
            "type": "string"
          },
          "description": "Sequence lists the classes available in the client class path to load."
        }
      }
    },
    "ProxyFactories": {
      "type": "array",
      "items": {
        "type": "object",
        "additionalProperties": false,
        "properties": {
          "class-name": {
            "type": "string"
          },
          "service": {
            "type": "string"
          }
        },
        "required": [
          "class-name",
          "service"
        ]
      }
    },
    "LoadBalancer": {
      "description": "The load balancer can be configured with the \"load-balancer\" mapping. It has a scalar sub-node called \"type\". The valid values for the type of the load balancer are:\\n * \"random\": The member the operations to be sent to is chosen randomly.\\n * \"round-robin\": The member the operations to be sent to is chosen in a round-robin fashion.\\n * \"custom\": The member the operations to be sent to is chosen by provided load balancer implementation. The implementation class name is specified in additional \"class-name\" key. ",
      "type": "object",
      "additionalProperties": false,
      "properties": {
        "type": {
          "enum": [
            "random",
            "round-robin",
            "custom"
          ]
        },
        "class-name": {
          "type": "string"
        }
      },
      "anyOf": [
        {
          "not": {
            "properties": {
              "type": {
                "const": "custom"
              }
            }
          }
        },
        {
          "required": [
            "class-name"
          ]
        }
      ]
    },
    "ClientNearCache": {
      "type": "object",
      "additionalProperties": {
        "type": "object",
        "additionalProperties": false,
        "properties": {
          "time-to-live-seconds": {
            "$ref": "#/definitions/Map/additionalProperties/properties/near-cache/properties/time-to-live-seconds"
          },
          "max-idle-seconds": {
            "$ref": "#/definitions/Map/additionalProperties/properties/near-cache/properties/max-idle-seconds"
          },
          "invalidate-on-change": {
            "$ref": "#/definitions/Map/additionalProperties/properties/near-cache/properties/invalidate-on-change"
          },
          "in-memory-format": {
            "$ref": "#/definitions/Map/additionalProperties/properties/near-cache/properties/in-memory-format"
          },
          "serialize-keys": {
            "$ref": "#/definitions/Map/additionalProperties/properties/near-cache/properties/serialize-keys"
          },
          "local-update-policy": {
            "$ref": "#/definitions/Map/additionalProperties/properties/near-cache/properties/local-update-policy"
          },
          "eviction": {
            "$ref": "#/definitions/Eviction"
          },
          "preloader": {
            "type": "object",
            "additionalProperties": false,
            "properties": {
              "enabled": {
                "type": "boolean",
                "default": false
              },
              "directory": {
                "type": "string",
                "default": ""
              },
              "store-initial-delay-seconds": {
                "type": "integer",
                "minimum": 0,
                "default": 600
              },
              "store-interval-seconds": {
                "type": "integer",
                "minimum": 0,
                "default": 600
              }
            }
          }
        }
      }
    },
    "ClientFlakeIdGenerator": {
      "type": "object",
      "additionalProperties": {
        "type": "object",
        "additionalProperties": false,
        "properties": {
          "prefetch-count": {
            "type": "integer",
            "minimum": 1,
            "maximum": 100000,
            "default": 100,
            "description": "Sets how many IDs are pre-fetched on the background when one call to FlakeIdGenerator#newId() is made."
          },
          "prefetch-validity-millis": {
            "type": "integer",
            "minimum": 1,
            "default": 600000,
            "description": "Sets for how long the pre-fetched IDs can be used. If this time elapses, a new batch of IDs will be fetched. Time unit is milliseconds, default is 600,000 (10 minutes)."
          }
        }
      }
    },
    "ClientReliableTopic": {
      "type": "object",
      "additionalProperties": {
        "type": "object",
        "additionalProperties": false,
        "properties": {
          "read-batch-size": {
            "type": "integer",
            "default": 10,
            "minimum": 1,
            "description": "Sets the read batch size. The ReliableTopic tries to read a batch of messages from the ringbuffer. It will get at least one, but if there are more available, then it will try to get more to increase throughput. The maximum read batch size can be influenced using the read batch size. Apart from influencing the number of messages to retrieve, the readBatchSize also determines how many messages will be processed by the thread running the MessageListener before it returns back to the pool to look for other MessageListeners that need to be processed. The problem with returning to the pool and looking for new work is that interacting with an executor is quite expensive due to contention on the work-queue. The more work that can be done without retuning to the pool, the smaller the overhead. If the readBatchSize is 10 and there are 50 messages available, 10 items are retrieved and processed consecutively before the thread goes back to the pool and helps out with the processing of other messages. If the readBatchSize is 10 and there are 2 items available, 2 items are retrieved and processed consecutively. If the readBatchSize is an issue because a thread will be busy too long with processing a single MessageListener and it can't help out other MessageListeners, increase the size of the threadpool so the other MessageListeners don't need to wait for a thread, but can be processed in parallel."
          },
          "topic-overload-policy": {
            "default": "BLOCK",
            "enum": [
              "BLOCK",
              "DISCARD_OLDEST",
              "DISCARD_NEWEST"
            ],
            "description": "A policy to deal with an overloaded topic; so topic where there is no place to store new messages. This policy can only be used in combination with the com.hazelcast.core.HazelcastInstance#getReliableTopic(String). The reliable topic uses a com.hazelcast.ringbuffer.Ringbuffer to store the messages. A ringbuffer doesn't track where readers are, so it has no concept of a slow consumers. This provides many advantages like high performance reads, but it also gives the ability to the reader to re-read the same message multiple times in case of an error. A ringbuffer has a limited, fixed capacity. A fast producer may overwrite old messages that are still being read by a slow consumer. To prevent this, we may configure a time-to-live on the ringbuffer (see com.hazelcast.config.RingbufferConfig#setTimeToLiveSeconds(int). Once the time-to-live is configured, the TopicOverloadPolicy controls how the publisher is going to deal with the situation that a ringbuffer is full and the oldest item in the ringbuffer is not old enough to get overwritten. Keep in mind that this retention period (time-to-live) can keep messages from being overwritten, even though all readers might have already completed reading. Its default value is BLOCK. Available values are as follows: - DISCARD_OLDEST: Using this policy, a message that has not expired can be overwritten. No matter the retention period set, the overwrite will just overwrite the item. This can be a problem for slow consumers because they were promised a certain time window to process messages. But it will benefit producers and fast consumers since they are able to continue. This policy sacrifices the slow producer in favor of fast producers/consumers.\\n * DISCARD_NEWEST: Message that was to be published is discarded.\\n * BLOCK: The caller will wait until there is space in the Ringbuffer.\\n * ERROR: The publish call fails immediately."
          }
        }
      }
    },
    "ClientSecurity": {
      "type": "object",
      "additionalProperties": false,
      "propertyNames": {
        "enum": [
          "realms",
          "username-password",
          "kerberos",
          "token",
          "credentials-factory"
        ]
      },
      "properties": {
        "username-password": {
          "$ref": "#/definitions/UsernamePasswordIdentity"
        },
        "token": {
          "$ref": "#/definitions/TokenIdentity"
        },
        "credentials-factory": {
          "$ref": "#/definitions/CredentialsFactoryIdentity"
        },
        "kerberos": {
          "$ref": "#/definitions/KerberosIdentity"
        },
        "realms": {
          "$ref": "#/definitions/Security/properties/realms"
        }
      }
    },
    "UsernamePasswordIdentity": {
      "type": "object",
      "additionalProperties": false,
      "description": "Defines a static UsernamePasswordCredentials instance as the member's identity. It has mandatory \"username\" and \"password\" attributes.",
      "properties": {
        "username": {
          "type": "string"
        },
        "password": {
          "type": "string"
        }
      },
      "required": [
        "username",
        "password"
      ]
    },
    "KerberosIdentity": {
      "type": "object",
      "additionalProperties": false,
      "properties": {
        "realm": {
          "type": "string"
        },
        "security-realm": {
          "type": "string"
        },
        "principal": {
          "type": "string"
        },
        "keytab-file": {
          "type": "string"
        },
        "service-name-prefix": {
          "type": "string"
        },
        "spn": {
          "type": "string"
        },
        "use-canonical-hostname": {
          "type": "boolean",
          "default": false
        }
      }
    },
    "TokenIdentity": {
      "type": "object",
      "additionalProperties": false,
      "description": "Defines a static TokenCredentials instance as the client's identity. It has a \"value\" and it can have also \"encoding\" defined.",
      "properties": {
        "encoding": {
          "enum": [
            "none",
            "base64"
          ]
        },
        "value": {
          "type": "string"
        }
      },
      "required": [
        "encoding",
        "value"
      ]
    },
    "CredentialsFactoryIdentity": {
      "description": " Specifies the name and properties of your class that you developed by implementing Hazelcast's Credentials interface. This element has a mandatory \"class-name\" attribute where you should define the factory class implementing ICredentialsFactory used to create Credentials objects. With the \"properties\" child property, you can define properties for the factory class.",
      "$ref": "#/definitions/ClassNameWithProps"
    },
    "ClientNetwork": {
      "type": "object",
      "additionalProperties": false,
      "properties": {
        "cluster-members": {
          "description": "This sequence lets you list the members in your cluster the client is connecting to.",
          "type": "array",
          "items": {
            "type": "string"
          }
        },
        "outbound-ports": {
          "$ref": "#/definitions/OutboundPorts"
        },
        "smart-routing": {
          "type": "boolean",
          "default": true,
          "description": "If true, client will route the key based operations to owner of the key at the best effort. Note that it uses a cached version of com.hazelcast.core.PartitionService#getPartitions() and doesn't guarantee that the operation will always be executed on the owner. The cached table is updated every second."
        },
        "redo-operation": {
          "type": "boolean",
          "default": false,
          "description": "If true, client will redo the operations that were executing on the server and client lost the connection. This can be because of network, or simply because the member died. However it is not clear whether the application is performed or not. For idempotent operations this is harmless, but for non idempotent ones retrying can cause to undesirable effects. Note that the redo can perform on any member. If false, the operation will throw a RuntimeException that is wrapping a java.io.IOException."
        },
        "socket-interceptor": {
          "$ref": "#/definitions/SocketInterceptor"
        },
        "connection-timeout": {
          "type": "integer",
          "description": "Connection timeout is the timeout value in milliseconds for members to accept client connection requests. The following are the example configurations. Its default value is 5000.",
          "default": 5000,
          "minimum": 0
        },
        "icmp-ping": {
          "type": "object",
          "additionalProperties": false,
          "properties": {
            "enabled": {
              "type": "boolean",
              "default": false,
              "description": "Flag to enable icmp ping failure detector. When set to true, this client will use icmp ping failure detector to detect unavailable members."
            },
            "interval-milliseconds": {
              "type": "integer",
              "default": 1000,
              "minimum": 1000,
              "description": "Interval, in milliseconds, between each ping attempt. 1000ms (1 sec) is also the minimum interval allowed."
            },
            "timeout-milliseconds": {
              "type": "integer",
              "default": 1000,
              "description": "Number of milliseconds until a ping attempt is considered failed if there was no reply."
            },
            "max-attempts": {
              "type": "integer",
              "description": "Maximum number of ping attempts before the member gets suspected by the detector.",
              "default": 3
            },
            "ttl": {
              "description": "Maximum number of hops the packets should go through. You can set to 0 to use your system���s default TTL.",
              "type": "integer",
              "default": 255,
              "minimum": 0
            },
            "echo-fail-fast-on-startup": {
              "description": "The client will fail to start if it is unable to action an ICMP ping command when ICMP is enabled. Failure is usually due to OS level restrictions.",
              "type": "boolean",
              "default": true
            }
          }
        },
        "auto-detection": {
          "$ref": "#/definitions/AutoDetection"
        },
        "azure": {
          "$ref": "#/definitions/AzureDiscovery"
        },
        "gcp": {
          "$ref": "#/definitions/GcpDiscovery"
        },
        "aws": {
          "$ref": "#/definitions/AwsDiscovery"
        },
        "kubernetes": {
          "$ref": "#/definitions/KubernetesDiscovery"
        },
        "ssl": {
          "$ref": "#/definitions/SSL"
        },
        "eureka": {
          "$ref": "#/definitions/EurekaDiscovery"
        },
        "discovery-strategies": {
          "$ref": "#/definitions/DiscoveryStrategies"
        },
        "hazelcast-cloud": {
          "type": "object",
          "additionalProperties": false,
          "description": "Set its \"enabled\" sub-element to true for cluster discovery in the Hazelcast Cloud infrastructure. You need to define the mandatory \"discovery-token\" sub-node used by the discovery mechanism.",
          "properties": {
            "enabled": {
              "type": "boolean",
              "default": false
            },
            "discovery-token": {
              "type": "string"
            }
          }
        },
        "socket-options": {
          "$ref": "#/definitions/ClientSocketOptions"
        }
      }
    },
    "SocketInterceptor": {
      "type": "object",
      "additionalProperties": false,
      "properties": {
        "enabled": {
          "type": "boolean",
          "default": false
        },
        "class-name": {
          "type": "string"
        },
        "properties": {
          "type": "object"
        }
      },
      "description": "Lets you add custom hooks to join and perform connection procedures (like a custom authentication protocol, etc.). This feature is available only in Hazelcast Enterprise. To be able to use it, you should first implement the MemberSocketInterceptor (for members joining to a cluster) or SocketInterceptor (for clients connecting to a member) class. Its configuration contains the class you implemented and socket interceptor properties. By default, it is disabled."
    },
    "AutoDetection": {
      "type": "object",
      "additionalProperties": false,
      "properties": {
        "enabled": {
          "type": "boolean",
          "default": "true"
        }
      },
      "description": "When enabled, it will walk through all available discovery strategies and detect the correct one for the current runtime environment. For example, it will automatically use the hazelcast-aws plugin if run on an AWS instance."
    },
    "SSL": {
      "type": "object",
      "additionalProperties": false,
      "description": "Lets you configure SSL using the SSL context factory. This feature is available only in Hazelcast Enterprise. To be able to use it, encryption should NOT be enabled and you should first implement your SSLContextFactory class. Its configuration contains the factory class and SSL properties. By default, it is disabled.",
      "properties": {
        "enabled": {
          "type": "boolean",
          "default": false
        },
        "factory-class-name": {
          "type": "string",
          "example": "com.hazelcast.nio.ssl.BasicSSLContextFactory"
        },
        "properties": {
          "type": "object"
        }
      }
    },
    "ClientSocketOptions": {
      "type": "object",
      "additionalProperties": false,
      "properties": {
        "tcp-no-delay": {
          "description": "Enables/disables the TCP_NODELAY socket option.",
          "default": true,
          "type": "boolean"
        },
        "keep-alive": {
          "type": "boolean",
          "default": true,
          "description": "Enables/disables the SO_KEEPALIVE socket option."
        },
        "reuse-address": {
          "type": "boolean",
          "default": true,
          "description": "Enables/disables the SO_REUSEADDR socket option."
        },
        "linger-seconds": {
          "type": "integer",
          "default": 3,
          "minimum": 0,
          "description": "Enables/disables SO_LINGER with the specified linger time in seconds."
        },
        "buffer-size": {
          "type": "integer",
          "default": 128,
          "minimum": 0,
          "description": "Sets the SO_SNDBUF and SO_RCVBUF options to the specified value in KB for this Socket."
        }
      }
    },
    "IntegrityChecker": {
      "type": "object",
      "additionalProperties": false,
      "properties": {
        "enabled": {
          "type": "boolean"
        }
      },
      "required": [
        "enabled"
      ],
      "description": "Enables/disables Integrity Checker. Integrity Checker can be disabled to improve startup time."
    },
    "DataLinkConfig": {
      "type": "object",
      "additionalProperties": {
        "type": "object",
        "additionalProperties": false,
        "properties": {
          "name": {
            "type": "string",
            "description": "Name of the data link configuration."
          },
          "class-name": {
            "type": "string",
            "description": "The name of the class implementing DataLinkFactory."
          },
          "shared": {
            "type": "boolean",
            "description": "If true reuse an instance of JDBC pool or any other storage driver (e.g. kafka client) between jobs or instances of MapStore."
          },
          "properties": {
            "description": "The \"properties\" used for configuring data link",
            "type": "object"
          }
        }
      }
    },
    "AltoConfig": {
      "type": "object",
      "properties": {
        "enabled": {
          "type": "boolean",
          "description": "Enabled Hazelcast Alto. Disabled by default."
        },
        "eventloop-count": {
          "type": "integer",
          "description": "Configures the number of eventloops. It's equal to available processor count by default."
        }
      },
      "required": [
        "enabled"
      ],
      "description": "Hazelcast Alto is the next generation of Hazelcast built with thread per core architecture. It's still being developed and everything is subject to change. Alto is disabled by default."
    },
    "AltoSocketConfig": {
      "type": "object",
      "properties": {
        "port-range": {
          "type": "string",
          "description": "Configures the port range available for Alto sockets."
        },
        "receive-buffer-size-kb": {
          "type": "integer",
          "description": "Configures SO_RCVBUF socket option for Alto sockets."
        },
        "send-buffer-size-kb": {
          "type": "integer",
          "description": "Configures SO_SNDBUF socket option for Alto sockets."
        }
      },
      "description": "Socket configuration for Alto. In Alto, each eventloop has its own socket."
    }
  }
}<|MERGE_RESOLUTION|>--- conflicted
+++ resolved
@@ -148,16 +148,11 @@
         "integrity-checker": {
           "$ref": "#/definitions/IntegrityChecker"
         },
-<<<<<<< HEAD
-        "external-data-store": {
-          "$ref": "#/definitions/ExternalDataStoreConfig"
+        "data-link": {
+          "$ref": "#/definitions/DataLinkConfig"
         },
         "alto": {
           "$ref": "#/definitions/AltoConfig"
-=======
-        "data-link": {
-          "$ref": "#/definitions/DataLinkConfig"
->>>>>>> 0a28a9a3
         }
       }
     },
