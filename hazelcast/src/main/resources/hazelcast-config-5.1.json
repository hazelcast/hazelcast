{
  "$schema": "http://json-schema.org/draft-06/schema",
  "type": "object",
  "properties": {
    "hazelcast": {
      "type": "object",
      "additionalProperties": false,
      "properties": {
        "import": {
          "$ref": "#/definitions/Import"
        },
        "config-replacers": {
          "$ref": "#/definitions/ConfigReplacers"
        },
        "cluster-name": {
          "type": "string"
        },
        "license-key": {
          "type": "string"
        },
        "instance-name": {
          "type": "string"
        },
        "management-center": {
          "$ref": "#/definitions/ManagementCenter"
        },
        "properties": {
          "description": "The \"properties\" mapping lets you add properties to some of the Hazelcast elements used to configure some of the Hazelcast modules. You can define the name and value of these properties. You can use \"properties\" for the following Hazelcast configuration elements: \\n * discovery-strategy \\n * map-store \\n * queue-store \\n * wan-replication \\n * ssl \\n * service \\n * login-module \\n * security-object \\n * socket-interceptor ",
          "type": "object"
        },
        "wan-replication": {
          "$ref": "#/definitions/WanReplication"
        },
        "network": {
          "$ref": "#/definitions/Network"
        },
        "partition-group": {
          "$ref": "#/definitions/PartitionGroup"
        },
        "executor-service": {
          "$ref": "#/definitions/ExecutorService"
        },
        "durable-executor-service": {
          "$ref": "#/definitions/DurableExecutorService"
        },
        "scheduled-executor-service": {
          "$ref": "#/definitions/ScheduledExecutorService"
        },
        "cardinality-estimator": {
          "$ref": "#/definitions/CardinalityEstimator"
        },
        "queue": {
          "$ref": "#/definitions/Queue"
        },
        "map": {
          "$ref": "#/definitions/Map"
        },
        "multimap": {
          "$ref": "#/definitions/Multimap"
        },
        "replicatedmap": {
          "$ref": "#/definitions/ReplicatedMap"
        },
        "cache": {
          "$ref": "#/definitions/Cache"
        },
        "list": {
          "$ref": "#/definitions/List"
        },
        "set": {
          "$ref": "#/definitions/Set"
        },
        "topic": {
          "$ref": "#/definitions/Topic"
        },
        "reliable-topic": {
          "$ref": "#/definitions/ReliableTopic"
        },
        "ringbuffer": {
          "$ref": "#/definitions/Ringbuffer"
        },
        "flake-id-generator": {
          "$ref": "#/definitions/FlakeIdGenerator"
        },
        "listeners": {
          "$ref": "#/definitions/Listeners"
        },
        "serialization": {
          "$ref": "#/definitions/Serialization"
        },
        "native-memory": {
          "$ref": "#/definitions/NativeMemory"
        },
        "security": {
          "$ref": "#/definitions/Security"
        },
        "member-attributes": {
          "$ref": "#/definitions/MemberAttributes"
        },
        "split-brain-protection": {
          "$ref": "#/definitions/SplitBrainProtection"
        },
        "lite-member": {
          "$ref": "#/definitions/LiteMember"
        },
        "hot-restart-persistence": {
          "$ref": "#/definitions/HotRestartPersistence"
        },
        "persistence": {
          "$ref": "#/definitions/Persistence"
        },
        "user-code-deployment": {
          "$ref": "#/definitions/UserCodeDeployment"
        },
        "crdt-replication": {
          "$ref": "#/definitions/CrdtReplication"
        },
        "pn-counter": {
          "$ref": "#/definitions/PNCounter"
        },
        "advanced-network": {
          "$ref": "#/definitions/AdvancedNetwork"
        },
        "cp-subsystem": {
          "$ref": "#/definitions/CPSubsystem"
        },
        "metrics": {
          "$ref": "#/definitions/Metrics"
        },
        "sql": {
          "$ref": "#/definitions/Sql"
        },
        "auditlog": {
          "$ref": "#/definitions/Auditlog"
        },
        "instance-tracking": {
          "$ref": "#/definitions/InstanceTracking"
        },
        "jet": {
          "$ref": "#/definitions/Jet"
        },
        "device": {
          "$ref": "#/definitions/Device"
        }
      }
    },
    "hazelcast-client": {
      "type": "object",
      "additionalProperties": false,
      "properties": {
        "import": {
          "$ref": "#/definitions/Import"
        },
        "config-replacers": {
          "$ref": "#/definitions/ConfigReplacers"
        },
        "cluster-name": {
          "type": "string",
          "description": "Specifies the cluster name. It's sent as part of the client authentication message to Hazelcast member(s)."
        },
        "instance-name": {
          "$ref": "#/properties/hazelcast/properties/instance-name"
        },
        "properties": {
          "$ref": "#/properties/hazelcast/properties/properties"
        },
        "client-labels": {
          "description": "The 'client-labels' sequence lets you define labels in your Java client, similar to the way it can be done for the members. Through the client labels, you can assign special roles for your clients and use these roles to perform some actions specific to those client connections. You can also group your clients using the client labels. These client groups can be blacklisted in the Hazelcast Management Center so that they can be prevented from connecting to a cluster. See the related section in the Hazelcast Management Center Reference Manual for more information on this topic.",
          "type": "array",
          "uniqueItems": true,
          "items": {
            "type": "string"
          }
        },
        "backup-ack-to-client-enabled": {
          "type": "boolean",
          "default": true,
          "description": "The 'backup-ack-to-client-enabled' element lets you enable/disable backups ack to client. This feature reduces number of hops and increase performance for smart clients. It is enabled by default for smart clients. This config has no effect for unisocket clients."
        },
        "listeners": {
          "$ref": "#/definitions/Listeners"
        },
        "serialization": {
          "$ref": "#/definitions/Serialization"
        },
        "native-memory": {
          "$ref": "#/definitions/NativeMemory"
        },
        "proxy-factories": {
          "$ref": "#/definitions/ProxyFactories"
        },
        "load-balancer": {
          "$ref": "#/definitions/LoadBalancer"
        },
        "near-cache": {
          "$ref": "#/definitions/ClientNearCache"
        },
        "flake-id-generator": {
          "$ref": "#/definitions/ClientFlakeIdGenerator"
        },
        "query-caches": {
          "$ref": "#/definitions/Map/additionalProperties/properties/query-caches"
        },
        "reliable-topic": {
          "$ref": "#/definitions/ClientReliableTopic"
        },
        "user-code-deployment": {
          "$ref": "#/definitions/ClientUserCodeDeployment"
        },
        "instance-tracking": {
          "$ref": "#/definitions/InstanceTracking"
        },
        "metrics": {
          "$ref": "#/definitions/ClientMetrics"
        },
        "connection-strategy": {
          "$ref": "#/definitions/ConnectionStrategy"
        },
        "security": {
          "$ref": "#/definitions/ClientSecurity"
        },
        "network": {
          "$ref": "#/definitions/ClientNetwork"
        }
      }
    },
    "hazelcast-client-failover": {
      "type": "object",
      "additionalProperties": false,
      "description": "The Hazelcast client can configurations that the client is using to connect to a Hazelcast cluster in the case of a disconnect is listed under the \"clients\" array. You can list client configurations as many as you want.",
      "properties": {
        "clients": {
          "type": "array",
          "minItems": 1,
          "items": {
            "type": "string"
          }
        },
        "try-count": {
          "type": "integer",
          "minimum": 0,
          "default": 2147483647
        }
      }
    }
  },
  "definitions": {
    "Import": {
      "type": "array",
      "items": {
        "type": "string"
      }
    },
    "ConfigReplacers": {
      "type": "object",
      "properties": {
        "fail-if-value-missing": {
          "type": "boolean",
          "default": false
        },
        "replacers": {
          "type": "array",
          "items": {
            "type": "object",
            "properties": {
              "class-name": {
                "type": "string"
              },
              "properties": {
                "type": "object"
              }
            },
            "required": [
              "class-name"
            ]
          }
        }
      }
    },
    "ManagementCenter": {
      "type": "object",
      "additionalProperties": false,
      "properties": {
        "scripting-enabled": {
          "description": "Set to true to allow scripting on the member, false to disallow.",
          "type": "boolean",
          "default": false
        },
        "console-enabled": {
          "description": "Set to true to allow console commands execution on the member, false to disallow.",
          "type": "boolean",
          "default": false
        },
        "trusted-interfaces": {
          "type": "array",
          "items": {
            "type": "string"
          }
        }
      }
    },
    "NetworkJoin": {
      "type": "object",
      "description": "This configuration lets you choose a discovery mechanism that Hazelcast will use to form a cluster. Hazelcast can find members by multicast, TCP/IP lists and by various discovery mechanisms provided by different cloud APIs.",
      "additionalProperties": false,
      "properties": {
        "multicast": {
          "type": "object",
          "additionalProperties": false,
          "description": "Set its \"enabled\" attribute to true for discovery by multicast. It has another attribute (\"loopback-mode-enabled\") which enables or disables the loopback mode in the multicast discovery mechanism. ",
          "properties": {
            "enabled": {
              "type": "boolean",
              "default": true,
              "description": "Specifies whether multicast discovery is enabled."
            },
            "loopback-mode-enabled": {
              "type": "boolean",
              "default": false,
              "description": "Specifies if the loopback mode is enabled for multicast discovery."
            },
            "loopbackModeEnabled": {
              "type": "boolean",
              "default": false,
              "description": "Alias for loopback-mode-enabled"
            },
            "multicast-group": {
              "type": "string",
              "default": "224.2.2.3",
              "description": "Specifies the multicast group IP address when you want to create clusters within the same network."
            },
            "multicast-port": {
              "type": "integer",
              "default": 54327,
              "description": "Specifies the multicast socket port that the Hazelcast member listens to and sends discovery messages through."
            },
            "multicast-time-to-live": {
              "type": "integer",
              "minimum": 0,
              "maximum": 255,
              "default": 32,
              "description": "Time-to-live value for multicast packets sent out to control the scope of multicasts."
            },
            "multicast-timeout-seconds": {
              "type": "integer",
              "default": 2,
              "description": "Only when the members are starting up, this timeout (in seconds) specifies the period during which a member waits for a multicast response from another node. For example, if you set it as 60 seconds, each node will wait for 60 seconds until a leader node is selected."
            },
            "trusted-interfaces": {
              "type": "array",
              "description": "Includes IP addresses of trusted members. When a node wants to join to the cluster, its join request will be rejected if it is not a trusted member. You can give an IP addresses range using the wildcard (*) on the last digit of IP address (e.g. 192.168.1.* or 192.168.1.100-110).",
              "items": {
                "type": "string"
              }
            }
          }
        },
        "auto-detection": {
          "$ref": "#/definitions/AutoDetection"
        },
        "tcp-ip": {
          "type": "object",
          "additionalProperties": false,
          "properties": {
            "enabled": {
              "type": "boolean",
              "default": false,
              "description": "Specifies whether the TCP/IP discovery is enabled or not."
            },
            "connection-timeout-seconds": {
              "type": "integer",
              "minimum": 0,
              "default": 5,
              "description": "The maximum amount of time Hazelcast is going to try to connect to a well known member before giving up. Setting it to a too low value could mean that a member is not able to connect to a cluster. Setting it to a too high value means that member startup could slow down because of longer timeouts (e.g. when a well known member is not up). Increasing this value is recommended if you have many IPs listed and the members cannot properly build up the cluster."
            },
            "required-member": {
              "type": "string",
              "description": "IP address of the required member. Cluster will only be formed if the member with this IP address is found."
            },
            "member": {
              "type": "string",
              "description": "IP address(es) of one or more well known members. Once members are connected to these well known ones, all member addresses will be communicated with each other. You can also give comma separated IP addresses using the \"members\" element or list the members with the \"member\" element under \"member-list\"."
            },
            "members": {
              "type": "string",
              "description": "Comma separated IP addresses of one or more well known members."
            },
            "member-list": {
              "type": "array",
              "description": "Sequence of IP address(es) of one or more well known members.",
              "items": {
                "type": "string"
              }
            },
            "interface": {
              "type": "string",
              "description": "IP address(es) of one or more well known members."
            }
          }
        },
        "aws": {
          "$ref": "#/definitions/AwsDiscovery"
        },
        "gcp": {
          "$ref": "#/definitions/GcpDiscovery"
        },
        "azure": {
          "$ref": "#/definitions/AzureDiscovery"
        },
        "kubernetes": {
          "$ref": "#/definitions/KubernetesDiscovery"
        },
        "eureka": {
          "$ref": "#/definitions/EurekaDiscovery"
        },
        "discovery-strategies": {
          "$ref": "#/definitions/DiscoveryStrategies"
        }
      }
    },
    "MemberAddressProvider": {
      "type": "object",
      "description": "IMPORTANT\\nThis configuration is not intended to provide addresses of other cluster members with which the Hazelcast instance will form a cluster. This is an SPI for advanced use in cases where the DefaultAddressPicker does not pick suitable addresses to bind to and publish to other cluster members. For instance, this could allow easier deployment in some cases when running on Docker, AWS or other cloud environments. That said, if you are just starting with Hazelcast, you will probably want to set the member addresses by using the tcp-ip or multicast configuration or adding a discovery strategy. Member address provider allows to plug in own strategy to customize:\\n1. What address Hazelcast will bind to\\n2. What address Hazelcast will advertise to other members on which they can bind to\\nIn most environments you don't need to customize this and the default strategy will work just fine. However in some cloud environments the default strategy does not make the right choice and the member address provider delegates the process of address picking to external code.",
      "additionalProperties": false,
      "properties": {
        "enabled": {
          "type": "boolean",
          "default": false,
          "description": "Specifies whether the member address provider SPI is enabled or not."
        },
        "class-name": {
          "type": "string",
          "description": "The name of the class implementing the com.hazelcast.spi.MemberAddressProvider interface."
        },
        "properties": {
          "type": "object",
          "description": "The properties that will be provided when constructing the provided MemberAddressProvider. Hazelcast will first try instantiating the provided class by invoking a constructor accepting a single java.util.Properties instance. In the case where there is no such constructor and there are also no properties defined by this configuration, Hazelcast will exceptionally try to use the no-arg constructor."
        }
      }
    },
    "Interfaces": {
      "type": "object",
      "additionalProperties": false,
      "properties": {
        "enabled": {
          "type": "boolean",
          "default": false,
          "description": "You need to set it to true to be able to use your defined interfaces."
        },
        "interfaces": {
          "type": "array",
          "items": {
            "type": "string"
          }
        }
      },
      "description": "You can define multiple interfaces. By default, it is disabled."
    },
    "FailureDetector": {
      "type": "object",
      "description": "A failure detector is responsible to determine if a member in the cluster is unreachable or crashed. Please refer to https://docs.hazelcast.org/docs/latest/manual/html-single/index.html#failure-detector-configuration for the failure detectors implemented by Hazelcast.",
      "additionalProperties": false,
      "properties": {
        "icmp": {
          "type": "object",
          "description": "ICMP can be used in addition to the other detectors. It operates at layer 3 and detects network and hardware issues more quickly.",
          "additionalProperties": false,
          "properties": {
            "enabled": {
              "type": "boolean",
              "default": false
            },
            "timeout-milliseconds": {
              "type": "integer",
              "minimum": 1,
              "default": 1000,
              "description": "Timeout in milliseconds before declaring a failed ping."
            },
            "fail-fast-on-startup": {
              "type": "boolean",
              "default": true,
              "description": "Cluster Member will fail to start if it is unable to action an ICMP ping command when ICMP is enabled. Failure is usually due to OS level restrictions."
            },
            "interval-milliseconds": {
              "type": "integer",
              "minimum": 1000,
              "default": 1000,
              "description": "Time in milliseconds between each ICMP ping."
            },
            "max-attempts": {
              "type": "integer",
              "minimum": 0,
              "default": 2,
              "description": "Maximum number of consecutive failed attempts before declaring a member suspect."
            },
            "parallel-mode": {
              "type": "boolean",
              "default": true,
              "description": "Run ICMP detection in parallel with the Heartbeat failure detector."
            },
            "ttl": {
              "type": "integer",
              "minimum": 0,
              "default": 255,
              "description": "Maximum number of times the IP Datagram (ping) can be forwarded, in most cases all Hazelcast cluster members would be within one network switch/router therefore default of 0 is usually sufficient."
            }
          }
        }
      }
    },
    "AwsDiscovery": {
      "type": "object",
      "description": "Please refer to https://github.com/hazelcast/hazelcast-aws/#configuration for the configuration details.",
      "properties": {
        "enabled": {
          "type": "boolean",
          "default": false,
          "description": "Specifies whether AWS discovery is enabled or not."
        }
      }
    },
    "GcpDiscovery": {
      "type": "object",
      "description": "Please refer to https://github.com/hazelcast/hazelcast-gcp/#configuration for the configuration details.",
      "properties": {
        "enabled": {
          "type": "boolean",
          "default": false,
          "description": "Specifies whether Google Cloud Platform discovery is enabled or not."
        }
      }
    },
    "AzureDiscovery": {
      "type": "object",
      "description": "Please refer to https://github.com/hazelcast/hazelcast-azure/#configuring-at-hazelcast-side for the configuration details.",
      "properties": {
        "enabled": {
          "type": "boolean",
          "default": false,
          "description": "Specifies whether Microsoft Azure discovery is enabled or not."
        }
      }
    },
    "KubernetesDiscovery": {
      "type": "object",
      "description": "Please refer to https://github.com/hazelcast/hazelcast-azure/#configuring-at-hazelcast-side for the configuration details.",
      "properties": {
        "enabled": {
          "type": "boolean",
          "default": false,
          "description": "Specifies whether Microsoft Azure discovery is enabled or not."
        }
      }
    },
    "EurekaDiscovery": {
      "type": "object",
      "description": "Please refer to https://github.com/hazelcast/hazelcast-eureka#hazelcast-configuration for the configuration details.",
      "properties": {
        "enabled": {
          "type": "boolean",
          "default": false,
          "description": "Specifies whether Eureka Service Registry discovery is enabled or not."
        }
      }
    },
    "DiscoveryStrategies": {
      "type": "object",
      "additionalProperties": false,
      "properties": {
        "node-filter": {
          "type": "object",
          "properties": {
            "class": {
              "type": "string"
            }
          }
        },
        "discovery-strategies": {
          "type": "array",
          "items": {
            "type": "object",
            "additionalProperties": false,
            "description": "Set its \"enabled\" sub-element to true for discovery in various cloud infrastructures. You also need to set the value of \"hazelcast.discovery.enabled\" property to true. See the description of the \"properties\" element to learn how to do this. You can define multiple discovery strategies using the \"discovery-strategy\" sub-element and its properties. Please refer to http://docs.hazelcast.org/docs/latest/manual/html-single/index.html#discovering-cluster-members to see the properties you can use.",
            "properties": {
              "enabled": {
                "type": "boolean",
                "default": true
              },
              "class": {
                "type": "string"
              },
              "properties": {
                "type": "object"
              }
            }
          }
        }
      }
    },
    "RestEndpointGroups": {
      "allOf": [
        {
          "type": "object",
          "propertyNames": {
            "enum": [
              "CLUSTER_READ",
              "CLUSTER_WRITE",
              "HEALTH_CHECK",
              "PERSISTENCE",
              "HOT_RESTART",
              "WAN",
              "DATA",
              "CP"
            ]
          },
          "additionalProperties": {
            "type": "object",
            "additionalProperties": false,
            "properties": {
              "enabled": {
                "type": "boolean"
              }
            }
          }
        },
        {
          "patternProperties": {
            "^(CLUSTER_READ|HEALTH_CHECK)$": {
              "default": {
                "enabled": true
              }
            }
          },
          "additionalProperties": {
            "default": {
              "enabled": false
            }
          }
        }
      ]
    },
    "Network": {
      "type": "object",
      "additionalProperties": false,
      "properties": {
        "public-address": {
          "type": "string",
          "description": "Overrides the public address of a node. By default, a node selects its socket address as its public address. But behind a network address translation (NAT), two endpoints (nodes) may not be able to see/access each other. If both nodes set their public addresses to their defined addresses on NAT, then they can communicate with each other. In this case, their public addresses are not an address of a local network interface but a virtual address defined by NAT. This is optional to set and useful when you have a private cloud."
        },
        "reuse-address": {
          "type": "boolean",
          "default": false,
          "description": "When you shutdown a cluster member, the server socket port will be in the TIME_WAIT state for the next couple of minutes. If you start the member right after shutting it down, you may not be able to bind it to the same port because it is in the TIME_WAIT state. If you set reuse-address to true, the TIME_WAIT state is ignored and you can bind the member to the same port again."
        },
        "port": {
          "type": "object",
          "additionalProperties": false,
          "description": "Specifies the ports that Hazelcast will use to communicate between cluster members.",
          "properties": {
            "port": {
              "type": "integer",
              "minimum": 0,
              "maximum": 65536,
              "default": 5701
            },
            "port-count": {
              "type": "integer",
              "default": 100,
              "minimum": 1,
              "description": "By default, Hazelcast will try 100 ports to bind (i.e. the ports between 5701 and 5801). You can change the port count in such cases as having large instances on a single machine or you are willing to have only a few ports assigned."
            },
            "auto-increment": {
              "type": "boolean",
              "default": true,
              "description": "By default, Hazelcast tries to find a port by automatically incrementing the port numbers. If you don't want this (for example, you want to use a specific port), set auto-increment to false. If it is set to false, the port-count attribute is ignored."
            }
          }
        },
        "outbound-ports": {
          "$ref": "#/definitions/OutboundPorts"
        },
        "join": {
          "$ref": "#/definitions/NetworkJoin"
        },
        "member-address-provider": {
          "$ref": "#/definitions/MemberAddressProvider"
        },
        "failure-detector": {
          "$ref": "#/definitions/FailureDetector"
        },
        "interfaces": {
          "$ref": "#/definitions/Interfaces"
        },
        "memcache-protocol": {
          "type": "object",
          "additionalProperties": false,
          "properties": {
            "enabled": {
              "type": "boolean",
              "default": false
            }
          },
          "description": "Allows to configure Memcache text protocol support in Hazelcast."
        },
        "ssl": {
          "$ref": "#/definitions/SSL"
        },
        "rest-api": {
          "type": "object",
          "additionalProperties": false,
          "properties": {
            "enabled": {
              "type": "boolean",
              "default": false
            },
            "endpoint-groups": {
              "$ref": "#/definitions/RestEndpointGroups"
            }
          }
        },
        "symmetric-encryption": {
          "type": "object",
          "additionalProperties": false,
          "description": "Lets you encrypt the entire socket level communication among all Hazelcast members. This feature is available only in Hazelcast Enterprise.  Its configuration contains the encryption properties and the same configuration must be placed to all members. By default, it is disabled.",
          "properties": {
            "enabled": {
              "type": "boolean",
              "default": false
            },
            "algorithm": {
              "type": "string",
              "default": "PBEWithMD5AndDES"
            },
            "password": {
              "type": "string"
            },
            "salt": {
              "type": "string"
            },
            "iteration-count": {
              "type": "integer",
              "default": 19
            }
          }
        },
        "socket-interceptor": {
          "$ref": "#/definitions/SocketInterceptor"
        }
      }
    },
    "AdvancedNetwork": {
      "type": "object",
      "additionalProperties": false,
      "properties": {
        "enabled": {
          "type": "boolean",
          "default": false,
          "description": "Indicates whether the advanced network configuration is enabled or not."
        },
        "join": {
          "$ref": "#/definitions/NetworkJoin"
        },
        "member-address-provider": {
          "$ref": "#/definitions/MemberAddressProvider"
        },
        "failure-detector": {
          "$ref": "#/definitions/FailureDetector"
        },
        "interfaces": {
          "$ref": "#/definitions/Interfaces"
        },
        "memcache-server-socket-endpoint-config": {
          "$ref": "#/definitions/SocketEndpointConfig"
        },
        "wan-server-socket-endpoint-config": {
          "description": "Configures the server sockets used for the WAN replication's inbound WAN connections. Multiple WAN server sockets can be configured to allow configuring separate server sockets for each inbound WAN connection.",
          "$ref": "#/definitions/SocketEndpointConfig"
        },
        "client-server-socket-endpoint-config": {
          "description": "Configures the server socket used for the member-client communication.",
          "$ref": "#/definitions/SocketEndpointConfig"
        },
        "member-server-socket-endpoint-config": {
          "description": "Configures the server socket used for the member-member communication.",
          "$ref": "#/definitions/SocketEndpointConfig"
        },
        "wan-endpoint-config": {
          "type": "object",
          "description": "This element configures socket settings for the outgoing WAN connections.",
          "additionalProperties": {
            "$ref": "#/definitions/WanEndpointConfig"
          }
        },
        "rest-server-socket-endpoint-config": {
          "description": "Controls access to Hazelcast HTTP REST API. The methods available through REST API are grouped to several REST endpoint groups, which can be specified in this section.",
          "allOf": [
            {
              "$ref": "#/definitions/SocketEndpointConfig"
            },
            {
              "properties": {
                "endpoint-groups": {
                  "$ref": "#/definitions/RestEndpointGroups"
                }
              },
              "propertyNames": {
                "enum": [
                  "endpoint-groups",
                  "port",
                  "public-address",
                  "reuse-address",
                  "name",
                  "outbound-ports",
                  "interfaces",
                  "ssl",
                  "socket-interceptor",
                  "symmetric-encryption",
                  "socket-options"
                ]
              }
            }
          ]
        }
      }
    },
    "PartitionGroup": {
      "type": "object",
      "properties": {
        "enabled": {
          "type": "boolean",
          "default": false
        },
        "group-type": {
          "enum": [
            "HOST_AWARE",
            "NODE_AWARE",
            "CUSTOM",
            "PER_MEMBER",
            "ZONE_AWARE",
            "PLACEMENT_AWARE",
            "SPI"
          ],
          "default": "PER_MEMBER"
        },
        "member-group": {
          "type": "array",
          "items": {
            "type": "array",
            "items": {
              "type": "string"
            }
          }
        }
      },
      "additionalProperties": false
    },
    "ExecutorService": {
      "type": "object",
      "additionalProperties": {
        "type": "object",
        "properties": {
          "statistics-enabled": {
            "type": "boolean",
            "default": true
          },
          "pool-size": {
            "$ref": "#/definitions/executorServicePoolSize"
          },
          "queue-capacity": {
            "type": "integer",
            "minimum": 0,
            "default": 2147483647
          },
          "split-brain-protection-ref": {
            "type": "string"
          }
        }
      }
    },
    "DurableExecutorService": {
      "type": "object",
      "additionalProperties": {
        "pool-size": {
          "$ref": "#/definitions/executorServicePoolSize"
        },
        "durability": {
          "type": "integer",
          "minimum": 0,
          "default": 1
        },
        "capacity": {
          "type": "integer",
          "minimum": 1,
          "default": 100
        },
        "split-brain-protection-ref": {
          "type": "string"
        }
      }
    },
    "ScheduledExecutorService": {
      "type": "object",
      "additionalProperties": {
        "pool-size": {
          "$ref": "#/definitions/executorServicePoolSize"
        },
        "durability": {
          "type": "integer",
          "minimum": 0,
          "default": 1
        },
        "capacity": {
          "type": "integer",
          "minimum": 1,
          "default": 100
        },
        "capacity-policy": {
          "enum": [
            "PER_NODE",
            "PER_PARTITION"
          ]
        },
        "split-brain-protection-ref": {
          "type": "string"
        },
        "merge-policy": {
          "$ref": "#/definitions/MergePolicy"
        }
      }
    },
    "executorServicePoolSize": {
      "type": "integer",
      "minimum": 1,
      "default": 16
    },
    "MergePolicyClassName": {
      "type": "string",
      "examples": [
        "ExpirationTimeMergePolicy",
        "HyperLogLogMergePolicy",
        "HigherHitsMergePolicy",
        "PutIfAbsentMergePolicy",
        "DiscardMergePolicy",
        "LatestUpdateMergePolicy",
        "PassThroughMergePolicy",
        "LatestAccessMergePolicy"
      ],
      "default": "PutIfAbsentMergePolicy"
    },
    "MergePolicy": {
      "type": "object",
      "additionalProperties": false,
      "properties": {
        "batch-size": {
          "type": "integer",
          "minimum": 0,
          "default": 100
        },
        "class-name": {
          "$ref": "#/definitions/MergePolicyClassName"
        }
      }
    },
    "CardinalityEstimator": {
      "additionalProperties": {
        "type": "object",
        "additionalProperties": false,
        "properties": {
          "backup-count": {
            "$ref": "#/definitions/BackupCount"
          },
          "async-backup-count": {
            "$ref": "#/definitions/AsyncBackupCount"
          },
          "split-brain-protection-ref": {
            "type": "string",
            "description": " Adds the Split Brain Protection for this data-structure which you configure using the \"split-brain-protection\" element. You should set the \"split-brain-protection-ref\"'s value as the \"split-brain-protection\"'s name."
          },
          "merge-policy": {
            "allOf": [
              {
                "$ref": "#/definitions/MergePolicy"
              },
              {
                "default": {
                  "batch-site": 100,
                  "class-name": "HyperLogLogMergePolicy"
                }
              }
            ]
          }
        }
      }
    },
    "InMemoryFormat": {
      "enum": [
        "BINARY",
        "OBJECT",
        "NATIVE"
      ],
      "default": "BINARY",
      "description": "Binary type that will be used for storing records. Possible values: BINARY (default): keys and values will be stored as binary data. OBJECT: values will be stored in their object forms. NATIVE: values will be stored in non-heap region of JVM (Hazelcast Enterprise only)"
    },
    "Eviction": {
      "type": "object",
      "additionalProperties": false,
      "properties": {
        "eviction-policy": {
          "enum": [
            "LRU",
            "LFU",
            "NONE",
            "RANDOM"
          ],
          "default": "NONE"
        },
        "max-size-policy": {
          "enum": [
            "PER_NODE",
            "PER_PARTITION",
            "USED_HEAP_PERCENTAGE",
            "USED_HEAP_SIZE",
            "FREE_HEAP_PERCENTAGE",
            "FREE_HEAP_SIZE",
            "ENTRY_COUNT",
            "USED_NATIVE_MEMORY_SIZE",
            "USED_NATIVE_MEMORY_PERCENTAGE",
            "FREE_NATIVE_MEMORY_SIZE",
            "FREE_NATIVE_MEMORY_PERCENTAGE"
          ],
          "default": "PER_NODE"
        },
        "size": {
          "type": "integer",
          "minimum": 0,
          "default": 2147483647
        },
        "comparator-class-name": {
          "type": "string"
        }
      }
    },
    "IndexConfig": {
      "type": "object",
      "additionalProperties": false,
      "properties": {
        "type": {
          "enum": [
            "SORTED",
            "BITMAP",
            "HASH"
          ],
          "default": "SORTED"
        },
        "name": {
          "type": "string"
        },
        "attributes": {
          "type": "array",
          "items": {
            "type": "string"
          },
          "minItems": 1
        },
        "bitmap-index-options": {
          "type": "object",
          "additionalProperties": false,
          "properties": {
            "unique-key": {
              "type": "string",
              "default": "__key"
            },
            "unique-key-transformation": {
              "enum": [
                "OBJECT",
                "LONG",
                "RAW"
              ],
              "default": "OBJECT",
              "description": "Defines an assortment of transformations which can be applied to unique-key values. OBJECT: Extracted unique key value is interpreted as an object value. Non-negative unique ID is assigned to every distinct object value. LONG: Extracted unique key value is interpreted as a whole integer value of byte, short, int or long type. The extracted value is upcasted to long (if necessary) and unique non-negative ID is assigned to every distinct value. RAW: Extracted unique key value is interpreted as a whole integer value of byte, short, int or long type. The extracted value is upcasted to long (if necessary) and the resulting value is used directly as an ID."
            }
          }
        }
      },
      "required": [
        "attributes"
      ]
    },
    "Map": {
      "type": "object",
      "additionalProperties": {
        "type": "object",
        "additionalProperties": false,
        "properties": {
          "in-memory-format": {
            "$ref": "#/definitions/InMemoryFormat"
          },
          "metadata-policy": {
            "enum": [
              "CREATE_ON_UPDATE",
              "OFF"
            ],
            "default": "OFF"
          },
          "statistics-enabled": {
            "type": "boolean",
            "default": true
          },
          "per-entry-stats-enabled": {
            "type": "boolean",
            "default": false
          },
          "cache-deserialized-values": {
            "enum": [
              "INDEX_ONLY",
              "INDEX-ONLY",
              "NEVER",
              "ALWAYS"
            ],
            "default": "INDEX_ONLY"
          },
          "backup-count": {
            "$ref": "#/definitions/BackupCount"
          },
          "async-backup-count": {
            "$ref": "#/definitions/AsyncBackupCount"
          },
          "time-to-live-seconds": {
            "description": "The maximum number of seconds for each entry to stay in the map.",
            "type": "integer",
            "minimum": 0,
            "default": 0
          },
          "max-idle-seconds": {
            "type": "integer",
            "minimum": 0,
            "default": 0
          },
          "eviction": {
            "$ref": "#/definitions/Eviction"
          },
          "merge-policy": {
            "$ref": "#/definitions/MergePolicy"
          },
          "read-backup-data": {
            "description": "Sets if read-backup-data (reading local backup entries) is enabled for this map.",
            "type": "boolean",
            "default": false
          },
          "hot-restart": {
            "type": "object",
            "additionalProperties": false,
            "properties": {
              "enabled": {
                "description": "Sets whether hot restart is enabled on related data structure.",
                "type": "boolean",
                "default": false
              },
              "fsync": {
                "description": "Sets whether disk write should be followed by an fsync() system call.",
                "type": "boolean",
                "default": false
              }
            }
          },
          "data-persistence": {
            "type": "object",
            "additionalProperties": false,
            "properties": {
              "enabled": {
                "description": "Sets whether persistence is enabled on related data structure.",
                "type": "boolean",
                "default": false
              },
              "fsync": {
                "description": "Sets whether disk write should be followed by an fsync() system call.",
                "type": "boolean",
                "default": false
              }
            }
          },
          "event-journal": {
            "type": "object",
            "additionalProperties": false,
            "properties": {
              "enabled": {
                "type": "boolean",
                "default": false
              },
              "capacity": {
                "type": "integer",
                "minimum": 1,
                "default": 10000,
                "description": "The capacity is the total number of items that the event journal can hold at any moment. The actual number of items contained in the journal can be lower. NOTE: The capacity is shared equally between all partitions. This is done by assigning each partition {capacity / partitionCount} available slots in the event journal. Because of this, the effective total capacity may be somewhat lower and you must make sure that the configured capacity is at least greater than the partition count."
              },
              "time-to-live-seconds": {
                "type": "integer",
                "minimum": 0,
                "default": 0,
                "description": "Time to live is the time the event journal retains items before removing them from the journal. The events are removed on journal read and write actions, not while the journal is idle. Time to live can be disabled by setting timeToLiveSeconds to 0. This means that the events never expire but they can be overwritten when the capacity of the journal is exceeded."
              }
            }
          },
          "merkle-tree": {
            "type": "object",
            "additionalProperties": false,
            "properties": {
              "enabled": {
                "type": "boolean",
                "default": false
              },
              "depth": {
                "type": "integer",
                "minimum": 2,
                "maximum": 27,
                "default": 10
              }
            }
          },
          "map-store": {
            "type": "object",
            "additionalProperties": false,
            "properties": {
              "enabled": {
                "type": "boolean",
                "default": true
              },
              "initial-mode": {
                "enum": [
                  "LAZY",
                  "EAGER"
                ],
                "default": "LAZY",
                "description": "LAZY: Default load mode where load is async; EAGER: load mode where load is blocked till all partitions are loaded."
              },
              "write-delay-seconds": {
                "type": "integer",
                "minimum": 0,
                "default": 0,
                "description": "The number of seconds to delay before writing (storing) the dirty records."
              },
              "write-batch-size": {
                "type": "integer",
                "minimum": 1,
                "default": 1,
                "description": "The number of operations to be included in each batch processing round."
              },
              "write-coalescing": {
                "type": "boolean",
                "default": true,
                "description": " Setting writeCoalescing is meaningful if you are using write-behind MapStore. When writeCoalescing is true, only the latest store operation on a key in the writeDelaySeconds time-window will be reflected to MapStore."
              },
              "class-name": {
                "type": "string",
                "description": "The name for the MapStore implementation class"
              },
              "factory-class-name": {
                "type": "string",
                "description": "The name for the MapStoreFactory implementation class"
              },
              "properties": {
                "type": "object",
                "default": {}
              }
            },
            "default": {
              "enabled": false
            }
          },
          "near-cache": {
            "type": "object",
            "additionalProperties": false,
            "properties": {
              "name": {
                "type": "string"
              },
              "time-to-live-seconds": {
                "type": "integer",
                "minimum": 0,
                "default": 0,
                "description": "The maximum number of seconds for each entry to stay in the Near Cache (time to live). Entries that are older than timeToLiveSeconds will automatically be evicted from the Near Cache."
              },
              "max-idle-seconds": {
                "type": "integer",
                "minimum": 0,
                "default": 0,
                "description": "The maximum number of seconds each entry can stay in the Near Cache as untouched (not-read). Entries that are not read (touched) more than maxIdleSeconds value will get removed from the Near Cache. Accepts any integer between 0 and Integer#MAX_VALUE. The value 0 means Integer#MAX_VALUE. The default is 0."
              },
              "invalidate-on-change": {
                "type": "boolean",
                "default": true,
                "description": "Sets if Near Cache entries are invalidated when the entries in the backing data structure are changed. When this setting is enabled, a Hazelcast instance with a Near Cache listens for cluster-wide changes on the entries of the backing data structure and invalidates its corresponding Near Cache entries. Changes done on the local Hazelcast instance always invalidate the Near Cache immediately."
              },
              "in-memory-format": {
                "$ref": "#/definitions/InMemoryFormat"
              },
              "cache-local-entries": {
                "type": "boolean",
                "default": false,
                "description": "Sets if local entries are also cached in the Near Cache. This is useful when the in-memory format of the Near Cache is different from the backing data structure. This setting has no meaning on Hazelcast clients, since they have no local entries."
              },
              "local-update-policy": {
                "description": "Defines how to reflect local updates to the Near Cache. Possible values:\\n * INVALIDATE: Local put and local remove immediately invalidate Near Cache.\\n * CACHE_ON_UPDATE: While local remove immediately invalidates Near Cache, local put adds new value to it.",
                "enum": [
                  "INVALIDATE",
                  "CACHE_ON_UPDATE"
                ],
                "default": "INVALIDATE"
              },
              "eviction": {
                "$ref": "#/definitions/Eviction"
              },
              "serialize-keys": {
                "type": "boolean",
                "default": false
              }
            }
          },
          "wan-replication-ref": {
            "type": "object",
            "additionalProperties": {
              "type": "object",
              "additionalProperties": false,
              "properties": {
                "merge-policy-class-name": {
                  "$ref": "#/definitions/MergePolicyClassName"
                },
                "republishing-enabled": {
                  "type": "boolean",
                  "default": true,
                  "description": "Sets if incoming WAN events to this member should be republished (forwarded) to this WAN replication reference."
                },
                "filters": {
                  "type": "array",
                  "items": {
                    "type": "string"
                  },
                  "description": "Array of class names implementing the CacheWanEventFilter or MapWanEventFilter for filtering outbound WAN replication events. NOTE: EE only"
                }
              }
            }
          },
          "indexes": {
            "type": "array",
            "items": {
              "$ref": "#/definitions/IndexConfig"
            }
          },
          "attributes": {
            "type": "object",
            "additionalProperties": {
              "type": "object",
              "additionalProperties": false,
              "properties": {
                "extractor-class-name": {
                  "type": "string",
                  "description": "Fully qualified class name of the extractor used to extract the value of the attribute."
                }
              },
              "required": [
                "extractor-class-name"
              ],
              "description": "Contains the configuration of a custom attribute that will be extracted from a Map's entry using a given ValueExtractor."
            }
          },
          "entry-listeners": {
            "type": "array",
            "items": {
              "$ref": "#/definitions/EntryListener"
            },
            "description": "Adds listeners (listener classes) for the map entries using the \"entry-listener\" sub-elements"
          },
          "partition-lost-listeners": {
            "type": "array",
            "items": {
              "type": "string"
            }
          },
          "split-brain-protection-ref": {
            "type": "string"
          },
          "query-caches": {
            "type": "object",
            "additionalProperties": {
              "type": "object",
              "additionalProperties": false,
              "properties": {
                "map-name": {
                  "type": "string",
                  "description": "In client configurations it is used to identify the map to which this query cache belongs to."
                },
                "include-value": {
                  "type": "boolean",
                  "default": true,
                  "description": "Enables value caching."
                },
                "predicate": {
                  "type": "object",
                  "additionalProperties": false,
                  "properties": {
                    "class-name": {
                      "type": "string"
                    },
                    "sql": {
                      "type": "string"
                    }
                  },
                  "oneOf": [
                    {
                      "required": [
                        "class-name"
                      ]
                    },
                    {
                      "required": [
                        "sql"
                      ]
                    }
                  ],
                  "description": "Predicate to filter events which will be applied to the query cache."
                },
                "entry-listeners": {
                  "type": "array",
                  "items": {
                    "$ref": "#/definitions/EntryListener"
                  }
                },
                "in-memory-format": {
                  "$ref": "#/definitions/InMemoryFormat"
                },
                "populate": {
                  "type": "boolean",
                  "default": true,
                  "description": "Flag to enable/disable initial population of the QueryCache."
                },
                "coalesce": {
                  "type": "boolean",
                  "default": false
                },
                "delay-seconds": {
                  "type": "integer",
                  "minimum": 0,
                  "default": 0,
                  "description": "Minimum time in seconds that an event waits in the member's buffer."
                },
                "batch-size": {
                  "type": "integer",
                  "minimum": 1,
                  "default": 1,
                  "description": "The batch size which will be used to determine number of events to be sent in a batch to QueryCache."
                },
                "buffer-size": {
                  "type": "integer",
                  "minimum": 1,
                  "default": 16,
                  "description": "Maximum number of events which can be stored in a buffer of partition."
                },
                "eviction": {
                  "$ref": "#/definitions/Eviction"
                },
                "indexes": {
                  "type": "array",
                  "items": {
                    "$ref": "#/definitions/IndexConfig"
                  }
                }
              }
            }
          },
<<<<<<< HEAD
          "partition-strategy": {
            "type": "string"
=======
          "tiered-store": {
            "type": "object",
            "additionalProperties": false,
            "properties": {
              "enabled": {
                "type": "boolean",
                "description": "True if Tiered-Store is enabled, false otherwise."
              },
              "memory-tier": {
                "type": "object",
                "description": "Memory tier.",
                "additionalProperties": false,
                "properties": {
                  "capacity": {
                    "type": "string",
                    "pattern": "^[1-9]([0-9]*) (B|KB|MB|GB)$",
                    "default": "256 MB",
                    "description": "Memory tier capacity, i.e., how much main memory should this tier consume at most. The capacity should follow the pattern [1-9]([0-9]*) (B|KB|MB|GB). For instance, capacity=\"1024 MB\" is valid, whereas capacity=\"2^10 mb\" is not."
                  }
                }
              },
              "disk-tier": {
                "type": "object",
                "description": "Disk tier.",
                "additionalProperties": false,
                "properties": {
                  "enabled": {
                    "type": "boolean",
                    "description": "True to enable using disk as the second memory tier, false otherwise."
                  },
                  "device-name": {
                    "type": "string",
                    "description": "Name of the device for a given disk tier."
                  }
                },
                "required": ["enabled", "device-name"]
              }
            },
            "required": ["enabled"]
>>>>>>> a88059dd
          }
        }
      }
    },
    "EntryListener": {
      "type": "object",
      "additionalProperties": false,
      "properties": {
        "class-name": {
          "type": "string"
        },
        "include-value": {
          "type": "boolean",
          "default": false,
          "description": "True if you want the entry event to contain the item values."
        },
        "local": {
          "type": "boolean",
          "default": false,
          "description": "True if you want to listen to the entries on the local member."
        }
      },
      "required": [
        "class-name"
      ]
    },
    "Set": {
      "type": "object",
      "additionalProperties": {
        "type": "object",
        "additionalProperties": false,
        "properties": {
          "backup-count": {
            "$ref": "#/definitions/BackupCount"
          },
          "async-backup-count": {
            "$ref": "#/definitions/AsyncBackupCount"
          },
          "max-size": {
            "type": "integer",
            "minimum": 0,
            "description": "Maximum size of the set (item count). Its default value is 0, meaning Integer.MAX_VALUE."
          },
          "item-listeners": {
            "type": "array",
            "items": {
              "$ref": "#/definitions/ItemListener"
            }
          },
          "split-brain-protection-ref": {
            "type": "string"
          },
          "merge-policy": {
            "$ref": "#/definitions/MergePolicy"
          },
          "statistics-enabled": {
            "type": "boolean",
            "default": true,
            "description": "True if statistics gathering is enabled on the set, false otherwise."
          }
        }
      }
    },
    "Topic": {
      "type": "object",
      "additionalProperties": {
        "type": "object",
        "additionalProperties": false,
        "properties": {
          "global-ordering-enabled": {
            "type": "boolean",
            "default": false,
            "description": "When it is set to true, all cluster members that listen to a topic will receive the messages in the same order they were published by all members. This way, Hazelcast guarantees that all members will see the in the same order. Its default value is false."
          },
          "statistics-enabled": {
            "type": "boolean",
            "default": "true",
            "description": "When you enable it, you can retrieve topic statistics such as total number of published and received messages. Its default value is true."
          },
          "multi-threading-enabled": {
            "type": "boolean",
            "default": false,
            "description": "Enable multi-threaded message handling. When enabled any thread from events thread pool can be used for incoming message processing. Otherwise only one dedicated thread will be used to handle topic messages. Note: it can be enabled only in case when global ordering is disabled. Moreover, the local message ordering is not supported in this mode also. This means the messages produced by local publisher can be processed by several threads with no ordering guarantee."
          },
          "message-listeners": {
            "type": "array",
            "items": {
              "type": "string"
            }
          }
        },
        "not": {
          "properties": {
            "global-ordering-enabled": {
              "const": true
            },
            "multi-threading-enabled": {
              "const": true
            }
          },
          "required": [
            "global-ordering-enabled",
            "multi-threading-enabled"
          ]
        }
      }
    },
    "ReliableTopic": {
      "type": "object",
      "additionalProperties": {
        "type": "object",
        "additionalProperties": false,
        "properties": {
          "statistics-enabled": {
            "type": "boolean",
            "default": true,
            "description": "Enables or disables statistics for this reliable topic. Collects the creation time, total number of published and received messages for each member locally."
          },
          "topic-overload-policy": {
            "enum": [
              "DISCARD_OLDEST",
              "DISCARD_NEWEST",
              "BLOCK",
              "ERROR"
            ],
            "default": "BLOCK",
            "description": "A policy to deal with an overloaded topic; so topic where there is no place to store new messages. This policy can only be used in combination with the com.hazelcast.core.HazelcastInstance#getReliableTopic(String). The reliable topic uses a com.hazelcast.ringbuffer.Ringbuffer to store the messages. A ringbuffer doesn't track where readers are, so it has no concept of a slow consumers. This provides many advantages like high performance reads, but it also gives the ability to the reader to re-read the same message multiple times in case of an error. A ringbuffer has a limited, fixed capacity. A fast producer may overwrite old messages that are still being read by a slow consumer. To prevent this, we may configure a time-to-live on the ringbuffer (see com.hazelcast.config.RingbufferConfig#setTimeToLiveSeconds(int). Once the time-to-live is configured, the TopicOverloadPolicy controls how the publisher is going to deal with the situation that a ringbuffer is full and the oldest item in the ringbuffer is not old enough to get overwritten. Keep in mind that this retention period (time-to-live) can keep messages from being overwritten, even though all readers might have already completed reading. Its default value is BLOCK. Available values are as follows: - DISCARD_OLDEST: Using this policy, a message that has not expired can be overwritten. No matter the retention period set, the overwrite will just overwrite the item. This can be a problem for slow consumers because they were promised a certain time window to process messages. But it will benefit producers and fast consumers since they are able to continue. This policy sacrifices the slow producer in favor of fast producers/consumers. - DISCARD_NEWEST: Message that was to be published is discarded. - BLOCK: The caller will wait until there is space in the Ringbuffer. - ERROR: The publish call fails immediately. "
          },
          "read-batch-size": {
            "type": "integer",
            "default": 10,
            "minimum": 1,
            "description": "Sets the read batch size. The ReliableTopic tries to read a batch of messages from the ringbuffer. It will get at least one, but if there are more available, then it will try to get more to increase throughput. The maximum read batch size can be influenced using the read batch size. Apart from influencing the number of messages to retrieve, the readBatchSize also determines how many messages will be processed by the thread running the MessageListener before it returns back to the pool to look for other MessageListeners that need to be processed. The problem with returning to the pool and looking for new work is that interacting with an executor is quite expensive due to contention on the work-queue. The more work that can be done without retuning to the pool, the smaller the overhead. If the readBatchSize is 10 and there are 50 messages available, 10 items are retrieved and processed consecutively before the thread goes back to the pool and helps out with the processing of other messages. If the readBatchSize is 10 and there are 2 items available, 2 items are retrieved and processed consecutively. If the readBatchSize is an issue because a thread will be busy too long with processing a single MessageListener and it can't help out other MessageListeners, increase the size of the threadpool so the other MessageListeners don't need to wait for a thread, but can be processed in parallel. "
          },
          "message-listeners": {
            "type": "array",
            "items": {
              "type": "string"
            }
          }
        }
      }
    },
    "Ringbuffer": {
      "type": "object",
      "additionalProperties": {
        "type": "object",
        "additionalProperties": false,
        "properties": {
          "capacity": {
            "type": "integer",
            "minimum": 1,
            "default": 10000,
            "description": "Number of items in the Ringbuffer. If no \"time-to-live-seconds\" is set, this value will always be equal to the capacity after the head completes the first loop around the ring. This is because no items are being expired."
          },
          "time-to-live-seconds": {
            "type": "integer",
            "default": 0,
            "description": "Sets the time to live in seconds which is the maximum number of seconds for each item to stay in the ringbuffer before being removed. Entries that are older than time-to-live-seconds are removed from the ringbuffer on the next ringbuffer operation (read or write). Time to live can be disabled by setting time-to-live-seconds to 0. It means that items won't get removed because they expire. They may only be overwritten. When time-to-live-seconds is disabled and after the tail does a full loop in the ring, the ringbuffer size will always be equal to the capacity. The time-to-live-seconds can be any integer between 0 and Integer#MAX_VALUE. 0 means infinite. The default is 0. "
          },
          "backup-count": {
            "$ref": "#/definitions/BackupCount"
          },
          "async-backup-count": {
            "$ref": "#/definitions/AsyncBackupCount"
          },
          "in-memory-format": {
            "enum": [
              "OBJECT",
              "BINARY"
            ],
            "default": "BINARY",
            "description": "Sets the in-memory format. Setting the in-memory format controls the format of the stored item in the ringbuffer: - OBJECT: the item is stored in deserialized format (a regular object) - BINARY (default): the item is stored in serialized format (a binary blob) The object in-memory format is useful when: - the object stored in object format has a smaller footprint than in binary format - if there are readers using a filter. Since for every filter invocation, the object needs to be available in object format."
          },
          "ringbuffer-store": {
            "type": "object",
            "additionalProperties": false,
            "properties": {
              "class-name": {
                "type": "string",
                "description": "Fully qualified class name."
              },
              "factory-class-name": {
                "type": "string",
                "description": "Fully qualified name of the RingbufferStoreFactory implementation class."
              },
              "properties": {
                "type": "object"
              },
              "enabled": {
                "type": "boolean",
                "default": true
              }
            }
          },
          "split-brain-protection-ref": {
            "type": "string",
            "description": "Adds the Split Brain Protection for this data-structure which you configure using the \"split-brain-protection\" element. You should set the \"split-brain-protection-ref\"'s value as the \"split-brain-protection\"'s name."
          },
          "merge-policy": {
            "$ref": "#/definitions/MergePolicy"
          }
        }
      }
    },
    "FlakeIdGenerator": {
      "type": "object",
      "additionalProperties": {
        "type": "object",
        "additionalProperties": false,
        "properties": {
          "prefetch-count": {
            "type": "integer",
            "default": 100,
            "minimum": 1,
            "maximum": 100000,
            "description": "Sets how many IDs are pre-fetched on the background when one call to FlakeIdGenerator.newId() is made. Value must be in the range 1..100,000. This setting pertains only to newId() calls made on the member that configured it."
          },
          "prefetch-validity-millis": {
            "type": "integer",
            "default": 600000,
            "minimum": 0,
            "description": "Sets for how long the pre-fetched IDs can be used. If this time elapses, a new batch of IDs will be fetched. Time unit is milliseconds, default is 10 minutes. The IDs contain timestamp component, which ensures rough global ordering of IDs. If an ID is assigned to an object that was created much later, it will be much out of order. If you don't care about ordering, set this value to 0. This setting pertains only to newId() calls made on the member that configured it."
          },
          "epoch-start": {
            "description": "Sets the offset of timestamp component. Time unit is milliseconds, default is 1.1.2018 0:00 UTC. If you set the epoch start to a future instant, negative IDs will be generated until that time occurs.",
            "type": "integer",
            "default": 1514764800000
          },
          "node-id-offset": {
            "type": "integer",
            "minimum": 0,
            "default": 0,
            "description": "Sets the offset that will be added to the node ID assigned to cluster member for this generator. Might be useful in A/B deployment scenarios where you have cluster A which you want to upgrade. You create cluster B and for some time both will generate IDs and you want to have them unique. In this case, configure node ID offset for generators on cluster B."
          },
          "bits-sequence": {
            "type": "integer",
            "default": 6,
            "minimum": 0,
            "maximum": 63,
            "description": "Sets the bit-length of the sequence component"
          },
          "bits-node-id": {
            "type": "integer",
            "minimum": 0,
            "maximum": 63,
            "default": 16,
            "description": "Sets the bit-length of node id component."
          },
          "allowed-future-millis": {
            "type": "integer",
            "default": 15000,
            "minimum": 0,
            "description": "Sets how far to the future is the generator allowed to go to generate IDs without blocking."
          },
          "statistics-enabled": {
            "type": "boolean",
            "default": true,
            "description": "When you enable it, you can retrieve the Flake ID generators statistics."
          }
        }
      }
    },
    "Queue": {
      "type": "object",
      "additionalProperties": {
        "type": "object",
        "additionalProperties": false,
        "properties": {
          "statistics-enabled": {
            "type": "boolean",
            "default": true,
            "description": "When you enable it, you can retrieve queue statistics."
          },
          "max-size": {
            "type": "integer",
            "minimum": 0,
            "description": "Maximum size of the queue. When a JVM's local queue size reaches the maximum, all put/offer operations will be blocked until the queue size of the JVM goes below this maximum. Its default value is 0, meaning Integer.MAX_VALUE"
          },
          "backup-count": {
            "$ref": "#/definitions/BackupCount"
          },
          "async-backup-count": {
            "$ref": "#/definitions/AsyncBackupCount"
          },
          "empty-queue-ttl": {
            "type": "integer",
            "default": -1,
            "description": "Used to purge unused or empty queues. If you define a value (time in seconds) for this element, then your queue will be destroyed if it stays empty or unused for that time."
          },
          "item-listeners": {
            "type": "array",
            "items": {
              "$ref": "#/definitions/ItemListener"
            }
          },
          "queue-store": {
            "type": "object",
            "additionalProperties": false,
            "description": "Includes configuration elements and attributes for your queue store implementation. When you want to load/store the distributed queue items from/to a persistent datastore, first implement Hazelcast's QueueStore interface and then configure it using this element",
            "properties": {
              "enabled": {
                "type": "boolean",
                "default": true
              },
              "class-name": {
                "description": "The fully qualified name of the QueueStore implementation you want to use",
                "type": "string"
              },
              "factory-class-name": {
                "description": "The fully qualified name of the QueueStoreFactory which will be created by Hazelcast to instantiate QueueStores.",
                "type": "string"
              },
              "properties": {
                "type": "object",
                "properties": {
                  "binary": {
                    "type": "boolean",
                    "default": false,
                    "description": "If you do not reach the queue store from an external application, you might prefer to insert the items in binary form. To do so, set this property to true and skip the deserialization step, which is a performance optimization."
                  },
                  "memory-limit": {
                    "type": "integer",
                    "default": 1000,
                    "description": "Number of items after which Hazelcast will store items only to datastore. For example, if the memory limit is 1000, then the 1001st item will be put only to datastore. This feature is useful when you want to avoid out-of-memory conditions. If you want to always use memory, you can set it to Integer.MAX_VALUE."
                  },
                  "bulk-load": {
                    "type": "integer",
                    "default": 250,
                    "description": "Size of the bulks loaded from QueueStore when the queue is initialized."
                  }
                }
              }
            }
          },
          "split-brain-protection-ref": {
            "type": "string"
          },
          "merge-policy": {
            "$ref": "#/definitions/MergePolicy"
          },
          "priority-comparator-class-name": {
            "type": "string",
            "description": "Fully-qualified comparator's class name to be used for the priority queue. If nothing is provided, then queue behaves as a FIFO queue."
          }
        }
      }
    },
    "ItemListener": {
      "type": "object",
      "additionalProperties": false,
      "properties": {
        "include-value": {
          "type": "boolean",
          "default": true,
          "description": "Set to true if you want the item event to contain the item values."
        },
        "class-name": {
          "type": "string"
        }
      },
      "required": [
        "class-name"
      ]
    },
    "Multimap": {
      "type": "object",
      "additionalProperties": {
        "type": "object",
        "additionalProperties": false,
        "properties": {
          "backup-count": {
            "$ref": "#/definitions/BackupCount"
          },
          "async-backup-count": {
            "$ref": "#/definitions/AsyncBackupCount"
          },
          "value-collection-type": {
            "enum": [
              "SET",
              "LIST"
            ]
          },
          "binary": {
            "type": "boolean",
            "default": true,
            "description": "The in-memory format being used for representing the multimap. If it is false, the OBJECT in-memory format will be used."
          },
          "entry-listeners": {
            "type": "array",
            "items": {
              "$ref": "#/definitions/EntryListener"
            }
          },
          "split-brain-protection-ref": {
            "type": "string"
          },
          "merge-policy": {
            "$ref": "#/definitions/MergePolicy"
          },
          "statistics-enabled": {
            "type": "boolean",
            "default": true
          }
        }
      }
    },
    "ReplicatedMap": {
      "type": "object",
      "additionalProperties": {
        "type": "object",
        "additionalProperties": false,
        "properties": {
          "in-memory-format": {
            "$ref": "#/definitions/InMemoryFormat",
            "default": "OBJECT"
          },
          "async-fillup": {
            "type": "boolean",
            "default": true,
            "description": "Specifies whether the replicated map is available for reads before the initial replication is completed. If false, no Exception will be thrown when the replicated map is not yet ready, but call is blocked until the initial replication is completed."
          },
          "statistics-enabled": {
            "type": "boolean",
            "default": true,
            "description": "When you enable it, you can retrieve replicated map entry statistics such as creation time, expiration time, number of hits, key, value, etc."
          },
          "entry-listeners": {
            "type": "array",
            "items": {
              "$ref": "#/definitions/EntryListener"
            }
          },
          "split-brain-protection-ref": {
            "type": "string"
          },
          "merge-policy": {
            "$ref": "#/definitions/MergePolicy"
          }
        }
      }
    },
    "Cache": {
      "type": "object",
      "additionalProperties": {
        "type": "object",
        "additionalProperties": false,
        "properties": {
          "key-type": {
            "$ref": "#/definitions/ClassNameObj"
          },
          "value-type": {
            "$ref": "#/definitions/ClassNameObj"
          },
          "statistics-enabled": {
            "type": "boolean",
            "default": false,
            "description": "When you enable it, you can retrieve cache entry statistics such as creation time, expiration time, number of hits, key, value, etc."
          },
          "management-enabled": {
            "type": "boolean",
            "default": false,
            "description": "If set to true, JMX beans are enabled and collected statistics are provided. It doesn't automatically enable statistics collection."
          },
          "read-through": {
            "type": "boolean",
            "default": false,
            "description": "If set to true, enables read-through behavior of the cache to an underlying configured javax.cache.integration.CacheLoader which is also known as lazy-loading."
          },
          "write-through": {
            "type": "boolean",
            "default": false,
            "description": "If set to true, enables write-through behavior of the cache to an underlying configured javax.cache.integration.CacheWriter which passes any changed value to the external backend resource."
          },
          "cache-loader-factory": {
            "description": "Fully qualified class name of the javax.cache.configuration.Factory implementation providing a javax.cache.integration.CacheLoader instance to the cache.",
            "$ref": "#/definitions/ClassNameObj"
          },
          "cache-loader": {
            "type": "string",
            "description": "Name of the cache loader class."
          },
          "cache-writer-factory": {
            "$ref": "#/definitions/ClassNameObj",
            "description": "Fully qualified class name of the javax.cache.configuration.Factory implementation providing a javax.cache.integration.CacheWriter instance to the cache."
          },
          "cache-writer": {
            "type": "string",
            "description": "Name of the cache writer class."
          },
          "expiry-policy-factory": {
            "anyOf": [
              {
                "$ref": "#/definitions/ClassNameObj",
                "description": "Fully qualified class name of the javax.cache.configuration.Factory implementation providing a javax.cache.expiry.ExpiryPolicy instance to the cache."
              },
              {
                "type": "object",
                "additionalProperties": false,
                "properties": {
                  "timed-expiry-policy-factory": {
                    "type": "object",
                    "additionalProperties": false,
                    "properties": {
                      "expiry-policy-type": {
                        "enum": [
                          "CREATED",
                          "MODIFIED",
                          "ACCESSED",
                          "TOUCHED",
                          "ETERNAL"
                        ]
                      },
                      "duration-amount": {
                        "type": "integer",
                        "minimum": 0
                      },
                      "time-unit": {
                        "enum": [
                          "NANOSECONDS",
                          "MICROSECONDS",
                          "MILLISECONDS",
                          "SECONDS",
                          "MINUTES",
                          "HOURS",
                          "DAYS"
                        ]
                      }
                    }
                  }
                },
                "required": [
                  "timed-expiry-policy-factory"
                ]
              }
            ]
          },
          "cache-entry-listeners": {
            "type": "array",
            "items": {
              "type": "object",
              "additionalProperties": false,
              "properties": {
                "old-value-required": {
                  "type": "boolean",
                  "default": false,
                  "description": "If set to true, previously assigned values for the affected keys will be sent to the javax.cache.event.CacheEntryListener implementation. Setting this attribute to true creates additional traffic."
                },
                "synchronous": {
                  "type": "boolean",
                  "default": false,
                  "description": "If set to true, the javax.cache.event.CacheEntryListener implementation will be called in a synchronous manner."
                },
                "cache-entry-listener-factory": {
                  "$ref": "#/definitions/ClassNameObj",
                  "description": "Fully qualified class name of the javax.cache.configuration.Factory implementation providing a javax.cache.event.CacheEntryListener instance."
                },
                "cache-entry-event-filter-factory": {
                  "$ref": "#/definitions/ClassNameObj",
                  "description": "Fully qualified class name of the javax.cache.configuration.Factory implementation providing a javax.cache.event.CacheEntryEventFilter instance."
                }
              }
            },
            "description": "List of cache entry listeners."
          },
          "in-memory-format": {
            "$ref": "#/definitions/InMemoryFormat",
            "default": "BINARY"
          },
          "backup-count": {
            "$ref": "#/definitions/BackupCount"
          },
          "async-backup-count": {
            "$ref": "#/definitions/AsyncBackupCount"
          },
          "eviction": {
            "$ref": "#/definitions/Eviction"
          },
          "wan-replication-ref": {
            "type": "object",
            "additionalProperties": false,
            "properties": {
              "name": {
                "type": "string",
                "description": "Name of the WAN replication configuration"
              },
              "republishing-enabled": {
                "type": "boolean",
                "default": true,
                "description": "When enabled, an incoming event to a member is forwarded to target cluster of that member. "
              },
              "filters": {
                "type": "array",
                "items": {
                  "type": "string"
                },
                "description": "Filters to intercept WAN replication events before they are placed to WAN event replication queues by providing a filtering API. Just implement Hazelcast's CacheWanEventFilter interface to create your filters."
              },
              "merge-policy-class-name": {
                "enum": [
                  "HigherHitsMergePolicy",
                  "PassThroughMergePolicy"
                ],
                "description": "Resolve conflicts that occurred when target cluster already has the replicated entry key."
              }
            }
          },
          "split-brain-protection-ref": {
            "type": "string",
            "description": "Adds the split brain protection for this cache. The value should be a \"split-brain-protection\"'s name."
          },
          "partition-lost-listeners": {
            "type": "array",
            "items": {
              "type": "string"
            },
            "description": "Adds the partition lost listeners that you created by implementing Hazelcast's PartitionLostListener interface."
          },
          "merge-policy": {
            "$ref": "#/definitions/MergePolicy"
          },
          "hot-restart": {
            "type": "object",
            "additionalProperties": false,
            "description": "Used to enable Hazelcast's Hot Restart Persistence feature for the cache. It is available only in Hazelcast Enterprise HD. Set its \"enabled\" to true to enable the feature. By default, it is disabled.",
            "properties": {
              "enabled": {
                "type": "boolean",
                "default": false
              },
              "fsync": {
                "type": "boolean",
                "default": false,
                "description": "Set as true if the writing to disk should be followed by an fsync() system call."
              }
            }
          },
          "data-persistence": {
            "type": "object",
            "additionalProperties": false,
            "description": "Used to enable Hazelcast's Persistence feature for the cache. It is available only in Hazelcast Enterprise HD. Set its \"enabled\" to true to enable the feature. By default, it is disabled.",
            "properties": {
              "enabled": {
                "type": "boolean",
                "default": false
              },
              "fsync": {
                "type": "boolean",
                "default": false,
                "description": "Set as true if the writing to disk should be followed by an fsync() system call."
              }
            }
          },
          "event-journal": {
            "type": "object",
            "additionalProperties": false,
            "properties": {
              "enabled": {
                "type": "boolean",
                "default": false
              },
              "capacity": {
                "type": "integer",
                "minimum": 0,
                "default": 10000,
                "description": "The capacity of the event journal. The capacity is the total number of items that the event journal can hold at any moment. The actual number of items contained in the journal can be lower. The capacity is shared equally between all partitions. This is done by assigning each partition capacity / partitionCount available slots in the event journal. Because of this, the effective total capacity may be somewhat lower and you must take into account that the configured capacity is at least greater than the partition count."
              },
              "time-to-live-seconds": {
                "type": "integer",
                "minimum": 0,
                "default": 0,
                "description": "Sets the time to live in seconds. Time to live is the time the event journal retains items before removing them from the journal. The events are removed on journal read and write actions, not while the journal is idle. Time to live can be disabled by setting timeToLiveSeconds to 0. This means that the events never expire but they can be overwritten when the capacity of the journal is exceeed. Any integer between 0 and Integer.MAX_VALUE. 0 means infinite."
              }
            }
          },
          "merkle-tree": {
            "type": "object",
            "additionalProperties": false,
            "properties": {
              "enabled": {
                "type": "boolean",
                "default": false
              },
              "depth": {
                "type": "integer",
                "minimum": 2,
                "maximum": 27,
                "default": 10
              }
            }
          },
          "disable-per-entry-invalidation-events": {
            "type": "boolean",
            "default": false,
            "description": "Disables invalidation events for each entry; but full-flush invalidation events are still enabled. Full-flush invalidation means the invalidation of events for all entries when clear is called."
          }
        }
      }
    },
    "ClassNameObj": {
      "type": "object",
      "additionalProperties": false,
      "properties": {
        "class-name": {
          "type": "string",
          "description": "Fully qualified class name."
        }
      },
      "required": [
        "class-name"
      ]
    },
    "ClassNameWithProps": {
      "type": "object",
      "additionalProperties": false,
      "properties": {
        "class-name": {
          "type": "string",
          "description": "Fully qualified class name."
        },
        "properties": {
          "type": "object"
        }
      },
      "required": [
        "class-name"
      ]
    },
    "Metrics": {
      "type": "object",
      "allOf": [
        {
          "properties": {
            "management-center": {
              "type": "object",
              "description": "Defines the Hazelcast Management Center related metrics configuration.",
              "additionalProperties": false,
              "properties": {
                "enabled": {
                  "type": "boolean",
                  "default": true,
                  "description": "Controls whether the metrics collected are exposed to Hazelcast Management Center. Please note that the metrics are polled by the Hazelcast Management Center, hence the members need to buffer the collected metrics between two polls. The aim for this switch is to reduce memory consumption of the metrics system if the Hazelcast Management Center is not used."
                },
                "retention-seconds": {
                  "type": "integer",
                  "minimum": 1,
                  "default": 5,
                  "description": "Sets the number of seconds the metrics will be retained on the instance. More retention means more heap memory, but allows for longer client hiccups without losing a value (for example to restart the Management Center)."
                }
              }
            }
          },
          "propertyNames": {
            "enum": [
              "enabled",
              "management-center",
              "jmx",
              "collection-frequency-seconds"
            ]
          }
        },
        {
          "$ref": "#/definitions/BaseMetrics"
        }
      ]
    },
    "ClientMetrics": {
      "allOf": [
        {
          "$ref": "#/definitions/BaseMetrics"
        },
        {
          "propertyNames": {
            "enum": [
              "enabled",
              "jmx",
              "collection-frequency-seconds"
            ]
          }
        }
      ]
    },
    "BaseMetrics": {
      "type": "object",
      "properties": {
        "enabled": {
          "type": "boolean",
          "default": true,
          "description": "The master-switch for the metrics collection. If this is set to false no metrics collection is done, regardless of the other settings."
        },
        "jmx": {
          "type": "object",
          "description": "Defines the JMX related metrics configuration.",
          "additionalProperties": false,
          "properties": {
            "enabled": {
              "type": "boolean",
              "default": true,
              "description": "Controls whether the metrics collected are exposed to through JMX. It is enabled by default. In order to expose the metrics, the metrics system need to be enabled via the enabled master-switch attribute."
            }
          }
        },
        "collection-frequency-seconds": {
          "type": "integer",
          "minimum": 1,
          "default": 5,
          "description": "Sets the metrics collection frequency in seconds."
        }
      }
    },
    "LiteMember": {
      "type": "object",
      "additionalProperties": false,
      "properties": {
        "enabled": {
          "type": "boolean"
        }
      },
      "required": [
        "enabled"
      ],
      "description": "When you want to use a Hazelcast member as a lite member, set this element's \"enabled\" attribute to true in that member's YAML configuration. Lite members do not store data, do not have partitions and are used mainly to execute tasks and register listeners."
    },
    "CPSubsystem": {
      "type": "object",
      "additionalProperties": false,
      "properties": {
        "cp-member-count": {
          "default": 0,
          "anyOf": [
            {
              "const": 0
            },
            {
              "type": "integer",
              "minimum": 3
            }
          ],
          "description": "Number of CP Members to initialize the CP Subsystem. The CP subsystem is enabled when a positive value is set. After the CP subsystem is initialized successfully, more CP members can be added at run-time and number of active CP members can go beyond the configured CP member count. Number of CP members can be smaller than total size of the Hazelcast cluster. For instance, you can run 5 CP members in a 20-member Hazelcast cluster. If set, must be greater than or equal to \"group-size\"."
        },
        "group-size": {
          "anyOf": [
            {
              "const": 0
            },
            {
              "type": "integer",
              "minimum": 3,
              "maximum": 7,
              "not": {
                "multipleOf": 2
              }
            }
          ],
          "description": "Number of CP members to run CP groups. If set, it must be an odd number between 3 and 7. Otherwise, \"cp-member-count\" is respected. If set, must be smaller than or equal to \"cp-member-count\"."
        },
        "session-time-to-live-seconds": {
          "type": "integer",
          "minimum": 1,
          "default": 300,
          "description": "Duration for a CP session to be kept alive after the last received heartbeat. The session will be closed if there is no new heartbeat this duration. Session TTL must be decided wisely. If a very low value is set, CP session of a Hazelcast instance can be closed prematurely if the instance temporarily loses connectivity to the CP subsystem because of a network partition or a GC pause. In such an occasion, all CP resources of this Hazelcast instance, such as FencedLock or ISemaphore, are released. On the other hand, if a very large value is set, CP resources can remain assigned to an actually crashed Hazelcast instance for too long and liveliness problems can occur. The CP subsystem offers an API, CPSessionManagementService, to deal with liveliness issues related to CP sessions. In order to prevent premature session expires, session TTL configuration can be set a relatively large value and CPSessionManagementService#forceCloseSession() can be manually called to close CP session of a crashed Hazelcast instance. Must be greater than \"session-heartbeat-interval-seconds\", and smaller than or equal to \"missing-cp-member-auto-removal-seconds\"."
        },
        "session-heartbeat-interval-seconds": {
          "type": "integer",
          "minimum": 1,
          "default": 5,
          "description": "Interval for the periodically-committed CP session heartbeats. A CP session is started on a CP group with the first session-based request of a Hazelcast instance. After that moment, heartbeats are periodically committed to the CP group. Must be smaller than \"session-time-to-live-seconds\"."
        },
        "missing-cp-member-auto-removal-seconds": {
          "type": "integer",
          "minimum": 0,
          "default": 14400,
          "description": "Duration to wait before automatically removing a missing CP member from the CP subsystem. When a CP member leaves the cluster, it is not automatically removed from the CP subsystem, since it could be still alive and left the cluster because of a network partition. On the other hand, if a missing CP member is actually crashed, it creates a danger for its CP groups, because it will be still part of majority calculations. This situation could lead to losing majority of CP groups if multiple CP members leave the cluster over time. With the default configuration, missing CP members will be automatically removed from the CP subsystem after 4 hours. This feature is very useful in terms of fault tolerance when CP member count is also configured to be larger than group size. In this case, a missing CP member will be safely replaced in its CP groups with other available CP members in the CP subsystem. This configuration also implies that no network partition is expected to be longer than the configured duration. Must be greater than or equal to \"session-time-to-live-seconds\". If a missing CP member comes back alive after it is automatically removed from the CP subsystem with this feature, that CP member must be terminated manually. The default is 4 hours."
        },
        "fail-on-indeterminate-operation-state": {
          "type": "boolean",
          "default": false,
          "description": "Offers a choice between at-least-once and at-most-once execution of the operations on top of the Raft consensus algorithm. It is disabled by default and offers at-least-once execution guarantee. If enabled, it switches to at-most-once execution guarantee. When you invoke an API method on a CP data structure proxy, it replicates an internal operation to the corresponding CP group. After this operation is committed to majority of this CP group by the Raft leader node, it sends a response for the public API call. If a failure causes loss of the response, then the calling side cannot determine if the operation is committed on the CP group or not. In this case, if this configuration is disabled, the operation is replicated again to the CP group, and hence could be committed multiple times. If it is enabled, the public API call fails with com.hazelcast.core.IndeterminateOperationStateException"
        },
        "persistence-enabled": {
          "type": "boolean",
          "default": false,
          "description": " Flag to denote whether or not CP Subsystem Persistence is enabled. If enabled, CP members persist their local CP data to stable storage and can recover from crashes."
        },
        "base-dir": {
          "type": "string",
          "default": "cp-data",
          "description": "Base directory to store all CP data when persistence-enabled is true. This directory can be shared between multiple CP members. Each CP member creates a unique directory for itself under the base directory. This is especially useful for cloud environments where CP members generally use a shared filesystem."
        },
        "data-load-timeout-seconds": {
          "type": "integer",
          "minimum": 1,
          "default": 120,
          "description": "Timeout duration for CP members to restore their data from disk. CP member fails its startup if it cannot complete its CP data restore rocess in the configured duration."
        },
        "raft-algorithm": {
          "type": "object",
          "additionalProperties": false,
          "properties": {
            "leader-election-timeout-in-millis": {
              "type": "integer",
              "default": 2000,
              "minimum": 1,
              "description": "Leader election timeout in milliseconds. If a candidate cannot win majority of the votes in time, a new election round is initiated."
            },
            "leader-heartbeat-period-in-millis": {
              "type": "integer",
              "default": 5000,
              "minimum": 1,
              "description": "Period in milliseconds for a leader to send heartbeat messages to its followers."
            },
            "max-missed-leader-heartbeat-count": {
              "type": "integer",
              "default": 5,
              "minimum": 1,
              "description": "Maximum number of missed leader heartbeats to trigger a new leader election."
            },
            "append-request-max-entry-count": {
              "type": "integer",
              "default": 100,
              "minimum": 1,
              "description": "Maximum number of entries that can be sent in a single batch of append entries request."
            },
            "commit-index-advance-count-to-snapshot": {
              "type": "integer",
              "default": 10000,
              "minimum": 1,
              "description": "Number of new commits to initiate a new snapshot after the last snapshot."
            },
            "uncommitted-entry-count-to-reject-new-appends": {
              "type": "integer",
              "default": 100,
              "minimum": 1,
              "description": "Maximum number of uncommitted entries in the leader's Raft log before temporarily rejecting new requests of callers."
            },
            "append-request-backoff-timeout-in-millis": {
              "type": "integer",
              "minimum": 1,
              "default": 100,
              "description": "Timeout in milliseconds for append request backoff. After the leader sends an append request to a follower, it will not send a subsequent append request until the follower responds to the former request or this timeout occurs."
            }
          }
        },
        "semaphores": {
          "type": "object",
          "additionalProperties": {
            "type": "object",
            "additionalProperties": false,
            "properties": {
              "jdk-compatible": {
                "type": "boolean",
                "default": false,
                "description": " Enables / disables JDK compatibility of the CP ISemaphore. When it is JDK compatible, just as in the Semaphore#release() method, a permit can be released without acquiring it first, because acquired permits are not bound to threads. However, there is no auto-cleanup of acquired permits upon Hazelcast server / client failures. If a permit holder fails, its permits must be released manually. When JDK compatibility is disabled, a HazelcastInstance must acquire permits before releasing them and it cannot release a permit that it has mot acquired. It means, you can acquire a permit from one thread and release it from another thread using the same HazelcastInstance, but not different HazelcastInstances. In this mode, acquired permits are automatically released upon failure of the holder HazelcastInstance. So there is a minor behavioral difference to the Semaphore#release() method."
              },
              "initial-permits": {
                "type": "integer",
                "minimum": 0,
                "default": 0,
                "description": "Number of permits to initialize the Semaphore. If a positive value is set, the Semaphore is initialized with the given number of permits."
              }
            }
          },
          "description": "Configurations for CP Semaphore instances. The CP Semaphores can be configured with mappings under keys as their names."
        },
        "locks": {
          "type": "object",
          "description": "Configurations for FencedLock instances. The FencedLocks can be configured with mappings under keys as their names.",
          "additionalProperties": {
            "type": "object",
            "additionalProperties": false,
            "properties": {
              "lock-acquire-limit": {
                "type": "integer",
                "default": 0,
                "minimum": 0,
                "description": " Maximum number of reentrant lock acquires. Once a caller acquires the lock this many times, it will not be able to acquire the lock again, until it makes at least one unlock() call. By default, no upper bound is set for the number of reentrant lock acquires, which means that once a caller acquires a FencedLock, all of its further lock() calls will succeed. However, for instance, if you set lock-acquire-limit to 2, once a caller acquires the lock, it will be able to acquire it once more, but its third lock() call will not succeed. If lock-acquire-limit is set to 1, then the lock becomes non-reentrant."
              }
            }
          }
        }
      }
    },
    "BackupCount": {
      "description": "Number of synchronous backups. For example, if 1 is set as the backup count, then all entries of the map will be copied to another JVM for fail-safety. 0 means no sync backup. The sum of backup-count and async-backup-count can't be larger than than 6.",
      "type": "integer",
      "minimum": 0,
      "default": 1,
      "maximum": 6
    },
    "AsyncBackupCount": {
      "description": "The number of asynchronous backups. 0 means no backups. The sum of backup-count and async-backup-count can't be larger than than 6.",
      "type": "integer",
      "minimum": 0,
      "default": 0,
      "maximum": 6
    },
    "List": {
      "type": "object",
      "description": "Name-value pairs of list configurations",
      "additionalProperties": {
        "type": "object",
        "additionalProperties": false,
        "properties": {
          "statistics-enabled": {
            "type": "boolean",
            "default": true,
            "description": "When you enable it, you can retrieve list statistics."
          },
          "max-size": {
            "type": "integer",
            "default": 0,
            "description": "Maximum size of the list (item count). 0 means Integer.MAX_VALUE."
          },
          "backup-count": {
            "$ref": "#/definitions/BackupCount"
          },
          "async-backup-count": {
            "$ref": "#/definitions/AsyncBackupCount"
          },
          "item-listeners": {
            "type": "array",
            "items": {
              "$ref": "#/definitions/ItemListener"
            }
          },
          "split-brain-protection-ref": {
            "type": "string",
            "description": "Adds the Split Brain Protection for this data-structure. You should set this value as a \"split-brain-protection\"'s name."
          },
          "merge-policy": {
            "$ref": "#/definitions/MergePolicy"
          }
        }
      }
    },
    "LdapSearchScope": {
      "enum": [
        "object",
        "one-level",
        "subtree"
      ],
      "default": "subtree"
    },
    "Security": {
      "type": "object",
      "additionalProperties": false,
      "properties": {
        "enabled": {
          "type": "boolean",
          "default": false,
          "description": "Set to true to enable Hazelcast's security features."
        },
        "realms": {
          "type": "array",
          "description": "Defines set of named security realms. Security realms are named security configurations which can be referenced from Hazelcast security configuration. Currently, the realms support configuring \"authentication\", and/or \"identity\". Only one type of authentication configuration and one type of identity configuration is allowed per the realm.",
          "items": {
            "type": "object",
            "additionalProperties": false,
            "properties": {
              "name": {
                "type": "string"
              },
              "authentication": {
                "type": "object",
                "propertyNames": {
                  "enum": [
                    "jaas",
                    "tls",
                    "ldap",
                    "kerberos",
                    "simple"
                  ]
                },
                "maxProperties": 1,
                "minProperties": 1,
                "properties": {
                  "jaas": {
                    "type": "array",
                    "description": "Defines JAAS authentication - i.e. list of login-module descriptions and optional \"properties\"",
                    "items": {
                      "type": "object",
                      "additionalProperties": false,
                      "properties": {
                        "class-name": {
                          "type": "string"
                        },
                        "usage": {
                          "enum": [
                            "REQUIRED",
                            "REQUISITE",
                            "SUFFICIENT",
                            "OPTIONAL"
                          ],
                          "default": "REQUIRED"
                        },
                        "properties": {
                          "type": "object"
                        }
                      },
                      "required": [
                        "class-name"
                      ]
                    }
                  },
                  "tls": {
                    "type": "object",
                    "additionalProperties": false,
                    "description": "TLS defines X.509 based authentication (for cases when SSL mutual authentication is configured in Hazelcast network configuration)",
                    "properties": {
                      "roleAttribute": {
                        "type": "string"
                      }
                    }
                  },
                  "ldap": {
                    "type": "object",
                    "additionalProperties": false,
                    "properties": {
                      "url": {
                        "type": "string"
                      },
                      "socket-factory-class-name": {
                        "type": "string"
                      },
                      "parse-dn": {
                        "type": "boolean"
                      },
                      "role-context": {
                        "type": "string"
                      },
                      "role-filter": {
                        "type": "string"
                      },
                      "role-mapping-attribute": {
                        "type": "string"
                      },
                      "role-mapping-mode": {
                        "enum": [
                          "attribute",
                          "reverse",
                          "direct"
                        ],
                        "default": "reverse"
                      },
                      "role-name-attribute": {
                        "type": "string"
                      },
                      "role-recursion-max-depth": {
                        "type": "integer",
                        "minimum": 0
                      },
                      "role-search-scope": {
                        "$ref": "#/definitions/LdapSearchScope"
                      },
                      "user-name-attribute": {
                        "type": "string"
                      },
                      "system-user-dn": {
                        "type": "string"
                      },
                      "system-user-password": {
                        "type": "string"
                      },
                      "password-attribute": {
                        "type": "string"
                      },
                      "user-context": {
                        "type": "string"
                      },
                      "user-filter": {
                        "type": "string"
                      },
                      "user-search-scope": {
                        "$ref": "#/definitions/LdapSearchScope"
                      },
                      "system-authentication": {
                        "type": "string"
                      },
                      "security-realm": {
                        "type": "string"
                      }
                    }
                  },
                  "simple": {
                    "type": "object",
                    "additionalProperties": true,
                    "properties": {
                      "role-separator": {
                        "type": "string"
                      },
                      "users": {
                        "type": "array",
                        "items": {
                          "additionalProperties": false,
                          "properties": {
                            "username": {
                              "type": "string"
                            },
                            "password": {
                              "type": "string"
                            },
                            "roles": {
                              "type": "array",
                              "items": {
                                "type": "string"
                              }
                            }
                          },
                          "required": [
                            "username", "password"
                          ]
                        }
                      }
                    }
                  }
                }
              },
              "identity": {
                "type": "object",
                "propertyNames": {
                  "enum": [
                    "username-password",
                    "kerberos",
                    "token",
                    "credentials-factory"
                  ]
                },
                "minProperties": 1,
                "maxProperties": 1,
                "properties": {
                  "username-password": {
                    "$ref": "#/definitions/UsernamePasswordIdentity"
                  },
                  "token": {
                    "$ref": "#/definitions/TokenIdentity"
                  },
                  "credentials-factory": {
                    "$ref": "#/definitions/CredentialsFactoryIdentity"
                  }
                }
              }
            }
          }
        },
        "member-authentication": {
          "type": "object",
          "additionalProperties": false,
          "description": "Maps member authentication to a realm name.",
          "properties": {
            "realm": {
              "type": "string"
            }
          },
          "required": [
            "realm"
          ]
        },
        "client-authentication": {
          "type": "object",
          "additionalProperties": false,
          "description": "Maps client authentication to a realm name.",
          "properties": {
            "realm": {
              "type": "string"
            }
          },
          "required": [
            "realm"
          ]
        },
        "client-permission-policy": {
          "description": "Specifies the name and properties of your class that you developed by implementing Hazelcast's IPermissionPolicy interface, which is the default permission policy (com.hazelcast.security.IPermissionPolicy). This policy defines the client authorization specifications.",
          "$ref": "#/definitions/ClassNameWithProps"
        },
        "security-interceptors": {
          "description": "Specifies the security interceptor class that you developed by implementing Hazelcast's SecurityInterceptor interface to intercept every remote operation executed by a client.",
          "type": "array",
          "items": {
            "type": "string"
          }
        },
        "client-block-unmapped-actions": {
          "type": "boolean",
          "default": true,
          "description": "Specifies whether to block (true) or allow (false) actions, submitted as tasks in an Executor from the clients and have no permission mappings."
        },
        "client-permissions": {
          "description": "Lists the client permissions that can be accessed by the client permission policy. For each permission, you need to provide the end points and actions to be permitted. Also, the name and principal for each permission should be given using the \"name\" and \"principal\" attributes. Please see http://docs.hazelcast.org/docs/latest/manual/html-single/index.html#permissions for all permissions and actions.",
          "type": "object",
          "propertyNames": {
            "enum": [
              "on-join-operation",
              "all",
              "config",
              "transaction",
              "map",
              "queue",
              "topic",
              "multimap",
              "list",
              "set",
              "flake-id-generator",
              "lock",
              "atomic-long",
              "countdown-latch",
              "semaphore",
              "executor-service",
              "durable-executor-service",
              "cardinality-estimator",
              "scheduled-executor",
              "cache",
              "user-code-deployment",
              "pn-counter",
              "atomic-reference",
              "ring-buffer",
              "reliable-topic",
              "replicatedmap",
              "management",
              "job",
              "connector",
              "sql"
            ]
          },
          "properties": {
            "on-join-operation": {
              "enum": [
                "RECEIVE",
                "SEND",
                "NONE"
              ]
            },
            "all": {
              "$ref": "#/definitions/SecurityPermission"
            },
            "config": {
              "$ref": "#/definitions/SecurityPermission"
            },
            "transaction": {
              "$ref": "#/definitions/SecurityPermission"
            }
          },
          "additionalProperties": {
            "type": "array",
            "items": {
              "$ref": "#/definitions/SecurityPermission"
            }
          }
        }
      }
    },
    "SecurityPermission": {
      "type": "object",
      "properties": {
        "name": {
          "type": "string"
        },
        "principal": {
          "type": "string"
        },
        "endpoints": {
          "type": "array",
          "items": {
            "type": "string"
          }
        },
        "actions": {
          "anyOf": [
            {
              "type": "array",
              "items": {
                "$ref": "#/definitions/SecurityPermissionAction"
              }
            },
            {
              "type": "object",
              "patternProperties": {
                ".*": {
                  "$ref": "#/definitions/SecurityPermissionAction"
                }
              }
            }
          ]
        }
      }
    },
    "SecurityPermissionAction": {
      "enum": [
        "all",
        "create",
        "destroy",
        "modify",
        "read",
        "remove",
        "lock",
        "listen",
        "release",
        "acquire",
        "put",
        "add",
        "index",
        "intercept",
        "publish",
        "aggregate",
        "projection",
        "deploy",
        "submit",
        "cancel",
        "restart",
        "export-snapshot",
        "add-resources",
        "write",
        "instance",
        "member",
        "migration"
      ]
    },
    "NativeMemory": {
      "description": "This feature is available only in Hazelcast Enterprise HD.",
      "properties": {
        "enabled": {
          "type": "boolean",
          "default": false,
          "description": "Set as true to enable the High-Density Memory Store usage."
        },
        "allocator-type": {
          "enum": [
            "STANDARD",
            "POOLED"
          ],
          "default": "POOLED",
          "description": "Type of the memory allocator. The default value is POOLED. Available values are as follows: \\n- STANDARD: Allocates/frees the memory using default OS memory manager, \\n- POOLED: Manages memory blocks in thread local pools"
        },
        "size": {
          "type": "object",
          "properties": {
            "unit": {
              "enum": [
                "BYTES",
                "KILOBYTES",
                "MEGABYTES",
                "GIGABYTES"
              ],
              "default": "MEGABYTES",
              "description": "Unit can be bytes, kilobytes, megabytes and gigabytes. Default unit is MEGABYTES."
            },
            "value": {
              "type": "number",
              "default": 128,
              "minimum": 1,
              "description": "Default value is 128."
            }
          }
        },
        "min-block-size": {
          "type": "integer",
          "default": 16,
          "minimum": 1,
          "enum": [
            1,
            2,
            4,
            6,
            8,
            16,
            32,
            64,
            128,
            256,
            512,
            1024,
            2048,
            4096,
            8192,
            16384,
            32768,
            65536
          ],
          "description": "Minimum size of the blocks in bytes to split and fragment a page block to assign to an allocation request.\\n It is used only by the POOLED memory allocator. The value has to be power of two. Default value is 16."
        },
        "page-size": {
          "type": "integer",
          "default": 4194304,
          "minimum": 1,
          "description": "Size of the page in bytes to allocate memory as a block. \\n It is used only by the POOLED memory allocator. Its default value is 1 << 22 (about 4 MB)"
        },
        "metadata-space-percentage": {
          "type": "number",
          "default": 12.5,
          "minimum": 1,
          "description": "Percentage of the allocated native memory that is used for the metadata such as indexes, offsets, etc. \\n It is used only by the POOLED memory allocator. Its default value is 12.5."
        },
        "persistent-memory-directory": {
          "type": "string",
          "description": "Specifies the directory where the non-volatile memory (e.g. Intel Optane) is mounted. \\n If this element is not defined, the RAM is used as a native memory. \\n This directory will be created automatically if it does not exist.\\n To avoid collisions, every member of the cluster will create its own subfolder to work with the non-volatile memory."
        }
      }
    },
    "CrdtReplication": {
      "description": "Configures the replication mechanism for all CRDT implementations.\\n The CRDT states are replicated in rounds (the period is configurable) and \\n in each round the state is replicated up to the configured number of members",
      "type": "object",
      "additionalProperties": false,
      "properties": {
        "max-concurrent-replication-targets": {
          "description": "The maximum number of target members that we replicate the CRDT states to in one period. \\n A higher count will lead to states being disseminated more rapidly at the expense of burst-like behaviour - \\n one update to a CRDT will lead to a sudden burst in the number of replication messages in a short time interval.",
          "type": "integer",
          "minimum": 1,
          "default": 1
        },
        "replication-period-millis": {
          "description": "The period between two replications of CRDT states in milliseconds. \\n A lower value will increase the speed at which changes are disseminated to other cluster members at the expense of burst-like behaviour - \\n less updates will be batched together in one replication message and \\n one update to a CRDT may cause a sudden burst of replication messages in a short time interval. \\n The value must be a positive non-null integer.",
          "type": "integer",
          "minimum": 1,
          "default": 1000
        }
      }
    },
    "PNCounter": {
      "type": "object",
      "additionalProperties": {
        "type": "object",
        "additionalProperties": false,
        "properties": {
          "replica-count": {
            "description": "Number of replicas on which the CRDT state will be kept.",
            "type": "integer",
            "minimum": 1,
            "maximum": 2147483647,
            "default": 2147483647
          },
          "split-brain-protection-ref": {
            "description": "Adds the Split Brain Protection for this data-structure which you configure using the \"split-brain-protection\" element.",
            "type": "string"
          },
          "statistics-enabled": {
            "description": "When you enable it, you can retrieve the PN counter statistics.",
            "type": "boolean",
            "default": true
          }
        }
      }
    },
    "Listeners": {
      "type": "array",
      "items": {
        "type": "string"
      },
      "description": "Configuration used to register the listeners that you created by implementing Hazelcast's MembershipListener, DistributedObjectListener, MigrationListener and PartitionLostListener interfaces."
    },
    "MemberAttributes": {
      "type": "object",
      "description": "You can define member attributes for your Hazelcast members to tag your members according to your business logic requirements. Configuration element's name is \"member-attributes\". You can list each member attribute by their name. For each attribute, you need to provide its type and value.",
      "additionalProperties": {
        "type": "object",
        "properties": {
          "type": {
            "type": "string"
          },
          "value": true
        },
        "required": [
          "value"
        ]
      }
    },
    "Serialization": {
      "type": "object",
      "additionalProperties": false,
      "properties": {
        "portable-version": {
          "type": "integer",
          "description": "Version of the portable serialization. Portable version is used to differentiate two of the same classes that have changes such as a new field or a new field type."
        },
        "use-native-byte-order": {
          "type": "boolean",
          "description": "Set as true if you want to use the native byte order of the underlying platform.",
          "default": false
        },
        "byte-order": {
          "enum": [
            "BIG_ENDIAN",
            "LITTLE_ENDIAN"
          ],
          "description": "Specifies the byte order that the serialization will use.",
          "default": "BIG_ENDIAN"
        },
        "enable-compression": {
          "type": "boolean",
          "default": false,
          "description": "Set as true to enable compression when default Java serialization is used. Its default value is false."
        },
        "enable-shared-object": {
          "type": "boolean",
          "default": false,
          "description": "Set as true to enable shared object when default Java serialization is used."
        },
        "allow-unsafe": {
          "type": "boolean",
          "default": false,
          "description": "Set as true to allow the usage of unsafe."
        },
        "data-serializable-factories": {
          "description": "Lists your class implementations of Hazelcast's DataSerializableFactory. Each factory has the required",
          "type": "array",
          "items": {
            "$ref": "#/definitions/ClassWithFactoryId"
          }
        },
        "portable-factories": {
          "description": "Lists your class implementations of Hazelcast's PortableFactory. Each factory has the required \"factory-id\" attribute that you should give as the ID of your factory.",
          "type": "array",
          "items": {
            "$ref": "#/definitions/ClassWithFactoryId"
          }
        },
        "global-serializer": {
          "description": "Global serializer should be defined with \"global-serializer\" element. It has an optional boolean \"override-java-serialization\" attribute. If you set it as true, the Java serialization step will be handled by the global serializer, not by the Java Serializable or Externalizable",
          "type": "object",
          "additionalProperties": false,
          "properties": {
            "class-name": {
              "type": "string"
            },
            "override-java-serialization": {
              "type": "boolean",
              "default": false,
              "description": "If you set it as true, the Java serialization step will be handled by the global serializer, not by the Java Serializable or Externalizable"
            }
          },
          "required": [
            "class-name"
          ]
        },
        "serializers": {
          "description": "Lists the serializers (classes) that you implement using Hazelcast's StreamSerializer, ByteArraySerializer etc.",
          "type": "array",
          "items": {
            "type": "object",
            "additionalProperties": false,
            "properties": {
              "type-class": {
                "type": "string",
                "description": "The type of the class that will be serialized via this implementation."
              },
              "class-name": {
                "type": "string",
                "description": "The class name of the serializer implementation."
              }
            },
            "required": [
              "type-class",
              "class-name"
            ]
          }
        },
        "check-class-def-errors": {
          "type": "boolean",
          "default": true,
          "description": "If set to true, serialization system will check the class definitions error at the start of serialization process and throw a Serialization Exception with the error definition.s"
        },
        "java-serialization-filter": {
          "type": "object",
          "additionalProperties": false,
          "description": "Allows to configure blacklisting and whitelisting for deserialized classes when Java serialization is used.",
          "properties": {
            "defaults-disabled": {
              "type": "boolean",
              "default": false
            },
            "whitelist": {
              "$ref": "#/definitions/ClassFilter"
            },
            "blacklist": {
              "$ref": "#/definitions/ClassFilter"
            }
          }
        },
        "allow-override-default-serializers": {
          "type": "boolean",
          "default": false
        }
      }
    },
    "ClassWithFactoryId": {
      "type": "object",
      "additionalProperties": false,
      "properties": {
        "factory-id": {
          "type": "integer"
        },
        "class-name": {
          "type": "string"
        }
      },
      "required": [
        "factory-id",
        "class-name"
      ]
    },
    "ClassFilter": {
      "type": "object",
      "additionalProperties": false,
      "properties": {
        "class": {
          "type": "array",
          "items": {
            "type": "string"
          }
        },
        "package": {
          "type": "array",
          "items": {
            "type": "string"
          }
        },
        "prefix": {
          "type": "array",
          "items": {
            "type": "string"
          }
        }
      }
    },
    "SplitBrainProtection": {
      "type": "object",
      "additionalProperties": {
        "type": "object",
        "additionalProperties": false,
        "properties": {
          "enabled": {
            "type": "boolean",
            "default": false,
            "description": "Specifies whether this split brain protection is enabled."
          },
          "minimum-cluster-size": {
            "type": "integer",
            "minimum": 2,
            "description": "The minimum number of members required in a cluster for the cluster to remain in an operational state. If the number of members is below the defined minimum at any time, the operations are rejected and the rejected operations return a SplitBrainProtectionException to their callers."
          },
          "protect-on": {
            "enum": [
              "READ",
              "WRITE",
              "READ_WRITE"
            ],
            "default": "READ_WRITE",
            "description": "Specifies for which operations the split brain protection will be applied. Available values are READ, WRITE and READ_WRITE."
          },
          "function-class-name": {
            "type": "string",
            "description": "Name of the class that you develop by implementing Hazelcast's SplitBrainProtectionFunction interface to conclude the absence/presence of your split brain protection. This function is triggered when any change happens to the member list."
          },
          "listeners": {
            "type": "array",
            "description": "Provides the list of split brain protection listeners that you can register to be notified about split brain protection results. Split brain protection listeners are local to the member that they are registered, so they receive only events occurred on that local member.",
            "items": {
              "type": "string"
            }
          },
          "member-count-split-brain-protection": {
            "enabled": {
              "type": "boolean",
              "default": false
            },
            "protect-on": {
              "enum": [
                "READ",
                "WRITE",
                "READ_WRITE"
              ]
            },
            "minimum-cluster-size": {
              "type": "integer"
            },
            "member-count-split-brain-protection": {
              "type": "object"
            }
          },
          "recently-active-split-brain-protection": {
            "type": "object",
            "additionalProperties": false,
            "properties": {
              "heartbeat-tolerance-millis": {
                "type": "integer",
                "description": "Overrides the hazelcast.max.no.heartbeat.seconds system property."
              }
            }
          },
          "probabilistic-split-brain-protection": {
            "type": "object",
            "additionalProperties": false,
            "properties": {
              "acceptable-heartbeat-pause-millis": {
                "type": "integer",
                "description": "Default duration in milliseconds corresponding to number of potentially lost/delayed heartbeats that will be accepted before considering it to be an anomaly. Overrides the hazelcast.max.no.heartbeat.seconds system property."
              },
              "suspicion-threshold": {
                "type": "number",
                "description": "Threshold for suspicion (��) level. A low threshold is prone to generate many wrong suspicions but ensures a quick detection in the event of a real crash. Conversely, a high threshold generates fewer mistakes but needs more time to detect actual crashes. Overrides the hazelcast.heartbeat.phiaccrual.failuredetector.threshold system property."
              },
              "max-sample-size": {
                "type": "integer",
                "description": "Number of samples to use for calculations. Overrides the hazelcast.heartbeat.phiaccrual.failuredetector.sample.size system property."
              },
              "min-std-deviation-millis": {
                "type": "integer",
                "description": "Minimum standard deviation (in milliseconds) to use for the normal distribution used when calculating phi. Overrides the hazelcast.heartbeat.phiaccrual.failuredetector.min.std.dev.millis system propery."
              },
              "heartbeat-interval-millis": {
                "type": "integer",
                "description": "Value of heartbeat interval in milliseconds. Overrides the hazelcast.heartbeat.interval.seconds system property."
              }
            }
          }
        }
      }
    },
    "HotRestartPersistence": {
      "type": "object",
      "additionalProperties": false,
      "properties": {
        "enabled": {
          "type": "boolean",
          "default": false
        },
        "auto-remove-stale-data": {
          "type": "boolean",
          "default": true,
          "description": "Sets whether or not automatic removal of stale Hot Restart data is enabled. When a member terminates or crashes when cluster state is ACTIVE, remaining members redistributes data among themselves and data persisted on terminated member's storage becomes stale. That terminated member cannot rejoin the cluster without removing Hot Restart data. When auto-removal of stale Hot Restart data is enabled, while restarting that member, Hot Restart data is automatically removed and it joins the cluster as a completely new member. Otherwise, Hot Restart data should be removed manually."
        },
        "base-dir": {
          "type": "string",
          "description": "Specifies the directory where the Hot Restart data will be stored. This directory will be created automatically if it does not exist.",
          "default": "hot-restart"
        },
        "backup-dir": {
          "type": "string",
          "description": "Specifies the directory where the Hot backup data will be stored. If this element is not defined, hot backup will be disabled. If a directory is defined which does not exist, it will be created on first backup. To avoid clashing data on multiple backups, each backup has a unique sequence ID which determines the name of the directory which will contain all hot restart data. This unique directory is created as a subdirectory of the configured `backup-dir`."
        },
        "parallelism": {
          "type": "integer",
          "minimum": 1,
          "default": 1,
          "description": "Level of parallelism in Hot Restart Persistence. There will be this many IO threads, each writing in parallel to its own files. During the Hot Restart procedure, this many IO threads will be reading the files and this many Rebuilder threads will be rebuilding the Hot Restart metadata."
        },
        "validation-timeout-seconds": {
          "type": "integer",
          "minimum": 1,
          "default": 120,
          "description": " Validation timeout for the Hot Restart process when validating the cluster members expected to join and the partition table on the whole cluster."
        },
        "data-load-timeout-seconds": {
          "type": "integer",
          "minimum": 1,
          "default": 900,
          "description": "Data load timeout for the Hot Restart process. All members in the cluster should finish restoring their local data before this timeout period."
        },
        "cluster-data-recovery-policy": {
          "enum": [
            "FULL_RECOVERY_ONLY",
            "PARTIAL_RECOVERY_MOST_RECENT",
            "PARTIAL_RECOVERY_MOST_COMPLETE"
          ],
          "default": "FULL_RECOVERY_ONLY",
          "description": " Specifies the data recovery policy that will be respected during Hot Restart cluster start. Valid values are:\\n FULL_RECOVERY_ONLY: Starts the cluster only when all expected members are present and correct. Otherwise, it fails. This is the default value.\\n PARTIAL_RECOVERY_MOST_RECENT: Starts the cluster with the members which have most up-to-date partition table and successfully restored their data. All other members will leave the cluster and force start themselves. If no member restores its data successfully, cluster start fails.\\n PARTIAL_RECOVERY_MOST_COMPLETE: Starts the cluster with the largest group of members which have the same partition table version and successfully restored their data. All other members will leave the cluster and force start themselves. If no member restores its data successfully, cluster start fails."
        },
        "encryption-at-rest": {
          "type": "object",
          "description": "Specifies the (optional) encryption settings for Hot Restart persistence. It has the required attribute \"enabled\" to specify whether encryption is enabled. In addition to that, it specifies the symmetric cipher to use (such as AES/CBC/PKCS5Padding), the encryption salt, the key size for generating encryption keys and, in the \"secure-store\" sub-element, the configuration of the Secure Store that it will be used to retrieve the encryption keys.\\n \"keystore\": Provides integration with Java KeyStore. Specifies the path to the KeyStore file, the KeyStore type (such as PKCS12 or JCEKS), the KeyStore password, an (optional) alias for the current encryption key entry, and (optionally) a polling interval for checking for changes in the KeyStore.\\n \"vault\": Provides integration with HashiCorp Vault. Specifies the address of the Vault server, the (optional) secrets engine path, the secret path where the encryption key is stored, the access token, the (optional) namespace, the (optional) <ssl> configuration for HTTPS support, and an (optional) polling interval for checking for changes in Vault.",
          "properties": {
            "enabled": {
              "type": "boolean",
              "default": false
            },
            "algorithm": {
              "type": "string",
              "description": "Symmetric encryption algorithm",
              "default": "AES/CBC/PKCS5Padding"
            },
            "salt": {
              "type": "string",
              "default": "thesalt"
            },
            "key-size": {
              "type": "integer"
            },
            "secure-store": {
              "type": "object",
              "oneOf": [
                {
                  "additionalProperties": false,
                  "properties": {
                    "keystore": {
                      "description": "Provides integration with Java KeyStore. Specifies the path to the KeyStore file, the KeyStore type (such as PKCS12 or JCEKS), the KeyStore password, an (optional) alias for the current encryption key entry, and (optionally) a polling interval for checking for changes in the KeyStore.",
                      "type": "object",
                      "additionalProperties": false,
                      "properties": {
                        "path": {
                          "type": "string"
                        },
                        "type": {
                          "type": "string",
                          "default": "PKCS12",
                          "description": "For information about standard keystore types see https://docs.oracle.com/javase/8/docs/technotes/guides/security/StandardNames.html#KeyStore"
                        },
                        "password": {
                          "type": "string",
                          "description": "The keystore password"
                        },
                        "current-key-alias": {
                          "type": "string"
                        },
                        "polling-interval": {
                          "type": "integer",
                          "minimum": 0,
                          "default": 0,
                          "description": "Interval (in seconds) for polling for changes in the KeyStore. 0 (default) means no polling"
                        }
                      },
                      "required": [
                        "path",
                        "password"
                      ]
                    }
                  }
                },
                {
                  "additionalProperties": false,
                  "properties": {
                    "vault": {
                      "description": "Provides integration with HashiCorp Vault. Specifies the address of the Vault server, the (optional) secrets engine path, the secret path where the encryption key is stored, the access token, the (optional) namespace, the (optional) \"ssl\" configuration for HTTPS support, and an (optional) polling interval for checking for changes in Vault.",
                      "type": "object",
                      "additionalProperties": false,
                      "properties": {
                        "address": {
                          "type": "string"
                        },
                        "secret-path": {
                          "type": "string"
                        },
                        "token": {
                          "type": "string"
                        },
                        "polling-interval": {
                          "type": "integer",
                          "default": 0,
                          "description": "Interval (in seconds) for polling for changes to the encryption key. 0 (default) means polling disabled."
                        },
                        "ssl": {
                          "type": "object",
                          "additionalProperties": false,
                          "properties": {
                            "enabled": {
                              "type": "boolean",
                              "default": false
                            },
                            "factory-class-name": {
                              "type": "string",
                              "examples": [
                                "com.hazelcast.nio.ssl.BasicSSLContextFactory"
                              ]
                            },
                            "properties": {
                              "type": "object",
                              "examples": [
                                {
                                  "protocol": "TLS",
                                  "mutualAuthentication": "REQUIRED",
                                  "keyStore": "/opt/hazelcast.keystore",
                                  "keyStorePassword": "secret.97531",
                                  "keyStoreType": "JKS",
                                  "trustStore": "/opt/hazelcast.truststore",
                                  "trustStorePassword": "changeit",
                                  "trustStoreType": "JKS"
                                }
                              ]
                            }
                          }
                        }
                      },
                      "required": [
                        "address",
                        "secret-path",
                        "token"
                      ]
                    }
                  }
                }
              ]
            }
          }
        }
      }
    },
    "Persistence": {
      "type": "object",
      "additionalProperties": false,
      "properties": {
        "enabled": {
          "type": "boolean",
          "default": false
        },
        "auto-remove-stale-data": {
          "type": "boolean",
          "default": true,
          "description": "Sets whether or not automatic removal of stale Hot Restart data is enabled. When a member terminates or crashes when cluster state is ACTIVE, remaining members redistributes data among themselves and data persisted on terminated member's storage becomes stale. That terminated member cannot rejoin the cluster without removing Hot Restart data. When auto-removal of stale Hot Restart data is enabled, while restarting that member, Hot Restart data is automatically removed and it joins the cluster as a completely new member. Otherwise, Hot Restart data should be removed manually."
        },
        "base-dir": {
          "type": "string",
          "description": "Specifies the directory where the Persistence data will be stored. This directory will be created automatically if it does not exist.",
          "default": "persistence"
        },
        "backup-dir": {
          "type": "string",
          "description": "Specifies the directory where the Persistence backup data will be stored. If this element is not defined, backup will be disabled. If a directory is defined which does not exist, it will be created on first backup. To avoid clashing data on multiple backups, each backup has a unique sequence ID which determines the name of the directory which will contain all persistence data. This unique directory is created as a subdirectory of the configured `backup-dir`."
        },
        "parallelism": {
          "type": "integer",
          "minimum": 1,
          "default": 1,
          "description": "Level of parallelism in Persistence. There will be this many IO threads, each writing in parallel to its own files. During the restart procedure, this many IO threads will be reading the files and this many Rebuilder threads will be rebuilding the Persistence metadata."
        },
        "validation-timeout-seconds": {
          "type": "integer",
          "minimum": 1,
          "default": 120,
          "description": " Validation timeout for the restart process when validating the cluster members expected to join and the partition table on the whole cluster."
        },
        "data-load-timeout-seconds": {
          "type": "integer",
          "minimum": 1,
          "default": 900,
          "description": "Data load timeout for the restart process. All members in the cluster should finish restoring their local data before this timeout period."
        },
        "cluster-data-recovery-policy": {
          "enum": [
            "FULL_RECOVERY_ONLY",
            "PARTIAL_RECOVERY_MOST_RECENT",
            "PARTIAL_RECOVERY_MOST_COMPLETE"
          ],
          "default": "FULL_RECOVERY_ONLY",
          "description": " Specifies the data recovery policy that will be respected during restart cluster start. Valid values are:\\n FULL_RECOVERY_ONLY: Starts the cluster only when all expected members are present and correct. Otherwise, it fails. This is the default value.\\n PARTIAL_RECOVERY_MOST_RECENT: Starts the cluster with the members which have most up-to-date partition table and successfully restored their data. All other members will leave the cluster and force start themselves. If no member restores its data successfully, cluster start fails.\\n PARTIAL_RECOVERY_MOST_COMPLETE: Starts the cluster with the largest group of members which have the same partition table version and successfully restored their data. All other members will leave the cluster and force start themselves. If no member restores its data successfully, cluster start fails."
        },
        "encryption-at-rest": {
          "type": "object",
          "description": "Specifies the (optional) encryption settings for persistence. It has the required attribute \"enabled\" to specify whether encryption is enabled. In addition to that, it specifies the symmetric cipher to use (such as AES/CBC/PKCS5Padding), the encryption salt, the key size for generating encryption keys and, in the \"secure-store\" sub-element, the configuration of the Secure Store that it will be used to retrieve the encryption keys.\\n \"keystore\": Provides integration with Java KeyStore. Specifies the path to the KeyStore file, the KeyStore type (such as PKCS12 or JCEKS), the KeyStore password, an (optional) alias for the current encryption key entry, and (optionally) a polling interval for checking for changes in the KeyStore.\\n \"vault\": Provides integration with HashiCorp Vault. Specifies the address of the Vault server, the (optional) secrets engine path, the secret path where the encryption key is stored, the access token, the (optional) namespace, the (optional) <ssl> configuration for HTTPS support, and an (optional) polling interval for checking for changes in Vault.",
          "properties": {
            "enabled": {
              "type": "boolean",
              "default": false
            },
            "algorithm": {
              "type": "string",
              "description": "Symmetric encryption algorithm",
              "default": "AES/CBC/PKCS5Padding"
            },
            "salt": {
              "type": "string",
              "default": "thesalt"
            },
            "key-size": {
              "type": "integer"
            },
            "secure-store": {
              "type": "object",
              "oneOf": [
                {
                  "additionalProperties": false,
                  "properties": {
                    "keystore": {
                      "description": "Provides integration with Java KeyStore. Specifies the path to the KeyStore file, the KeyStore type (such as PKCS12 or JCEKS), the KeyStore password, an (optional) alias for the current encryption key entry, and (optionally) a polling interval for checking for changes in the KeyStore.",
                      "type": "object",
                      "additionalProperties": false,
                      "properties": {
                        "path": {
                          "type": "string"
                        },
                        "type": {
                          "type": "string",
                          "default": "PKCS12",
                          "description": "For information about standard keystore types see https://docs.oracle.com/javase/8/docs/technotes/guides/security/StandardNames.html#KeyStore"
                        },
                        "password": {
                          "type": "string",
                          "description": "The keystore password"
                        },
                        "current-key-alias": {
                          "type": "string"
                        },
                        "polling-interval": {
                          "type": "integer",
                          "minimum": 0,
                          "default": 0,
                          "description": "Interval (in seconds) for polling for changes in the KeyStore. 0 (default) means no polling"
                        }
                      },
                      "required": [
                        "path",
                        "password"
                      ]
                    }
                  }
                },
                {
                  "additionalProperties": false,
                  "properties": {
                    "vault": {
                      "description": "Provides integration with HashiCorp Vault. Specifies the address of the Vault server, the (optional) secrets engine path, the secret path where the encryption key is stored, the access token, the (optional) namespace, the (optional) \"ssl\" configuration for HTTPS support, and an (optional) polling interval for checking for changes in Vault.",
                      "type": "object",
                      "additionalProperties": false,
                      "properties": {
                        "address": {
                          "type": "string"
                        },
                        "secret-path": {
                          "type": "string"
                        },
                        "token": {
                          "type": "string"
                        },
                        "polling-interval": {
                          "type": "integer",
                          "default": 0,
                          "description": "Interval (in seconds) for polling for changes to the encryption key. 0 (default) means polling disabled."
                        },
                        "ssl": {
                          "type": "object",
                          "additionalProperties": false,
                          "properties": {
                            "enabled": {
                              "type": "boolean",
                              "default": false
                            },
                            "factory-class-name": {
                              "type": "string",
                              "examples": [
                                "com.hazelcast.nio.ssl.BasicSSLContextFactory"
                              ]
                            },
                            "properties": {
                              "type": "object",
                              "examples": [
                                {
                                  "protocol": "TLS",
                                  "mutualAuthentication": "REQUIRED",
                                  "keyStore": "/opt/hazelcast.keystore",
                                  "keyStorePassword": "secret.97531",
                                  "keyStoreType": "JKS",
                                  "trustStore": "/opt/hazelcast.truststore",
                                  "trustStorePassword": "changeit",
                                  "trustStoreType": "JKS"
                                }
                              ]
                            }
                          }
                        }
                      },
                      "required": [
                        "address",
                        "secret-path",
                        "token"
                      ]
                    }
                  }
                }
              ]
            }
          }
        },
        "rebalance-delay-seconds": {
          "type": "integer",
          "minimum": 0,
          "default": 0,
          "description": "Time (in seconds) to wait before triggering automatic partition rebalancing after a member leaves the cluster unexpectedly. Unexpectedly in this context means that a member leaves the cluster by means other than graceful shutdown: programmatic termination (eg LifecycleService.terminate()), a process crash or network partition. Default is 0, which means rebalancing is triggered immediately. Setting this to a higher value will allow some time for members that are gone to rejoin the cluster. The benefit is that partition rebalancing in this case will be avoided, saving the burden of migrating partition data over the network. Do not use this option if your cluster also stores in-memory data. This option stops the cluster from migrating in-memory data. As a result any data that is not persisted will be lost if the member restarts within the configured delay, including backups. While members are gone, operations on partitions for which the owner is missing may fail immediately or will be retried until the member rejoins or operation timeout is exceeded. Notice that this delay only applies when cluster members leave the cluster; when the cluster is being scaled up and members are being added, partition rebalancing will be triggered immediately (subject to limitations imposed by the current cluster state)."
        }
      }
    },
    "Device": {
      "type": "object",
      "additionalProperties": {
        "type": "object",
        "additionalProperties": false,
        "properties": {
          "base-dir": {
            "type": "string",
            "default": "tiered-store",
            "description": "Device base directory that will be used for tiered-store."
          },
          "block-size": {
            "type": "integer",
            "minimum": 512,
            "default": 4096,
            "description": "Device block/sector size in bytes. The default is 4096. The minimum is 512."
          },
          "read-io-thread-count": {
            "type": "integer",
            "minimum": 1,
            "default": 4,
            "description": "Read IO thread count. The default is 4."
          },
          "write-io-thread-count": {
            "type": "integer",
            "minimum": 1,
            "default": 4,
            "description": "Write IO thread count. The default is 4."
          }
        }
      }
    },
    "SocketEndpointConfig": {
      "allOf": [
        {
          "$ref": "#/definitions/WanEndpointConfig"
        },
        {
          "type": "object",
          "properties": {
            "port": {
              "type": "object",
              "description": "The ports which Hazelcast will use to communicate between cluster members.",
              "additionalProperties": false,
              "properties": {
                "port": {
                  "type": "integer",
                  "default": 5701
                },
                "port-count": {
                  "type": "integer",
                  "default": 100,
                  "description": "The default value is 100, meaning that Hazelcast will try to bind 100 ports. If you set the value of port as 5701, as members join the cluster, Hazelcast tries to find ports between 5701 and 5801. You can change the port count in cases like having large instances on a single machine or you are willing to have only a few ports assigned."
                },
                "auto-increment": {
                  "type": "boolean",
                  "default": true,
                  "description": "If port is set to 5701, Hazelcast will try to find free ports between 5701 and 5801. Normally, you will not need to change this value, but it comes in handy when needed. You may also want to choose to use only one port. In that case, you can disable the auto-increment feature of port by setting its value as false."
                }
              }
            },
            "public-address": {
              "type": "string",
              "description": "Overrides the public address of a node. By default, a node selects its socket address as its public address. But behind a network address translation (NAT), two endpoints (nodes) may not be able to see/access each other. If both nodes set their public addresses to their defined addresses on NAT, then they can communicate with each other. In this case, their public addresses are not an address of a local network interface but a virtual address defined by NAT. This is optional to set and useful when you have a private cloud."
            },
            "reuse-address": {
              "type": "boolean",
              "default": false,
              "description": "When you shutdown a cluster member, the server socket port will be in the TIME_WAIT state for the next couple of minutes. If you start the member right after shutting it down, you may not be able to bind it to the same port because it is in the TIME_WAIT state. If you set reuse-address to true, the TIME_WAIT state is ignored and you can bind the member to the same port again."
            }
          }
        }
      ]
    },
    "WanEndpointConfig": {
      "properties": {
        "name": {
          "type": "string",
          "description": "Name of the endpoint configuration. Only relevant when defining WAN server sockets."
        },
        "outbound-ports": {
          "$ref": "#/definitions/OutboundPorts"
        },
        "interfaces": {
          "type": "object",
          "additionalProperties": false,
          "description": "Specifies which network interfaces Hazelcast should use. You need to set its \"enabled\" sub-element to true to be able to use your defined interfaces. By default, it is disabled. You can define multiple interfaces using a nested \"interfaces\" sequence.",
          "properties": {
            "enabled": {
              "type": "boolean",
              "default": false
            },
            "interfaces": {
              "type": "array",
              "items": {
                "type": "string"
              }
            }
          }
        },
        "ssl": {
          "type": "object",
          "additionalProperties": false,
          "description": "Lets you configure SSL using the SSL context factory. This feature is available only in Hazelcast Enterprise. To be able to use it, encryption should NOT be enabled and you should first implement your SSLContextFactory class. Its configuration contains the factory class and SSL properties.",
          "properties": {
            "enabled": {
              "type": "boolean",
              "default": false
            },
            "factory-class-name": {
              "type": "string"
            },
            "properties": {
              "type": "object"
            }
          }
        },
        "socket-interceptor": {
          "type": "object",
          "additionalProperties": false,
          "description": "Lets you add custom hooks to join and perform connection procedures (like identity checking using Kerberos, etc.). This feature is available only in Hazelcast Enterprise. To be able to use it, you should first implement the MemberSocketInterceptor (for members joining to a cluster) or SocketInterceptor (for clients connecting to a member) class. Its configuration contains the class you implemented and socket interceptor properties.",
          "properties": {
            "enabled": {
              "type": "boolean",
              "default": false
            },
            "class-name": {
              "type": "string"
            },
            "properties": {
              "type": "object"
            }
          }
        },
        "symmetric-encryption": {
          "type": "object",
          "additionalProperties": false,
          "description": "Lets you encrypt the entire socket level communication among all Hazelcast members. This feature is available only in Hazelcast Enterprise.  Its configuration contains the encryption properties and the same configuration must be placed to all members.",
          "properties": {
            "enabled": {
              "type": "boolean",
              "default": false
            },
            "algorithm": {
              "type": "string",
              "default": "PBEWithMD5AndDES"
            },
            "salt": {
              "type": "string",
              "default": "thesalt"
            },
            "password": {
              "type": "string",
              "default": "thepassword"
            },
            "iteration-count": {
              "type": "integer",
              "minimum": 0,
              "default": 19
            }
          }
        },
        "socket-options": {
          "$ref": "#/definitions/SocketOptions"
        }
      }
    },
    "SocketOptions": {
      "type": "object",
      "additionalProperties": false,
      "properties": {
        "buffer-direct": {
          "type": "boolean",
          "default": false,
          "description": "Specifies whether direct or non-direct buffers should be allocated for the socket."
        },
        "tcp-no-delay": {
          "type": "boolean",
          "default": true,
          "description": "Specifies whether Nagle's algorithm should be disabled. The default value is true meaning that Nagle's algorithm is disabled."
        },
        "keep-alive": {
          "type": "boolean",
          "default": true,
          "description": "Specifies whether TCP keep-alive should be enabled."
        },
        "connect-timeout-seconds": {
          "type": "integer",
          "minimum": 0,
          "default": 0,
          "description": "Specifies the TCP timeout in seconds."
        },
        "send-buffer-size-kb": {
          "type": "integer",
          "minimum": 0,
          "default": 128,
          "description": "Specifies the size of the send buffer."
        },
        "receive-buffer-size-kb": {
          "type": "integer",
          "default": 128,
          "description": "Specifies the size of the receive buffer."
        },
        "linger-seconds": {
          "type": "integer",
          "default": 0,
          "description": "Specifies the TCP linger seconds."
        }
      }
    },
    "WanReplication": {
      "type": "object",
      "additionalProperties": {
        "type": "object",
        "additionalProperties": false,
        "properties": {
          "batch-publisher": {
            "type": "object",
            "additionalProperties": {
              "type": "object",
              "additionalProperties": false,
              "properties": {
                "cluster-name": {
                  "type": "string",
                  "description": "Sets the cluster name used as an endpoint cluster name for authentication on the target endpoint. If there is no separate publisher ID property defined, this cluster name will also be used as a WAN publisher ID. This ID is then used for identifying the publisher in a WanReplicationConfig."
                },
                "batch-size": {
                  "type": "integer",
                  "default": 500,
                  "description": "Changes the maximum size of events that are sent to the target cluster in a single batch. The batch of events is not sent until this size is reached."
                },
                "batch-max-delay-millis": {
                  "type": "integer",
                  "default": 1000,
                  "description": " If the number of events generated does not reach the \"batch-size\", they are sent to the target cluster after a certain amount of time is passed. You can set this time in milliseconds using this element."
                },
                "response-timeout-millis": {
                  "type": "integer",
                  "default": 60000,
                  "description": " After a replication event is sent to the target cluster, the source member waits for a confirmation that says the event has reached the target. If confirmation is not received for a period of `response-timeout-millis`, the event is resent to the target cluster."
                },
                "acknowledge-type": {
                  "enum": [
                    "ACK_ON_RECEIPT",
                    "ACK_ON_OPERATION_COMPLETE"
                  ],
                  "default": "ACK_ON_OPERATION_COMPLETE",
                  "description": "Acknowledgment type for each target cluster when the events are replicated. You can set it to the following values: \\n * ACK_ON_RECEIPT: Guarantees that events are received by the target cluster. It does not guarantee that the received event is actually applied, but it is faster. \\n * ACK_ON_OPERATION_COMPLETE (default): Guarantees that the event is both received and applied by the target cluster. It is more time consuming, but it is the best way if you have strong consistency requirements."
                },
                "initial-publisher-state": {
                  "enum": [
                    "REPLICATING",
                    "PAUSED",
                    "STOPPED"
                  ],
                  "default": "REPLICATING",
                  "description": "Defines the initial state in which a WAN publisher is started. \\n * REPLICATING (default): State where both enqueuing new events is allowed, enqueued events are replicated to the target cluster and WAN sync is enabled. \\n * PAUSED: State where new events are enqueued but they not are dequeued. Some events which have been dequeued before the state was switched may still be replicated to the target cluster but further events will not be replicated. WAN sync is enabled. \\n * STOPPED:  State where neither new events are enqueued nor dequeued. As with the PAUSED state, some events might still be replicated after the publisher has switched to this state. WAN sync is enabled."
                },
                "snapshot-enabled": {
                  "type": "boolean",
                  "default": false,
                  "description": "Sets if key-based coalescing is configured for this WAN publisher. When enabled, only the latest WanReplicationEvent of a key is sent to target."
                },
                "idle-max-park-ns": {
                  "type": "integer",
                  "default": 250000000,
                  "description": "Sets the maximum duration in nanoseconds that the WAN replication thread will be parked if there are no events to replicate."
                },
                "idle-min-park-ns": {
                  "type": "integer",
                  "default": 10000000,
                  "description": " Sets the minimum duration in nanoseconds that the WAN replication thread will be parked if there are no events to replicate."
                },
                "max-concurrent-invocations": {
                  "type": "integer",
                  "default": -1,
                  "description": "Sets the maximum number of WAN event batches being sent to the target cluster concurrently. Setting this property to anything less than 2 will only allow a single batch of events to be sent to each target endpoint and will maintain causality of events for a single partition. Setting this property to 2 or higher will allow multiple batches of WAN events to be sent to each target endpoint. Since this allows reordering or batches due to network conditions, causality and ordering of events for a single partition is lost and batches for a single partition are now sent randomly to any available target endpoint. This, however, does present faster WAN replication for certain scenarios such as replicating immutable, independent map entries which are only added once and where ordering of when these entries are added is not necessary. Keep in mind that if you set this property to a value which is less than the target endpoint count, you will lose performance as not all target endpoints will be used at any point in time to process WAN event batches. So, for instance, if you have a target cluster with 3 members (target endpoints) and you want to use this property, it makes sense to set it to a value higher than 3. Otherwise, you can simply disable it by setting it to less than 2 in which case WAN will use the default replication strategy and adapt to the target endpoint count while maintaining causality."
                },
                "discovery-period-seconds": {
                  "type": "integer",
                  "default": 10,
                  "description": " Sets the period in seconds in which WAN tries to discover new target endpoints and reestablish connections to failed endpoints."
                },
                "use-endpoint-private-address": {
                  "type": "boolean",
                  "default": false,
                  "description": " Sets whether the WAN connection manager should connect to the endpoint on the private address returned by the discovery SPI. By default this property is false which means the WAN connection manager will always use the public address."
                },
                "queue-full-behavior": {
                  "enum": [
                    "DISCARD_AFTER_MUTATION",
                    "THROW_EXCEPTION",
                    "THROW_EXCEPTION_ONLY_IF_REPLICATION_ACTIVE"
                  ],
                  "default": "DISCARD_AFTER_MUTATION",
                  "description": "Policy to be applied when WAN Replication event queues are full. You can set it to the following values: \\n - DISCARD_AFTER_MUTATION (default): The new WAN events generated are dropped and not replicated to the target cluster."
                },
                "properties": {
                  "type": "object"
                },
                "max-target-endpoints": {
                  "type": "integer",
                  "default": 2147483647,
                  "description": "The maximum number of endpoints that WAN will connect to when using a discovery mechanism to define endpoints. This property has no effect when static endpoint addresses are defined using target-endpoints."
                },
                "queue-capacity": {
                  "type": "integer",
                  "default": 10000,
                  "description": " Size of the queue of events. If you exceed this queue size, then the oldest, not yet replicated updates might get lost. Therefore, if you have a large rate of put/update/remove operations, you should increase queue capacity."
                },
                "target-endpoints": {
                  "type": "string",
                  "description": "Comma separated list of IP addresses of the target cluster members for which the WAN replication is implemented."
                },
                "endpoint": {
                  "type": "string"
                },
                "sync": {
                  "type": "object",
                  "additionalProperties": false,
                  "properties": {
                    "consistency-check-strategy": {
                      "enum": [
                        "NONE",
                        "MERKLE_TREES"
                      ],
                      "description": "Sets the strategy for checking consistency of data between source and target cluster. Any inconsistency will not be reconciled, it will be merely reported via the usual mechanisms (e.g. statistics, diagnostics). The user must initiate WAN sync to reconcile there differences. For the check procedure to work properly, the target cluster should support the chosen strategy."
                    }
                  }
                },
                "aws": {
                  "$ref": "#/definitions/AwsDiscovery"
                },
                "gcp": {
                  "$ref": "#/definitions/GcpDiscovery"
                },
                "azure": {
                  "$ref": "#/definitions/AzureDiscovery"
                },
                "kubernetes": {
                  "$ref": "#/definitions/KubernetesDiscovery"
                },
                "eureka": {
                  "$ref": "#/definitions/EurekaDiscovery"
                },
                "discovery-strategies": {
                  "$ref": "#/definitions/DiscoveryStrategies"
                }
              }
            }
          },
          "custom-publisher": {
            "type": "object",
            "additionalProperties": {
              "$ref": "#/definitions/ClassNameWithProps"
            }
          },
          "consumer": {
            "type": "object",
            "additionalProperties": false,
            "description": "Config for processing WAN events received from a target cluster. You can configure certain behaviour when processing incoming WAN events or even configure your own implementation for a WAN consumer. A custom WAN consumer allows you to define custom processing logic and is usually used in combination with a custom WAN publisher. A custom consumer is optional and you may simply omit defining it which will cause the default processing logic to be used.",
            "properties": {
              "class-name": {
                "type": "string",
                "description": "Sets the fully qualified class name of the class implementing a custom WAN consumer (WanConsumer). If you don't define a class name, the default processing logic for incoming WAN events will be used."
              },
              "properties": {
                "type": "object",
                "description": "Properties for the custom WAN consumer. These properties are accessible when initalizing the WAN consumer."
              },
              "persist-wan-replicated-data": {
                "type": "boolean",
                "default": false,
                "description": "When true, an incoming event over WAN replication can be persisted to a database for example, otherwise it will not be persisted. Default value is true."
              }
            }
          }
        }
      }
    },
    "UserCodeDeployment": {
      "type": "object",
      "additionalProperties": false,
      "properties": {
        "enabled": {
          "type": "boolean",
          "default": false
        },
        "class-cache-mode": {
          "enum": [
            "ETERNAL",
            "OFF"
          ],
          "default": "ETERNAL",
          "description": " Controls the local caching behavior for the classes loaded from the remote class repository. Available values are as follows:\\n * ETERNAL: Cache the loaded classes locally. This is the default value and suitable when you load long-living objects, such as domain objects stored in a map. \\n * OFF: Do not cache the loaded classes locally."
        },
        "provider-mode": {
          "enum": [
            "OFF",
            "LOCAL_CLASSES_ONLY",
            "LOCAL_AND_CACHED_CLASSES"
          ],
          "default": "LOCAL_AND_CACHED_CLASSES",
          "description": "Controls how the classes are served to the other cluster members. Available values are as follows: \\n * LOCAL_AND_CACHED_CLASSES: Serve classes loaded from both local classpath and from other members. This is the default value. \\n * LOCAL_CLASSES_ONLY: Serve classes from the local classpath only. Classes loaded from other members will be used locally, but they are not served to other members. \\n * OFF: Never serve classes to other members."
        },
        "blacklist-prefixes": {
          "type": "string",
          "description": "Comma separated name prefixes of classes/packages to be prevented from dynamic class loading. For example, if you set it as \"com.foo\", remote loading of all classes from the \"com.foo\" package will be blacklisted, including the classes from all its sub-packages. If you set it as \"com.foo.Class\", then the \"Class\" and all classes having the \"Class\" as prefix in the \"com.foo\" package will be blacklisted."
        },
        "whitelist-prefixes": {
          "type": "string",
          "description": "Comma separated name prefixes of classes/packages only from which the classes will be loaded. It allows to quickly configure remote loading only for classes from selected packages. It can be used together with blacklisting. For example, you can whitelist the prefix \"com.foo\" and blacklist the prefix \"com.foo.secret\"."
        },
        "provider-filter": {
          "type": "string",
          "description": "Filter to constraint members to be used for a class loading request when a class is not available locally. The value is in the format \"HAS_ATTRIBUTE:foo\". When it is set as \"HAS_ATTRIBUTE:foo\", the class loading request will only be sent to the members which have \"foo\" as a member attribute."
        }
      }
    },
    "Sql": {
      "type": "object",
      "additionalProperties": false,
      "properties": {
        "statement-timeout-millis": {
          "type": "integer",
          "default": 0,
          "description": "Defines the timeout in milliseconds that is applied to queries without an explicit timeout."
        }
      }
    },
    "Auditlog": {
      "type": "object",
      "additionalProperties": false,
      "properties": {
        "enabled": {
          "type": "boolean",
          "default": false
        },
        "factory-class-name": {
          "type": "string"
        },
        "properties": {
          "type": "object"
        }
      }
    },
    "InstanceTracking": {
      "type": "object",
      "additionalProperties": false,
      "properties": {
        "enabled": {
          "type": "boolean",
          "default": false
        },
        "file-name": {
          "type": "string"
        },
        "format-pattern": {
          "type": "string"
        }
      }
    },
    "OutboundPortDefinition": {
      "anyOf": [
        {
          "type": "integer",
          "minimum": 0,
          "maximum": 65536
        },
        {
          "type": "string"
        }
      ]
    },
    "OutboundPorts": {
      "description": "By default, Hazelcast lets the system pick up an ephemeral port during socket bind operation. But security policies/firewalls may require you to restrict outbound ports to be used by Hazelcast-enabled applications. You can specify these ports under the element \"outbound-ports\". You can give a single port number, comma separated multiple ports or port ranges.",
      "anyOf": [
        {
          "type": "array",
          "items": {
            "$ref": "#/definitions/OutboundPortDefinition"
          }
        },
        {
          "type": "object",
          "additionalProperties": {
            "$ref": "#/definitions/OutboundPortDefinition"
          }
        }
      ]
    },
    "Jet": {
      "type": "object",
      "additionalProperties": false,
      "properties": {
        "enabled": {
          "type": "boolean",
          "default": false
        },
        "resource-upload-enabled": {
          "type": "boolean",
          "default": false
        },
        "instance": {
          "type": "object",
          "additionalProperties": false,
          "properties": {
            "cooperative-thread-count": {
              "type": "integer",
              "description": "the number of threads each cluster member will use to execute Jet jobs. This refers only to threads executing `cooperative` processors; each `blocking` processor is assigned its own thread. By default it is the same as the number of available processors."
            },
            "flow-control-period": {
              "type": "integer",
              "default": 100,
              "description": "While executing a Jet job there is the issue of regulating the rate at which one member of the cluster sends data to another member. The receiver will regularly report to each sender how much more data it is allowed to send over a given DAG edge. This property sets the length (in milliseconds) of the interval between flow-control (\"ack\") packets."
            },
            "backup-count": {
              "type": "integer",
              "default": 1,
              "maximum": 6,
              "description": "Sets the number of backups that Jet will maintain for the job metadata and snapshots. Each backup is on another cluster member; all backup write operations must complete before the overall write operation can complete. The maximum allowed number of backups is 6 and the default is 1. For example, if you set the backup count to 2, Jet will replicate all the job metadata and snapshot data to two other members. If one or two members of the cluster fail, Jet can recover the data from the snapshot and continue executing the job on the remaining members without loss."
            },
            "scale-up-delay-millis": {
              "type": "integer",
              "default": 10000,
              "description": "Sets the delay after which auto-scaled jobs will restart if a new member is added to the cluster. Has no effect on jobs with auto scaling disabled."
            },
            "lossless-restart-enabled": {
              "type": "boolean",
              "default": false,
              "description": "Sets whether lossless job restart is enabled for the node. With lossless restart you can restart the whole cluster without losing the jobs and their state. The feature is implemented on top of the Hot Restart feature of Hazelcast which persists the data to disk. If enabled, you have to also configure Hot Restart. Note: the snapshots exported using `Job#exportSnapshot` will also have Hot Restart storage enabled. Feature is disabled by default. If you enable this option in open-source, the member will fail to start, you need Enterprise to run it and obtain a license from Hazelcast."
            },
            "max-processor-accumulated-records": {
              "type": "integer",
              "default": 9223372036854775807,
              "description": "Specifies the maximum number of records that can be accumulated by any single processor instance. Operations like grouping, sorting or joining require certain amount of records to be accumulated before they can proceed. You can set this option to reduce the probability of `OutOfMemoryError`. It applies to each processor instance separately, hence the effective limit of records accumulated by each cluster member is influenced by the vertex's `localParallelism` and the number of jobs in the cluster. Currently, this option limits: number of items sorted by the sort operation, number of distinct keys accumulated by aggregation operations, number of entries in each hash-join lookup table, number of entries in stateful transforms and number of distinct items in distinct operation. The limit does not apply to streaming aggregations."
            }
          },
          "description": "Deprecated, use `/hazelcast/jet` to configure the fields directly. General configuration options pertaining to a Jet instance."
        },
        "cooperative-thread-count": {
          "type": "integer",
          "description": "the number of threads each cluster member will use to execute Jet jobs. This refers only to threads executing `cooperative` processors; each `blocking` processor is assigned its own thread. By default it is the same as the number of available processors."
        },
        "flow-control-period": {
          "type": "integer",
          "default": 100,
          "description": "While executing a Jet job there is the issue of regulating the rate at which one member of the cluster sends data to another member. The receiver will regularly report to each sender how much more data it is allowed to send over a given DAG edge. This property sets the length (in milliseconds) of the interval between flow-control (\"ack\") packets."
        },
        "backup-count": {
          "type": "integer",
          "default": 1,
          "maximum": 6,
          "description": "Sets the number of backups that Jet will maintain for the job metadata and snapshots. Each backup is on another cluster member; all backup write operations must complete before the overall write operation can complete. The maximum allowed number of backups is 6 and the default is 1. For example, if you set the backup count to 2, Jet will replicate all the job metadata and snapshot data to two other members. If one or two members of the cluster fail, Jet can recover the data from the snapshot and continue executing the job on the remaining members without loss."
        },
        "scale-up-delay-millis": {
          "type": "integer",
          "default": 10000,
          "description": "Sets the delay after which auto-scaled jobs will restart if a new member is added to the cluster. Has no effect on jobs with auto scaling disabled."
        },
        "lossless-restart-enabled": {
          "type": "boolean",
          "default": false,
          "description": "Sets whether lossless job restart is enabled for the node. With lossless restart you can restart the whole cluster without losing the jobs and their state. The feature is implemented on top of the Hot Restart feature of Hazelcast which persists the data to disk. If enabled, you have to also configure Hot Restart. Note: the snapshots exported using `Job#exportSnapshot` will also have Hot Restart storage enabled. Feature is disabled by default. If you enable this option in open-source, the member will fail to start, you need Enterprise to run it and obtain a license from Hazelcast."
        },
        "max-processor-accumulated-records": {
          "type": "integer",
          "default": 9223372036854775807,
          "description": "Specifies the maximum number of records that can be accumulated by any single processor instance. Operations like grouping, sorting or joining require certain amount of records to be accumulated before they can proceed. You can set this option to reduce the probability of `OutOfMemoryError`. It applies to each processor instance separately, hence the effective limit of records accumulated by each cluster member is influenced by the vertex's `localParallelism` and the number of jobs in the cluster. Currently, this option limits: number of items sorted by the sort operation, number of distinct keys accumulated by aggregation operations, number of entries in each hash-join lookup table, number of entries in stateful transforms and number of distinct items in distinct operation. The limit does not apply to streaming aggregations."
        },
        "edge-defaults": {
          "type": "object",
          "additionalProperties": false,
          "properties": {
            "queue-size": {
              "type": "integer",
              "default": 1024,
              "description": "Sets the capacity of processor-to-processor concurrent queues. The value is rounded upwards to the next power of 2. When data needs to travel between two processors on the same cluster member, Jet sends it over a concurrent single-producer, single-consumer (SPSC) queue of fixed capacity. Since there are several processors executing the logic of each vertex, and since the queues are SPSC, there will be `senderParallelism input.txt receiverParallelism` queues representing the edge on each member. The edge capacity should strike a balance between performance and memory usage."
            },
            "packet-size-limit": {
              "type": "integer",
              "default": 16384,
              "description": "For a distributed edge, data is sent to a remote member via Hazelcast network packets. Each packet is dedicated to the data of a single edge, but may contain any number of data items. This setting limits the size of the packet in bytes. Packets should be large enough to drown out any fixed overheads, but small enough to allow good interleaving with other packets. Note that a single item cannot straddle packets, therefore the maximum packet size can exceed the value configured here by the size of a single data item. This setting has no effect on a non-distributed edge. "
            },
            "receive-window-multiplier": {
              "type": "integer",
              "default": 3,
              "description": "Sets the scaling factor used by the adaptive receive window sizing function. For each distributed edge the receiving member regularly sends flow-control (\"ack\") packets to its sender which prevent it from sending too much data and overflowing the buffers. The sender is allowed to send the data one `receive window` further than the last acknowledged byte and the receive window is sized in proportion to the rate of processing at the receiver. Ack packets are sent in regular intervals (InstanceConfig#setFlowControlPeriodMs) and the `receive window multiplier` sets the factor of the linear relationship between the amount of data processed within one such interval and the size of the receive window. To put it another way, let us define an `ackworth` as the amount of data processed between two consecutive ack packets. The receive window multiplier determines the number of ackworths the sender can be ahead of the last acked byte. This setting has no effect on a non-distributed edge."
            }
          }
        }
      }
    },
    "ConnectionStrategy": {
      "type": "object",
      "additionalProperties": false,
      "properties": {
        "async-start": {
          "type": "boolean",
          "default": false,
          "description": "If set to true, creating Hazelcast client does not wait for connecting to the cluster."
        },
        "reconnect-mode": {
          "description": "Defines the reconnection mode. The valid values are:\\n * \"ON\": Enables reconnection in a blocking manner where all the waiting invocations are blocked until a cluster connection is established or failed. This is the default value.\\n * \"OFF\": Disables the reconnection.\\n * \"ASYNC\": Enables reconnection in a non-blocking manner where all the waiting invocations receive a HazelcastClientOfflineException.",
          "enum": [
            "ASYNC",
            "ON",
            "OFF"
          ],
          "default": "ON"
        },
        "connection-retry": {
          "type": "object",
          "additionalProperties": false,
          "description": "Defines the configuration used when retrying to connect to the cluster.",
          "properties": {
            "initial-backoff-millis": {
              "type": "integer",
              "default": 1000,
              "minimum": 0,
              "description": "Specifies how long to wait (backoff) after the first failure before retrying in milliseconds."
            },
            "max-backoff-millis": {
              "type": "integer",
              "minimum": 0,
              "default": 30000,
              "description": "Specifies the upper limit for the backoff in milliseconds."
            },
            "multiplier": {
              "type": "number",
              "default": 1.05,
              "minimum": 1.0,
              "description": "Factor to multiply the backoff after a failed retry."
            },
            "cluster-connect-timeout-millis": {
              "type": "integer",
              "default": -1,
              "minimum": -1,
              "description": "Timeout value in milliseconds for the client to give up to connect to the current cluster Depending on FailoverConfig, a client can shutdown or start trying on alternative cluster after reaching the timeout. Its default value is -1. For the default value, the client will not stop trying to connect to the cluster. If the failover client is used, the client will start trying to connect alternative clusters after 120000 ms. For any other value, both the failover and non-failover client will use that as it is."
            },
            "jitter": {
              "type": "number",
              "default": 0,
              "minimum": 0,
              "maximum": 1,
              "description": "Specifies by how much to randomize backoffs."
            }
          }
        }
      }
    },
    "ClientUserCodeDeployment": {
      "type": "object",
      "additionalProperties": false,
      "properties": {
        "enabled": {
          "type": "boolean",
          "default": false,
          "description": "If set to true, user code deployment is enabled."
        },
        "jarPaths": {
          "type": "array",
          "items": {
            "type": "string"
          },
          "description": "Sequence lists the jar files containing the classes to load."
        },
        "classNames": {
          "type": "array",
          "items": {
            "type": "string"
          },
          "description": "Sequence lists the classes available in the client class path to load."
        }
      }
    },
    "ProxyFactories": {
      "type": "array",
      "items": {
        "type": "object",
        "additionalProperties": false,
        "properties": {
          "class-name": {
            "type": "string"
          },
          "service": {
            "type": "string"
          }
        },
        "required": [
          "class-name",
          "service"
        ]
      }
    },
    "LoadBalancer": {
      "description": "The load balancer can be configured with the \"load-balancer\" mapping. It has a scalar sub-node called \"type\". The valid values for the type of the load balancer are:\\n * \"random\": The member the operations to be sent to is chosen randomly.\\n * \"round-robin\": The member the operations to be sent to is chosen in a round-robin fashion.\\n * \"custom\": The member the operations to be sent to is chosen by provided load balancer implementation. The implementation class name is specified in additional \"class-name\" key. ",
      "type": "object",
      "additionalProperties": false,
      "properties": {
        "type": {
          "enum": [
            "random",
            "round-robin",
            "custom"
          ]
        },
        "class-name": {
          "type": "string"
        }
      },
      "anyOf": [
        {
          "not": {
            "properties": {
              "type": {
                "const": "custom"
              }
            }
          }
        },
        {
          "required": [
            "class-name"
          ]
        }
      ]
    },
    "ClientNearCache": {
      "type": "object",
      "additionalProperties": {
        "type": "object",
        "additionalProperties": false,
        "properties": {
          "time-to-live-seconds": {
            "$ref": "#/definitions/Map/additionalProperties/properties/near-cache/properties/time-to-live-seconds"
          },
          "max-idle-seconds": {
            "$ref": "#/definitions/Map/additionalProperties/properties/near-cache/properties/max-idle-seconds"
          },
          "invalidate-on-change": {
            "$ref": "#/definitions/Map/additionalProperties/properties/near-cache/properties/invalidate-on-change"
          },
          "in-memory-format": {
            "$ref": "#/definitions/Map/additionalProperties/properties/near-cache/properties/in-memory-format"
          },
          "serialize-keys": {
            "$ref": "#/definitions/Map/additionalProperties/properties/near-cache/properties/serialize-keys"
          },
          "local-update-policy": {
            "$ref": "#/definitions/Map/additionalProperties/properties/near-cache/properties/local-update-policy"
          },
          "eviction": {
            "$ref": "#/definitions/Eviction"
          },
          "preloader": {
            "type": "object",
            "additionalProperties": false,
            "properties": {
              "enabled": {
                "type": "boolean",
                "default": false
              },
              "directory": {
                "type": "string",
                "default": ""
              },
              "store-initial-delay-seconds": {
                "type": "integer",
                "minimum": 0,
                "default": 600
              },
              "store-interval-seconds": {
                "type": "integer",
                "minimum": 0,
                "default": 600
              }
            }
          }
        }
      }
    },
    "ClientFlakeIdGenerator": {
      "type": "object",
      "additionalProperties": {
        "type": "object",
        "additionalProperties": false,
        "properties": {
          "prefetch-count": {
            "type": "integer",
            "minimum": 1,
            "maximum": 100000,
            "default": 100,
            "description": "Sets how many IDs are pre-fetched on the background when one call to FlakeIdGenerator#newId() is made."
          },
          "prefetch-validity-millis": {
            "type": "integer",
            "minimum": 1,
            "default": 600000,
            "description": "Sets for how long the pre-fetched IDs can be used. If this time elapses, a new batch of IDs will be fetched. Time unit is milliseconds, default is 600,000 (10 minutes)."
          }
        }
      }
    },
    "ClientReliableTopic": {
      "type": "object",
      "additionalProperties": {
        "type": "object",
        "additionalProperties": false,
        "properties": {
          "read-batch-size": {
            "type": "integer",
            "default": 10,
            "minimum": 1,
            "description": "Sets the read batch size. The ReliableTopic tries to read a batch of messages from the ringbuffer. It will get at least one, but if there are more available, then it will try to get more to increase throughput. The maximum read batch size can be influenced using the read batch size. Apart from influencing the number of messages to retrieve, the readBatchSize also determines how many messages will be processed by the thread running the MessageListener before it returns back to the pool to look for other MessageListeners that need to be processed. The problem with returning to the pool and looking for new work is that interacting with an executor is quite expensive due to contention on the work-queue. The more work that can be done without retuning to the pool, the smaller the overhead. If the readBatchSize is 10 and there are 50 messages available, 10 items are retrieved and processed consecutively before the thread goes back to the pool and helps out with the processing of other messages. If the readBatchSize is 10 and there are 2 items available, 2 items are retrieved and processed consecutively. If the readBatchSize is an issue because a thread will be busy too long with processing a single MessageListener and it can't help out other MessageListeners, increase the size of the threadpool so the other MessageListeners don't need to wait for a thread, but can be processed in parallel."
          },
          "topic-overload-policy": {
            "default": "BLOCK",
            "enum": [
              "BLOCK",
              "DISCARD_OLDEST",
              "DISCARD_NEWEST"
            ],
            "description": "A policy to deal with an overloaded topic; so topic where there is no place to store new messages. This policy can only be used in combination with the com.hazelcast.core.HazelcastInstance#getReliableTopic(String). The reliable topic uses a com.hazelcast.ringbuffer.Ringbuffer to store the messages. A ringbuffer doesn't track where readers are, so it has no concept of a slow consumers. This provides many advantages like high performance reads, but it also gives the ability to the reader to re-read the same message multiple times in case of an error. A ringbuffer has a limited, fixed capacity. A fast producer may overwrite old messages that are still being read by a slow consumer. To prevent this, we may configure a time-to-live on the ringbuffer (see com.hazelcast.config.RingbufferConfig#setTimeToLiveSeconds(int). Once the time-to-live is configured, the TopicOverloadPolicy controls how the publisher is going to deal with the situation that a ringbuffer is full and the oldest item in the ringbuffer is not old enough to get overwritten. Keep in mind that this retention period (time-to-live) can keep messages from being overwritten, even though all readers might have already completed reading. Its default value is BLOCK. Available values are as follows: - DISCARD_OLDEST: Using this policy, a message that has not expired can be overwritten. No matter the retention period set, the overwrite will just overwrite the item. This can be a problem for slow consumers because they were promised a certain time window to process messages. But it will benefit producers and fast consumers since they are able to continue. This policy sacrifices the slow producer in favor of fast producers/consumers.\\n * DISCARD_NEWEST: Message that was to be published is discarded.\\n * BLOCK: The caller will wait until there is space in the Ringbuffer.\\n * ERROR: The publish call fails immediately."
          }
        }
      }
    },
    "ClientSecurity": {
      "type": "object",
      "additionalProperties": false,
      "propertyNames": {
        "enum": [
          "realms",
          "username-password",
          "kerberos",
          "token",
          "credentials-factory"
        ]
      },
      "properties": {
        "username-password": {
          "$ref": "#/definitions/UsernamePasswordIdentity"
        },
        "token": {
          "$ref": "#/definitions/TokenIdentity"
        },
        "credentials-factory": {
          "$ref": "#/definitions/CredentialsFactoryIdentity"
        },
        "kerberos": {
          "$ref": "#/definitions/KerberosIdentity"
        },
        "realms": {
          "$ref": "#/definitions/Security/properties/realms"
        }
      }
    },
    "UsernamePasswordIdentity": {
      "type": "object",
      "additionalProperties": false,
      "description": "Defines a static UsernamePasswordCredentials instance as the member's identity. It has mandatory \"username\" and \"password\" attributes.",
      "properties": {
        "username": {
          "type": "string"
        },
        "password": {
          "type": "string"
        }
      },
      "required": [
        "username",
        "password"
      ]
    },
    "KerberosIdentity": {
      "type": "object",
      "additionalProperties": false,
      "properties": {
        "realm": {
          "type": "string"
        },
        "security-realm": {
          "type": "string"
        },
        "principal": {
          "type": "string"
        },
        "keytab-file": {
          "type": "string"
        },
        "service-name-prefix": {
          "type": "string"
        },
        "spn": {
          "type": "string"
        },
        "use-canonical-hostname": {
          "type": "boolean",
          "default": false
        }
      }
    },
    "TokenIdentity": {
      "type": "object",
      "additionalProperties": false,
      "description": "Defines a static TokenCredentials instance as the client's identity. It has a \"value\" and it can have also \"encoding\" defined.",
      "properties": {
        "encoding": {
          "enum": [
            "none",
            "base64"
          ]
        },
        "value": {
          "type": "string"
        }
      },
      "required": [
        "encoding",
        "value"
      ]
    },
    "CredentialsFactoryIdentity": {
      "description": " Specifies the name and properties of your class that you developed by implementing Hazelcast's Credentials interface. This element has a mandatory \"class-name\" attribute where you should define the factory class implementing ICredentialsFactory used to create Credentials objects. With the \"properties\" child property, you can define properties for the factory class.",
      "$ref": "#/definitions/ClassNameWithProps"
    },
    "ClientNetwork": {
      "type": "object",
      "additionalProperties": false,
      "properties": {
        "cluster-members": {
          "description": "This sequence lets you list the members in your cluster the client is connecting to.",
          "type": "array",
          "items": {
            "type": "string"
          }
        },
        "outbound-ports": {
          "$ref": "#/definitions/OutboundPorts"
        },
        "smart-routing": {
          "type": "boolean",
          "default": true,
          "description": "If true, client will route the key based operations to owner of the key at the best effort. Note that it uses a cached version of com.hazelcast.core.PartitionService#getPartitions() and doesn't guarantee that the operation will always be executed on the owner. The cached table is updated every second."
        },
        "redo-operation": {
          "type": "boolean",
          "default": false,
          "description": "If true, client will redo the operations that were executing on the server and client lost the connection. This can be because of network, or simply because the member died. However it is not clear whether the application is performed or not. For idempotent operations this is harmless, but for non idempotent ones retrying can cause to undesirable effects. Note that the redo can perform on any member. If false, the operation will throw a RuntimeException that is wrapping a java.io.IOException."
        },
        "socket-interceptor": {
          "$ref": "#/definitions/SocketInterceptor"
        },
        "connection-timeout": {
          "type": "integer",
          "description": "Connection timeout is the timeout value in milliseconds for members to accept client connection requests. The following are the example configurations. Its default value is 5000.",
          "default": 5000,
          "minimum": 0
        },
        "icmp-ping": {
          "type": "object",
          "additionalProperties": false,
          "properties": {
            "enabled": {
              "type": "boolean",
              "default": false,
              "description": "Flag to enable icmp ping failure detector. When set to true, this client will use icmp ping failure detector to detect unavailable members."
            },
            "interval-milliseconds": {
              "type": "integer",
              "default": 1000,
              "minimum": 1000,
              "description": "Interval, in milliseconds, between each ping attempt. 1000ms (1 sec) is also the minimum interval allowed."
            },
            "timeout-milliseconds": {
              "type": "integer",
              "default": 1000,
              "description": "Number of milliseconds until a ping attempt is considered failed if there was no reply."
            },
            "max-attempts": {
              "type": "integer",
              "description": "Maximum number of ping attempts before the member gets suspected by the detector.",
              "default": 3
            },
            "ttl": {
              "description": "Maximum number of hops the packets should go through. You can set to 0 to use your system���s default TTL.",
              "type": "integer",
              "default": 255,
              "minimum": 0
            },
            "echo-fail-fast-on-startup": {
              "description": "The client will fail to start if it is unable to action an ICMP ping command when ICMP is enabled. Failure is usually due to OS level restrictions.",
              "type": "boolean",
              "default": true
            }
          }
        },
        "auto-detection": {
          "$ref": "#/definitions/AutoDetection"
        },
        "azure": {
          "$ref": "#/definitions/AzureDiscovery"
        },
        "gcp": {
          "$ref": "#/definitions/GcpDiscovery"
        },
        "aws": {
          "$ref": "#/definitions/AwsDiscovery"
        },
        "kubernetes": {
          "$ref": "#/definitions/KubernetesDiscovery"
        },
        "ssl": {
          "$ref": "#/definitions/SSL"
        },
        "eureka": {
          "$ref": "#/definitions/EurekaDiscovery"
        },
        "discovery-strategies": {
          "$ref": "#/definitions/DiscoveryStrategies"
        },
        "hazelcast-cloud": {
          "type": "object",
          "additionalProperties": false,
          "description": "Set its \"enabled\" sub-element to true for cluster discovery in the Hazelcast Cloud infrastructure. You need to define the mandatory \"discovery-token\" sub-node used by the discovery mechanism.",
          "properties": {
            "enabled": {
              "type": "boolean",
              "default": false
            },
            "discovery-token": {
              "type": "string"
            }
          }
        },
        "socket-options": {
          "$ref": "#/definitions/ClientSocketOptions"
        }
      }
    },
    "SocketInterceptor": {
      "type": "object",
      "additionalProperties": false,
      "properties": {
        "enabled": {
          "type": "boolean",
          "default": false
        },
        "class-name": {
          "type": "string"
        },
        "properties": {
          "type": "object"
        }
      },
      "description": "Lets you add custom hooks to join and perform connection procedures (like a custom authentication protocol, etc.). This feature is available only in Hazelcast Enterprise. To be able to use it, you should first implement the MemberSocketInterceptor (for members joining to a cluster) or SocketInterceptor (for clients connecting to a member) class. Its configuration contains the class you implemented and socket interceptor properties. By default, it is disabled."
    },
    "AutoDetection": {
      "type": "object",
      "additionalProperties": false,
      "properties": {
        "enabled": {
          "type": "boolean",
          "default": "true"
        }
      },
      "description": "When enabled, it will walk through all available discovery strategies and detect the correct one for the current runtime environment. For example, it will automatically use the hazelcast-aws plugin if run on an AWS instance."
    },
    "SSL": {
      "type": "object",
      "additionalProperties": false,
      "description": "Lets you configure SSL using the SSL context factory. This feature is available only in Hazelcast Enterprise. To be able to use it, encryption should NOT be enabled and you should first implement your SSLContextFactory class. Its configuration contains the factory class and SSL properties. By default, it is disabled.",
      "properties": {
        "enabled": {
          "type": "boolean",
          "default": false
        },
        "factory-class-name": {
          "type": "string",
          "example": "com.hazelcast.nio.ssl.BasicSSLContextFactory"
        },
        "properties": {
          "type": "object"
        }
      }
    },
    "ClientSocketOptions": {
      "type": "object",
      "additionalProperties": false,
      "properties": {
        "tcp-no-delay": {
          "description": "Enables/disables the TCP_NODELAY socket option.",
          "default": true,
          "type": "boolean"
        },
        "keep-alive": {
          "type": "boolean",
          "default": true,
          "description": "Enables/disables the SO_KEEPALIVE socket option."
        },
        "reuse-address": {
          "type": "boolean",
          "default": true,
          "description": "Enables/disables the SO_REUSEADDR socket option."
        },
        "linger-seconds": {
          "type": "integer",
          "default": 3,
          "minimum": 0,
          "description": "Enables/disables SO_LINGER with the specified linger time in seconds."
        },
        "buffer-size": {
          "type": "integer",
          "default": 128,
          "minimum": 0,
          "description": "Sets the SO_SNDBUF and SO_RCVBUF options to the specified value in KB for this Socket."
        }
      }
    }
  }
}<|MERGE_RESOLUTION|>--- conflicted
+++ resolved
@@ -1467,10 +1467,6 @@
               }
             }
           },
-<<<<<<< HEAD
-          "partition-strategy": {
-            "type": "string"
-=======
           "tiered-store": {
             "type": "object",
             "additionalProperties": false,
@@ -1510,7 +1506,9 @@
               }
             },
             "required": ["enabled"]
->>>>>>> a88059dd
+          },
+          "partition-strategy": {
+            "type": "string"
           }
         }
       }
