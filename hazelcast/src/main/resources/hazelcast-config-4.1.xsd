<?xml version="1.0" encoding="UTF-8"?>
<!--
  ~ Copyright (c) 2008-2020, Hazelcast, Inc. All Rights Reserved.
  ~
  ~ Licensed under the Apache License, Version 2.0 (the "License");
  ~ you may not use this file except in compliance with the License.
  ~ You may obtain a copy of the License at
  ~
  ~ http://www.apache.org/licenses/LICENSE-2.0
  ~
  ~ Unless required by applicable law or agreed to in writing, software
  ~ distributed under the License is distributed on an "AS IS" BASIS,
  ~ WITHOUT WARRANTIES OR CONDITIONS OF ANY KIND, either express or implied.
  ~ See the License for the specific language governing permissions and
  ~ limitations under the License.
  -->

<xs:schema xmlns:xs="http://www.w3.org/2001/XMLSchema"
           xmlns="http://www.hazelcast.com/schema/config"
           targetNamespace="http://www.hazelcast.com/schema/config"
           elementFormDefault="qualified"
           attributeFormDefault="unqualified"
           version="1.1">

    <xs:element name="hazelcast">
        <xs:complexType>
            <xs:choice minOccurs="1" maxOccurs="unbounded">
                <xs:element ref="import"/>
                <xs:element name="config-replacers" type="config-replacers" minOccurs="0" maxOccurs="1"/>
                <xs:element name="cluster-name" type="xs:string" minOccurs="0" maxOccurs="1"/>
                <xs:element name="license-key" type="xs:string" minOccurs="0" maxOccurs="1">
                    <xs:annotation>
                        <xs:documentation>
                            To use Hazelcast Enterprise, you need to set the license key here or programmatically.
                        </xs:documentation>
                    </xs:annotation>
                </xs:element>
                <xs:element name="instance-name" type="xs:string" minOccurs="0" maxOccurs="1"/>
                <xs:element name="management-center" type="management-center" minOccurs="0" maxOccurs="1"/>
                <xs:element name="properties" type="properties" minOccurs="0" maxOccurs="1"/>
                <xs:element name="wan-replication" type="wan-replication" minOccurs="0" maxOccurs="unbounded"/>
                <xs:element name="network" type="network" minOccurs="0" maxOccurs="1"/>
                <xs:element name="partition-group" type="partition-group" minOccurs="0" maxOccurs="1"/>
                <xs:element name="executor-service" type="executor-service" minOccurs="0" maxOccurs="unbounded"/>
                <xs:element name="durable-executor-service" type="durable-executor-service" minOccurs="0" maxOccurs="unbounded"/>
                <xs:element name="scheduled-executor-service" type="scheduled-executor-service" minOccurs="0"
                            maxOccurs="unbounded"/>
                <xs:element name="queue" type="queue" minOccurs="0" maxOccurs="unbounded"/>
                <xs:element name="map" type="map" minOccurs="0" maxOccurs="unbounded"/>
                <xs:element name="multimap" type="multimap" minOccurs="0" maxOccurs="unbounded"/>
                <xs:element name="replicatedmap" type="replicatedmap" minOccurs="0" maxOccurs="unbounded"/>
                <xs:element name="cache" type="cache" minOccurs="0" maxOccurs="unbounded"/>
                <xs:element name="list" type="list" minOccurs="0" maxOccurs="unbounded"/>
                <xs:element name="set" type="set" minOccurs="0" maxOccurs="unbounded"/>
                <xs:element name="topic" type="topic" minOccurs="0" maxOccurs="unbounded"/>
                <xs:element name="reliable-topic" type="reliable-topic" minOccurs="0" maxOccurs="unbounded"/>
                <xs:element name="ringbuffer" type="ringbuffer" minOccurs="0" maxOccurs="unbounded"/>
                <xs:element name="listeners" type="listeners" minOccurs="0" maxOccurs="1"/>
                <xs:element name="serialization" type="serialization" minOccurs="0" maxOccurs="1"/>
                <xs:element name="native-memory" type="native-memory" minOccurs="0" maxOccurs="1"/>
                <xs:element name="security" type="security" minOccurs="0" maxOccurs="1"/>
                <xs:element ref="member-attributes" minOccurs="0" maxOccurs="1"/>
                <xs:element name="split-brain-protection" type="split-brain-protection" minOccurs="0" maxOccurs="1"/>
                <xs:element name="lite-member" type="lite-member" minOccurs="0" maxOccurs="1"/>
                <xs:element name="hot-restart-persistence" type="hot-restart-persistence" minOccurs="0" maxOccurs="1"/>
                <xs:element name="user-code-deployment" type="user-code-deployment" minOccurs="0" maxOccurs="1"/>
                <xs:element name="cardinality-estimator" type="cardinality-estimator" minOccurs="0" maxOccurs="unbounded"/>
                <xs:element name="flake-id-generator" type="flake-id-generator" minOccurs="0" maxOccurs="unbounded"/>
                <xs:element name="crdt-replication" type="crdt-replication" minOccurs="0" maxOccurs="1"/>
                <xs:element name="pn-counter" type="pn-counter" minOccurs="0" maxOccurs="unbounded"/>
                <xs:element name="advanced-network" type="advanced-network" minOccurs="0" maxOccurs="1"/>
                <xs:element name="cp-subsystem" type="cp-subsystem" minOccurs="0" maxOccurs="1"/>
                <xs:element name="metrics" type="metrics" minOccurs="0" maxOccurs="1"/>
                <xs:element name="sql" type="sql" minOccurs="0" maxOccurs="1"/>
            </xs:choice>
            <xs:attribute name="id" type="xs:string" use="optional" default="default"/>
        </xs:complexType>
    </xs:element>
    <xs:element name="import">
        <xs:complexType>
            <xs:complexContent>
                <xs:restriction base="xs:anyType">
                    <xs:attribute name="resource" type="xs:string" use="required"/>
                </xs:restriction>
            </xs:complexContent>
        </xs:complexType>
    </xs:element>

    <xs:complexType name="config-replacers">
        <xs:sequence>
            <xs:element name="replacer" type="replacer" minOccurs="1" maxOccurs="unbounded"/>
        </xs:sequence>
        <xs:attribute name="fail-if-value-missing" use="optional" default="true">
            <xs:annotation>
                <xs:documentation>
                    Controls if missing replacement value should lead to stop the boot process.
                </xs:documentation>
            </xs:annotation>
            <xs:simpleType>
                <xs:restriction base="xs:boolean"/>
            </xs:simpleType>
        </xs:attribute>
    </xs:complexType>
    <xs:complexType name="replacer">
        <xs:sequence>
            <xs:element name="properties" type="properties" minOccurs="0" maxOccurs="1"/>
        </xs:sequence>
        <xs:attribute name="class-name" use="required"/>
    </xs:complexType>

    <xs:complexType name="map">
        <xs:all>
            <xs:element name="metadata-policy" type="metadata-policy" minOccurs="0" maxOccurs="1" default="OFF">
                <xs:annotation>
                    <xs:documentation>
                        Metadata policy for this map. Hazelcast may process objects of supported types ahead of time to
                        create additional metadata about them. This metadata then is used to make querying and indexing faster.
                        Metadata creation may decrease put throughput.
                        Valid values are:
                        CREATE_ON_UPDATE (default): Objects of supported types are pre-processed when they are created and updated.
                        OFF: No metadata is created.
                    </xs:documentation>
                </xs:annotation>
            </xs:element>
            <xs:element name="in-memory-format" type="in-memory-format" minOccurs="0" maxOccurs="1" default="BINARY">
                <xs:annotation>
                    <xs:documentation>
                        Data type used to store entries.
                        Possible values:
                        BINARY (default): keys and values are stored as binary data.
                        OBJECT: values are stored in their object forms.
                        NATIVE: keys and values are stored in native memory. Only available on Hazelcast Enterprise.
                    </xs:documentation>
                </xs:annotation>
            </xs:element>
            <xs:element name="statistics-enabled" type="xs:boolean" minOccurs="0" maxOccurs="1" default="true">
                <xs:annotation>
                    <xs:documentation>
                        True (default) if statistics gathering is enabled on the map, false otherwise.
                    </xs:documentation>
                </xs:annotation>
            </xs:element>
            <xs:element name="cache-deserialized-values" type="cache-deserialized-values" minOccurs="0" maxOccurs="1"
                        default="INDEX-ONLY">
                <xs:annotation>
                    <xs:documentation>
                        Control caching of de-serialized values. Caching makes query evaluation faster, but it cost memory.
                        Possible Values:
                        NEVER: Never cache de-serialized object
                        INDEX-ONLY: Cache values only when they are inserted into an index.
                        ALWAYS: Always cache de-serialized values.
                    </xs:documentation>
                </xs:annotation>
            </xs:element>
            <xs:element name="backup-count" type="backup-count" minOccurs="0" maxOccurs="1" default="1">
                <xs:annotation>
                    <xs:documentation>
                        Number of synchronous backups. For example, if 1 is set as the backup-count,
                        then all entries of the map will be copied to one other JVM for
                        fail-safety. Valid numbers are 0 (no backup), 1, 2 ... 6.
                    </xs:documentation>
                </xs:annotation>
            </xs:element>
            <xs:element name="async-backup-count" type="backup-count" minOccurs="0" maxOccurs="1" default="0">
                <xs:annotation>
                    <xs:documentation>
                        Number of asynchronous backups. For example, if 1 is set as the backup-count,
                        then all entries of the map will be copied to one other JVM for
                        fail-safety. Valid numbers are 0 (no backup), 1, 2 ... 6.
                    </xs:documentation>
                </xs:annotation>
            </xs:element>
            <xs:element name="time-to-live-seconds" type="xs:unsignedInt" minOccurs="0" maxOccurs="1" default="0">
                <xs:annotation>
                    <xs:documentation>
                        Maximum number of seconds for each entry to stay in the map. Entries that are
                        older than &lt;time-to-live-seconds&gt; and are not updated for &lt;time-to-live-seconds&gt;
                        are automatically evicted from the map.
                        Any integer between 0 and Integer.MAX_VALUE. 0 means infinite. Default is 0.
                    </xs:documentation>
                </xs:annotation>
            </xs:element>
            <xs:element name="max-idle-seconds" type="xs:unsignedInt" minOccurs="0" maxOccurs="1" default="0">
                <xs:annotation>
                    <xs:documentation>
                        Maximum number of seconds for each entry to stay idle in the map. Entries that are
                        idle(not touched) for more than &lt;max-idle-seconds&gt; are
                        automatically evicted from the map. The entry is touched if get, put or containsKey is called.
                        Any integer between 0 and Integer.MAX_VALUE. 0 means infinite. Default is 0.
                    </xs:documentation>
                </xs:annotation>
            </xs:element>
            <xs:element name="eviction" type="eviction-map" minOccurs="0" maxOccurs="1">
                <xs:annotation>
                    <xs:documentation>
                        When maximum size is reached, map is evicted based on the eviction policy.
                        IMap has no eviction by default.

                        size:
                        maximum size can be any integer between 0 and Integer.MAX_VALUE.
                        For max-size to work, set the eviction-policy property to a value other than NONE.

                        Default value is 0.

                        max-size-policy:
                        max-size-policy has these valid values:
                        PER_NODE: Maximum number of map entries in each Hazelcast instance.
                        This is the default policy.
                        PER_PARTITION: Maximum number of map entries within each partition. Storage size
                        depends on the partition count in a Hazelcast instance.
                        This attribute should not be used often.
                        Avoid using this attribute with a small cluster: if the cluster is small it will
                        be hosting more partitions, and therefore map entries, than that of a larger
                        cluster. Thus, for a small cluster, eviction of the entries will decrease
                        performance (the number of entries is large).
                        USED_HEAP_SIZE: Maximum used heap size in megabytes per map for each Hazelcast instance.
                        USED_HEAP_PERCENTAGE: Maximum used heap size percentage per map for each Hazelcast
                        instance.
                        If, for example, JVM is configured to have 1000 MB and this value is 10, then the map
                        entries will be evicted when used heap size exceeds 100 MB.
                        FREE_HEAP_SIZE: Minimum free heap size in megabytes for each JVM.
                        FREE_HEAP_PERCENTAGE: Minimum free heap size percentage for each JVM.
                        For example, if JVM is configured to have 1000 MB and this value is 10,
                        then the map entries will be evicted when free heap size is below 100 MB.
                        USED_NATIVE_MEMORY_SIZE: Maximum used native memory size in megabytes per map
                        for each Hazelcast instance.
                        USED_NATIVE_MEMORY_PERCENTAGE: Maximum used native memory size percentage per map
                        for each Hazelcast instance.
                        FREE_NATIVE_MEMORY_SIZE: Minimum free native memory size in megabytes
                        for each Hazelcast instance.
                        FREE_NATIVE_MEMORY_PERCENTAGE: Minimum free native memory size percentage
                        for each Hazelcast instance.

                        eviction-policy:
                        Eviction policy has these valid values:
                        LRU (Least Recently Used),
                        LFU (Least Frequently Used),
                        RANDOM,
                        NONE.

                        Default value is "NONE".
                    </xs:documentation>
                </xs:annotation>
            </xs:element>
            <xs:element name="merge-policy" type="merge-policy" minOccurs="0" maxOccurs="1"/>
            <xs:element name="read-backup-data" type="xs:boolean" minOccurs="0" maxOccurs="1" default="false">
                <xs:annotation>
                    <xs:documentation>
                        True if reading local backup entries is enabled, false otherwise.
                    </xs:documentation>
                </xs:annotation>
            </xs:element>
            <xs:element name="merkle-tree" type="merkle-tree" minOccurs="0" maxOccurs="1"/>
            <xs:element name="hot-restart" type="hot-restart" minOccurs="0" maxOccurs="1"/>
            <xs:element name="event-journal" type="event-journal" minOccurs="0" maxOccurs="1"/>
            <xs:element name="map-store" type="map-store" minOccurs="0" maxOccurs="1"/>
            <xs:element name="near-cache" type="near-cache" minOccurs="0" maxOccurs="1"/>
            <xs:element name="wan-replication-ref" type="wan-replication-ref" minOccurs="0"/>
            <xs:element name="indexes" minOccurs="0" maxOccurs="1">
                <xs:complexType>
                    <xs:sequence>
                        <xs:element name="index" type="index" minOccurs="0" maxOccurs="unbounded"/>
                    </xs:sequence>
                </xs:complexType>
            </xs:element>
            <xs:element name="attributes" minOccurs="0" maxOccurs="1">
                <xs:complexType>
                    <xs:sequence>
                        <xs:element name="attribute" type="map-attribute" minOccurs="0" maxOccurs="unbounded"/>
                    </xs:sequence>
                </xs:complexType>
            </xs:element>
            <xs:element name="entry-listeners" type="entry-listeners" minOccurs="0" maxOccurs="1"/>
            <xs:element name="partition-lost-listeners" type="partition-lost-listeners" minOccurs="0" maxOccurs="1"/>
            <xs:element name="partition-strategy" type="xs:string" minOccurs="0" maxOccurs="1"/>
            <xs:element name="split-brain-protection-ref" minOccurs="0" maxOccurs="1">
                <xs:annotation>
                    <xs:documentation>
                        Adds the Split Brain Protection for this data-structure which you configure using the split-brain-protection element.
                        You should set the split-brain-protection-ref's value as the split brain protection's name.
                    </xs:documentation>
                </xs:annotation>
            </xs:element>
            <xs:element name="query-caches" type="query-caches" minOccurs="0" maxOccurs="1"/>
        </xs:all>
        <xs:attribute name="name" use="required">
            <xs:annotation>
                <xs:documentation>
                    Name of the map.
                </xs:documentation>
            </xs:annotation>
            <xs:simpleType>
                <xs:restriction base="xs:string"/>
            </xs:simpleType>
        </xs:attribute>
    </xs:complexType>
    <xs:complexType name="cache-entry-listeners">
        <xs:sequence>
            <xs:element name="cache-entry-listener" type="cache-entry-listener" minOccurs="0" maxOccurs="unbounded"/>
        </xs:sequence>
    </xs:complexType>
    <xs:complexType name="cache-entry-listener">
        <xs:all>
            <xs:element name="cache-entry-listener-factory" minOccurs="0" maxOccurs="1">
                <xs:complexType>
                    <xs:attribute name="class-name" use="required"/>
                </xs:complexType>
            </xs:element>
            <xs:element name="cache-entry-event-filter-factory" minOccurs="0" maxOccurs="1">
                <xs:complexType>
                    <xs:attribute name="class-name" use="required"/>
                </xs:complexType>
            </xs:element>
        </xs:all>
        <xs:attribute name="old-value-required" type="xs:boolean" use="optional" default="false">
            <xs:annotation>
                <xs:documentation>
                    If true, previously assigned values for the affected keys will be sent to this
                    cache-entry-listener implementation. Setting this attribute to true
                    creates additional traffic. Default value is false.
                </xs:documentation>
            </xs:annotation>
        </xs:attribute>
        <xs:attribute name="synchronous" type="xs:boolean" use="optional" default="false">
            <xs:annotation>
                <xs:documentation>
                    If true, this cache-entry-listener implementation will be called
                    in a synchronous manner. Default value is false.
                </xs:documentation>
            </xs:annotation>
        </xs:attribute>
    </xs:complexType>
    <xs:complexType name="cache">
        <xs:all>
            <xs:element name="key-type" minOccurs="0" maxOccurs="1">
                <xs:complexType>
                    <xs:attribute name="class-name" use="required">
                        <xs:annotation>
                            <xs:documentation>
                                The fully qualified class name of the cache key type.
                            </xs:documentation>
                        </xs:annotation>
                    </xs:attribute>
                </xs:complexType>
            </xs:element>
            <xs:element name="value-type" minOccurs="0" maxOccurs="1">
                <xs:complexType>
                    <xs:attribute name="class-name" use="required">
                        <xs:annotation>
                            <xs:documentation>
                                The fully qualified class name of the cache value type.
                            </xs:documentation>
                        </xs:annotation>
                    </xs:attribute>
                </xs:complexType>
            </xs:element>
            <xs:element name="statistics-enabled" type="xs:boolean" minOccurs="0" maxOccurs="1" default="false">
                <xs:annotation>
                    <xs:documentation>
                        True if statistics gathering is enabled on the cache, false (default) otherwise.
                    </xs:documentation>
                </xs:annotation>
            </xs:element>
            <xs:element name="management-enabled" type="xs:boolean" minOccurs="0" maxOccurs="1" default="false">
                <xs:annotation>
                    <xs:documentation>
                        True if management is enabled on the cache, false (default) otherwise.
                    </xs:documentation>
                </xs:annotation>
            </xs:element>
            <xs:element name="read-through" type="xs:boolean" minOccurs="0" maxOccurs="1" default="false">
                <xs:annotation>
                    <xs:documentation>
                        True if read-through caching is used, false (default) otherwise.
                    </xs:documentation>
                </xs:annotation>
            </xs:element>
            <xs:element name="write-through" type="xs:boolean" minOccurs="0" maxOccurs="1" default="false">
                <xs:annotation>
                    <xs:documentation>
                        True if write-through caching is used, false (default) otherwise.
                    </xs:documentation>
                </xs:annotation>
            </xs:element>
            <xs:element name="cache-loader-factory" minOccurs="0" maxOccurs="1">
                <xs:complexType>
                    <xs:attribute name="class-name" use="required">
                        <xs:annotation>
                            <xs:documentation>
                                The cache loader factory class name.
                            </xs:documentation>
                        </xs:annotation>
                    </xs:attribute>
                </xs:complexType>
            </xs:element>
            <xs:element name="cache-loader" minOccurs="0" maxOccurs="1">
                <xs:complexType>
                    <xs:attribute name="class-name" use="required" type="xs:string">
                        <xs:annotation>
                            <xs:documentation>
                                The cache loader class name.
                            </xs:documentation>
                        </xs:annotation>
                    </xs:attribute>
                </xs:complexType>
            </xs:element>
            <xs:element name="cache-writer-factory" minOccurs="0" maxOccurs="1">
                <xs:complexType>
                    <xs:attribute name="class-name" use="required">
                        <xs:annotation>
                            <xs:documentation>
                                The cache writer factory class name.
                            </xs:documentation>
                        </xs:annotation>
                    </xs:attribute>
                </xs:complexType>
            </xs:element>
            <xs:element name="cache-writer" minOccurs="0" maxOccurs="1">
                <xs:complexType>
                    <xs:attribute name="class-name" use="required" type="xs:string">
                        <xs:annotation>
                            <xs:documentation>
                                The cache writer class name.
                            </xs:documentation>
                        </xs:annotation>
                    </xs:attribute>
                </xs:complexType>
            </xs:element>
            <xs:element name="expiry-policy-factory" minOccurs="0" maxOccurs="1">
                <xs:complexType>
                    <xs:all>
                        <xs:annotation>
                            <xs:documentation>
                                Defines the expiry policy factory class name or
                                defines the expiry policy factory from predefined ones with duration configuration.
                            </xs:documentation>
                        </xs:annotation>
                        <xs:element name="timed-expiry-policy-factory"
                                    type="timed-expiry-policy-factory" minOccurs="0" maxOccurs="1"/>
                    </xs:all>
                    <xs:attribute name="class-name"/>
                </xs:complexType>
            </xs:element>
            <xs:element name="cache-entry-listeners" type="cache-entry-listeners" minOccurs="0" maxOccurs="1">
                <xs:annotation>
                    <xs:documentation>
                        List of cache entry listeners.
                    </xs:documentation>
                </xs:annotation>
            </xs:element>
            <xs:element name="in-memory-format" type="in-memory-format" minOccurs="0" maxOccurs="1" default="BINARY">
                <xs:annotation>
                    <xs:documentation>
                        Data type used to store entries.
                        Possible values:
                        BINARY (default): keys and values are stored as binary data.
                        OBJECT: values are stored in their object forms.
                        NATIVE: keys and values are stored in native memory. Only available on Hazelcast Enterprise.
                    </xs:documentation>
                </xs:annotation>
            </xs:element>
            <xs:element name="backup-count" type="backup-count" minOccurs="0" maxOccurs="1">
                <xs:annotation>
                    <xs:documentation>
                        Number of synchronous backups. For example, if `1` is set as the `backup-count`,
                        then all entries of the cache are copied to one other instance as synchronous for fail-safety.
                        `backup-count` + `async-backup-count` cannot be bigger than maximum backup count which is `6`.
                        Valid numbers are 0 (no backup), 1, 2 ... 6.
                    </xs:documentation>
                </xs:annotation>
            </xs:element>
            <xs:element name="async-backup-count" type="backup-count" minOccurs="0" maxOccurs="1">
                <xs:annotation>
                    <xs:documentation>
                        Number of asynchronous backups. For example, if `1` is set as the `async-backup-count`,
                        then all entries of the cache are copied to one other instance as asynchronous for fail-safety.
                        `backup-count` + `async-backup-count` cannot be bigger than maximum backup count which is `6`.
                        Valid numbers are 0 (no backup), 1, 2 ... 6.
                    </xs:documentation>
                </xs:annotation>
            </xs:element>
            <xs:element name="eviction" type="eviction" minOccurs="0" maxOccurs="1">
                <xs:annotation>
                    <xs:documentation>
                        When maximum size is reached, cache is evicted based on the eviction policy.

                        size:
                        maximum size can be any integer between 0 and Integer.MAX_VALUE.

                        Default value is 0.

                        max-size-policy:
                        max-size-policy has these valid values:
                        ENTRY_COUNT (Maximum number of cache entries in the cache),
                        USED_NATIVE_MEMORY_SIZE (Maximum used native memory size in megabytes per cache for each Hazelcast
                        instance),
                        USED_NATIVE_MEMORY_PERCENTAGE (Maximum used native memory size percentage per cache for each Hazelcast
                        instance),
                        FREE_NATIVE_MEMORY_SIZE (Maximum free native memory size in megabytes for each Hazelcast instance),
                        FREE_NATIVE_MEMORY_PERCENTAGE (Maximum free native memory size percentage for each Hazelcast instance).

                        Default value is "ENTRY_COUNT".

                        eviction-policy:
                        Eviction policy has these valid values:
                        LRU (Least Recently Used),
                        LFU (Least Frequently Used).

                        Default value is "LRU".
                    </xs:documentation>
                </xs:annotation>
            </xs:element>
            <xs:element name="wan-replication-ref" type="wan-replication-ref" minOccurs="0">
                <xs:annotation>
                    <xs:documentation>
                        WAN replication configuration for cache.
                    </xs:documentation>
                </xs:annotation>
            </xs:element>
            <xs:element name="split-brain-protection-ref" minOccurs="0" maxOccurs="1">
                <xs:annotation>
                    <xs:documentation>
                        Adds the Split Brain Protection for this data-structure which you configure using the split-brain-protection element.
                        You should set the split-brain-protection-ref's value as the split brain protection's name.
                    </xs:documentation>
                </xs:annotation>
            </xs:element>
            <xs:element name="partition-lost-listeners" type="partition-lost-listeners" minOccurs="0" maxOccurs="1"/>
            <xs:element name="merge-policy" type="merge-policy" minOccurs="0" maxOccurs="1"/>
            <xs:element name="hot-restart" type="hot-restart" minOccurs="0" maxOccurs="1"/>
            <xs:element name="event-journal" type="event-journal" minOccurs="0" maxOccurs="1"/>
            <xs:element name="disable-per-entry-invalidation-events" type="xs:boolean" minOccurs="0" maxOccurs="1"
                        default="false">
                <xs:annotation>
                    <xs:documentation>
                        Disables invalidation events for per entry but full-flush invalidation events are still enabled.
                        Full-flush invalidation event means that invalidation events for all entries on clear.
                    </xs:documentation>
                </xs:annotation>
            </xs:element>
        </xs:all>

        <xs:attribute name="name" use="required">
            <xs:annotation>
                <xs:documentation>
                    Name of the cache.
                </xs:documentation>
            </xs:annotation>
            <xs:simpleType>
                <xs:restriction base="xs:string"/>
            </xs:simpleType>
        </xs:attribute>
    </xs:complexType>

    <xs:complexType name="queue">
        <xs:all>
            <xs:element name="statistics-enabled" type="xs:boolean" minOccurs="0" maxOccurs="1" default="true">
                <xs:annotation>
                    <xs:documentation>
                        True (default) if statistics gathering is enabled on the queue, false otherwise.
                    </xs:documentation>
                </xs:annotation>
            </xs:element>
            <xs:element name="max-size" type="xs:unsignedInt" minOccurs="0" maxOccurs="1" default="0">
                <xs:annotation>
                    <xs:documentation>
                        Maximum number of items in the queue.
                        Any integer between 0 and Integer.MAX_VALUE. 0 means Integer.MAX_VALUE. Default is 0.
                    </xs:documentation>
                </xs:annotation>
            </xs:element>
            <xs:element name="backup-count" type="backup-count" minOccurs="0" maxOccurs="1" default="1">
                <xs:annotation>
                    <xs:documentation>
                        Number of synchronous backups. For example, if 1 is set as the backup-count,
                        then all entries of the queue are copied to one other JVM for
                        fail-safety. Valid numbers are 0 (no backup), 1, 2 ... 6.
                    </xs:documentation>
                </xs:annotation>
            </xs:element>
            <xs:element name="async-backup-count" type="backup-count" minOccurs="0" maxOccurs="1" default="0">
                <xs:annotation>
                    <xs:documentation>
                        Number of asynchronous backups. For example, if 1 is set as the backup-count,
                        then all entries of the queue are copied to one other JVM for
                        fail-safety. Valid numbers are 0 (no backup), 1, 2 ... 6.
                    </xs:documentation>
                </xs:annotation>
            </xs:element>
            <xs:element name="empty-queue-ttl" type="empty-queue-ttl" minOccurs="0" maxOccurs="1" default="-1">
                <xs:annotation>
                    <xs:documentation>
                        Used to purge unused or empty queues. If you define a value (time in seconds) for this element,
                        then your queue will be destroyed if it stays empty or unused for that time.
                    </xs:documentation>
                </xs:annotation>
            </xs:element>
            <xs:element name="item-listeners" minOccurs="0" maxOccurs="1">
                <xs:annotation>
                    <xs:documentation>
                        Lets you add listeners (listener classes) for the queue items. You can also set the attribute
                        include-value to true if you want the item event to contain the item values, and you can set
                        local to true if you want to listen to the items on the local node.
                    </xs:documentation>
                </xs:annotation>
                <xs:complexType>
                    <xs:sequence>
                        <xs:element name="item-listener" type="item-listener" minOccurs="0" maxOccurs="unbounded"/>
                    </xs:sequence>
                </xs:complexType>
            </xs:element>
            <xs:element ref="queue-store" minOccurs="0" maxOccurs="1">
                <xs:annotation>
                    <xs:documentation>
                        Includes the queue store factory class name and the following properties.

                        Binary: By default, Hazelcast stores the queue items in serialized form in memory.
                        Before it inserts the queue items into datastore, it deserializes them. But if you
                        will not reach the queue store from an external application, you might prefer that the
                        items be inserted in binary form. You can get rid of the de-serialization step; this
                        would be a performance optimization. The binary feature is disabled by default.

                        Memory Limit: This is the number of items after which Hazelcast will store items only to
                        datastore. For example, if the memory limit is 1000, then the 1001st item will be put
                        only to datastore. This feature is useful when you want to avoid out-of-memory conditions.
                        The default number for memory-limit is 1000. If you want to always use memory, you can set
                        it to Integer.MAX_VALUE.

                        Bulk Load: When the queue is initialized, items are loaded from QueueStore in bulks. Bulk
                        load is the size of these bulks. By default, bulk-load is 250.
                    </xs:documentation>
                </xs:annotation>
            </xs:element>
            <xs:element name="split-brain-protection-ref" minOccurs="0" maxOccurs="1">
                <xs:annotation>
                    <xs:documentation>
                        Adds the Split Brain Protection for this data-structure which you configure using the split-brain-protection element.
                        You should set the split-brain-protection-ref's value as the split brain protection's name.
                    </xs:documentation>
                </xs:annotation>
            </xs:element>
            <xs:element name="merge-policy" type="merge-policy" minOccurs="0" maxOccurs="1"/>
        </xs:all>
        <xs:attribute name="name" use="optional" default="default">
            <xs:annotation>
                <xs:documentation>
                    Name of the queue.
                </xs:documentation>
            </xs:annotation>
            <xs:simpleType>
                <xs:restriction base="xs:string"/>
            </xs:simpleType>
        </xs:attribute>
    </xs:complexType>
    <xs:complexType name="list">
        <xs:all>
            <xs:element name="statistics-enabled" type="xs:boolean" minOccurs="0" maxOccurs="1" default="true">
                <xs:annotation>
                    <xs:documentation>
                        True (default) if statistics gathering is enabled on the list, false otherwise.
                    </xs:documentation>
                </xs:annotation>
            </xs:element>
            <xs:element name="max-size" type="xs:unsignedInt" minOccurs="0" maxOccurs="1" default="0">
                <xs:annotation>
                    <xs:documentation>
                        Maximum size of the list.
                        Any integer between 0 and Integer.MAX_VALUE. 0 means Integer.MAX_VALUE. Default is 0.
                    </xs:documentation>
                </xs:annotation>
            </xs:element>
            <xs:element name="backup-count" type="backup-count" minOccurs="0" maxOccurs="1" default="1">
                <xs:annotation>
                    <xs:documentation>
                        Number of synchronous backups. For example, if 1 is set as the backup-count,
                        then all entries of the list are copied to one other JVM for
                        fail-safety. Valid numbers are 0 (no backup), 1, 2 ... 6.
                    </xs:documentation>
                </xs:annotation>
            </xs:element>
            <xs:element name="async-backup-count" type="backup-count" minOccurs="0" maxOccurs="1" default="0">
                <xs:annotation>
                    <xs:documentation>
                        Number of asynchronous backups. For example, if 1 is set as the backup-count,
                        then all entries of the list will be copied to one other JVM for
                        fail-safety. Valid numbers are 0 (no backup), 1, 2 ... 6.
                    </xs:documentation>
                </xs:annotation>
            </xs:element>
            <xs:element name="item-listeners" minOccurs="0" maxOccurs="1">
                <xs:annotation>
                    <xs:documentation>
                        Lets you add listeners (listener classes) for the list items. You can also set the attribute
                        include-value to true if you want the item event to contain the item values, and you can set
                        local to true if you want to listen to the items on the local node.
                    </xs:documentation>
                </xs:annotation>
                <xs:complexType>
                    <xs:sequence>
                        <xs:element name="item-listener" type="item-listener" minOccurs="0" maxOccurs="unbounded"/>
                    </xs:sequence>
                </xs:complexType>
            </xs:element>
            <xs:element name="split-brain-protection-ref" minOccurs="0" maxOccurs="1">
                <xs:annotation>
                    <xs:documentation>
                        Adds the Split Brain Protection for this data-structure which you configure using the split-brain-protection element.
                        You should set the split-brain-protection-ref's value as the split brain protection's name.
                    </xs:documentation>
                </xs:annotation>
            </xs:element>
            <xs:element name="merge-policy" type="merge-policy" minOccurs="0" maxOccurs="1"/>
        </xs:all>
        <xs:attribute name="name" use="optional" default="default">
            <xs:annotation>
                <xs:documentation>
                    Name of the list.
                </xs:documentation>
            </xs:annotation>
            <xs:simpleType>
                <xs:restriction base="xs:string"/>
            </xs:simpleType>
        </xs:attribute>
    </xs:complexType>
    <xs:complexType name="set">
        <xs:all>
            <xs:element name="statistics-enabled" type="xs:boolean" minOccurs="0" maxOccurs="1" default="true">
                <xs:annotation>
                    <xs:documentation>
                        True (default) if statistics gathering is enabled on the set, false otherwise.
                    </xs:documentation>
                </xs:annotation>
            </xs:element>
            <xs:element name="max-size" type="xs:unsignedInt" minOccurs="0" maxOccurs="1" default="0">
                <xs:annotation>
                    <xs:documentation>
                        Maximum size of the set.
                        Any integer between 0 and Integer.MAX_VALUE. 0 means Integer.MAX_VALUE. Default is 0.
                    </xs:documentation>
                </xs:annotation>
            </xs:element>
            <xs:element name="backup-count" type="backup-count" minOccurs="0" maxOccurs="1" default="1">
                <xs:annotation>
                    <xs:documentation>
                        Number of synchronous backups. For example, if 1 is set as the backup-count,
                        then all entries of the set are copied to one other JVM for
                        fail-safety. Valid numbers are 0 (no backup), 1, 2 ... 6.
                    </xs:documentation>
                </xs:annotation>
            </xs:element>
            <xs:element name="async-backup-count" type="backup-count" minOccurs="0" maxOccurs="1" default="0">
                <xs:annotation>
                    <xs:documentation>
                        Number of asynchronous backups. For example, if 1 is set as the backup-count,
                        then all entries of the set will be copied to one other JVM for
                        fail-safety. Valid numbers are 0 (no backup), 1, 2 ... 6.
                    </xs:documentation>
                </xs:annotation>
            </xs:element>
            <xs:element name="item-listeners" minOccurs="0" maxOccurs="1">
                <xs:annotation>
                    <xs:documentation>
                        Lets you add listeners (listener classes) for the set items. You can also set the attribute
                        include-value to true if you want the item event to contain the item values, and you can set
                        local to true if you want to listen to the items on the local node.
                    </xs:documentation>
                </xs:annotation>
                <xs:complexType>
                    <xs:sequence>
                        <xs:element name="item-listener" type="item-listener" minOccurs="0" maxOccurs="unbounded"/>
                    </xs:sequence>
                </xs:complexType>
            </xs:element>
            <xs:element name="split-brain-protection-ref" minOccurs="0" maxOccurs="1">
                <xs:annotation>
                    <xs:documentation>
                        Adds the Split Brain Protection for this data-structure which you configure using the split-brain-protection element.
                        You should set the split-brain-protection-ref's value as the split brain protection's name.
                    </xs:documentation>
                </xs:annotation>
            </xs:element>
            <xs:element name="merge-policy" type="merge-policy" minOccurs="0" maxOccurs="1"/>
        </xs:all>
        <xs:attribute name="name" use="optional" default="default">
            <xs:annotation>
                <xs:documentation>
                    Name of the set.
                </xs:documentation>
            </xs:annotation>
            <xs:simpleType>
                <xs:restriction base="xs:string"/>
            </xs:simpleType>
        </xs:attribute>
    </xs:complexType>
    <xs:complexType name="multimap">
        <xs:annotation>
            <xs:documentation>
                Hazelcast MultiMap is a specialized map where you can store multiple values under a single key.
                Just like any other distributed data structure implementation in Hazelcast, MultiMap is distributed
                and thread-safe. Hazelcast MultiMap is not an implementation of java.util.Map due to the difference
                in method signatures. It supports most features of Hazelcast Map except for indexing, predicates and
                MapLoader/MapStore.
            </xs:documentation>
        </xs:annotation>
        <xs:all>
            <xs:element name="backup-count" type="backup-count" minOccurs="0" maxOccurs="1" default="1">
                <xs:annotation>
                    <xs:documentation>
                        Number of synchronous backups. For example, if 1 is set as the backup-count,
                        then all entries of the multimap are copied to one other JVM for
                        fail-safety. Valid numbers are 0 (no backup), 1, 2 ... 6.
                    </xs:documentation>
                </xs:annotation>
            </xs:element>
            <xs:element name="async-backup-count" type="backup-count" minOccurs="0" maxOccurs="1" default="0">
                <xs:annotation>
                    <xs:documentation>
                        Number of asynchronous backups. For example, if 1 is set as the backup-count,
                        then all entries of the multimap are copied to one other JVM for
                        fail-safety. Valid numbers are 0 (no backup), 1, 2 ... 6.
                    </xs:documentation>
                </xs:annotation>
            </xs:element>
            <xs:element name="statistics-enabled" type="xs:boolean" minOccurs="0" maxOccurs="1" default="true">
                <xs:annotation>
                    <xs:documentation>
                        True (default) if statistics gathering is enabled on the multimap, false otherwise.
                    </xs:documentation>
                </xs:annotation>
            </xs:element>
            <xs:element name="binary" type="xs:boolean" minOccurs="0" maxOccurs="1" default="true">
                <xs:annotation>
                    <xs:documentation>
                        By default, BINARY in-memory format is used, meaning that the object is stored
                        in a serialized form. You can set it to false, then, the OBJECT in-memory format
                        is used, which is useful when the OBJECT in-memory format has a smaller memory
                        footprint than BINARY.
                    </xs:documentation>
                </xs:annotation>
            </xs:element>
            <xs:element name="value-collection-type" minOccurs="0" maxOccurs="1">
                <xs:annotation>
                    <xs:documentation>
                        Type of the value collection : SET or LIST.
                    </xs:documentation>
                </xs:annotation>
                <xs:simpleType>
                    <xs:restriction base="non-space-string">
                        <xs:enumeration value="SET"/>
                        <xs:enumeration value="LIST"/>
                    </xs:restriction>
                </xs:simpleType>
            </xs:element>
            <xs:element name="entry-listeners" type="entry-listeners" minOccurs="0" maxOccurs="1">
                <xs:annotation>
                    <xs:documentation>
                        Lets you add listeners (listener classes) for the multimap entries. You can also set the attribute
                        include-value to true if you want the item event to contain the entry values, and you can set
                        local to true if you want to listen to the entries on the local node.
                    </xs:documentation>
                </xs:annotation>
            </xs:element>
            <xs:element name="split-brain-protection-ref" minOccurs="0" maxOccurs="1">
                <xs:annotation>
                    <xs:documentation>
                        Adds the Split Brain Protection for this data-structure which you configure using the split-brain-protection element.
                        You should set the split-brain-protection-ref's value as the split brain protection's name.
                    </xs:documentation>
                </xs:annotation>
            </xs:element>
            <xs:element name="merge-policy" type="merge-policy" minOccurs="0" maxOccurs="1"/>
        </xs:all>
        <xs:attribute name="name" use="required">
            <xs:annotation>
                <xs:documentation>
                    Name of the multimap.
                </xs:documentation>
            </xs:annotation>
            <xs:simpleType>
                <xs:restriction base="xs:string"/>
            </xs:simpleType>
        </xs:attribute>
    </xs:complexType>
    <xs:complexType name="replicatedmap">
        <xs:annotation>
            <xs:documentation>
                A ReplicatedMap is a map-like data structure with weak consistency
                and values locally stored on every node of the cluster.
                Whenever a value is written asynchronously, the new value will be internally
                distributed to all existing cluster members, and eventually every node will have
                the new value.
                When a new node joins the cluster, the new node initially will request existing
                values from older nodes and replicate them locally.
            </xs:documentation>
        </xs:annotation>
        <xs:all>
            <xs:element name="in-memory-format" type="in-memory-format" minOccurs="0" maxOccurs="1" default="OBJECT">
                <xs:annotation>
                    <xs:documentation>
                        Data type used to store entries.
                        Possible values:
                        BINARY: keys and values are stored as binary data.
                        OBJECT (default): values are stored in their object forms.
                        NATIVE: keys and values are stored in native memory. Only available on Hazelcast Enterprise.
                    </xs:documentation>
                </xs:annotation>
            </xs:element>
            <xs:element name="async-fillup" type="xs:boolean" minOccurs="0" maxOccurs="1" default="true">
                <xs:annotation>
                    <xs:documentation>
                        True if the replicated map is available for reads before the initial
                        replication is completed, false otherwise. Default is true. If false, no Exception will be
                        thrown when the replicated map is not yet ready, but call is blocked until
                        the initial replication is completed.
                    </xs:documentation>
                </xs:annotation>
            </xs:element>
            <xs:element name="statistics-enabled" type="xs:boolean" minOccurs="0" maxOccurs="1" default="true">
                <xs:annotation>
                    <xs:documentation>
                        True (default) if statistics gathering is enabled on the replicated map, false otherwise.
                    </xs:documentation>
                </xs:annotation>
            </xs:element>
            <xs:element name="entry-listeners" type="entry-listeners" minOccurs="0" maxOccurs="1">
                <xs:annotation>
                    <xs:documentation>
                        Lets you add listeners (listener classes) for the replicated map entries. You can also set the attribute
                        include-value to true if you want the item event to contain the entry values, and you can set
                        local to true if you want to listen to the entries on the local node.
                    </xs:documentation>
                </xs:annotation>
            </xs:element>
            <xs:element name="split-brain-protection-ref" minOccurs="0" maxOccurs="1">
                <xs:annotation>
                    <xs:documentation>
                        Adds the Split Brain Protection for this data-structure which you configure using the split-brain-protection element.
                        You should set the split-brain-protection-ref's value as the split brain protection's name.
                    </xs:documentation>
                </xs:annotation>
            </xs:element>
            <xs:element name="merge-policy" type="merge-policy" minOccurs="0" maxOccurs="1"/>
        </xs:all>
        <xs:attribute name="name" use="required">
            <xs:annotation>
                <xs:documentation>
                    Name of the replicated map.
                </xs:documentation>
            </xs:annotation>
            <xs:simpleType>
                <xs:restriction base="xs:string"/>
            </xs:simpleType>
        </xs:attribute>
    </xs:complexType>
    <xs:complexType name="topic">
        <xs:all>
            <xs:element name="statistics-enabled" type="xs:boolean" minOccurs="0" maxOccurs="1" default="true">
                <xs:annotation>
                    <xs:documentation>
                        True (default) if statistics gathering is enabled on the topic, false otherwise.
                    </xs:documentation>
                </xs:annotation>
            </xs:element>
            <xs:element name="global-ordering-enabled" type="xs:boolean" minOccurs="0" maxOccurs="1"
                        default="false">
                <xs:annotation>
                    <xs:documentation>
                        Default is `false`, meaning there is no global order guarantee.
                    </xs:documentation>
                </xs:annotation>
            </xs:element>
            <xs:element name="message-listeners" minOccurs="0" maxOccurs="1">
                <xs:annotation>
                    <xs:documentation>
                        Lets you add listeners (listener classes) for the topic messages.
                    </xs:documentation>
                </xs:annotation>
                <xs:complexType>
                    <xs:sequence>
                        <xs:element name="message-listener" type="listener-base" minOccurs="0" maxOccurs="unbounded"/>
                    </xs:sequence>
                </xs:complexType>
            </xs:element>
            <xs:element name="multi-threading-enabled" type="xs:boolean" minOccurs="0" maxOccurs="1" default="false">
                <xs:annotation>
                    <xs:documentation>
                        Default is `false`, meaning only one dedicated thread will handle topic messages.
                        When multi-threading enabled (true) all threads from event thread pool can be used for message handling.
                    </xs:documentation>
                </xs:annotation>
            </xs:element>
        </xs:all>
        <xs:attribute name="name" use="optional" default="default">
            <xs:annotation>
                <xs:documentation>
                    The name of the topic.
                </xs:documentation>
            </xs:annotation>
            <xs:simpleType>
                <xs:restriction base="xs:string"/>
            </xs:simpleType>
        </xs:attribute>
    </xs:complexType>
    <xs:complexType name="reliable-topic">
        <xs:all>
            <xs:element name="statistics-enabled" type="xs:boolean" minOccurs="0" maxOccurs="1" default="true">
                <xs:annotation>
                    <xs:documentation>
                        Enables or disables statistics for this reliable topic.
                        Collects the creation time, total number of published and received
                        messages for each member locally. Its default value is true.
                    </xs:documentation>
                </xs:annotation>
            </xs:element>
            <xs:element name="message-listeners" minOccurs="0" maxOccurs="1">
                <xs:annotation>
                    <xs:documentation>
                        Lets you add listeners (listener classes) for the topic messages.
                    </xs:documentation>
                </xs:annotation>
                <xs:complexType>
                    <xs:sequence>
                        <xs:element name="message-listener" type="listener-base" minOccurs="0" maxOccurs="unbounded"/>
                    </xs:sequence>
                </xs:complexType>
            </xs:element>
            <xs:element name="read-batch-size" type="xs:int" minOccurs="0" maxOccurs="1">
                <xs:annotation>
                    <xs:documentation>
                        Sets the read batch size.
                        The ReliableTopic tries to read a batch of messages from the ringbuffer.
                        It will get at least one, but if there are more available, then it will
                        try to get more to increase throughput. The maximum read batch size can
                        be influenced using the read batch size.
                        Apart from influencing the number of messages to retrieve, the
                        readBatchSize also determines how many messages will be processed
                        by the thread running the MessageListener before it returns back
                        to the pool to look for other MessageListeners that need to be
                        processed. The problem with returning to the pool and looking for new work
                        is that interacting with an executor is quite expensive due to contention
                        on the work-queue. The more work that can be done without retuning to the
                        pool, the smaller the overhead.
                        If the readBatchSize is 10 and there are 50 messages available,
                        10 items are retrieved and processed consecutively before the thread goes
                        back to the pool and helps out with the processing of other messages.
                        If the readBatchSize is 10 and there are 2 items available,
                        2 items are retrieved and processed consecutively.
                        If the readBatchSize is an issue because a thread will be busy
                        too long with processing a single MessageListener and it can't
                        help out other MessageListeners, increase the size of the
                        threadpool so the other MessageListeners don't need to wait for
                        a thread, but can be processed in parallel.
                    </xs:documentation>
                </xs:annotation>
            </xs:element>
            <xs:element name="topic-overload-policy" type="topic-overload-policy" minOccurs="0" maxOccurs="1">
                <xs:annotation>
                    <xs:documentation>
                        A policy to deal with an overloaded topic; so topic where there is no place to store new messages.
                        This policy can only be used in combination with the
                        com.hazelcast.core.HazelcastInstance#getReliableTopic(String).
                        The reliable topic uses a com.hazelcast.ringbuffer.Ringbuffer to
                        store the messages. A ringbuffer doesn't track where readers are, so
                        it has no concept of a slow consumers. This provides many advantages like
                        high performance reads, but it also gives the ability to the reader to
                        re-read the same message multiple times in case of an error.
                        A ringbuffer has a limited, fixed capacity. A fast producer may overwrite
                        old messages that are still being read by a slow consumer. To prevent
                        this, we may configure a time-to-live on the ringbuffer (see
                        com.hazelcast.config.RingbufferConfig#setTimeToLiveSeconds(int).
                        Once the time-to-live is configured, the TopicOverloadPolicy
                        controls how the publisher is going to deal with the situation that a
                        ringbuffer is full and the oldest item in the ringbuffer is not old
                        enough to get overwritten.
                        Keep in mind that this retention period (time-to-live) can keep messages
                        from being overwritten, even though all readers might have already completed reading.
                        Its default value is BLOCK. Available values are as follows:
                        - DISCARD_OLDEST:
                        Using this policy, a message that has not expired can be overwritten.
                        No matter the retention period set, the overwrite will just overwrite
                        the item.
                        This can be a problem for slow consumers because they were promised a
                        certain time window to process messages. But it will benefit producers
                        and fast consumers since they are able to continue. This policy sacrifices
                        the slow producer in favor of fast producers/consumers.
                        - DISCARD_NEWEST:
                        Message that was to be published is discarded.
                        - BLOCK:
                        The caller will wait until there is space in the Ringbuffer.
                        - ERROR:
                        The publish call fails immediately.
                    </xs:documentation>
                </xs:annotation>
            </xs:element>
        </xs:all>
        <xs:attribute name="name" use="optional" default="default">
            <xs:annotation>
                <xs:documentation>
                    The name of the reliable topic.
                </xs:documentation>
            </xs:annotation>
            <xs:simpleType>
                <xs:restriction base="xs:string"/>
            </xs:simpleType>
        </xs:attribute>
    </xs:complexType>

    <xs:complexType name="ringbuffer-store">
        <xs:all>
            <xs:element ref="factory-or-class-name" minOccurs="0" maxOccurs="1"/>
            <xs:element name="properties" type="properties" minOccurs="0" maxOccurs="1"/>
        </xs:all>
        <xs:attribute name="enabled" default="true" type="xs:boolean"/>
    </xs:complexType>
    <xs:complexType name="ringbuffer">
        <xs:all>
            <xs:element name="capacity" type="xs:unsignedInt" minOccurs="0" maxOccurs="1">
                <xs:annotation>
                    <xs:documentation>
                        Number of items in the ringbuffer. If no time-to-live-seconds is set, the size will always
                        be equal to capacity after the head completed the first loop around the ring. This is
                        because no items are getting expired. The default value is 10000.
                    </xs:documentation>
                </xs:annotation>
            </xs:element>
            <xs:element name="time-to-live-seconds" type="xs:unsignedInt" minOccurs="0" maxOccurs="1">
                <xs:annotation>
                    <xs:documentation>
                        Sets the time to live in seconds which is the maximum number of seconds
                        for each item to stay in the ringbuffer before being removed.
                        Entries that are older than time-to-liveSeconds are removed from the
                        ringbuffer on the next ringbuffer operation (read or write).
                        Time to live can be disabled by setting time-to-liveSeconds to 0.
                        It means that items won't get removed because they expire. They may only
                        be overwritten.
                        When time-to-liveSeconds is disabled and after the tail does a full
                        loop in the ring, the ringbuffer size will always be equal to the capacity.
                        The time-to-liveSeconds can be any integer between 0 and Integer#MAX_VALUE.
                        0 means infinite. The default is 0.
                    </xs:documentation>
                </xs:annotation>
            </xs:element>
            <xs:element name="backup-count" type="backup-count" minOccurs="0" maxOccurs="1" default="1">
                <xs:annotation>
                    <xs:documentation>
                        Number of synchronous backups. For example, if 1 is set as the backup-count,
                        then the items in the ringbuffer are copied to one other JVM for
                        fail-safety. Valid numbers are 0 (no backup), 1, 2 ... 6.
                    </xs:documentation>
                </xs:annotation>
            </xs:element>
            <xs:element name="async-backup-count" type="backup-count" minOccurs="0" maxOccurs="1" default="0">
                <xs:annotation>
                    <xs:documentation>
                        Number of asynchronous backups. For example, if 1 is set as the backup-count,
                        then the items in the ringbuffer are copied to one other JVM for
                        fail-safety. Valid numbers are 0 (no backup), 1, 2 ... 6.
                    </xs:documentation>
                </xs:annotation>
            </xs:element>
            <xs:element name="in-memory-format" type="in-memory-format" minOccurs="0" maxOccurs="1" default="BINARY">
                <xs:annotation>
                    <xs:documentation>
                        Sets the in-memory format.
                        Setting the in-memory format controls the format of the stored item in the
                        ringbuffer:
                        - OBJECT: the item is stored in deserialized format (a regular object)
                        - BINARY (default): the item is stored in serialized format (a binary blob)
                        The object in-memory format is useful when:
                        - the object stored in object format has a smaller footprint than in
                        binary format
                        - if there are readers using a filter. Since for every filter
                        invocation, the object needs to be available in object format.
                    </xs:documentation>
                </xs:annotation>
            </xs:element>
            <xs:element name="ringbuffer-store" type="ringbuffer-store" minOccurs="0" maxOccurs="1">
                <xs:annotation>
                    <xs:documentation>
                        Includes the ring buffer store factory class name. The store format is the same as the
                        in-memory-format for the ringbuffer.
                    </xs:documentation>
                </xs:annotation>
            </xs:element>
            <xs:element name="split-brain-protection-ref" minOccurs="0" maxOccurs="1">
                <xs:annotation>
                    <xs:documentation>
                        Adds the Split Brain Protection for this data-structure which you configure using the split-brain-protection element.
                        You should set the split-brain-protection-ref's value as the split brain protection's name.
                    </xs:documentation>
                </xs:annotation>
            </xs:element>
            <xs:element name="merge-policy" type="merge-policy" minOccurs="0" maxOccurs="1"/>
        </xs:all>
        <xs:attribute name="name" use="required">
            <xs:annotation>
                <xs:documentation>
                    The name of the ringbuffer. Required.
                </xs:documentation>
            </xs:annotation>
            <xs:simpleType>
                <xs:restriction base="xs:string"/>
            </xs:simpleType>
        </xs:attribute>
    </xs:complexType>
    <xs:complexType name="merge-policy">
        <xs:annotation>
            <xs:documentation>
                While recovering from split-brain (network partitioning), data structure entries in the small cluster
                merge into the bigger cluster based on the policy set here. When an entry merges into the cluster,
                an entry with the same key (or value) might already exist in the cluster.
                The merge policy resolves these conflicts with different out-of-the-box or custom strategies.
                The out-of-the-box merge polices can be references by their simple class name.
                For custom merge policies you have to provide a fully qualified class name.
                <p>
                    The out-of-the-box policies are:
                    <br/>DiscardMergePolicy: the entry from the smaller cluster will be discarded.
                    <br/>HigherHitsMergePolicy: the entry with the higher number of hits wins.
                    <br/>LatestAccessMergePolicy: the entry with the latest access wins.
                    <br/>LatestUpdateMergePolicy: the entry with the latest update wins.
                    <br/>PassThroughMergePolicy: the entry from the smaller cluster wins.
                    <br/>PutIfAbsentMergePolicy: the entry from the smaller cluster wins if it doesn't exist in the cluster.
                    <br/>The default policy is: PutIfAbsentMergePolicy
                </p>
            </xs:documentation>
        </xs:annotation>
        <xs:simpleContent>
            <xs:extension base="xs:string">
                <xs:attribute name="batch-size" default="100" type="xs:positiveInteger" use="optional"/>
            </xs:extension>
        </xs:simpleContent>
    </xs:complexType>
    <xs:complexType name="network">
        <xs:all>
            <xs:element name="public-address" type="xs:string" minOccurs="0" maxOccurs="1">
                <xs:annotation>
                    <xs:documentation>
                        Overrides the public address of a node. By default, a node selects its socket address
                        as its public address. But behind a network address translation (NAT), two endpoints (nodes)
                        may not be able to see/access each other. If both nodes set their public addresses to their
                        defined addresses on NAT, then they can communicate with each other. In this case, their
                        public addresses are not an address of a local network interface but a virtual address defined by NAT.
                        This is optional to set and useful when you have a private cloud.
                    </xs:documentation>
                </xs:annotation>
            </xs:element>
            <xs:element name="port" type="port" minOccurs="0" maxOccurs="1">
                <xs:annotation>
                    <xs:documentation>
                        The ports which Hazelcast will use to communicate between cluster members. Its default value is 5701.
                        It has the following attributes.
                        port-count: The default value is 100, meaning that Hazelcast will try to bind 100 ports.
                        If you set the value of port as 5701, as members join the cluster, Hazelcast tries to find
                        ports between 5701 and 5801. You can change the port count in cases like having large
                        instances on a single machine or you are willing to have only a few ports assigned.
                        auto-increment: Default value is true. If port is set to 5701, Hazelcast will try to find free
                        ports between 5701 and 5801. Normally, you will not need to change this value, but it comes
                        in handy when needed. You may also want to choose to use only one port. In that case, you can
                        disable the auto-increment feature of port by setting its value as false.
                    </xs:documentation>
                </xs:annotation>
            </xs:element>
            <xs:element name="reuse-address" type="xs:boolean" minOccurs="0" maxOccurs="1" default="false">
                <xs:annotation>
                    <xs:documentation>
                        When you shutdown a cluster member, the server socket port will be in the TIME_WAIT
                        state for the next couple of minutes. If you start the member right after shutting it down,
                        you may not be able to bind it to the same port because it is in the TIME_WAIT state. If you
                        set reuse-address to true, the TIME_WAIT state is ignored and you can bind the member to the
                        same port again. Default value is false.
                    </xs:documentation>
                </xs:annotation>
            </xs:element>
            <xs:element name="outbound-ports" type="outbound-ports" minOccurs="0" maxOccurs="1">
                <xs:annotation>
                    <xs:documentation>
                        By default, Hazelcast lets the system pick up an ephemeral port during socket bind operation.
                        But security policies/firewalls may require to restrict outbound ports to be used by
                        Hazelcast-enabled applications. To fulfill this requirement, you can configure Hazelcast to use
                        only defined outbound ports.
                        outbound-ports has the ports attribute to allow you to define outbound ports.
                    </xs:documentation>
                </xs:annotation>
            </xs:element>
            <xs:element name="join" type="join" minOccurs="0" maxOccurs="1"/>
            <xs:element name="interfaces" type="interfaces" minOccurs="0" maxOccurs="1"/>
            <xs:element name="ssl" type="ssl" minOccurs="0" maxOccurs="1"/>
            <xs:element name="socket-interceptor" type="socket-interceptor" minOccurs="0" maxOccurs="1"/>
            <xs:element name="symmetric-encryption" type="symmetric-encryption" minOccurs="0" maxOccurs="1">
                <xs:annotation>
                    <xs:documentation>
                        encryption algorithm such as
                        DES/ECB/PKCS5Padding,
                        PBEWithMD5AndDES,
                        AES/CBC/PKCS5Padding,
                        Blowfish,
                        DESede
                    </xs:documentation>
                </xs:annotation>
            </xs:element>
            <xs:element name="member-address-provider" type="member-address-provider" minOccurs="0" maxOccurs="1">
                <xs:annotation>
                    <xs:documentation>
                        IMPORTANT
                        This configuration is not intended to provide addresses of other cluster members with
                        which the hazelcast instance will form a cluster. This is an SPI for advanced use in
                        cases where the DefaultAddressPicker does not pick suitable addresses to bind to
                        and publish to other cluster members. For instance, this could allow easier
                        deployment in some cases when running on Docker, AWS or other cloud environments.
                        That said, if you are just starting with Hazelcast, you will probably want to
                        set the member addresses by using the tcp-ip or multicast configuration
                        or adding a discovery strategy.
                        Member address provider allows to plug in own strategy to customize:
                        1. What address Hazelcast will bind to
                        2. What address Hazelcast will advertise to other members on which they can bind to

                        In most environments you don't need to customize this and the default strategy will work just
                        fine. However in some cloud environments the default strategy does not make the right choice and
                        the member address provider delegates the process of address picking to external code.
                    </xs:documentation>
                </xs:annotation>
            </xs:element>
            <xs:element name="failure-detector" type="failure-detector" minOccurs="0" maxOccurs="1"/>
            <xs:element name="rest-api" type="rest-api" minOccurs="0" maxOccurs="1"/>
            <xs:element name="memcache-protocol" type="memcache-protocol" minOccurs="0" maxOccurs="1"/>
        </xs:all>
    </xs:complexType>
    <xs:complexType name="tcp-ip">
        <xs:choice maxOccurs="unbounded">
            <xs:element name="required-member" type="xs:string" minOccurs="0" maxOccurs="1">
                <xs:annotation>
                    <xs:documentation>
                        IP address of the required member. Cluster will form only if the member with this IP
                        address is found.
                    </xs:documentation>
                </xs:annotation>
            </xs:element>
            <xs:sequence>
                <xs:element name="member" type="xs:string" minOccurs="0" maxOccurs="unbounded" default="127.0.0.1">
                    <xs:annotation>
                        <xs:documentation>
                            IP address(es) of one or more well known members. Once members are connected to these
                            well known ones, all member addresses will be communicated with each other.
                        </xs:documentation>
                    </xs:annotation>
                </xs:element>
            </xs:sequence>
            <xs:element name="interface" type="xs:string" minOccurs="0" maxOccurs="1"
                        default="127.0.0.1"/>
            <xs:element name="members" type="xs:string" minOccurs="0" maxOccurs="1">
                <xs:annotation>
                    <xs:documentation>
                        Comma separated IP addresses of one or more well known members.
                    </xs:documentation>
                </xs:annotation>
            </xs:element>
            <xs:element name="member-list" minOccurs="0" maxOccurs="1">
                <xs:complexType>
                    <xs:sequence>
                        <xs:element name="member" type="xs:string" minOccurs="0" maxOccurs="unbounded"
                                    default="127.0.0.1"/>
                    </xs:sequence>
                </xs:complexType>
            </xs:element>
        </xs:choice>
        <xs:attribute name="enabled" type="xs:boolean" use="optional" default="false">
            <xs:annotation>
                <xs:documentation>
                    Specifies whether the TCP/IP discovery is enabled or not. Default value is false.
                </xs:documentation>
            </xs:annotation>
        </xs:attribute>
        <xs:attribute name="connection-timeout-seconds" type="xs:int" use="optional" default="5">
            <xs:annotation>
                <xs:documentation>
                    The maximum amount of time Hazelcast is going to try to connect to a well known member
                    before giving up. Setting it to a too low value could mean that a member is not able
                    to connect to a cluster. Setting it to a too high value means that member startup could
                    slow down because of longer timeouts (e.g. when a well known member is not up). Increasing
                    this value is recommended if you have many IPs listed and the members cannot properly
                    build up the cluster. Its default value is 5.
                </xs:documentation>
            </xs:annotation>
        </xs:attribute>
    </xs:complexType>
    <xs:complexType name="port">
        <xs:simpleContent>
            <xs:extension base="xs:unsignedShort">
                <xs:attribute name="auto-increment" type="xs:boolean" use="optional" default="true"/>
                <xs:attribute name="port-count" type="xs:unsignedInt" use="optional" default="100"/>
            </xs:extension>
        </xs:simpleContent>
    </xs:complexType>
    <xs:complexType name="member-address-provider">
        <xs:all>
            <xs:element name="class-name" type="non-space-string" minOccurs="1" maxOccurs="1">
                <xs:annotation>
                    <xs:documentation>
                        The name of the class implementing the com.hazelcast.spi.MemberAddressProvider interface
                    </xs:documentation>
                </xs:annotation>
            </xs:element>
            <xs:element name="properties" type="properties" minOccurs="0" maxOccurs="1"/>
        </xs:all>
        <xs:attribute name="enabled" type="xs:boolean" use="optional" default="false">
            <xs:annotation>
                <xs:documentation>
                    Specifies whether the member address provider SPI is enabled or not. Values can be true or false.
                </xs:documentation>
            </xs:annotation>
        </xs:attribute>
    </xs:complexType>
    <xs:complexType name="outbound-ports">
        <xs:sequence>
            <xs:element name="ports" type="xs:string" minOccurs="0" maxOccurs="unbounded"/>
        </xs:sequence>
    </xs:complexType>
    <xs:complexType name="multicast">
        <xs:all>
            <xs:element name="multicast-group" type="xs:string" minOccurs="0" maxOccurs="1" default="224.2.2.3">
                <xs:annotation>
                    <xs:documentation>
                        The multicast group IP address. Specify it when you want to create clusters within the
                        same network. Values can be between 224.0.0.0 and 239.255.255.255. Default value is 224.2.2.3.
                    </xs:documentation>
                </xs:annotation>
            </xs:element>
            <xs:element name="multicast-port" type="xs:unsignedShort" minOccurs="0" maxOccurs="1" default="54327">
                <xs:annotation>
                    <xs:documentation>
                        The multicast socket port through which the Hazelcast member listens and sends discovery messages.
                        Default value is 54327.
                    </xs:documentation>
                </xs:annotation>
            </xs:element>
            <xs:element name="multicast-timeout-seconds" type="xs:int" minOccurs="0" maxOccurs="1" default="2">
                <xs:annotation>
                    <xs:documentation>
                        Only when the nodes are starting up, this timeout (in seconds) specifies the period during
                        which a node waits for a multicast response from another node. For example, if you set it
                        to 60 seconds, each node will wait for 60 seconds until a leader node is selected.
                        Its default value is 2 seconds.
                    </xs:documentation>
                </xs:annotation>
            </xs:element>
            <xs:element name="multicast-time-to-live" type="xs:int" minOccurs="0" maxOccurs="1" default="32">
                <xs:annotation>
                    <xs:documentation>
                        Time-to-live value for multicast packets sent out to control the scope of multicasts.
                    </xs:documentation>
                </xs:annotation>
            </xs:element>
            <xs:element name="trusted-interfaces" type="trusted-interfaces" minOccurs="0" maxOccurs="1">
                <xs:annotation>
                    <xs:documentation>
                        Includes IP addresses of trusted members. When a node wants to join to the cluster,
                        its join request will be rejected if it is not a trusted member. You can give an IP
                        addresses range using the wildcard (*) on the last digit of the IP address
                        (e.g. 192.168.1.* or 192.168.1.100-110).
                    </xs:documentation>
                </xs:annotation>
            </xs:element>
        </xs:all>
        <xs:attribute name="enabled" type="xs:boolean" use="optional" default="true">
            <xs:annotation>
                <xs:documentation>
                    Specifies whether the multicast discovery is enabled or not. Values can be true or false.
                </xs:documentation>
            </xs:annotation>
        </xs:attribute>
        <xs:attribute name="loopbackModeEnabled" type="xs:boolean" use="optional" default="false"/>
    </xs:complexType>
    <xs:complexType name="trusted-interfaces">
        <xs:sequence>
            <xs:element name="interface" type="xs:string" minOccurs="0" maxOccurs="unbounded"/>
        </xs:sequence>
    </xs:complexType>
    <xs:complexType name="aliased-discovery-strategy">
        <xs:sequence>
            <xs:any minOccurs="0" maxOccurs="unbounded" processContents="skip"/>
        </xs:sequence>
        <xs:attribute name="enabled" type="xs:boolean" use="optional" default="true">
            <xs:annotation>
                <xs:documentation>
                    Specifies whether the EC2 discovery is enabled or not. Value can be true or false.
                </xs:documentation>
            </xs:annotation>
        </xs:attribute>
        <xs:attribute name="connection-timeout-seconds" type="xs:int" use="optional" default="5">
            <xs:annotation>
                <xs:documentation>
                    The maximum amount of time Hazelcast is going to try to connect to a well known member
                    before giving up. Please check if the specific discovery strategy supports this property.
                </xs:documentation>
            </xs:annotation>
        </xs:attribute>
    </xs:complexType>
    <xs:complexType name="join">
        <xs:annotation>
            <xs:documentation>
                The `join` configuration element is used to enable the Hazelcast instances to form a cluster,
                i.e. to join the members. Three ways can be used to join the members: discovery by TCP/IP, by
                multicast, and by discovery on AWS (EC2 auto-discovery).
            </xs:documentation>
        </xs:annotation>
        <xs:all>
            <xs:element name="multicast" type="multicast" minOccurs="0"/>
            <xs:element name="tcp-ip" type="tcp-ip" minOccurs="0"/>
            <xs:element name="aws" type="aliased-discovery-strategy" minOccurs="0"/>
            <xs:element name="gcp" type="aliased-discovery-strategy" minOccurs="0"/>
            <xs:element name="azure" type="aliased-discovery-strategy" minOccurs="0"/>
            <xs:element name="kubernetes" type="aliased-discovery-strategy" minOccurs="0"/>
            <xs:element name="eureka" type="aliased-discovery-strategy" minOccurs="0"/>
            <xs:element name="discovery-strategies" type="discovery-strategies" minOccurs="0" maxOccurs="1"/>
        </xs:all>
    </xs:complexType>

    <xs:complexType name="discovery-strategies">
        <xs:sequence>
            <xs:element name="node-filter" type="discovery-node-filter" minOccurs="0" maxOccurs="1"/>
            <xs:element name="discovery-strategy" type="discovery-strategy" minOccurs="0" maxOccurs="unbounded"/>
        </xs:sequence>
    </xs:complexType>
    <xs:complexType name="discovery-node-filter">
        <xs:attribute name="class" type="xs:string" use="required"/>
    </xs:complexType>
    <xs:complexType name="discovery-strategy">
        <xs:sequence>
            <xs:element name="properties" type="properties" minOccurs="0" maxOccurs="1"/>
        </xs:sequence>
        <xs:attribute name="enabled" type="xs:boolean" use="optional" default="false"/>
        <xs:attribute name="class" type="xs:string" use="required"/>
    </xs:complexType>
    <xs:complexType name="interfaces">
        <xs:annotation>
            <xs:documentation>
                You can specify which network interfaces that Hazelcast should use. Servers mostly have more
                than one network interface, so you may want to list the valid IPs. Range characters
                ('\*' and '-') can be used for simplicity. For instance, 10.3.10.\* refers to IPs between
                10.3.10.0 and 10.3.10.255. Interface 10.3.10.4-18 refers to IPs between 10.3.10.4 and
                10.3.10.18 (4 and 18 included). If network interface configuration is enabled (it is disabled
                by default) and if Hazelcast cannot find an matching interface, then it will print a message
                on the console and will not start on that node.
            </xs:documentation>
        </xs:annotation>
        <xs:sequence>
            <xs:element name="interface" type="xs:string" default="127.0.0.1" minOccurs="0" maxOccurs="unbounded"/>
        </xs:sequence>
        <xs:attribute name="enabled" type="xs:boolean" use="optional" default="false">
            <xs:annotation>
                <xs:documentation>
                    True to enable these interfaces, false to disable.
                </xs:documentation>
            </xs:annotation>
        </xs:attribute>
    </xs:complexType>
    <xs:complexType name="executor-service">
        <xs:all>
            <xs:element name="statistics-enabled" type="xs:boolean" minOccurs="0" maxOccurs="1" default="true">
                <xs:annotation>
                    <xs:documentation>
                        True (default) if statistics gathering is enabled on the executor task, false otherwise.
                    </xs:documentation>
                </xs:annotation>
            </xs:element>
            <xs:element name="pool-size" type="xs:unsignedShort" minOccurs="0" maxOccurs="1" default="8">
                <xs:annotation>
                    <xs:documentation>
                        The number of executor threads per member for the executor.
                    </xs:documentation>
                </xs:annotation>
            </xs:element>
            <xs:element name="queue-capacity" type="xs:unsignedInt" minOccurs="0" maxOccurs="1" default="0">
                <xs:annotation>
                    <xs:documentation>
                        Queue capacity of the executor task. 0 means Integer.MAX_VALUE.
                    </xs:documentation>
                </xs:annotation>
            </xs:element>
            <xs:element name="split-brain-protection-ref" minOccurs="0" maxOccurs="1">
                <xs:annotation>
                    <xs:documentation>
                        Adds the Split Brain Protection for this data-structure which you configure using the split-brain-protection element.
                        You should set the split-brain-protection-ref's value as the split brain protection's name.
                    </xs:documentation>
                </xs:annotation>
            </xs:element>
        </xs:all>
        <xs:attribute name="name" type="xs:string" use="optional" default="default">
            <xs:annotation>
                <xs:documentation>
                    Name of the executor task.
                </xs:documentation>
            </xs:annotation>
        </xs:attribute>
    </xs:complexType>

    <xs:complexType name="durable-executor-service">
        <xs:all>
            <xs:element name="pool-size" type="xs:unsignedShort" minOccurs="0" maxOccurs="1" default="16">
                <xs:annotation>
                    <xs:documentation>
                        The number of executor threads per member for the executor.
                    </xs:documentation>
                </xs:annotation>
            </xs:element>
            <xs:element name="durability" type="xs:unsignedShort" minOccurs="0" maxOccurs="1" default="1">
                <xs:annotation>
                    <xs:documentation>
                        The durability of the executor
                    </xs:documentation>
                </xs:annotation>
            </xs:element>
            <xs:element name="capacity" type="xs:unsignedInt" minOccurs="0" maxOccurs="1" default="100">
                <xs:annotation>
                    <xs:documentation>
                        Capacity of the executor task per partition.
                    </xs:documentation>
                </xs:annotation>
            </xs:element>
            <xs:element name="split-brain-protection-ref" minOccurs="0" maxOccurs="1">
                <xs:annotation>
                    <xs:documentation>
                        Adds the Split Brain Protection for this data-structure which you configure using the split-brain-protection element.
                        You should set the split-brain-protection-ref's value as the split brain protection's name.
                    </xs:documentation>
                </xs:annotation>
            </xs:element>
        </xs:all>
        <xs:attribute name="name" type="xs:string" use="optional" default="default">
            <xs:annotation>
                <xs:documentation>
                    Name of the durable executor.
                </xs:documentation>
            </xs:annotation>
        </xs:attribute>
    </xs:complexType>

    <xs:complexType name="scheduled-executor-service">
        <xs:all>
            <xs:element name="pool-size" type="xs:unsignedShort" minOccurs="0" maxOccurs="1" default="16">
                <xs:annotation>
                    <xs:documentation>
                        The number of executor threads per member for the executor.
                    </xs:documentation>
                </xs:annotation>
            </xs:element>
            <xs:element name="durability" type="xs:unsignedShort" minOccurs="0" maxOccurs="1" default="1">
                <xs:annotation>
                    <xs:documentation>
                        The durability of the scheduled executor.
                    </xs:documentation>
                </xs:annotation>
            </xs:element>
            <xs:element name="capacity" type="xs:unsignedShort" minOccurs="0" maxOccurs="1" default="100">
                <xs:annotation>
                    <xs:documentation>
                        The maximum number of tasks that a scheduler can have at any given point
                        in time as per capacity-policy.
                        Once the capacity is reached, new tasks will be rejected.
                        Capacity is ignored upon migrations to prevent any undesirable data-loss.
                    </xs:documentation>
                </xs:annotation>
            </xs:element>
            <xs:element name="capacity-policy" type="scheduled-executor-capacity-policy" minOccurs="0" maxOccurs="1">
                <xs:annotation>
                    <xs:documentation>
                        The active policy for the capacity setting
                        capacity-policy has these valid values:
                        PER_NODE: Maximum number of tasks in each Hazelcast instance.
                        This is the default policy.
                        PER_PARTITION: Maximum number of tasks within each partition. Storage size
                        depends on the partition count in a Hazelcast instance.
                        This attribute should not be used often.
                        Avoid using this attribute with a small cluster: if the cluster is small it will
                        be hosting more partitions, and therefore tasks, than that of a larger
                        cluster.
                    </xs:documentation>
                </xs:annotation>
            </xs:element>
            <xs:element name="split-brain-protection-ref" minOccurs="0" maxOccurs="1">
                <xs:annotation>
                    <xs:documentation>
                        Adds the Split Brain Protection for this data-structure which you configure using the split-brain-protection element.
                        You should set the split-brain-protection-ref's value as the split brain protection's name.
                    </xs:documentation>
                </xs:annotation>
            </xs:element>
            <xs:element name="merge-policy" type="merge-policy" minOccurs="0" maxOccurs="1"/>
        </xs:all>
        <xs:attribute name="name" type="xs:string" use="optional" default="default">
            <xs:annotation>
                <xs:documentation>
                    Name of the scheduled executor.
                </xs:documentation>
            </xs:annotation>
        </xs:attribute>
    </xs:complexType>

    <xs:complexType name="cardinality-estimator">
        <xs:all>
            <xs:element name="backup-count" type="backup-count" minOccurs="0" maxOccurs="1" default="1">
                <xs:annotation>
                    <xs:documentation>
                        Number of synchronous backups. For example, if 1 is set as the backup-count,
                        then the cardinality estimation will be copied to one other JVM for
                        fail-safety. Valid numbers are 0 (no backup), 1, 2 ... 6.
                    </xs:documentation>
                </xs:annotation>
            </xs:element>
            <xs:element name="async-backup-count" type="backup-count" minOccurs="0" maxOccurs="1" default="0">
                <xs:annotation>
                    <xs:documentation>
                        Number of asynchronous backups. For example, if 1 is set as the async-backup-count,
                        then cardinality estimation will be copied to one other JVM (asynchronously) for
                        fail-safety. Valid numbers are 0 (no backup), 1, 2 ... 6.
                    </xs:documentation>
                </xs:annotation>
            </xs:element>
            <xs:element name="split-brain-protection-ref" minOccurs="0" maxOccurs="1">
                <xs:annotation>
                    <xs:documentation>
                        Adds the Split Brain Protection for this data-structure which you configure using the split-brain-protection element.
                        You should set the split-brain-protection-ref's value as the split brain protection's name.
                    </xs:documentation>
                </xs:annotation>
            </xs:element>
            <xs:element name="merge-policy" type="merge-policy" minOccurs="0" maxOccurs="1">
                <xs:annotation>
                    <xs:documentation>
                        While recovering from split-brain (network partitioning), CardinalityEstimator in the small cluster
                        merge into the bigger cluster based on the policy set here. When an estimator merges into the cluster,
                        an estimator with the same name might already exist in the cluster.
                        The merge policy resolves these conflicts with different out-of-the-box strategies.
                        The out-of-the-box merge polices can be references by their simple class name.
                        <p>
                            The out-of-the-box policies are:
                            <br/>DiscardMergePolicy: the estimator from the smaller cluster will be discarded.
                            <br/>HyperLogLogMergePolicy: the estimator will merge with the existing one, using the algorithmic merge for HyperLogLog.
                            <br/>PassThroughMergePolicy: the estimator from the smaller cluster wins.
                            <br/>PutIfAbsentMergePolicy: the estimator from the smaller cluster wins if it doesn't exist in the cluster.
                            <br/>The default policy is: HyperLogLogMergePolicy
                        </p>
                    </xs:documentation>
                </xs:annotation>
            </xs:element>
        </xs:all>
        <xs:attribute name="name" type="xs:string" use="optional" default="default">
            <xs:annotation>
                <xs:documentation>
                    Name of the cardinality estimator.
                </xs:documentation>
            </xs:annotation>
        </xs:attribute>
    </xs:complexType>

    <xs:simpleType name="backup-count">
        <xs:restriction base="xs:byte">
            <xs:minInclusive value="0"/>
            <xs:maxInclusive value="6"/>
        </xs:restriction>
    </xs:simpleType>
    <xs:simpleType name="empty-queue-ttl">
        <xs:restriction base="xs:int">
            <xs:minInclusive value="-1"/>
        </xs:restriction>
    </xs:simpleType>
    <xs:simpleType name="crdt-replica-count">
        <xs:restriction base="xs:int">
            <xs:minInclusive value="1"/>
            <xs:maxInclusive value="2147483647"/>
        </xs:restriction>
    </xs:simpleType>
    <xs:simpleType name="cp-group-size">
        <xs:restriction base="xs:unsignedInt">
            <xs:minInclusive value="0"/>
            <xs:maxInclusive value="7"/>
        </xs:restriction>
    </xs:simpleType>

    <xs:complexType name="symmetric-encryption">
        <xs:annotation>
            <xs:documentation>
                Enterprise only. Hazelcast allows you to encrypt the entire socket level communication among
                all Hazelcast members. Encryption is based on Java Cryptography Architecture. In symmetric
                encryption, each node uses the same key, so the key is shared.
            </xs:documentation>
        </xs:annotation>
        <xs:all>
            <xs:element name="algorithm" type="xs:string">
                <xs:annotation>
                    <xs:documentation>
                        Encryption algorithm such as DES/ECB/PKCS5Padding, PBEWithMD5AndDES, Blowfish,
                        or DESede.
                    </xs:documentation>
                </xs:annotation>
            </xs:element>
            <xs:element name="salt" type="xs:string" default="thesalt">
                <xs:annotation>
                    <xs:documentation>
                        Salt value to use when generating the secret key.
                    </xs:documentation>
                </xs:annotation>
            </xs:element>
            <xs:element name="password" type="xs:string">
                <xs:annotation>
                    <xs:documentation>
                        Pass phrase to use when generating the secret key.
                    </xs:documentation>
                </xs:annotation>
            </xs:element>
            <xs:element name="iteration-count" type="xs:int" default="19">
                <xs:annotation>
                    <xs:documentation>
                        Iteration count to use when generating the secret key.
                    </xs:documentation>
                </xs:annotation>
            </xs:element>
        </xs:all>
        <xs:attribute name="enabled" type="xs:boolean" use="optional" default="false">
            <xs:annotation>
                <xs:documentation>
                    True to enable symmetric encryption, false to disable.
                </xs:documentation>
            </xs:annotation>
        </xs:attribute>
    </xs:complexType>
    <xs:complexType name="failure-detector">
        <xs:all>
            <xs:element name="icmp" type="icmp"/>
        </xs:all>
    </xs:complexType>
    <xs:complexType name="icmp">
        <xs:annotation>
            <xs:documentation>
                ICMP can be used in addition to the other detectors. It operates at layer 3 detects network
                and hardware issues more quickly
            </xs:documentation>
        </xs:annotation>
        <xs:all>
            <xs:element name="timeout-milliseconds" type="xs:integer" minOccurs="0" maxOccurs="1" default="1000">
                <xs:annotation>
                    <xs:documentation>Timeout in Milliseconds before declaring a failed ping</xs:documentation>
                </xs:annotation>
            </xs:element>
            <xs:element name="ttl" type="xs:integer" minOccurs="0" maxOccurs="1" default="255">
                <xs:annotation>
                    <xs:documentation>
                        Maximum number of times the IP Datagram (ping) can be forwarded, in most cases
                        all Hazelcast cluster members would be within one network switch/router therefore
                        default of 0 is usually sufficient
                    </xs:documentation>
                </xs:annotation>
            </xs:element>
            <xs:element name="parallel-mode" type="xs:boolean" minOccurs="0" maxOccurs="1" default="true">
                <xs:annotation>
                    <xs:documentation>Run ICMP detection in parallel with the Heartbeat failure detector</xs:documentation>
                </xs:annotation>
            </xs:element>
            <xs:element name="fail-fast-on-startup" type="xs:boolean" minOccurs="0" maxOccurs="1" default="true">
                <xs:annotation>
                    <xs:documentation>
                        Cluster Member will fail to start if it is unable to action an ICMP ping command when ICMP is enabled.
                        Failure is usually due to OS level restrictions.
                    </xs:documentation>
                </xs:annotation>
            </xs:element>
            <xs:element name="max-attempts" type="xs:integer" minOccurs="0" maxOccurs="1" default="2">
                <xs:annotation>
                    <xs:documentation>
                        Maximum number of consecutive failed attempts before declaring a member suspect
                    </xs:documentation>
                </xs:annotation>
            </xs:element>
            <xs:element name="interval-milliseconds" type="xs:integer" minOccurs="0" maxOccurs="1" default="1000">
                <xs:annotation>
                    <xs:documentation>Time in milliseconds between each ICMP ping</xs:documentation>
                </xs:annotation>
            </xs:element>
        </xs:all>
        <xs:attribute name="enabled" default="false">
            <xs:annotation>
                <xs:documentation>Enables ICMP Pings to detect and suspect dead members</xs:documentation>
            </xs:annotation>
        </xs:attribute>
    </xs:complexType>
    <xs:complexType name="map-store">
        <xs:all>
            <xs:element ref="factory-or-class-name" minOccurs="0" maxOccurs="1">
                <xs:annotation>
                    <xs:documentation>
                        The name of the class implementing MapLoader and/or MapStore.
                    </xs:documentation>
                </xs:annotation>
            </xs:element>
            <xs:element name="write-delay-seconds" type="xs:unsignedInt" minOccurs="0" maxOccurs="1" default="0">
                <xs:annotation>
                    <xs:documentation>
                        The number of seconds to delay the store writes. Default value is 0.
                    </xs:documentation>
                </xs:annotation>
            </xs:element>
            <xs:element name="write-batch-size" type="xs:unsignedInt" minOccurs="0" maxOccurs="1" default="1">
                <xs:annotation>
                    <xs:documentation>
                        The number of operations to be included in each batch processing round. Default value is 1.
                    </xs:documentation>
                </xs:annotation>
            </xs:element>
            <xs:element name="write-coalescing" type="xs:boolean" minOccurs="0" maxOccurs="1" default="true">
                <xs:annotation>
                    <xs:documentation>
                        Setting this is meaningful if you are using write behind in MapStore. When write-coalescing is true,
                        only the latest store operation on a key in the write-delay-seconds time-window will be
                        reflected to MapStore. Default value is true.
                    </xs:documentation>
                </xs:annotation>
            </xs:element>
            <xs:element name="properties" type="properties" minOccurs="0" maxOccurs="1"/>
        </xs:all>
        <xs:attribute name="enabled" default="true" type="xs:boolean">
            <xs:annotation>
                <xs:documentation>
                    True to enable this map-store, false to disable.
                </xs:documentation>
            </xs:annotation>
        </xs:attribute>
        <xs:attribute name="initial-mode">
            <xs:annotation>
                <xs:documentation>
                    Sets the initial load mode.
                    LAZY: default load mode, where load is asynchronous.
                    EAGER: load is blocked till all partitions are loaded.
                </xs:documentation>
            </xs:annotation>
            <xs:simpleType>
                <xs:restriction base="non-space-string">
                    <xs:enumeration value="LAZY"/>
                    <xs:enumeration value="EAGER"/>
                </xs:restriction>
            </xs:simpleType>
        </xs:attribute>
    </xs:complexType>

    <xs:complexType name="query-caches">
        <xs:sequence>
            <xs:element name="query-cache" type="query-cache" minOccurs="0" maxOccurs="unbounded"/>
        </xs:sequence>
    </xs:complexType>
    <xs:complexType name="query-cache">
        <xs:all>
            <xs:element name="include-value" type="xs:boolean" minOccurs="0" maxOccurs="1" default="true">
                <xs:annotation>
                    <xs:documentation>
                        True to enable value caching, false to disable.
                    </xs:documentation>
                </xs:annotation>
            </xs:element>
            <xs:element name="predicate" type="predicate" minOccurs="1" maxOccurs="1">
                <xs:annotation>
                    <xs:documentation>
                        The predicate to filter events which will be applied to the QueryCache.
                    </xs:documentation>
                </xs:annotation>
            </xs:element>
            <xs:element name="entry-listeners" type="entry-listeners" minOccurs="0" maxOccurs="1">
                <xs:annotation>
                    <xs:documentation>
                        Lets you add listeners (listener classes) for the query cache entries.
                    </xs:documentation>
                </xs:annotation>
            </xs:element>
            <xs:element name="in-memory-format" type="in-memory-format" minOccurs="0" maxOccurs="1" default="BINARY">
                <xs:annotation>
                    <xs:documentation>
                        Data type used to store entries.
                        Possible values:
                        BINARY (default): keys and values are stored as binary data.
                        OBJECT: values are stored in their object forms.
                        NATIVE: keys and values are stored in native memory. Only available on Hazelcast Enterprise.
                    </xs:documentation>
                </xs:annotation>
            </xs:element>
            <xs:element name="populate" type="xs:boolean" minOccurs="0" maxOccurs="1" default="true">
                <xs:annotation>
                    <xs:documentation>
                        True to enable initial population of the query cache, false otherwise.
                    </xs:documentation>
                </xs:annotation>
            </xs:element>
            <xs:element name="coalesce" type="xs:boolean" minOccurs="0" maxOccurs="1" default="false">
                <xs:annotation>
                    <xs:documentation>
                        True to enable coalescing of the query cache, false otherwise.
                    </xs:documentation>
                </xs:annotation>
            </xs:element>
            <xs:element name="delay-seconds" type="xs:unsignedInt" minOccurs="0" maxOccurs="1" default="0">
                <xs:annotation>
                    <xs:documentation>
                        The minimum number of seconds that an event waits in the node buffer.
                    </xs:documentation>
                </xs:annotation>
            </xs:element>
            <xs:element name="batch-size" type="xs:unsignedInt" minOccurs="0" maxOccurs="1" default="1">
                <xs:annotation>
                    <xs:documentation>
                        The batch size used to determine the number of events sent
                        in a batch to the query cache.
                    </xs:documentation>
                </xs:annotation>
            </xs:element>
            <xs:element name="buffer-size" type="xs:unsignedInt" minOccurs="0" maxOccurs="1" default="16">
                <xs:annotation>
                    <xs:documentation>
                        The maximum number of events which can be stored in a partition buffer.
                    </xs:documentation>
                </xs:annotation>
            </xs:element>
            <xs:element name="eviction" type="eviction" minOccurs="0" maxOccurs="1"/>
            <xs:element name="indexes" minOccurs="0" maxOccurs="1">
                <xs:complexType>
                    <xs:sequence>
                        <xs:element name="index" type="index" minOccurs="0" maxOccurs="unbounded"/>
                    </xs:sequence>
                </xs:complexType>
            </xs:element>
        </xs:all>
        <xs:attribute name="name" use="required">
            <xs:simpleType>
                <xs:restriction base="xs:string"/>
            </xs:simpleType>
        </xs:attribute>
    </xs:complexType>
    <xs:complexType name="predicate">
        <xs:simpleContent>
            <xs:extension base="xs:string">
                <xs:attribute name="type" use="required">
                    <xs:simpleType>
                        <xs:restriction base="non-space-string">
                            <xs:enumeration value="class-name"/>
                            <xs:enumeration value="sql"/>
                        </xs:restriction>
                    </xs:simpleType>
                </xs:attribute>
            </xs:extension>
        </xs:simpleContent>
    </xs:complexType>

    <xs:element name="factory-or-class-name" abstract="true"/>
    <xs:element name="class-name" substitutionGroup="factory-or-class-name"/>
    <xs:element name="factory-class-name" substitutionGroup="factory-or-class-name"/>
    <xs:element name="queue-store">
        <xs:complexType>
            <xs:all>
                <xs:element ref="factory-or-class-name" minOccurs="0" maxOccurs="1"/>
                <xs:element name="properties" type="properties" minOccurs="0" maxOccurs="1"/>
            </xs:all>
            <xs:attribute name="enabled" default="true" type="xs:boolean"/>
        </xs:complexType>
    </xs:element>
    <xs:complexType name="wan-replication" mixed="true">
        <xs:sequence>
            <xs:element name="batch-publisher"
                        type="wan-batch-publisher"
                        minOccurs="0"
                        maxOccurs="unbounded">
                <xs:annotation>
                    <xs:documentation>
                        Configuration object for the built-in WAN publisher (available in
                        Hazelcast Enterprise). The publisher sends events to another Hazelcast
                        cluster in batches, sending when either when enough events are enqueued
                        or enqueued events have waited for enough time.
                        The endpoint can be a different cluster defined by static IP's or
                        discovered using a cloud discovery mechanism.
                    </xs:documentation>
                </xs:annotation>
            </xs:element>
            <xs:element name="custom-publisher"
                        type="wan-custom-publisher"
                        minOccurs="0" maxOccurs="unbounded">
                <xs:annotation>
                    <xs:documentation>
                        Configuration object for a custom WAN publisher. A single publisher defines how
                        WAN events are sent to a specific endpoint.
                        The endpoint can be some other external system which is
                        not a Hazelcast cluster (e.g. JMS queue).
                    </xs:documentation>
                </xs:annotation>
            </xs:element>
            <xs:element name="consumer" type="wan-consumer" minOccurs="0"/>
        </xs:sequence>
        <xs:attribute name="name" type="xs:string" use="required">
            <xs:annotation>
                <xs:documentation>
                    Name for your WAN replication configuration.
                </xs:documentation>
            </xs:annotation>
        </xs:attribute>
    </xs:complexType>
    <xs:complexType name="wan-batch-publisher" mixed="true">
        <xs:all>
            <xs:element name="cluster-name" type="xs:string" minOccurs="1" maxOccurs="1">
                <xs:annotation>
                    <xs:documentation>
                        Sets the cluster name used as an endpoint cluster name for authentication
                        on the target endpoint.
                        If there is no separate publisher ID property defined, this cluster name
                        will also be used as a WAN publisher ID. This ID is then used for
                        identifying the publisher in a WanReplicationConfig.
                    </xs:documentation>
                </xs:annotation>
            </xs:element>
            <xs:element name="snapshot-enabled" type="xs:boolean" default="false" minOccurs="0" maxOccurs="1">
                <xs:annotation>
                    <xs:documentation>
                        Sets if key-based coalescing is configured for this WAN publisher.
                        When enabled, only the latest WanReplicationEvent
                        of a key is sent to target.
                    </xs:documentation>
                </xs:annotation>
            </xs:element>
            <xs:element name="initial-publisher-state"
                        type="initial-publisher-state"
                        default="REPLICATING" minOccurs="0" maxOccurs="1">
                <xs:annotation>
                    <xs:documentation>
                        Defines the initial state in which a WAN publisher is started.
                        - REPLICATING (default):
                        State where both enqueuing new events is allowed, enqueued events are replicated to the target cluster
                        and WAN sync is enabled.
                        - PAUSED:
                        State where new events are enqueued but they are not dequeued. Some events which have been dequeued before
                        the state was switched may still be replicated to the target cluster but further events will not be
                        replicated. WAN sync is enabled.
                        - STOPPED:
                        State where neither new events are enqueued nor dequeued. As with the PAUSED state, some events might
                        still be replicated after the publisher has switched to this state. WAN sync is enabled.
                    </xs:documentation>
                </xs:annotation>
            </xs:element>
            <xs:element name="queue-capacity" type="xs:integer" default="10000" minOccurs="0" maxOccurs="1">
                <xs:annotation>
                    <xs:documentation>
                        Sets the capacity of the primary and backup queue for WAN replication events.
                        One hazelcast instance can have up to 2*queueCapacity events since
                        we keep up to queueCapacity primary events (events with keys for
                        which the instance is the owner) and queueCapacity backup events
                        (events with keys for which the instance is the backup).
                        Events for IMap and ICache count against this limit collectively.
                        When the queue capacity is reached, backup events are dropped while normal
                        replication events behave as determined by the queue-full-behavior.
                    </xs:documentation>
                </xs:annotation>
            </xs:element>
            <xs:element name="batch-size" type="xs:integer" default="500" minOccurs="0" maxOccurs="1">
                <xs:annotation>
                    <xs:documentation>
                        Sets the maximum batch size that can be sent to target cluster.
                    </xs:documentation>
                </xs:annotation>
            </xs:element>
            <xs:element name="batch-max-delay-millis" type="xs:integer" default="1000" minOccurs="0" maxOccurs="1">
                <xs:annotation>
                    <xs:documentation>
                        Sets the maximum amount of time in milliseconds to wait before sending a
                        batch of events to target cluster, if batch-size of events
                        have not arrived within this duration.
                    </xs:documentation>
                </xs:annotation>
            </xs:element>
            <xs:element name="response-timeout-millis" type="xs:integer" default="60000" minOccurs="0" maxOccurs="1">
                <xs:annotation>
                    <xs:documentation>
                        Sets the duration in milliseconds for the waiting time before retrying to
                        send the events to target cluster again in case of acknowledgement
                        is not arrived.
                    </xs:documentation>
                </xs:annotation>
            </xs:element>
            <xs:element name="queue-full-behavior"
                        type="wan-queue-full-behavior"
                        default="DISCARD_AFTER_MUTATION"
                        minOccurs="0" maxOccurs="1">
                <xs:annotation>
                    <xs:documentation>
                        Sets the configured behaviour of this WAN publisher when the WAN queue is
                        full.
                    </xs:documentation>
                </xs:annotation>
            </xs:element>
            <xs:element name="acknowledge-type"
                        type="wan-acknowledge-type"
                        default="ACK_ON_OPERATION_COMPLETE"
                        minOccurs="0" maxOccurs="1">
                <xs:annotation>
                    <xs:documentation>
                        Sets the strategy for when the target cluster should acknowledge that
                        a WAN event batch has been processed.
                    </xs:documentation>
                </xs:annotation>
            </xs:element>
            <xs:element name="discovery-period-seconds"
                        type="xs:integer"
                        default="10"
                        minOccurs="0" maxOccurs="1">
                <xs:annotation>
                    <xs:documentation>
                        Sets the period in seconds in which WAN tries to discover new target
                        endpoints and reestablish connections to failed endpoints.
                    </xs:documentation>
                </xs:annotation>
            </xs:element>
            <xs:element name="max-target-endpoints"
                        type="xs:integer"
                        default="2147483647"
                        minOccurs="0" maxOccurs="1">
                <xs:annotation>
                    <xs:documentation>
                        Returns the maximum number of endpoints that WAN will connect to when
                        using a discovery mechanism to define endpoints.
                        This property has no effect when static endpoint addresses are defined
                        using target-endpoints.
                    </xs:documentation>
                </xs:annotation>
            </xs:element>
            <xs:element name="max-concurrent-invocations"
                        type="xs:integer"
                        default="-1"
                        minOccurs="0" maxOccurs="1">
                <xs:annotation>
                    <xs:documentation>
                        Sets the maximum number of WAN event batches being sent to the target
                        cluster concurrently.
                        Setting this property to anything less than 2 will only allow a
                        single batch of events to be sent to each target endpoint and will
                        maintain causality of events for a single partition.
                        Setting this property to 2 or higher will allow multiple batches
                        of WAN events to be sent to each target endpoint. Since this allows
                        reordering or batches due to network conditions, causality and ordering
                        of events for a single partition is lost and batches for a single
                        partition are now sent randomly to any available target endpoint.
                        This, however, does present faster WAN replication for certain scenarios
                        such as replicating immutable, independent map entries which are only
                        added once and where ordering of when these entries are added is not
                        necessary.
                        Keep in mind that if you set this property to a value which is less than
                        the target endpoint count, you will lose performance as not all target
                        endpoints will be used at any point in time to process WAN event batches.
                        So, for instance, if you have a target cluster with 3 members (target
                        endpoints) and you want to use this property, it makes sense to set it
                        to a value higher than 3. Otherwise, you can simply disable it
                        by setting it to less than 2 in which case WAN will use the
                        default replication strategy and adapt to the target endpoint count
                        while maintaining causality.
                    </xs:documentation>
                </xs:annotation>
            </xs:element>
            <xs:element name="use-endpoint-private-address"
                        type="xs:boolean"
                        default="false" minOccurs="0" maxOccurs="1">
                <xs:annotation>
                    <xs:documentation>
                        Sets whether the WAN connection manager should connect to the
                        endpoint on the private address returned by the discovery SPI.
                        By default this property is false which means the WAN connection
                        manager will always use the public address.
                    </xs:documentation>
                </xs:annotation>
            </xs:element>
            <xs:element name="idle-min-park-ns"
                        type="xs:long"
                        default="10000000"
                        minOccurs="0" maxOccurs="1">
                <xs:annotation>
                    <xs:documentation>
                        Sets the minimum duration in nanoseconds that the WAN replication thread
                        will be parked if there are no events to replicate.
                    </xs:documentation>
                </xs:annotation>
            </xs:element>
            <xs:element name="idle-max-park-ns"
                        type="xs:long"
                        default="250000000"
                        minOccurs="0" maxOccurs="1">
                <xs:annotation>
                    <xs:documentation>
                        Sets the maximum duration in nanoseconds that the WAN replication thread
                        will be parked if there are no events to replicate.
                    </xs:documentation>
                </xs:annotation>
            </xs:element>
            <xs:element name="publisher-id" type="xs:string"
                        minOccurs="0" maxOccurs="1">
                <xs:annotation>
                    <xs:documentation>
                        Sets the publisher ID used for identifying the publisher in a
                        WanReplicationConfig.
                        If there is no publisher ID defined (it is empty), the cluster name will
                        be used as a publisher ID.
                    </xs:documentation>
                </xs:annotation>
            </xs:element>
            <xs:element name="target-endpoints" type="xs:string" minOccurs="0" maxOccurs="1">
                <xs:annotation>
                    <xs:documentation>
                        Comma separated list of target cluster members,
                        e.g. 127.0.0.1:5701, 127.0.0.1:5702.
                    </xs:documentation>
                </xs:annotation>
            </xs:element>
            <xs:element name="aws" type="aliased-discovery-strategy" minOccurs="0" maxOccurs="1"/>
            <xs:element name="gcp" type="aliased-discovery-strategy" minOccurs="0" maxOccurs="1"/>
            <xs:element name="azure" type="aliased-discovery-strategy" minOccurs="0" maxOccurs="1"/>
            <xs:element name="kubernetes" type="aliased-discovery-strategy" minOccurs="0" maxOccurs="1"/>
            <xs:element name="eureka" type="aliased-discovery-strategy" minOccurs="0" maxOccurs="1"/>
            <xs:element name="discovery-strategies" type="discovery-strategies" minOccurs="0" maxOccurs="1"/>
            <xs:element name="sync" type="wan-sync" minOccurs="0"/>
            <xs:element name="endpoint" type="xs:string" minOccurs="0">
                <xs:annotation>
                    <xs:documentation>
                        Reference to the name of a WAN endpoint config or WAN server socket endpoint config.
                        The network settings from the referenced endpoint configuration will setup the network
                        configuration of connections to the target WAN cluster members.
                    </xs:documentation>
                </xs:annotation>
            </xs:element>
            <xs:element name="properties" type="properties" minOccurs="0" maxOccurs="1"/>
        </xs:all>
    </xs:complexType>
    <xs:complexType name="wan-custom-publisher" mixed="true">
        <xs:all>
            <xs:element name="publisher-id" type="xs:string" minOccurs="1" maxOccurs="1">
                <xs:annotation>
                    <xs:documentation>
                        Sets the publisher ID used for identifying the publisher in a
                        WanReplicationConfig.
                        If there is no publisher ID defined (it is empty), the cluster name will
                        be used as a publisher ID.
                    </xs:documentation>
                </xs:annotation>
            </xs:element>
            <xs:element name="class-name" type="xs:string" minOccurs="1" maxOccurs="1">
                <xs:annotation>
                    <xs:documentation>
                        Fully qualified class name of WAN Replication implementation WanPublisher.
                    </xs:documentation>
                </xs:annotation>
            </xs:element>
            <xs:element name="properties" type="properties" minOccurs="0" maxOccurs="1"/>
        </xs:all>
    </xs:complexType>
    <xs:complexType name="wan-sync">
        <xs:all>
            <xs:element name="consistency-check-strategy" type="consistency-check-strategy" minOccurs="0" default="NONE">
                <xs:annotation>
                    <xs:documentation>
                        Sets the strategy for checking consistency of data between source and
                        target cluster. Any inconsistency will not be reconciled, it will be
                        merely reported via the usual mechanisms (e.g. statistics, diagnostics).
                        The user must initiate WAN sync to reconcile there differences. For the
                        check procedure to work properly, the target cluster should support the
                        chosen strategy.
                        Default value is NONE, which means the check is disabled.
                    </xs:documentation>
                </xs:annotation>
            </xs:element>
        </xs:all>
    </xs:complexType>

    <xs:complexType name="wan-consumer">
        <xs:annotation>
            <xs:documentation>
                Config for processing WAN events received from a target cluster.
                You can configure certain behaviour when processing incoming WAN events
                or even configure your own implementation for a WAN consumer. A custom
                WAN consumer allows you to define custom processing logic and is usually
                used in combination with a custom WAN publisher.
                A custom consumer is optional and you may simply omit defining it which
                will cause the default processing logic to be used.
            </xs:documentation>
        </xs:annotation>
        <xs:all>
            <xs:element name="class-name" type="xs:string" minOccurs="0">
                <xs:annotation>
                    <xs:documentation>
                        Sets the fully qualified class name of the class implementing
                        a custom WAN consumer (WanConsumer).
                        If you don't define a class name, the default processing logic for
                        incoming WAN events will be used.
                    </xs:documentation>
                </xs:annotation>
            </xs:element>
            <xs:element name="properties" type="properties" minOccurs="0">
                <xs:annotation>
                    <xs:documentation>
                        Properties for the custom WAN consumer. These properties are
                        accessible when initalizing the WAN consumer.
                    </xs:documentation>
                </xs:annotation>
            </xs:element>
            <xs:element name="persist-wan-replicated-data" type="xs:boolean" minOccurs="0" default="false">
                <xs:annotation>
                    <xs:documentation>
                        When true, an incoming event over WAN replication can be persisted to a
                        database for example, otherwise it will not be persisted. Default value
                        is false.
                    </xs:documentation>
                </xs:annotation>
            </xs:element>
        </xs:all>
    </xs:complexType>
    <xs:complexType name="ssl">
        <xs:all>
            <xs:element name="factory-class-name" type="xs:string" minOccurs="0" maxOccurs="1">
                <xs:annotation>
                    <xs:documentation>
                        The name of the com.hazelcast.nio.ssl.SSLContextFactory implementation class.
                    </xs:documentation>
                </xs:annotation>
            </xs:element>
            <xs:element name="properties" type="properties" minOccurs="0" maxOccurs="1"/>
        </xs:all>
        <xs:attribute name="enabled" default="false" type="xs:boolean">
            <xs:annotation>
                <xs:documentation>
                    True to enable this ssl configuration, false to disable.
                </xs:documentation>
            </xs:annotation>
        </xs:attribute>
    </xs:complexType>
    <xs:complexType name="mutual-auth">
        <xs:all>
            <xs:element name="factory-class-name" type="xs:string" minOccurs="0" maxOccurs="1">
                <xs:annotation>
                    <xs:documentation>
                        The name of the com.hazelcast.nio.ssl.SSLContextFactory implementation class.
                    </xs:documentation>
                </xs:annotation>
            </xs:element>
            <xs:element name="properties" type="properties" minOccurs="0" maxOccurs="1"/>
        </xs:all>
        <xs:attribute name="enabled" default="false" type="xs:boolean">
            <xs:annotation>
                <xs:documentation>
                    True to enable this mutual-auth configuration, false to disable.
                </xs:documentation>
            </xs:annotation>
        </xs:attribute>
    </xs:complexType>
    <xs:complexType name="item-listener">
        <xs:simpleContent>
            <xs:extension base="listener-base">
                <xs:attribute name="include-value" type="xs:boolean" use="optional" default="true"/>
            </xs:extension>
        </xs:simpleContent>
    </xs:complexType>
    <xs:complexType name="entry-listeners">
        <xs:sequence>
            <xs:element name="entry-listener" type="entry-listener" minOccurs="0" maxOccurs="unbounded"/>
        </xs:sequence>
    </xs:complexType>
    <xs:complexType name="entry-listener">
        <xs:simpleContent>
            <xs:extension base="item-listener">
                <xs:attribute name="local" type="xs:boolean" use="optional" default="false"/>
            </xs:extension>
        </xs:simpleContent>
    </xs:complexType>
    <xs:complexType name="partition-lost-listeners">
        <xs:sequence>
            <xs:element name="partition-lost-listener" type="partition-lost-listener" minOccurs="0"
                        maxOccurs="unbounded"/>
        </xs:sequence>
    </xs:complexType>
    <xs:complexType name="partition-lost-listener">
        <xs:simpleContent>
            <xs:extension base="listener-base"/>
        </xs:simpleContent>
    </xs:complexType>
    <xs:complexType name="index">
        <xs:all>
            <xs:element name="attributes" type="index-attributes"/>
            <xs:element name="bitmap-index-options" type="bitmap-index-options" minOccurs="0"/>
        </xs:all>
        <xs:attribute name="name"/>
        <xs:attribute name="type" type="index-type" default="SORTED"/>
    </xs:complexType>
    <xs:complexType name="index-attributes">
        <xs:sequence>
            <xs:element name="attribute" type="xs:string" maxOccurs="unbounded"/>
        </xs:sequence>
    </xs:complexType>
    <xs:simpleType name="index-type">
        <xs:restriction base="non-space-string">
            <xs:enumeration value="SORTED"/>
            <xs:enumeration value="HASH"/>
            <xs:enumeration value="BITMAP"/>
        </xs:restriction>
    </xs:simpleType>
    <xs:complexType name="bitmap-index-options">
        <xs:all>
            <xs:element name="unique-key" type="xs:string" default="__key" minOccurs="0"/>
            <xs:element name="unique-key-transformation" type="bitmap-index-unique-key-transformation"
                        default="OBJECT" minOccurs="0"/>
        </xs:all>
    </xs:complexType>
    <xs:simpleType name="bitmap-index-unique-key-transformation">
        <xs:restriction base="non-space-string">
            <xs:enumeration value="OBJECT"/>
            <xs:enumeration value="LONG"/>
            <xs:enumeration value="RAW"/>
        </xs:restriction>
    </xs:simpleType>
    <xs:complexType name="map-attribute">
        <xs:simpleContent>
            <xs:extension base="xs:string">
                <xs:attribute name="extractor-class-name" type="xs:string"/>
            </xs:extension>
        </xs:simpleContent>
    </xs:complexType>
    <xs:complexType name="partition-group">
        <xs:sequence>
            <xs:element name="member-group" minOccurs="0" maxOccurs="unbounded">
                <xs:complexType>
                    <xs:sequence>
                        <xs:element name="interface" type="xs:string" minOccurs="0" maxOccurs="255"/>
                    </xs:sequence>
                </xs:complexType>
            </xs:element>
        </xs:sequence>
        <xs:attribute name="enabled" type="xs:boolean" default="false"/>
        <xs:attribute name="group-type">
            <xs:annotation>
                <xs:documentation>
                    When you enable partition grouping, Hazelcast presents three choices for you to configure
                    partition groups.
                    HOST_AWARE: You can group nodes automatically using the IP addresses of nodes, so nodes
                    sharing the same network interface will be grouped together. All members on the same host
                    (IP address or domain name) will be a single partition group.
                    CUSTOM: You can do custom grouping using Hazelcast's interface matching configuration.
                    This way, you can add different and multiple interfaces to a group.
                    PER_MEMBER: You can give every member its own group. Each member is a group of its own
                    and primary and backup partitions are distributed randomly (not on the same physical member).
                </xs:documentation>
            </xs:annotation>
            <xs:simpleType>
                <xs:restriction base="non-space-string">
                    <xs:enumeration value="HOST_AWARE"/>
                    <xs:enumeration value="CUSTOM"/>
                    <xs:enumeration value="PER_MEMBER"/>
                    <xs:enumeration value="ZONE_AWARE"/>
                    <xs:enumeration value="SPI"/>
                </xs:restriction>
            </xs:simpleType>
        </xs:attribute>
    </xs:complexType>
    <xs:complexType name="management-center">
        <xs:all>
            <xs:element name="trusted-interfaces" type="trusted-interfaces" minOccurs="0" maxOccurs="1">
                <xs:annotation>
                    <xs:documentation>
                        Includes allowed IP addresses for Management Center connections.
                        More preciselly, the element configures addresses from which clients are allowed to run cluster
                        management tasks over the Hazelcast client protocol.
                        You can give an IP addresses range using the wildcard (*) on the last digit of the IP address
                        (e.g. 192.168.1.* or 192.168.1.100-110).
                    </xs:documentation>
                </xs:annotation>
            </xs:element>
        </xs:all>
        <xs:attribute name="scripting-enabled" type="xs:boolean" use="optional">
            <xs:annotation>
                <xs:documentation>
                    True to allow scripting on the member, false to disallow.
                </xs:documentation>
            </xs:annotation>
        </xs:attribute>
    </xs:complexType>
    <xs:complexType name="security">
        <xs:all>
            <xs:element name="client-permission-policy" type="security-object" minOccurs="0" maxOccurs="1"/>
            <xs:element name="client-permissions" type="permissions" minOccurs="0" maxOccurs="1"/>
            <xs:element name="security-interceptors" type="interceptors" minOccurs="0" maxOccurs="1"/>
            <xs:element name="client-block-unmapped-actions" type="xs:boolean" default="true" minOccurs="0" maxOccurs="1">
                <xs:annotation>
                    <xs:documentation>
                        Block or allow actions, submitted as tasks in an Executor from clients and have no permission mappings.

                        true: Blocks all actions that have no permission mapping
                        false: Allows all actions that have no permission mapping
                    </xs:documentation>
                </xs:annotation>
            </xs:element>
            <xs:element name="realms" type="realms" minOccurs="0" maxOccurs="1"/>
            <xs:element name="member-authentication" type="realm-reference" minOccurs="0" maxOccurs="1"/>
            <xs:element name="client-authentication" type="realm-reference" minOccurs="0" maxOccurs="1"/>
        </xs:all>
        <xs:attribute name="enabled" type="xs:boolean" default="false"/>
    </xs:complexType>
    <xs:complexType name="interceptors">
        <xs:sequence>
            <xs:element name="interceptor" type="interceptor" minOccurs="1" maxOccurs="unbounded"/>
        </xs:sequence>
    </xs:complexType>
    <xs:complexType name="interceptor">
        <xs:attribute name="class-name" type="non-space-string" use="required"/>
    </xs:complexType>
    <xs:complexType name="login-modules">
        <xs:sequence>
            <xs:element name="login-module" type="login-module" minOccurs="0" maxOccurs="unbounded"/>
        </xs:sequence>
    </xs:complexType>
    <xs:complexType name="login-module">
        <xs:sequence>
            <xs:element name="properties" type="properties" minOccurs="0" maxOccurs="1"/>
        </xs:sequence>
        <xs:attribute name="class-name" type="non-space-string" use="required"/>
        <xs:attribute name="usage" use="optional" default="REQUIRED">
            <xs:simpleType>
                <xs:restriction base="non-space-string">
                    <xs:enumeration value="REQUIRED"/>
                    <xs:enumeration value="OPTIONAL"/>
                    <xs:enumeration value="REQUISITE"/>
                    <xs:enumeration value="SUFFICIENT"/>
                </xs:restriction>
            </xs:simpleType>
        </xs:attribute>
    </xs:complexType>
    <xs:complexType name="security-object">
        <xs:sequence>
            <xs:element name="properties" type="properties" minOccurs="0" maxOccurs="1"/>
        </xs:sequence>
        <xs:attribute name="class-name" type="non-space-string" use="required"/>
    </xs:complexType>
    <xs:complexType name="permissions">
        <xs:choice minOccurs="1" maxOccurs="unbounded">
            <xs:element name="all-permissions" type="base-permission" minOccurs="0" maxOccurs="1"/>
            <xs:element name="map-permission" type="instance-permission" minOccurs="0" maxOccurs="unbounded"/>
            <xs:element name="queue-permission" type="instance-permission" minOccurs="0" maxOccurs="unbounded"/>
            <xs:element name="multimap-permission" type="instance-permission" minOccurs="0" maxOccurs="unbounded"/>
            <xs:element name="topic-permission" type="instance-permission" minOccurs="0" maxOccurs="unbounded"/>
            <xs:element name="list-permission" type="instance-permission" minOccurs="0" maxOccurs="unbounded"/>
            <xs:element name="set-permission" type="instance-permission" minOccurs="0" maxOccurs="unbounded"/>
            <xs:element name="lock-permission" type="instance-permission" minOccurs="0" maxOccurs="unbounded"/>
            <xs:element name="atomic-long-permission" type="instance-permission" minOccurs="0" maxOccurs="unbounded"/>
            <xs:element name="atomic-reference-permission" type="instance-permission" minOccurs="0" maxOccurs="unbounded"/>
            <xs:element name="countdown-latch-permission" type="instance-permission" minOccurs="0"
                        maxOccurs="unbounded"/>
            <xs:element name="semaphore-permission" type="instance-permission" minOccurs="0" maxOccurs="unbounded"/>
            <xs:element name="flake-id-generator-permission" type="instance-permission" minOccurs="0" maxOccurs="unbounded"/>
            <xs:element name="executor-service-permission" type="instance-permission" minOccurs="0"
                        maxOccurs="unbounded"/>
            <xs:element name="durable-executor-service-permission" type="instance-permission" minOccurs="0"
                        maxOccurs="unbounded"/>
            <xs:element name="cardinality-estimator-permission" type="instance-permission" minOccurs="0" maxOccurs="unbounded"/>
            <xs:element name="scheduled-executor-permission" type="instance-permission" minOccurs="0" maxOccurs="unbounded"/>
            <xs:element name="pn-counter-permission" type="instance-permission" minOccurs="0" maxOccurs="unbounded"/>
            <xs:element name="transaction-permission" type="base-permission" minOccurs="0" maxOccurs="1"/>
            <xs:element name="cache-permission" type="instance-permission" minOccurs="0" maxOccurs="unbounded"/>
            <xs:element name="user-code-deployment-permission" type="instance-permission" minOccurs="0" maxOccurs="unbounded"/>
            <xs:element name="config-permission" type="base-permission" minOccurs="0" maxOccurs="1"/>
            <xs:element name="ring-buffer-permission" type="instance-permission" minOccurs="0" maxOccurs="unbounded"/>
            <xs:element name="reliable-topic-permission" type="instance-permission" minOccurs="0" maxOccurs="unbounded"/>
        </xs:choice>
        <xs:attribute name="on-join-operation" type="permission-on-join-operation" use="optional" default="RECEIVE"/>
    </xs:complexType>
    <xs:complexType name="base-permission">
        <xs:sequence>
            <xs:element name="endpoints" minOccurs="0" maxOccurs="1">
                <xs:complexType>
                    <xs:sequence>
                        <xs:element name="endpoint" minOccurs="1" maxOccurs="unbounded" default="127.0.0.1">
                            <xs:annotation>
                                <xs:documentation>
                                    Endpoint address of the principal. Wildcards(*) can be used.
                                </xs:documentation>
                            </xs:annotation>
                            <xs:simpleType>
                                <xs:restriction base="xs:string"/>
                            </xs:simpleType>
                        </xs:element>
                    </xs:sequence>
                </xs:complexType>
            </xs:element>
        </xs:sequence>
        <xs:attribute name="principal" type="xs:string" use="optional" default="*">
            <xs:annotation>
                <xs:documentation>
                    Name of the principal. Wildcards(*) can be used.
                </xs:documentation>
            </xs:annotation>
        </xs:attribute>
    </xs:complexType>
    <xs:complexType name="instance-permission">
        <xs:complexContent>
            <xs:extension base="base-permission">
                <xs:sequence>
                    <xs:element name="actions" type="actions" minOccurs="1" maxOccurs="1"/>
                </xs:sequence>
                <xs:attribute name="name" type="xs:string" use="required">
                    <xs:annotation>
                        <xs:documentation>
                            Name of the permission. Wildcards(*) can be used.
                        </xs:documentation>
                    </xs:annotation>
                </xs:attribute>
            </xs:extension>
        </xs:complexContent>
    </xs:complexType>
    <xs:complexType name="actions">
        <xs:sequence>
            <xs:element name="action" minOccurs="1" maxOccurs="unbounded">
                <xs:annotation>
                    <xs:documentation>
                        Permission actions that are permitted on Hazelcast instance objects.
                    </xs:documentation>
                </xs:annotation>
                <xs:simpleType>
                    <xs:restriction base="non-space-string">
                        <xs:enumeration value="all"/>
                        <xs:enumeration value="create"/>
                        <xs:enumeration value="destroy"/>
                        <xs:enumeration value="modify"/>
                        <xs:enumeration value="read"/>
                        <xs:enumeration value="remove"/>
                        <xs:enumeration value="lock"/>
                        <xs:enumeration value="listen"/>
                        <xs:enumeration value="release"/>
                        <xs:enumeration value="acquire"/>
                        <xs:enumeration value="put"/>
                        <xs:enumeration value="add"/>
                        <xs:enumeration value="index"/>
                        <xs:enumeration value="intercept"/>
                        <xs:enumeration value="publish"/>
                    </xs:restriction>
                </xs:simpleType>
            </xs:element>
        </xs:sequence>
    </xs:complexType>
    <xs:complexType name="listeners">
        <xs:sequence>
            <xs:element name="listener" type="listener-base" minOccurs="0" maxOccurs="unbounded"/>
        </xs:sequence>
    </xs:complexType>

    <xs:complexType name="listener-base">
        <xs:annotation>
            <xs:documentation>
                One of the following: membership-listener, instance-listener, migration-listener or
                partition-lost-listener.
            </xs:documentation>
        </xs:annotation>
        <xs:simpleContent>
            <xs:extension base="non-space-string"/>
        </xs:simpleContent>
    </xs:complexType>

    <xs:complexType name="near-cache">
        <xs:all>
            <xs:element name="in-memory-format" type="in-memory-format" minOccurs="0" maxOccurs="1" default="BINARY">
                <xs:annotation>
                    <xs:documentation>
                        Data type used to store entries.
                        Possible values:
                        BINARY (default): keys and values are stored as binary data.
                        OBJECT: values are stored in their object forms.
                        NATIVE: keys and values are stored in native memory. Only available on Hazelcast Enterprise.
                    </xs:documentation>
                </xs:annotation>
            </xs:element>
            <xs:element name="serialize-keys" type="xs:boolean" minOccurs="0" maxOccurs="1" default="false">
                <xs:annotation>
                    <xs:documentation>
                        Defines if the Near Cache keys should be serialized or not.
                        Keys should be serialized if they are mutable and need to be cloned via serialization.
                        NOTE: It's not supported to disable key serialization with in-memory-format NATIVE.
                        This setting will have no effect in that case.
                        Default value is false.
                    </xs:documentation>
                </xs:annotation>
            </xs:element>
            <xs:element name="invalidate-on-change" type="xs:boolean" minOccurs="0" maxOccurs="1" default="true">
                <xs:annotation>
                    <xs:documentation>
                        True to evict the cached entries if the entries are changed (updated or removed).
                        Default value is true.
                    </xs:documentation>
                </xs:annotation>
            </xs:element>
            <xs:element name="time-to-live-seconds" type="xs:unsignedInt" minOccurs="0" maxOccurs="1" default="0">
                <xs:annotation>
                    <xs:documentation>
                        Maximum number of seconds for each entry to stay in the Near Cache. Entries that are
                        older than time-to-live-seconds will get automatically evicted from the Near Cache.
                        Any integer between 0 and Integer.MAX_VALUE. 0 means infinite. Default is 0.
                    </xs:documentation>
                </xs:annotation>
            </xs:element>
            <xs:element name="max-idle-seconds" type="xs:unsignedInt" minOccurs="0" maxOccurs="1" default="0">
                <xs:annotation>
                    <xs:documentation>
                        Maximum number of seconds each entry can stay in the Near Cache as untouched (not-read).
                        Entries that are not read (touched) more than max-idle-seconds value will get removed
                        from the Near Cache.
                        Any integer between 0 and Integer.MAX_VALUE. 0 means Integer.MAX_VALUE. Default is 0.
                    </xs:documentation>
                </xs:annotation>
            </xs:element>
            <xs:element name="eviction" type="eviction" minOccurs="0" maxOccurs="1"/>
            <xs:element name="cache-local-entries" type="xs:boolean" minOccurs="0" maxOccurs="1" default="false">
                <xs:annotation>
                    <xs:documentation>
                        True to cache local entries, which belong to the member itself.
                        This is useful when in-memory-format for Near Cache is different than the map's one.
                        Default value is false.
                    </xs:documentation>
                </xs:annotation>
            </xs:element>
        </xs:all>
        <xs:attribute name="name" use="optional" type="xs:string" default="default"/>
    </xs:complexType>

    <xs:simpleType name="in-memory-format">
        <xs:restriction base="non-space-string">
            <xs:enumeration value="BINARY"/>
            <xs:enumeration value="OBJECT"/>
            <xs:enumeration value="NATIVE"/>
        </xs:restriction>
    </xs:simpleType>

    <xs:simpleType name="metadata-policy">
        <xs:restriction base="non-space-string">
            <xs:enumeration value="CREATE_ON_UPDATE"/>
            <xs:enumeration value="OFF"/>
        </xs:restriction>
    </xs:simpleType>

    <xs:simpleType name="cache-deserialized-values">
        <xs:restriction base="non-space-string">
            <xs:enumeration value="NEVER"/>
            <xs:enumeration value="ALWAYS"/>
            <xs:enumeration value="INDEX-ONLY"/>
        </xs:restriction>
    </xs:simpleType>

    <xs:simpleType name="time-unit">
        <xs:restriction base="non-space-string">
            <xs:enumeration value="NANOSECONDS"/>
            <xs:enumeration value="MICROSECONDS"/>
            <xs:enumeration value="MILLISECONDS"/>
            <xs:enumeration value="SECONDS"/>
            <xs:enumeration value="MINUTES"/>
            <xs:enumeration value="HOURS"/>
            <xs:enumeration value="DAYS"/>
        </xs:restriction>
    </xs:simpleType>

    <xs:simpleType name="expiry-policy-type">
        <xs:restriction base="non-space-string">
            <xs:enumeration value="CREATED"/>
            <xs:enumeration value="ACCESSED"/>
            <xs:enumeration value="ETERNAL"/>
            <xs:enumeration value="MODIFIED"/>
            <xs:enumeration value="TOUCHED"/>
        </xs:restriction>
    </xs:simpleType>

    <xs:complexType name="timed-expiry-policy-factory">
        <xs:attribute name="expiry-policy-type" type="expiry-policy-type" use="required"/>
        <xs:attribute name="duration-amount" type="xs:unsignedLong" use="optional"/>
        <xs:attribute name="time-unit" type="time-unit" use="optional"/>
    </xs:complexType>

    <xs:simpleType name="non-space-string">
        <xs:restriction base="xs:string">
            <xs:whiteSpace value="collapse"/>
            <xs:pattern value="\S+"/>
        </xs:restriction>
    </xs:simpleType>

    <xs:complexType name="serialization">
        <xs:all>
            <xs:element name="portable-version" type="xs:unsignedInt" minOccurs="0" maxOccurs="1">
                <xs:annotation>
                    <xs:documentation>
                        The version of the portable serialization. Portable version is used to differentiate two
                        same classes that have changes on it like adding/removing field or changing a type of a field.
                    </xs:documentation>
                </xs:annotation>
            </xs:element>
            <xs:element name="use-native-byte-order" type="xs:boolean" minOccurs="0" maxOccurs="1" default="false">
                <xs:annotation>
                    <xs:documentation>
                        True to use native byte order of the underlying platform, false otherwise. Default value is false.
                    </xs:documentation>
                </xs:annotation>
            </xs:element>
            <xs:element name="byte-order" minOccurs="0" maxOccurs="1" default="BIG_ENDIAN">
                <xs:annotation>
                    <xs:documentation>
                        Defines the byte order that the serialization will use.
                    </xs:documentation>
                </xs:annotation>
                <xs:simpleType>
                    <xs:restriction base="non-space-string">
                        <xs:enumeration value="BIG_ENDIAN"/>
                        <xs:enumeration value="LITTLE_ENDIAN"/>
                    </xs:restriction>
                </xs:simpleType>
            </xs:element>
            <xs:element name="enable-compression" type="xs:boolean" minOccurs="0" maxOccurs="1" default="false">
                <xs:annotation>
                    <xs:documentation>
                        True to enable compression if default Java serialization is used, false otherwise.
                        Default value is false.
                    </xs:documentation>
                </xs:annotation>
            </xs:element>
            <xs:element name="enable-shared-object" type="xs:boolean" minOccurs="0" maxOccurs="1" default="false">
                <xs:annotation>
                    <xs:documentation>
                        True to enable shared object if default Java serialization is used, false otherwise.
                        Default value is false.
                    </xs:documentation>
                </xs:annotation>
            </xs:element>
            <xs:element name="allow-unsafe" type="xs:boolean" minOccurs="0" maxOccurs="1" default="false">
                <xs:annotation>
                    <xs:documentation>
                        True to allow the usage of unsafe, false otherwise.
                        Default value is false.
                    </xs:documentation>
                </xs:annotation>
            </xs:element>
            <xs:element name="data-serializable-factories" minOccurs="0" maxOccurs="1">
                <xs:complexType>
                    <xs:sequence>
                        <xs:element name="data-serializable-factory" type="serialization-factory" minOccurs="0"
                                    maxOccurs="unbounded">
                            <xs:annotation>
                                <xs:documentation>
                                    Custom classes implementing com.hazelcast.nio.serialization.DataSerializableFactory to be
                                    registered. These can be used to speed up serialization/deserialization of objects.
                                </xs:documentation>
                            </xs:annotation>
                        </xs:element>
                    </xs:sequence>
                </xs:complexType>
            </xs:element>
            <xs:element name="portable-factories" minOccurs="0" maxOccurs="1">
                <xs:complexType>
                    <xs:sequence>
                        <xs:element name="portable-factory" type="serialization-factory" minOccurs="0"
                                    maxOccurs="unbounded">
                            <xs:annotation>
                                <xs:documentation>
                                    PortableFactory class to be registered.
                                </xs:documentation>
                            </xs:annotation>
                        </xs:element>
                    </xs:sequence>
                </xs:complexType>
            </xs:element>
            <xs:element name="serializers" minOccurs="0" maxOccurs="1">
                <xs:complexType>
                    <xs:choice minOccurs="1" maxOccurs="unbounded">
                        <xs:element name="global-serializer" type="global-serializer" minOccurs="0" maxOccurs="1">
                            <xs:annotation>
                                <xs:documentation>
                                    Global serializer class to be registered if no other serializer is applicable.
                                </xs:documentation>
                            </xs:annotation>
                        </xs:element>
                        <xs:element name="serializer" type="serializer" minOccurs="0" maxOccurs="unbounded">
                            <xs:annotation>
                                <xs:documentation>
                                    Defines the class name and the type class of the serializer implementation.
                                </xs:documentation>
                            </xs:annotation>
                        </xs:element>
                    </xs:choice>
                </xs:complexType>
            </xs:element>
            <xs:element name="check-class-def-errors" type="xs:boolean" minOccurs="0" maxOccurs="1" default="true">
                <xs:annotation>
                    <xs:documentation>
                        If true (default), serialization system will check class definitions error at start and throw a
                        Serialization Exception with error definition.
                    </xs:documentation>
                </xs:annotation>
            </xs:element>
            <xs:element name="java-serialization-filter" type="java-serialization-filter" minOccurs="0" maxOccurs="1">
                <xs:annotation>
                    <xs:documentation>
                        Basic protection against untrusted deserialization based on class/package blacklisting and whitelisting.
                    </xs:documentation>
                </xs:annotation>
            </xs:element>
        </xs:all>
    </xs:complexType>
    <xs:complexType name="serialization-factory">
        <xs:simpleContent>
            <xs:extension base="xs:string">
                <xs:attribute name="factory-id" use="required" type="xs:unsignedInt"/>
            </xs:extension>
        </xs:simpleContent>
    </xs:complexType>
    <xs:complexType name="serializer">
        <xs:attribute name="class-name" type="xs:string" use="required">
            <xs:annotation>
                <xs:documentation>
                    The name of the class that will be serialized.
                </xs:documentation>
            </xs:annotation>
        </xs:attribute>
        <xs:attribute name="type-class" type="xs:string" use="required">
            <xs:annotation>
                <xs:documentation>
                    The type of the class that will be serialized.
                </xs:documentation>
            </xs:annotation>
        </xs:attribute>
    </xs:complexType>
    <xs:complexType name="global-serializer">
        <xs:simpleContent>
            <xs:extension base="xs:string">
                <xs:attribute name="override-java-serialization" type="xs:boolean" default="false" use="optional">
                    <xs:annotation>
                        <xs:documentation>
                            Java Serializable and Externalizable is prior to global serializer by default. If set true
                            the Java serialization step assumed to be handled by the global serializer.
                        </xs:documentation>
                    </xs:annotation>
                </xs:attribute>
            </xs:extension>
        </xs:simpleContent>
    </xs:complexType>
    <xs:complexType name="java-serialization-filter">
        <xs:all>
            <xs:element name="blacklist" type="filter-list" minOccurs="0" maxOccurs="1">
                <xs:annotation>
                    <xs:documentation>
                        Blacklisted classes and packages, which are not allowed to be deserialized.
                    </xs:documentation>
                </xs:annotation>
            </xs:element>
            <xs:element name="whitelist" type="filter-list" minOccurs="0" maxOccurs="1">
                <xs:annotation>
                    <xs:documentation>
                        Whitelisted classes and packages, which are allowed to be deserialized. If the list is empty
                        (no class or package name provided) then all classes are allowed.
                    </xs:documentation>
                </xs:annotation>
            </xs:element>
        </xs:all>
        <xs:attribute name="defaults-disabled" use="optional" default="false">
            <xs:annotation>
                <xs:documentation>
                    Disables including default list entries (hardcoded in Hazelcast source code).
                </xs:documentation>
            </xs:annotation>
            <xs:simpleType>
                <xs:restriction base="xs:boolean"/>
            </xs:simpleType>
        </xs:attribute>
    </xs:complexType>
    <xs:complexType name="filter-list">
        <xs:choice minOccurs="0" maxOccurs="unbounded">
            <xs:element name="class" type="xs:string" minOccurs="0" maxOccurs="unbounded">
                <xs:annotation>
                    <xs:documentation>
                        Name of a class to be included in the list.
                    </xs:documentation>
                </xs:annotation>
            </xs:element>
            <xs:element name="package" type="xs:string" minOccurs="0" maxOccurs="unbounded">
                <xs:annotation>
                    <xs:documentation>
                        Name of a package to be included in the list.
                    </xs:documentation>
                </xs:annotation>
            </xs:element>
            <xs:element name="prefix" type="xs:string" minOccurs="0" maxOccurs="unbounded">
                <xs:annotation>
                    <xs:documentation>
                        Class name prefix to be included in the list.
                    </xs:documentation>
                </xs:annotation>
            </xs:element>
        </xs:choice>
    </xs:complexType>

    <xs:complexType name="socket-interceptor">
        <xs:all>
            <xs:element name="class-name" type="xs:string" minOccurs="0" maxOccurs="1"/>
            <xs:element name="properties" type="properties" minOccurs="0" maxOccurs="1"/>
        </xs:all>
        <xs:attribute name="enabled" default="false" type="xs:boolean"/>
    </xs:complexType>

    <xs:complexType name="native-memory">
        <xs:all>
            <xs:element name="size" type="memory-size" minOccurs="0" maxOccurs="1"/>
            <xs:element name="min-block-size" type="xs:positiveInteger" minOccurs="0" maxOccurs="1"/>
            <xs:element name="page-size" type="xs:positiveInteger" minOccurs="0" maxOccurs="1"/>
            <xs:element name="metadata-space-percentage" minOccurs="0" maxOccurs="1">
                <xs:simpleType>
                    <xs:restriction base="xs:decimal">
                        <xs:totalDigits value="3"/>
                        <xs:fractionDigits value="1"/>
                        <xs:minInclusive value="5"/>
                        <xs:maxInclusive value="95"/>
                    </xs:restriction>
                </xs:simpleType>
            </xs:element>
            <xs:element name="persistent-memory-directory" type="xs:string" minOccurs="0" maxOccurs="1"/>
        </xs:all>
        <xs:attribute name="allocator-type" default="POOLED" type="memory-allocator-type"/>
        <xs:attribute name="enabled" default="false" type="xs:boolean"/>
    </xs:complexType>

    <xs:complexType name="memory-size">
        <xs:attribute name="value" type="xs:int" default="128"/>
        <xs:attribute name="unit" type="memory-unit" default="MEGABYTES"/>
    </xs:complexType>

    <xs:simpleType name="memory-unit">
        <xs:restriction base="non-space-string">
            <xs:enumeration value="BYTES"/>
            <xs:enumeration value="KILOBYTES"/>
            <xs:enumeration value="MEGABYTES"/>
            <xs:enumeration value="GIGABYTES"/>
        </xs:restriction>
    </xs:simpleType>

    <xs:simpleType name="topic-overload-policy">
        <xs:restriction base="non-space-string">
            <xs:enumeration value="DISCARD_OLDEST"/>
            <xs:enumeration value="DISCARD_NEWEST"/>
            <xs:enumeration value="BLOCK"/>
            <xs:enumeration value="ERROR"/>
        </xs:restriction>
    </xs:simpleType>
    <xs:simpleType name="memory-allocator-type">
        <xs:restriction base="non-space-string">
            <xs:enumeration value="STANDARD"/>
            <xs:enumeration value="POOLED"/>
        </xs:restriction>
    </xs:simpleType>

    <xs:complexType name="property">
        <xs:simpleContent>
            <xs:extension base="xs:string">
                <xs:attribute name="name" use="required" type="non-space-string"/>
            </xs:extension>
        </xs:simpleContent>
    </xs:complexType>
    <xs:complexType name="properties">
        <xs:annotation>
            <xs:documentation>
                A full list of available properties can be found at
                http://docs.hazelcast.org/docs/latest/manual/html-single/index.html#system-properties
            </xs:documentation>
        </xs:annotation>
        <xs:sequence minOccurs="0" maxOccurs="unbounded">
            <xs:element name="property" type="property"/>
        </xs:sequence>
    </xs:complexType>

    <xs:element name="member-attributes">
        <xs:complexType>
            <xs:sequence>
                <xs:element name="attribute" type="attribute" maxOccurs="unbounded"/>
            </xs:sequence>
        </xs:complexType>
        <xs:unique name="uniqueAttributeConstraint">
            <xs:selector xpath="./*"/>
            <xs:field xpath="@name"/>
        </xs:unique>
    </xs:element>
    <xs:simpleType name="attributeName">
        <xs:restriction base="non-space-string"/>
    </xs:simpleType>
    <xs:complexType name="attribute">
        <xs:simpleContent>
            <xs:extension base="xs:string">
                <xs:attribute name="name" use="required" type="attributeName"/>
            </xs:extension>
        </xs:simpleContent>
    </xs:complexType>
    <xs:complexType name="attributes">
        <xs:sequence>
            <xs:element name="attribute" type="attribute" maxOccurs="unbounded"/>
        </xs:sequence>
    </xs:complexType>

    <xs:simpleType name="topology-changed-strategy">
        <xs:restriction base="non-space-string">
            <xs:enumeration value="CANCEL_RUNNING_OPERATION"/>
            <xs:enumeration value="DISCARD_AND_RESTART"/>
        </xs:restriction>
    </xs:simpleType>

    <xs:simpleType name="eviction-policy">
        <xs:restriction base="non-space-string">
            <xs:enumeration value="NONE"/>
            <xs:enumeration value="LRU"/>
            <xs:enumeration value="LFU"/>
            <xs:enumeration value="RANDOM"/>
        </xs:restriction>
    </xs:simpleType>

    <xs:simpleType name="max-size-policy">
        <xs:restriction base="non-space-string">
            <xs:enumeration value="ENTRY_COUNT"/>
            <xs:enumeration value="USED_NATIVE_MEMORY_SIZE"/>
            <xs:enumeration value="USED_NATIVE_MEMORY_PERCENTAGE"/>
            <xs:enumeration value="FREE_NATIVE_MEMORY_SIZE"/>
            <xs:enumeration value="FREE_NATIVE_MEMORY_PERCENTAGE"/>
        </xs:restriction>
    </xs:simpleType>

    <xs:simpleType name="max-size-policy-map">
        <xs:restriction base="non-space-string">
            <xs:enumeration value="PER_NODE"/>
            <xs:enumeration value="PER_PARTITION"/>
            <xs:enumeration value="USED_HEAP_SIZE"/>
            <xs:enumeration value="USED_HEAP_PERCENTAGE"/>
            <xs:enumeration value="FREE_HEAP_SIZE"/>
            <xs:enumeration value="FREE_HEAP_PERCENTAGE"/>
            <xs:enumeration value="USED_NATIVE_MEMORY_SIZE"/>
            <xs:enumeration value="USED_NATIVE_MEMORY_PERCENTAGE"/>
            <xs:enumeration value="FREE_NATIVE_MEMORY_SIZE"/>
            <xs:enumeration value="FREE_NATIVE_MEMORY_PERCENTAGE"/>
        </xs:restriction>
    </xs:simpleType>

    <xs:simpleType name="scheduled-executor-capacity-policy">
        <xs:restriction base="non-space-string">
            <xs:enumeration value="PER_NODE"/>
            <xs:enumeration value="PER_PARTITION"/>
        </xs:restriction>
    </xs:simpleType>

    <xs:complexType name="eviction">
        <xs:attribute name="size" type="xs:nonNegativeInteger" default="10000" use="optional"/>
        <xs:attribute name="max-size-policy" type="max-size-policy" default="ENTRY_COUNT" use="optional"/>
        <xs:attribute name="eviction-policy" type="eviction-policy" default="LRU" use="optional"/>
        <xs:attribute name="comparator-class-name" type="xs:string" use="optional"/>
    </xs:complexType>

    <xs:complexType name="eviction-map">
        <xs:attribute name="size" type="xs:nonNegativeInteger" default="0" use="optional"/>
        <xs:attribute name="max-size-policy" type="max-size-policy-map" default="PER_NODE" use="optional"/>
        <xs:attribute name="eviction-policy" type="eviction-policy" default="LRU" use="optional"/>
        <xs:attribute name="comparator-class-name" type="xs:string" use="optional"/>
    </xs:complexType>

    <xs:complexType name="wan-replication-ref">
        <xs:all>
            <xs:element name="merge-policy-class-name" type="xs:string" minOccurs="0"
                        default="com.hazelcast.spi.merge.PassThroughMergePolicy">
                <xs:annotation>
                    <xs:documentation>
                        Sets the merge policy sent to the WAN replication target to merge
                        replicated entries with existing target entries.
                        The default merge policy is com.hazelcast.spi.merge.PassThroughMergePolicy.
                    </xs:documentation>
                </xs:annotation>
            </xs:element>
            <xs:element name="filters" type="wan-replication-ref-filters" minOccurs="0">
                <xs:annotation>
                    <xs:documentation>
                        Sets the list of class names implementing the CacheWanEventFilter or
                        MapWanEventFilter for filtering outbound WAN replication events.
                    </xs:documentation>
                </xs:annotation>
            </xs:element>
            <xs:element name="republishing-enabled" type="xs:boolean" minOccurs="0" default="true">
                <xs:annotation>
                    <xs:documentation>
                        When enabled, an incoming event to a member is forwarded to the target cluster of that member.
                    </xs:documentation>
                </xs:annotation>
            </xs:element>
        </xs:all>
        <xs:attribute name="name" type="xs:string" use="required">
            <xs:annotation>
                <xs:documentation>
                    Name of the wan-replication configuration. IMap or ICache instance uses this wan-replication config.
                </xs:documentation>
            </xs:annotation>
        </xs:attribute>
    </xs:complexType>

    <xs:complexType name="split-brain-protection">
        <xs:all>
            <xs:element name="minimum-cluster-size" type="minimum-cluster-size" minOccurs="0" maxOccurs="1">
                <xs:annotation>
                    <xs:documentation>
                        The minimum number of members required in a cluster for the cluster to remain in an
                        operational state. If the number of members is below the defined minimum at any time,
                        the operations are rejected and the rejected operations throw a SplitBrainProtectionException to
                        their callers.
                    </xs:documentation>
                </xs:annotation>
            </xs:element>
            <xs:element name="protect-on" type="protect-on" minOccurs="0" maxOccurs="1"/>
            <xs:element name="function-class-name" type="xs:string" minOccurs="0" maxOccurs="1"/>
            <xs:element name="listeners" minOccurs="0" maxOccurs="1">
                <xs:annotation>
                    <xs:documentation>
                        You can register split brain protection listeners to be notified about split brain protection
                        results. Split brain protection listeners are local to the member that they are registered,
                        so they receive only events occurred on that local member.
                    </xs:documentation>
                </xs:annotation>
                <xs:complexType>
                    <xs:sequence>
                        <xs:element name="listener" type="split-brain-protection-listener" maxOccurs="unbounded"/>
                    </xs:sequence>
                </xs:complexType>
            </xs:element>
            <xs:element ref="choice-of-split-brain-protection-function" minOccurs="0" maxOccurs="1" />
        </xs:all>
        <xs:attribute name="enabled" type="xs:boolean" use="required"/>
        <xs:attribute name="name" use="required">
            <xs:simpleType>
                <xs:restriction base="xs:string"/>
            </xs:simpleType>
        </xs:attribute>
    </xs:complexType>

    <xs:element name="choice-of-split-brain-protection-function" abstract="true"/>

    <xs:element name="member-count-split-brain-protection" substitutionGroup="choice-of-split-brain-protection-function">
        <xs:complexType>
            <xs:annotation>
                <xs:documentation>
                    Determines split based protection based on the number of currently live cluster members.
                    The minimum number of members required in a cluster for the cluster to remain in an
                    operational state is configured separately in <code>&lt;minimum-cluster-size&gt;</code> element.
                    If the number of members is below the defined minimum at any time,
                    the operations are rejected and the rejected operations throw a SplitBrainProtectionException to
                    their callers.
                </xs:documentation>
            </xs:annotation>
        </xs:complexType>
    </xs:element>

    <xs:element name="probabilistic-split-brain-protection" substitutionGroup="choice-of-split-brain-protection-function">
        <xs:complexType>
            <xs:annotation>
                <xs:documentation>
                    A probabilistic split brain protection function based on Phi Accrual failure detector. See
                    com.hazelcast.internal.cluster.fd.PhiAccrualClusterFailureDetector for implementation
                    details. Configuration:<br/>
                    - <code>acceptable-heartbeat-pause-millis</code>: duration in milliseconds corresponding to number
                    of potentially lost/delayed heartbeats that will be accepted before considering it to be an anomaly.
                    This margin is important to be able to survive sudden, occasional, pauses in heartbeat arrivals,
                    due to for example garbage collection or network drops.<br/>
                    - <code>suspicion-threshold</code>: threshold for suspicion level. A low threshold is prone to generate
                    many wrong suspicions but ensures a quick detection in the event of a real crash. Conversely, a high
                    threshold generates fewer mistakes but needs more time to detect actual crashes.<br/>
                    - <code>max-sample-size</code>: number of samples to use for calculation of mean and standard
                    deviation of inter-arrival times.<br/>
                    - <code>heartbeat-interval-millis</code>: bootstrap the stats with heartbeats that corresponds to
                    this duration in milliseconds, with a rather high standard deviation (since environment is unknown
                    in the beginning)<br/>
                    - <code>min-std-deviation-millis</code>: minimum standard deviation (in milliseconds) to use for the normal
                    distribution used when calculating phi. Too low standard deviation might result in too much
                    sensitivity for sudden, but normal, deviations in heartbeat inter arrival times.
                </xs:documentation>
            </xs:annotation>
            <xs:attribute name="acceptable-heartbeat-pause-millis" type="xs:unsignedLong" use="optional" default="60000"/>
            <xs:attribute name="suspicion-threshold" type="xs:double" use="optional" default="10" />
            <xs:attribute name="max-sample-size" type="xs:unsignedInt" use="optional" default="200"/>
            <xs:attribute name="min-std-deviation-millis" type="xs:unsignedLong" use="optional" default="100" />
            <xs:attribute name="heartbeat-interval-millis" type="xs:unsignedLong" use="optional" default="5000"/>
        </xs:complexType>
    </xs:element>

    <xs:element name="recently-active-split-brain-protection" substitutionGroup="choice-of-split-brain-protection-function">
        <xs:complexType>
            <xs:annotation>
                <xs:documentation>
                    A split brain protection function that keeps track of the last heartbeat timestamp per each member.
                    For a member to be considered live (for the purpose to conclude whether the minimum cluster size property is satisfied)
                    a heartbeat must have been received at most <code>heartbeat-tolerance</code> milliseconds before
                    current time.
                </xs:documentation>
            </xs:annotation>
            <xs:attribute name="heartbeat-tolerance-millis" type="xs:unsignedInt" default="5000"/>
        </xs:complexType>
    </xs:element>

    <xs:simpleType name="protect-on">
        <xs:restriction base="non-space-string">
            <xs:enumeration value="READ"/>
            <xs:enumeration value="WRITE"/>
            <xs:enumeration value="READ_WRITE"/>
        </xs:restriction>
    </xs:simpleType>

    <xs:simpleType name="minimum-cluster-size">
        <xs:restriction base="xs:int">
            <xs:minInclusive value="0"/>
        </xs:restriction>
    </xs:simpleType>

    <xs:complexType name="split-brain-protection-listener">
        <xs:simpleContent>
            <xs:extension base="listener-base">
            </xs:extension>
        </xs:simpleContent>
    </xs:complexType>

    <xs:complexType name="lite-member">
        <xs:attribute name="enabled" type="xs:boolean" use="required">
            <xs:annotation>
                <xs:documentation>
                    True to set the node as a lite member, false otherwise.
                </xs:documentation>
            </xs:annotation>
        </xs:attribute>
    </xs:complexType>

    <xs:complexType name="user-code-deployment">
        <xs:all>
            <xs:element name="class-cache-mode" default="ETERNAL">
                <xs:annotation>
                    <xs:documentation>
                        Controls caching of user classes loaded from remote members.

                        OFF: Never caches loaded classes. This is suitable for loading runnables, callables,
                        entry processors, etc.
                        ETERNAL: Cache indefinitely. This is suitable when you load long-living objects,
                        such as domain objects stored in a map.
                    </xs:documentation>
                </xs:annotation>
                <xs:simpleType>
                    <xs:restriction base="non-space-string">
                        <xs:enumeration value="OFF"/>
                        <xs:enumeration value="ETERNAL"/>
                    </xs:restriction>
                </xs:simpleType>
            </xs:element>
            <xs:element name="provider-mode" default="LOCAL_AND_CACHED_CLASSES">
                <xs:annotation>
                    <xs:documentation>
                        Controls how to react on receiving a classloading request from a remote member

                        OFF: Never serve classes to other members. This member will never server classes to remote
                        members.
                        LOCAL_CLASSES_ONLY: Serve classes from local classpath only. Classes loaded from other members
                        will be used locally, but they won't be served to other members.
                        LOCAL_AND_CACHED_CLASSES: Server classes loaded from both local classpath and from other members.
                    </xs:documentation>
                </xs:annotation>
                <xs:simpleType>
                    <xs:restriction base="non-space-string">
                        <xs:enumeration value="OFF"/>
                        <xs:enumeration value="LOCAL_CLASSES_ONLY"/>
                        <xs:enumeration value="LOCAL_AND_CACHED_CLASSES"/>
                    </xs:restriction>
                </xs:simpleType>
            </xs:element>
            <xs:element name="blacklist-prefixes" type="xs:string" minOccurs="0" maxOccurs="1">
                <xs:annotation>
                    <xs:documentation>
                        Filter to constraint members to be used for classloading request when a class
                        is not available locally.
                    </xs:documentation>
                </xs:annotation>
            </xs:element>
            <xs:element name="whitelist-prefixes" type="xs:string" minOccurs="0" maxOccurs="1">
                <xs:annotation>
                    <xs:documentation>
                        Command separated list of prefixes of classes which will be loaded remotely.

                        Use this to enable loading of explicitly selected user classes only and
                        disable remote loading for all other classes. This gives you a fine-grained control
                        over classloading.
                    </xs:documentation>
                </xs:annotation>
            </xs:element>
            <xs:element name="provider-filter" type="xs:string" minOccurs="0" maxOccurs="1">
                <xs:annotation>
                    <xs:documentation>
                        Filter to constraint members to be used for classloading request when a class
                        is not available locally.

                        Filter format: HAS_ATTRIBUTE:foo this will send classloading requests
                        only to members which has a member attribute foo set. Value is ignored,
                        it can be any type. A present of the attribute is sufficient.

                        This facility allows to have a control on classloading. You can e.g. start Hazelcast lite
                        members dedicated for class-serving.

                        Setting the filter to null will allow to load classes from all members.
                    </xs:documentation>
                </xs:annotation>
            </xs:element>
        </xs:all>
        <xs:attribute name="enabled" type="xs:boolean" use="required">
            <xs:annotation>
                <xs:documentation>
                    True to enable User Code Deployment on this member, false otherwise.
                </xs:documentation>
            </xs:annotation>
        </xs:attribute>
    </xs:complexType>

    <xs:element name="secure-store-substitution-group" abstract="true"/>

    <xs:complexType name="keystore">
        <xs:all>
            <xs:element name="path" type="xs:string" minOccurs="1" maxOccurs="1">
                <xs:annotation>
                    <xs:documentation>
                        The path of the KeyStore file.
                    </xs:documentation>
                </xs:annotation>
            </xs:element>
            <xs:element name="type" type="xs:string" minOccurs="0" maxOccurs="1" default="PKCS12">
                <xs:annotation>
                    <xs:documentation>
                        The type of the KeyStore (PKCS12, JCEKS, etc.).
                    </xs:documentation>
                </xs:annotation>
            </xs:element>
            <xs:element name="password" type="xs:string" minOccurs="0" maxOccurs="1">
                <xs:annotation>
                    <xs:documentation>
                        The password to access the KeyStore.
                    </xs:documentation>
                </xs:annotation>
            </xs:element>
            <xs:element name="current-key-alias" type="xs:string" minOccurs="0" maxOccurs="1">
                <xs:annotation>
                    <xs:documentation>
                        The alias for the current encryption key entry (optional).
                    </xs:documentation>
                </xs:annotation>
            </xs:element>
            <xs:element name="polling-interval" type="xs:int" minOccurs="0" maxOccurs="1" default="0">
                <xs:annotation>
                    <xs:documentation>
                        The polling interval (in seconds) for checking for changes in the KeyStore.
                    </xs:documentation>
                </xs:annotation>
            </xs:element>
        </xs:all>
    </xs:complexType>

    <xs:element name="keystore" type="keystore" substitutionGroup="secure-store-substitution-group">
        <xs:annotation>
            <xs:documentation>
                Java KeyStore Secure Store configuration.
            </xs:documentation>
        </xs:annotation>
    </xs:element>

    <xs:complexType name="vault">
        <xs:all>
            <xs:element name="address" type="xs:string" minOccurs="1" maxOccurs="1">
                <xs:annotation>
                    <xs:documentation>
                        The address of the Vault server.
                    </xs:documentation>
                </xs:annotation>
            </xs:element>
            <xs:element name="secret-path" type="xs:string" minOccurs="1" maxOccurs="1">
                <xs:annotation>
                    <xs:documentation>
                        The Vault secret path.
                    </xs:documentation>
                </xs:annotation>
            </xs:element>
            <xs:element name="token" type="xs:string" minOccurs="1" maxOccurs="1">
                <xs:annotation>
                    <xs:documentation>
                        The Vault access token.
                    </xs:documentation>
                </xs:annotation>
            </xs:element>
            <xs:element name="ssl" type="ssl" minOccurs="0" maxOccurs="1">
                <xs:annotation>
                    <xs:documentation>
                        SSL/TLS configuration for HTTPS connections.
                    </xs:documentation>
                </xs:annotation>
            </xs:element>
            <xs:element name="polling-interval" type="xs:int" minOccurs="0" maxOccurs="1" default="0">
                <xs:annotation>
                    <xs:documentation>
                        The polling interval (in seconds) for checking for changes in Vault.
                    </xs:documentation>
                </xs:annotation>
            </xs:element>
        </xs:all>
    </xs:complexType>

    <xs:element name="vault" type="vault" substitutionGroup="secure-store-substitution-group">
        <xs:annotation>
            <xs:documentation>
                HashiCorp Vault Secure Store configuration.
            </xs:documentation>
        </xs:annotation>
    </xs:element>

    <xs:complexType name="secure-store">
        <xs:sequence>
            <xs:element ref="secure-store-substitution-group" minOccurs="0" maxOccurs="1"/>
        </xs:sequence>
    </xs:complexType>

    <xs:complexType name="encryption-at-rest">
        <xs:annotation>
            <xs:documentation>
                Configuration for hot restart (symmetric) encryption at rest. Encryption is based
                on Java Cryptography Architecture.
            </xs:documentation>
        </xs:annotation>
        <xs:all>
            <xs:element name="algorithm" type="xs:string">
                <xs:annotation>
                    <xs:documentation>
                        Encryption algorithm such as AES/CBC/PKCS5Padding, DES/ECB/PKCS5Padding, Blowfish,
                        or DESede.
                    </xs:documentation>
                </xs:annotation>
            </xs:element>
            <xs:element name="salt" type="xs:string" minOccurs="0" default="thesalt">
                <xs:annotation>
                    <xs:documentation>
                        Salt value to use when generating the secret key.
                    </xs:documentation>
                </xs:annotation>
            </xs:element>
            <xs:element name="key-size" type="xs:int" minOccurs="0" default="0">
                <xs:annotation>
                    <xs:documentation>
                        The key size in bits used when generating encryption keys (optional).
                        The default value of 0 implies falling back to the cipher-specific
                        default key size.
                    </xs:documentation>
                </xs:annotation>
            </xs:element>
            <xs:element name="secure-store" type="secure-store">
                <xs:annotation>
                    <xs:documentation>
                        The Secure Store configuration.
                    </xs:documentation>
                </xs:annotation>
            </xs:element>
        </xs:all>
        <xs:attribute name="enabled" type="xs:boolean" use="optional" default="false">
            <xs:annotation>
                <xs:documentation>
                    True to enable symmetric encryption, false to disable.
                </xs:documentation>
            </xs:annotation>
        </xs:attribute>
    </xs:complexType>

    <xs:complexType name="hot-restart-persistence">
        <xs:all>
            <xs:element name="base-dir" type="xs:string" minOccurs="0" maxOccurs="1" default="hot-restart">
                <xs:annotation>
                    <xs:documentation>
                        Base directory for all hot-restart data. Can be an absolute or relative path to the node startup
                        directory.
                    </xs:documentation>
                </xs:annotation>
            </xs:element>
            <xs:element name="backup-dir" type="xs:string" minOccurs="0" maxOccurs="1">
                <xs:annotation>
                    <xs:documentation>
                        Base directory for hot backups. Each new backup will be created in a separate directory inside this one.
                        Can be an absolute or relative path to the node startup directory.
                    </xs:documentation>
                </xs:annotation>
            </xs:element>
            <xs:element name="parallelism" type="xs:unsignedInt" minOccurs="0" maxOccurs="1">
                <xs:annotation>
                    <xs:documentation>
                        Level of parallelism in Hot Restart Persistence. There will be this many IO threads,
                        each writing in parallel to its own files. During the Hot Restart procedure, this many
                        IO threads will be reading the files and this many Rebuilder threads will be rebuilding
                        the HR metadata.
                    </xs:documentation>
                </xs:annotation>
            </xs:element>
            <xs:element name="validation-timeout-seconds" type="xs:unsignedInt" minOccurs="0" maxOccurs="1">
                <xs:annotation>
                    <xs:documentation>
                        Validation timeout for the Hot Restart procedure. Includes the time to validate
                        cluster members expected to join and partition table of the whole cluster.
                    </xs:documentation>
                </xs:annotation>
            </xs:element>
            <xs:element name="data-load-timeout-seconds" type="xs:unsignedInt" minOccurs="0" maxOccurs="1">
                <xs:annotation>
                    <xs:documentation>
                        Data load timeout for Hot Restart procedure. All members in the cluster should
                        complete restoring their local data before this timeout.
                    </xs:documentation>
                </xs:annotation>
            </xs:element>
            <xs:element name="cluster-data-recovery-policy" type="xs:string" minOccurs="0" maxOccurs="1"
                        default="FULL_RECOVERY_ONLY">
                <xs:annotation>
                    <xs:documentation>
                        Specifies the policy that will be respected during hot restart cluster start. Valid values are :
                        FULL_RECOVERY_ONLY : Starts the cluster only when all expected nodes are present and correct.
                        Otherwise, it fails.
                        PARTIAL_RECOVERY_MOST_RECENT : Starts the cluster with the members which have most up-to-date
                        partition table and successfully restored their data. All other members will leave the cluster and
                        force-start themselves. If no member restores its data successfully, cluster start fails.
                        PARTIAL_RECOVERY_MOST_COMPLETE : Starts the cluster with the largest group of members which have the
                        same partition table version and successfully restored their data. All other members will leave the
                        cluster and force-start themselves. If no member restores its data successfully, cluster start fails.
                    </xs:documentation>
                </xs:annotation>
            </xs:element>
            <xs:element name="auto-remove-stale-data" type="xs:boolean" minOccurs="0" maxOccurs="1" default="true">
                <xs:annotation>
                    <xs:documentation>
                        Sets whether or not automatically removal of stale Hot Restart data is enabled.
                        When a member terminates or crashes when cluster state is ACTIVE, remaining members
                        redistributes data among themselves and data persisted on terminated member's storage becomes
                        stale. That terminated member cannot rejoin the cluster without removing Hot Restart data.
                        When auto-removal of stale Hot Restart data is enabled, while restarting that member,
                        Hot Restart data is automatically removed and it joins the cluster as a completely new member.
                        Otherwise, Hot Restart data should be removed manually.
                    </xs:documentation>
                </xs:annotation>
            </xs:element>
            <xs:element name="encryption-at-rest" type="encryption-at-rest" minOccurs="0" maxOccurs="1">
                <xs:annotation>
                    <xs:documentation>
                        Specifies parameters for encryption of Hot Restart data. This includes the encryption algorithm
                        to be used (such as AES, DESede etc.) and the Secure Store configuration for retrieving the
                        encryption keys.
                    </xs:documentation>
                </xs:annotation>
            </xs:element>
        </xs:all>
        <xs:attribute name="enabled" type="xs:boolean" use="required">
            <xs:annotation>
                <xs:documentation>
                    True to enable Hot Restart Persistence, false otherwise.
                </xs:documentation>
            </xs:annotation>
        </xs:attribute>
    </xs:complexType>

    <xs:complexType name="crdt-replication">
        <xs:all>
            <xs:element name="replication-period-millis" type="xs:unsignedInt" minOccurs="0" maxOccurs="1">
                <xs:annotation>
                    <xs:documentation>
                        The period between two replications of CRDT states in milliseconds.
                        A lower value will increase the speed at which changes are disseminated
                        to other cluster members at the expense of burst-like behaviour - less
                        updates will be batched together in one replication message and one
                        update to a CRDT may cause a sudden burst of replication messages in a
                        short time interval.
                        The value must be a positive non-null integer.
                    </xs:documentation>
                </xs:annotation>
            </xs:element>
            <xs:element name="max-concurrent-replication-targets" type="xs:unsignedInt" minOccurs="0" maxOccurs="1">
                <xs:annotation>
                    <xs:documentation>
                        The maximum number of target members that we replicate the CRDT states
                        to in one period. A higher count will lead to states being disseminated
                        more rapidly at the expense of burst-like behaviour - one update to a
                        CRDT will lead to a sudden burst in the number of replication messages
                        in a short time interval.
                    </xs:documentation>
                </xs:annotation>
            </xs:element>
        </xs:all>
    </xs:complexType>

    <xs:complexType name="hot-restart">
        <xs:all>
            <xs:element name="fsync" type="xs:boolean" default="false">
                <xs:annotation>
                    <xs:documentation>
                        If set to true, when each update operation on this structure completes,
                        it is guaranteed that it has already been persisted.
                    </xs:documentation>
                </xs:annotation>
            </xs:element>
        </xs:all>

        <xs:attribute name="enabled" type="xs:boolean" default="false">
            <xs:annotation>
                <xs:documentation>
                    True if Hot Restart Persistence is enabled, false otherwise. Only available on Hazelcast Enterprise.
                </xs:documentation>
            </xs:annotation>
        </xs:attribute>
    </xs:complexType>

    <xs:complexType name="event-journal">
        <xs:annotation>
            <xs:documentation>
                Configuration for an event journal. The event journal keeps events related
                to a specific partition and data structure. For instance, it could keep
                map or cache add, update, remove, merge events along with the key, old value,
                new value and so on.
                This configuration is not tied to a specific data structure and can be reused.
            </xs:documentation>
        </xs:annotation>
        <xs:all>
            <xs:element name="capacity" type="xs:unsignedInt" minOccurs="0" maxOccurs="1">
                <xs:annotation>
                    <xs:documentation>
                        The capacity of the event journal. The capacity is the total number of items that the event journal
                        can hold at any moment. The actual number of items contained in the journal can be lower.
                        Its default value is 10000. The capacity is shared equally between all partitions.
                        This is done by assigning each partition getCapacity() / partitionCount
                        available slots in the event journal. Because of this, the effective total
                        capacity may be somewhat lower and you must take into account that the
                        configured capacity is at least greater than the partition count.
                    </xs:documentation>
                </xs:annotation>
            </xs:element>
            <xs:element name="time-to-live-seconds" type="xs:unsignedInt" minOccurs="0" maxOccurs="1">
                <xs:annotation>
                    <xs:documentation>
                        Maximum number of seconds for each entry to stay in the event journal.
                        Entries that are older than &lt;time-to-live-seconds&gt; are evicted from the journal.
                        Any integer between 0 and Integer.MAX_VALUE. 0 means infinite. Default is 0.
                    </xs:documentation>
                </xs:annotation>
            </xs:element>
        </xs:all>
        <xs:attribute name="enabled" type="xs:boolean" default="false">
            <xs:annotation>
                <xs:documentation>
                    True if the event journal is enabled, false otherwise.
                </xs:documentation>
            </xs:annotation>
        </xs:attribute>
    </xs:complexType>

    <xs:complexType name="merkle-tree">
        <xs:annotation>
            <xs:documentation>
                Configuration for a merkle tree.
                The merkle tree is a data structure used for efficient comparison of the
                difference in the contents of large data structures. The precision of
                such a comparison mechanism is defined by the depth of the merkle tree.
                A larger depth means that a data synchronization mechanism will be able
                to pinpoint a smaller subset of the data structure contents in which a
                change occurred. This causes the synchronization mechanism to be more
                efficient. On the other hand, a larger tree depth means the merkle tree
                will consume more memory.
                A smaller depth means the data synchronization mechanism will have to
                transfer larger chunks of the data structure in which a possible change
                happened. On the other hand, a shallower tree consumes less memory.
                The depth must be between 2 and 27 (exclusive).
                As the comparison mechanism is iterative, a larger depth will also prolong
                the duration of the comparison mechanism. Care must be taken to not have
                large tree depths if the latency of the comparison operation is high.
                The default depth is 10.
                See https://en.wikipedia.org/wiki/Merkle_tree.
            </xs:documentation>
        </xs:annotation>
        <xs:all>
            <xs:element name="depth" type="xs:unsignedInt" minOccurs="0">
                <xs:annotation>
                    <xs:documentation>
                        The depth of the merkle tree.
                        A larger depth means that a data synchronization mechanism will be able
                        to pinpoint a smaller subset of the data structure contents in which a
                        change occurred. This causes the synchronization mechanism to be more
                        efficient. On the other hand, a larger tree depth means the merkle tree
                        will consume more memory.
                        A smaller depth means the data synchronization mechanism will have to
                        transfer larger chunks of the data structure in which a possible change
                        happened. On the other hand, a shallower tree consumes less memory.
                        The depth must be between 2 and 27 (exclusive). The default depth is 10.
                    </xs:documentation>
                </xs:annotation>
            </xs:element>
        </xs:all>
        <xs:attribute name="enabled" type="xs:boolean" default="false">
            <xs:annotation>
                <xs:documentation>
                    True if the merkle tree is enabled, false otherwise.
                </xs:documentation>
            </xs:annotation>
        </xs:attribute>
    </xs:complexType>

    <xs:complexType name="wan-replication-ref-filters">
        <xs:sequence>
            <xs:element name="filter-impl" type="xs:string" maxOccurs="unbounded"/>
        </xs:sequence>
    </xs:complexType>

    <xs:simpleType name="wan-queue-full-behavior">
        <xs:restriction base="non-space-string">
            <xs:enumeration value="DISCARD_AFTER_MUTATION"/>
            <xs:enumeration value="THROW_EXCEPTION"/>
            <xs:enumeration value="THROW_EXCEPTION_ONLY_IF_REPLICATION_ACTIVE"/>
        </xs:restriction>
    </xs:simpleType>

    <xs:simpleType name="wan-acknowledge-type">
        <xs:restriction base="non-space-string">
            <xs:enumeration value="ACK_ON_OPERATION_COMPLETE"/>
            <xs:enumeration value="ACK_ON_RECEIPT"/>
        </xs:restriction>
    </xs:simpleType>

    <xs:complexType name="flake-id-generator">
        <xs:all>
            <xs:element name="prefetch-count" minOccurs="0" default="100">
                <xs:annotation>
                    <xs:documentation>
                        Sets how many IDs are pre-fetched on the background when one call to
                        FlakeIdGenerator.newId() is made. Value must be in the range 1..100,000, default
                        is 100.

                        This setting pertains only to newId() calls made on the member that configured it.
                    </xs:documentation>
                </xs:annotation>
                <xs:simpleType>
                    <xs:restriction base="xs:int">
                        <xs:minInclusive value="1" />
                    </xs:restriction>
                </xs:simpleType>
            </xs:element>

            <xs:element name="prefetch-validity-millis" type="xs:long" minOccurs="0" default="600000">
                <xs:annotation>
                    <xs:documentation>
                        Sets for how long the pre-fetched IDs can be used. If this time elapses, a new batch of IDs
                        will be fetched. Time unit is milliseconds, default is 600,000 (10 minutes).

                        The IDs contain timestamp component, which ensures rough global ordering of IDs. If an
                        ID is assigned to an object that was created much later, it will be much out of order. If you
                        don't care about ordering, set this value to 0.

                        This setting pertains only to newId() calls made on the member that configured it.
                    </xs:documentation>
                </xs:annotation>
            </xs:element>

            <xs:element name="epoch-start" type="xs:long" minOccurs="0" default="1514764800000">
                <xs:annotation>
                    <xs:documentation>
                        Sets the offset of timestamp component. Time unit is milliseconds, default is 1514764800000
                        (1.1.2018 0:00 UTC).
                    </xs:documentation>
                </xs:annotation>
            </xs:element>

            <xs:element name="node-id-offset" type="xs:long" minOccurs="0" default="0">
                <xs:annotation>
                    <xs:documentation>
                        Sets the offset that will be added to the node ID assigned to cluster member for this generator.
                        Might be useful in A/B deployment scenarios where you have cluster A which you want to upgrade.
                        You create cluster B and for some time both will generate IDs and you want to have them unique.
                        In this case, configure node ID offset for generators on cluster B.
                    </xs:documentation>
                </xs:annotation>
            </xs:element>

            <xs:element name="bits-sequence" minOccurs="0" default="6">
                <xs:annotation>
                    <xs:documentation>
                        Sets the bit-length of the sequence component, default is 6 bits.
                    </xs:documentation>
                </xs:annotation>
                <xs:simpleType>
                    <xs:restriction base="xs:int">
                        <xs:minInclusive value="0" />
                        <xs:maxInclusive value="63"/>
                    </xs:restriction>
                </xs:simpleType>
            </xs:element>

            <xs:element name="bits-node-id" minOccurs="0" default="16">
                <xs:annotation>
                    <xs:documentation>
                        Sets the bit-length of node id component. Default value is 16 bits.
                    </xs:documentation>
                </xs:annotation>
                <xs:simpleType>
                    <xs:restriction base="xs:int">
                        <xs:minInclusive value="0" />
                        <xs:maxInclusive value="63"/>
                    </xs:restriction>
                </xs:simpleType>
            </xs:element>

            <xs:element name="allowed-future-millis" minOccurs="0" default="15000">
                <xs:annotation>
                    <xs:documentation>
                        Sets how far to the future is the generator allowed to go to generate IDs without blocking, default is 15 seconds.
                    </xs:documentation>
                </xs:annotation>
                <xs:simpleType>
                    <xs:restriction base="xs:long">
                        <xs:minInclusive value="0"/>
                    </xs:restriction>
                </xs:simpleType>
            </xs:element>

            <xs:element name="statistics-enabled" type="xs:boolean" minOccurs="0" maxOccurs="1" default="true">
                <xs:annotation>
                    <xs:documentation>
                        True (default) if statistics gathering is enabled on the Flake ID Generator, false otherwise.
                    </xs:documentation>
                </xs:annotation>
            </xs:element>
        </xs:all>
        <xs:attribute name="name" use="required">
            <xs:annotation>
                <xs:documentation>
                    Name of the ID generator.
                </xs:documentation>
            </xs:annotation>
            <xs:simpleType>
                <xs:restriction base="xs:string"/>
            </xs:simpleType>
        </xs:attribute>
    </xs:complexType>

    <xs:complexType name="pn-counter">
        <xs:all>
            <xs:element name="replica-count" type="crdt-replica-count" minOccurs="0" maxOccurs="1" default="2147483647">
                <xs:annotation>
                    <xs:documentation>
                        Number of replicas on which the CRDT state will be kept. The updates are replicated
                        asynchronously between replicas.
                        The number must be greater than 1 and up to 2147483647 (Integer.MAX_VALUE).
                        The default value is 2147483647 (Integer.MAX_VALUE).
                    </xs:documentation>
                </xs:annotation>
            </xs:element>
            <xs:element name="split-brain-protection-ref" minOccurs="0" maxOccurs="1">
                <xs:annotation>
                    <xs:documentation>
                        Adds the Split Brain Protection for this data-structure which you configure using the split-brain-protection element.
                        You should set the split-brain-protection-ref's value as the split brain protection's name.
                    </xs:documentation>
                </xs:annotation>
            </xs:element>
            <xs:element name="statistics-enabled" type="xs:boolean" minOccurs="0" maxOccurs="1" default="true">
                <xs:annotation>
                    <xs:documentation>
                        True (default) if statistics gathering is enabled on the PN counter, false otherwise.
                    </xs:documentation>
                </xs:annotation>
            </xs:element>
        </xs:all>
        <xs:attribute name="name" type="xs:string" use="optional" default="default">
            <xs:annotation>
                <xs:documentation>
                    Name of the PN counter.
                </xs:documentation>
            </xs:annotation>
        </xs:attribute>
    </xs:complexType>
    <xs:simpleType name="initial-publisher-state">
        <xs:restriction base="non-space-string">
            <xs:enumeration value="REPLICATING"/>
            <xs:enumeration value="PAUSED"/>
            <xs:enumeration value="STOPPED"/>
        </xs:restriction>
    </xs:simpleType>
    <xs:simpleType name="consistency-check-strategy">
        <xs:restriction base="non-space-string">
            <xs:enumeration value="NONE"/>
            <xs:enumeration value="MERKLE_TREES"/>
        </xs:restriction>
    </xs:simpleType>

    <xs:complexType name="memcache-protocol">
        <xs:annotation>
            <xs:documentation>
                Allows to configure Memcache text protocol.
            </xs:documentation>
        </xs:annotation>
        <xs:attribute name="enabled" type="xs:boolean" use="required">
            <xs:annotation>
                <xs:documentation>
                    Specifies whether the Memcache text protocol support is enabled. Default value is false.
                </xs:documentation>
            </xs:annotation>
        </xs:attribute>
    </xs:complexType>

    <xs:complexType name="advanced-network">
        <xs:choice minOccurs="0" maxOccurs="unbounded">
            <xs:element name="join" type="join" minOccurs="0" maxOccurs="1"/>
            <xs:element name="failure-detector" type="failure-detector" minOccurs="0" maxOccurs="1"/>
            <xs:element name="member-address-provider" type="member-address-provider" minOccurs="0" maxOccurs="1">
                <xs:annotation>
                    <xs:documentation>
                        IMPORTANT
                        This configuration is not intended to provide addresses of other cluster members with
                        which the hazelcast instance will form a cluster. This is an SPI for advanced use in
                        cases where the DefaultAddressPicker does not pick suitable addresses to bind to
                        and publish to other cluster members. For instance, this could allow easier
                        deployment in some cases when running on Docker, AWS or other cloud environments.
                        That said, if you are just starting with Hazelcast, you will probably want to
                        set the member addresses by using the tcp-ip or multicast configuration
                        or adding a discovery strategy.
                        Member address provider allows to plug in own strategy to customize:
                        1. What address Hazelcast will bind to
                        2. What address Hazelcast will advertise to other members on which they can bind to

                        In most environments you don't need to customize this and the default strategy will work just
                        fine. However in some cloud environments the default strategy does not make the right choice and
                        the member address provider delegates the process of address picking to external code.
                    </xs:documentation>
                </xs:annotation>
            </xs:element>
            <xs:element name="wan-endpoint-config" type="endpoint-config" minOccurs="0" maxOccurs="unbounded"/>
            <xs:element name="wan-server-socket-endpoint-config" type="server-socket-endpoint-config" minOccurs="0" maxOccurs="unbounded"/>
            <xs:element name="member-server-socket-endpoint-config" type="server-socket-endpoint-config"/>
            <xs:element name="client-server-socket-endpoint-config" type="server-socket-endpoint-config" minOccurs="0" maxOccurs="1"/>
            <xs:element name="rest-server-socket-endpoint-config" type="rest-server-socket-endpoint-config" minOccurs="0" maxOccurs="1"/>
            <xs:element name="memcache-server-socket-endpoint-config" type="server-socket-endpoint-config" minOccurs="0" maxOccurs="1"/>
        </xs:choice>
        <xs:attribute name="enabled" type="xs:boolean" default="false">
            <xs:annotation>
                <xs:documentation>
                    Indicates whether the advanced network configuration is enabled or not. Default is false.
                </xs:documentation>
            </xs:annotation>
        </xs:attribute>
    </xs:complexType>

    <xs:complexType name="rest-api">
        <xs:annotation>
            <xs:documentation>
                Controls access to Hazelcast HTTP REST API.
                The methods available through REST API are grouped to several REST endpoint groups.
                There are 2 levels of configuration:
                 - a global switch which enables/disables access to the REST API;
                 - REST endpoint group level switch. It is used to check which groups are allowed once the global switch is enabled.
            </xs:documentation>
        </xs:annotation>
        <xs:choice minOccurs="0" maxOccurs="unbounded">
            <xs:element name="endpoint-group" type="endpoint-group" minOccurs="0" maxOccurs="unbounded">
                <xs:annotation>
                    <xs:documentation>
                        Enables or disables named REST enpoint group.
                        If a group is not listed within the rest-api configuration, then it's 'enabledByDefault' flag is used
                        to control the behavior of the group.
                    </xs:documentation>
                </xs:annotation>
            </xs:element>
        </xs:choice>
        <xs:attribute name="enabled" type="xs:boolean" use="required">
            <xs:annotation>
                <xs:documentation>
                    Specifies whether the HTTP REST API is enabled. Default value is false.
                </xs:documentation>
            </xs:annotation>
        </xs:attribute>
    </xs:complexType>
    <xs:complexType name="endpoint-group">
        <xs:attribute name="name" type="endpoint-group-name" use="required"/>
        <xs:attribute name="enabled" type="xs:boolean" use="required"/>
    </xs:complexType>
    <xs:simpleType name="endpoint-group-name">
        <xs:restriction base="non-space-string">
            <xs:enumeration value="CLUSTER_READ"/>
            <xs:enumeration value="CLUSTER_WRITE"/>
            <xs:enumeration value="HEALTH_CHECK"/>
            <xs:enumeration value="HOT_RESTART"/>
            <xs:enumeration value="WAN"/>
            <xs:enumeration value="DATA"/>
            <xs:enumeration value="CP"/>
        </xs:restriction>
    </xs:simpleType>

    <xs:complexType name="endpoint-config">
        <xs:all>
            <xs:element name="outbound-ports" type="outbound-ports" minOccurs="0" maxOccurs="1">
                <xs:annotation>
                    <xs:documentation>
                        By default, Hazelcast lets the system pick up an ephemeral port during socket bind operation.
                        But security policies/firewalls may require to restrict outbound ports to be used by
                        Hazelcast-enabled applications. To fulfill this requirement, you can configure Hazelcast to use
                        only defined outbound ports.
                        outbound-ports has the ports attribute to allow you to define outbound ports.
                    </xs:documentation>
                </xs:annotation>
            </xs:element>
            <xs:element name="interfaces" type="interfaces" minOccurs="0"/>
            <xs:element name="ssl" type="ssl" minOccurs="0"/>
            <xs:element name="socket-interceptor" type="socket-interceptor" minOccurs="0"/>
            <xs:element name="symmetric-encryption" type="symmetric-encryption" minOccurs="0"/>
            <xs:element name="socket-options" type="socket-options" minOccurs="0"/>
        </xs:all>
        <xs:attribute name="name" type="xs:string" use="optional" default="">
            <xs:annotation>
                <xs:documentation>
                    Name of the endpoint configuration. When using MEMBER or CLIENT protocol types,
                    name is irrelevant as a single MEMBER and CLIENT endpoint config is allowed.
                </xs:documentation>
            </xs:annotation>
        </xs:attribute>
    </xs:complexType>
    <xs:complexType name="server-socket-endpoint-config">
        <xs:all>
            <xs:element name="port" type="port" minOccurs="0">
                <xs:annotation>
                    <xs:documentation>
                        The ports which Hazelcast will use to communicate between cluster members. Its default value is
                        5701.
                        It has the following attributes.
                        port-count: The default value is 100, meaning that Hazelcast will try to bind 100 ports.
                        If you set the value of port as 5701, as members join the cluster, Hazelcast tries to find
                        ports between 5701 and 5801. You can change the port count in cases like having large
                        instances on a single machine or you are willing to have only a few ports assigned.
                        auto-increment: Default value is true. If port is set to 5701, Hazelcast will try to find free
                        ports between 5701 and 5801. Normally, you will not need to change this value, but it comes
                        in handy when needed. You may also want to choose to use only one port. In that case, you can
                        disable the auto-increment feature of port by setting its value as false.
                    </xs:documentation>
                </xs:annotation>
            </xs:element>
            <xs:element name="public-address" type="xs:string" minOccurs="0">
                <xs:annotation>
                    <xs:documentation>
                        Overrides the public address of a node. By default, a node selects its socket address
                        as its public address. But behind a network address translation (NAT), two endpoints (nodes)
                        may not be able to see/access each other. If both nodes set their public addresses to their
                        defined addresses on NAT, then they can communicate with each other. In this case, their
                        public addresses are not an address of a local network interface but a virtual address defined by
                        NAT.
                        This is optional to set and useful when you have a private cloud.
                    </xs:documentation>
                </xs:annotation>
            </xs:element>
            <xs:element name="reuse-address" type="xs:boolean" minOccurs="0" default="false">
                <xs:annotation>
                    <xs:documentation>
                        When you shutdown a cluster member, the server socket port will be in the TIME_WAIT
                        state for the next couple of minutes. If you start the member right after shutting it down,
                        you may not be able to bind it to the same port because it is in the TIME_WAIT state. If you
                        set reuse-address to true, the TIME_WAIT state is ignored and you can bind the member to the
                        same port again. Default value is false.
                    </xs:documentation>
                </xs:annotation>
            </xs:element>
            <xs:element name="outbound-ports" type="outbound-ports" minOccurs="0" maxOccurs="1">
                <xs:annotation>
                    <xs:documentation>
                        By default, Hazelcast lets the system pick up an ephemeral port during socket bind operation.
                        But security policies/firewalls may require to restrict outbound ports to be used by
                        Hazelcast-enabled applications. To fulfill this requirement, you can configure Hazelcast to use
                        only defined outbound ports.
                        outbound-ports has the ports attribute to allow you to define outbound ports.
                    </xs:documentation>
                </xs:annotation>
            </xs:element>
            <xs:element name="interfaces" type="interfaces" minOccurs="0"/>
            <xs:element name="ssl" type="ssl" minOccurs="0"/>
            <xs:element name="socket-interceptor" type="socket-interceptor" minOccurs="0"/>
            <xs:element name="symmetric-encryption" type="symmetric-encryption" minOccurs="0"/>
            <xs:element name="socket-options" type="socket-options" minOccurs="0"/>
        </xs:all>
        <xs:attribute name="name" type="xs:string" use="optional" default="">
            <xs:annotation>
                <xs:documentation>
                    Name of the endpoint configuration. Only relevant when defining WAN server sockets.
                </xs:documentation>
            </xs:annotation>
        </xs:attribute>
    </xs:complexType>
    <xs:complexType name="socket-options">
        <xs:all>
            <xs:element name="buffer-direct" type="xs:boolean" minOccurs="0"/>
            <xs:element name="tcp-no-delay" type="xs:boolean" minOccurs="0"/>
            <xs:element name="keep-alive" type="xs:boolean" minOccurs="0"/>
            <xs:element name="connect-timeout-seconds" type="xs:nonNegativeInteger" minOccurs="0"/>
            <xs:element name="send-buffer-size-kb" type="xs:positiveInteger" minOccurs="0"/>
            <xs:element name="receive-buffer-size-kb" type="xs:positiveInteger" minOccurs="0"/>
            <xs:element name="linger-seconds" type="xs:nonNegativeInteger" minOccurs="0"/>
        </xs:all>
    </xs:complexType>
    <xs:complexType name="rest-server-socket-endpoint-config">
        <xs:annotation>
            <xs:documentation>
                Controls access to Hazelcast HTTP REST API.
                The methods available through REST API are grouped to several REST endpoint groups, which can be specified
                in this section.
            </xs:documentation>
        </xs:annotation>
        <xs:all>
            <xs:element name="port" type="port" minOccurs="0">
                <xs:annotation>
                    <xs:documentation>
                        The ports which Hazelcast will use to communicate between cluster members. Its default value is
                        5701.
                        It has the following attributes.
                        port-count: The default value is 100, meaning that Hazelcast will try to bind 100 ports.
                        If you set the value of port as 5701, as members join the cluster, Hazelcast tries to find
                        ports between 5701 and 5801. You can change the port count in cases like having large
                        instances on a single machine or you are willing to have only a few ports assigned.
                        auto-increment: Default value is true. If port is set to 5701, Hazelcast will try to find free
                        ports between 5701 and 5801. Normally, you will not need to change this value, but it comes
                        in handy when needed. You may also want to choose to use only one port. In that case, you can
                        disable the auto-increment feature of port by setting its value as false.
                    </xs:documentation>
                </xs:annotation>
            </xs:element>
            <xs:element name="public-address" type="xs:string" minOccurs="0">
                <xs:annotation>
                    <xs:documentation>
                        Overrides the public address of a node. By default, a node selects its socket address
                        as its public address. But behind a network address translation (NAT), two endpoints (nodes)
                        may not be able to see/access each other. If both nodes set their public addresses to their
                        defined addresses on NAT, then they can communicate with each other. In this case, their
                        public addresses are not an address of a local network interface but a virtual address defined by
                        NAT.
                        This is optional to set and useful when you have a private cloud.
                    </xs:documentation>
                </xs:annotation>
            </xs:element>
            <xs:element name="reuse-address" type="xs:boolean" minOccurs="0" default="false">
                <xs:annotation>
                    <xs:documentation>
                        When you shutdown a cluster member, the server socket port will be in the TIME_WAIT
                        state for the next couple of minutes. If you start the member right after shutting it down,
                        you may not be able to bind it to the same port because it is in the TIME_WAIT state. If you
                        set reuse-address to true, the TIME_WAIT state is ignored and you can bind the member to the
                        same port again. Default value is false.
                    </xs:documentation>
                </xs:annotation>
            </xs:element>
            <xs:element name="outbound-ports" type="outbound-ports" minOccurs="0" maxOccurs="1">
                <xs:annotation>
                    <xs:documentation>
                        By default, Hazelcast lets the system pick up an ephemeral port during socket bind operation.
                        But security policies/firewalls may require to restrict outbound ports to be used by
                        Hazelcast-enabled applications. To fulfill this requirement, you can configure Hazelcast to use
                        only defined outbound ports.
                        outbound-ports has the ports attribute to allow you to define outbound ports.
                    </xs:documentation>
                </xs:annotation>
            </xs:element>
            <xs:element name="interfaces" type="interfaces" minOccurs="0"/>
            <xs:element name="ssl" type="ssl" minOccurs="0"/>
            <xs:element name="socket-interceptor" type="socket-interceptor" minOccurs="0"/>
            <xs:element name="symmetric-encryption" type="symmetric-encryption" minOccurs="0"/>
            <xs:element name="socket-options" type="socket-options" minOccurs="0"/>
            <xs:element name="endpoint-groups" type="endpoint-groups" minOccurs="0">
                <xs:annotation>
                    <xs:documentation>
                        Enables or disables named REST endpoint groups.
                        If a group is not listed within the rest-api configuration, then it's 'enabledByDefault' flag is used
                        to control the behavior of the group.
                    </xs:documentation>
                </xs:annotation>
            </xs:element>
        </xs:all>
        <xs:attribute name="name" type="xs:string" use="optional" default="">
            <xs:annotation>
                <xs:documentation>
                    Name of the endpoint configuration. When using MEMBER or CLIENT protocol types,
                    name is irrelevant as a single MEMBER and CLIENT endpoint config is allowed.
                </xs:documentation>
            </xs:annotation>
        </xs:attribute>
    </xs:complexType>
    <xs:complexType name="endpoint-groups">
        <xs:choice maxOccurs="unbounded">
            <xs:element name="endpoint-group" type="endpoint-group">
                <xs:annotation>
                    <xs:documentation>
                        Enables or disables named REST endpoint group.
                        If a group is not listed within the rest-api configuration, then it's 'enabledByDefault' flag is used
                        to control the behavior of the group.
                    </xs:documentation>
                </xs:annotation>
            </xs:element>
        </xs:choice>
    </xs:complexType>
    <xs:simpleType name="permission-on-join-operation">
        <xs:restriction base="non-space-string">
            <xs:enumeration value="RECEIVE"/>
            <xs:enumeration value="SEND"/>
            <xs:enumeration value="NONE"/>
        </xs:restriction>
    </xs:simpleType>

    <xs:complexType name="cp-subsystem">
        <xs:all>
            <xs:element name="cp-member-count" type="xs:unsignedInt" default="0">
                <xs:annotation>
                    <xs:documentation>
                        Number of CP members to initialize CP Subsystem. It is 0 by default,
                        meaning that CP Subsystem is disabled. CP Subsystem is enabled when
                        a positive value is set. After CP Subsystem is initialized successfully,
                        more CP members can be added at run-time and the number of active CP
                        members can go beyond the configured CP member count. The number of CP
                        members can be smaller than total member count of the Hazelcast cluster.
                        For instance, you can run 5 CP members in a Hazelcast cluster of
                        20 members. If set, must be greater than or equal to group-size.
                    </xs:documentation>
                </xs:annotation>
            </xs:element>
            <xs:element name="group-size" type="cp-group-size" minOccurs="0" maxOccurs="1" default="0">
                <xs:annotation>
                    <xs:documentation>
                        Number of CP members to form CP groups. If set, it must be an odd
                        number between 3 and 7.
                        Otherwise, cp-member-count is respected while forming CP groups.
                        If set, must be smaller than or equal to cp-member-count.
                    </xs:documentation>
                </xs:annotation>
            </xs:element>
            <xs:element name="session-time-to-live-seconds" type="xs:unsignedInt" minOccurs="0" maxOccurs="1" default="60">
                <xs:annotation>
                    <xs:documentation>
                        Duration for a CP session to be kept alive after the last received
                        session heartbeat. A CP session is closed if no session heartbeat is
                        received during this duration. Session TTL must be decided wisely. If
                        a very small value is set, a CP session can be closed prematurely if
                        its owner Hazelcast instance temporarily loses connectivity to CP
                        Subsystem because of a network partition or a GC pause. In such an
                        occasion, all CP resources of this Hazelcast instance, such as
                        FencedLock or ISemaphore, are released. On the other
                        hand, if a very large value is set, CP resources can remain assigned to
                        an actually crashed Hazelcast instance for too long and liveliness
                        problems can occur. CP Subsystem offers an API in
                        CPSessionManagementService to deal with liveliness issues
                        related to CP sessions. In order to prevent premature session expires,
                        session TTL configuration can be set a relatively large value and
                        CPSessionManagementService#forceCloseSession(String, long)
                        can be manually called to close CP session of a crashed Hazelcast
                        instance.
                        Must be greater than session-heartbeat-interval-seconds, and
                        smaller than or equal to missing-cp-member-auto-removal-seconds.
                    </xs:documentation>
                </xs:annotation>
            </xs:element>
            <xs:element name="session-heartbeat-interval-seconds" type="xs:unsignedInt" minOccurs="0" maxOccurs="1" default="5">
                <xs:annotation>
                    <xs:documentation>
                        Interval for the periodically-committed CP session heartbeats.
                        A CP session is started on a CP group with the first session-based
                        request of a Hazelcast instance. After that moment, heartbeats are
                        periodically committed to the CP group.
                        Must be smaller than session-time-to-live-seconds.
                    </xs:documentation>
                </xs:annotation>
            </xs:element>
            <xs:element name="missing-cp-member-auto-removal-seconds" type="xs:unsignedInt" minOccurs="0" maxOccurs="1" default="0">
                <xs:annotation>
                    <xs:documentation>
                        Duration to wait before automatically removing a missing CP member from
                        CP Subsystem. When a CP member leaves the Hazelcast cluster, it is not
                        automatically removed from CP Subsystem, since it could be still alive
                        and left the cluster because of a network problem. On the other hand,
                        if a missing CP member actually crashed, it creates a danger for CP
                        groups, because it is still part of majority calculations. This
                        situation could lead to losing majority of CP groups if multiple CP
                        members leave the cluster over time.
                        With the default configuration, missing CP members are automatically
                        removed from CP Subsystem after 4 hours. This feature is very useful
                        in terms of fault tolerance when CP member count is also configured
                        to be larger than group size. In this case, a missing CP member is
                        safely replaced in its CP groups with other available CP members
                        in CP Subsystem. This configuration also implies that no network
                        partition is expected to be longer than the configured duration.
                        If a missing CP member comes back alive after it is removed from CP
                        Subsystem with this feature, that CP member must be terminated manually.
                        Must be greater than or equal to session-time-to-live-seconds.
                    </xs:documentation>
                </xs:annotation>
            </xs:element>
            <xs:element name="fail-on-indeterminate-operation-state" type="xs:boolean" minOccurs="0" maxOccurs="1" default="false">
                <xs:annotation>
                    <xs:documentation>
                        Offers a choice between at-least-once and at-most-once execution
                        of operations on top of the Raft consensus algorithm. It is disabled by
                        default and offers at-least-once execution guarantee. If enabled, it
                        switches to at-most-once execution guarantee. When you invoke an API
                        method on a CP data structure proxy, it sends an internal operation
                        to the corresponding CP group. After this operation is committed on
                        the majority of this CP group by the Raft leader node, it sends
                        a response for the public API call. If a failure causes loss of
                        the response, then the calling side cannot determine if the operation is
                        committed on the CP group or not. In this case, if this configuration is
                        disabled, the operation is replicated again to the CP group, and hence
                        could be committed multiple times. If it is enabled, the public API call
                        fails with com.hazelcast.core.IndeterminateOperationStateException.
                    </xs:documentation>
                </xs:annotation>
            </xs:element>
            <xs:element name="persistence-enabled" type="xs:boolean" minOccurs="0" maxOccurs="1" default="false">
                <xs:annotation>
                    <xs:documentation>
                        Flag to denote whether or not CP Subsystem Persistence is enabled.
                        If enabled, CP members persist their local CP data to stable storage and
                        can recover from crashes.
                    </xs:documentation>
                </xs:annotation>
            </xs:element>
            <xs:element name="base-dir" type="xs:string" minOccurs="0" maxOccurs="1" default="cp-data">
                <xs:annotation>
                    <xs:documentation>
                        Base directory to store all CP data when persistence-enabled
                        is true. This directory can be shared between multiple CP members.
                        Each CP member creates a unique directory for itself under the base
                        directory. This is especially useful for cloud environments where CP
                        members generally use a shared filesystem.
                    </xs:documentation>
                </xs:annotation>
            </xs:element>
            <xs:element name="data-load-timeout-seconds" type="xs:unsignedInt" minOccurs="0" maxOccurs="1" default="120">
                <xs:annotation>
                    <xs:documentation>
                        Timeout duration for CP members to restore their data from disk.
                        A CP member fails its startup if it cannot complete its CP data restore
                        process in the configured duration.
                    </xs:documentation>
                </xs:annotation>
            </xs:element>
            <xs:element name="raft-algorithm" type="raft-algorithm" minOccurs="0" maxOccurs="1">
                <xs:annotation>
                    <xs:documentation>
                        Contains configuration options for Hazelcast's Raft consensus algorithm implementation
                    </xs:documentation>
                </xs:annotation>
            </xs:element>
            <xs:element name="semaphores" minOccurs="0" maxOccurs="1">
                <xs:annotation>
                    <xs:documentation>
                        Configurations for CP semaphore instances
                    </xs:documentation>
                </xs:annotation>
                <xs:complexType>
                    <xs:sequence>
                        <xs:element name="semaphore" type="semaphore" minOccurs="0" maxOccurs="unbounded"/>
                    </xs:sequence>
                </xs:complexType>
            </xs:element>
            <xs:element name="locks" minOccurs="0" maxOccurs="1">
                <xs:annotation>
                    <xs:documentation>
                        Configurations for FencedLock instances
                    </xs:documentation>
                </xs:annotation>
                <xs:complexType>
                    <xs:sequence>
                        <xs:element name="fenced-lock" type="fenced-lock" minOccurs="0" maxOccurs="unbounded"/>
                    </xs:sequence>
                </xs:complexType>
            </xs:element>
        </xs:all>
    </xs:complexType>

    <xs:complexType name="raft-algorithm">
        <xs:all>
            <xs:element name="leader-election-timeout-in-millis" type="xs:unsignedInt" minOccurs="0" maxOccurs="1" default="2000">
                <xs:annotation>
                    <xs:documentation>
                        Leader election timeout in milliseconds. If a candidate cannot win
                        majority of the votes in time, a new leader election round is initiated.
                    </xs:documentation>
                </xs:annotation>
            </xs:element>
            <xs:element name="leader-heartbeat-period-in-millis" type="xs:unsignedInt" minOccurs="0" maxOccurs="1" default="5000">
                <xs:annotation>
                    <xs:documentation>
                        Duration in milliseconds for a Raft leader node to send periodic
                        heartbeat messages to its followers in order to denote its liveliness.
                        Periodic heartbeat messages are actually append entries requests and
                        can contain log entries for the lagging followers. If a too small value
                        is set, heartbeat messages are sent from Raft leaders to followers too
                        frequently and it can cause an unnecessary usage of CPU and network.
                    </xs:documentation>
                </xs:annotation>
            </xs:element>
            <xs:element name="max-missed-leader-heartbeat-count" type="xs:unsignedInt" minOccurs="0" maxOccurs="1" default="5">
                <xs:annotation>
                    <xs:documentation>
                        Maximum number of missed Raft leader heartbeats for a follower to
                        trigger a new leader election round. For instance, if
                        leader-heartbeat-period-in-millis is 1 second and this value is set
                        to 5, then a follower triggers a new leader election round if 5 seconds
                        pass after the last heartbeat message of the current Raft leader node.
                        If this duration is too small, new leader election rounds can be
                        triggered unnecessarily if the current Raft leader temporarily slows
                        down or a network congestion occurs. If it is too large, it takes longer
                        to detect failures of Raft leaders.
                    </xs:documentation>
                </xs:annotation>
            </xs:element>
            <xs:element name="append-request-max-entry-count" type="xs:unsignedInt" minOccurs="0" maxOccurs="1" default="100">
                <xs:annotation>
                    <xs:documentation>
                        Maximum number of Raft log entries that can be sent as a batch
                        in a single append entries request. In Hazelcast's Raft consensus
                        algorithm implementation, a Raft leader maintains a separate replication
                        pipeline for each follower. It sends a new batch of Raft log entries to
                        a follower after the follower acknowledges the last append entries
                        request sent by the leader.
                    </xs:documentation>
                </xs:annotation>
            </xs:element>
            <xs:element name="commit-index-advance-count-to-snapshot" type="xs:unsignedInt" minOccurs="0" maxOccurs="1"
                        default="10000">
                <xs:annotation>
                    <xs:documentation>
                        Number of new commits to initiate a new snapshot after the last snapshot
                        taken by the local Raft node. This value must be configured wisely as it
                        effects performance of the system in multiple ways. If a small value is
                        set, it means that snapshots are taken too frequently and Raft nodes keep
                        a very short Raft log. If snapshots are large and CP Subsystem
                        Persistence is enabled, this can create an unnecessary overhead on IO
                        performance. Moreover, a Raft leader can send too many snapshots to
                        followers and this can create an unnecessary overhead on network.
                        On the other hand, if a very large value is set, it can create a memory
                        overhead since Raft log entries are going to be kept in memory until
                        the next snapshot.
                    </xs:documentation>
                </xs:annotation>
            </xs:element>
            <xs:element name="uncommitted-entry-count-to-reject-new-appends" type="xs:unsignedInt" minOccurs="0" maxOccurs="1"
                        default="100">
                <xs:annotation>
                    <xs:documentation>
                        Maximum number of uncommitted log entries in the leader's Raft log
                        before temporarily rejecting new requests of callers. Since Raft leaders
                        send log entries to followers in batches, they accumulate incoming
                        requests in order to improve the throughput. You can configure this
                        field by considering your degree of concurrency in your callers.
                        For instance, if you have at most 1000 threads sending requests to
                        a Raft leader, you can set this field to 1000 so that callers do not
                        get retry responses unnecessarily.
                    </xs:documentation>
                </xs:annotation>
            </xs:element>
            <xs:element name="append-request-backoff-timeout-in-millis" type="xs:unsignedInt" minOccurs="0" maxOccurs="1"
                        default="100">
                <xs:annotation>
                    <xs:documentation>
                        Timeout duration in milliseconds to apply backoff on append entries
                        requests. After a Raft leader sends an append entries request to
                        a follower, it will not send a subsequent append entries request either
                        until the follower responds or this timeout occurs. Backoff durations
                        are increased exponentially if followers remain unresponsive.
                    </xs:documentation>
                </xs:annotation>
            </xs:element>
        </xs:all>
    </xs:complexType>

    <xs:complexType name="semaphore">
        <xs:all>
            <xs:element name="name" type="xs:string">
                <xs:annotation>
                    <xs:documentation>
                        Name of the CP semaphore
                    </xs:documentation>
                </xs:annotation>
            </xs:element>
            <xs:element name="jdk-compatible" type="xs:boolean" default="false">
                <xs:annotation>
                    <xs:documentation>
                        Enables / disables JDK compatibility of CP ISemaphore.
                        When it is JDK compatible, just as in the Semaphore#release()
                        method, a permit can be released without acquiring it first, because
                        acquired permits are not bound to threads. However, there is no
                        auto-cleanup mechanism for acquired permits upon Hazelcast
                        server / client failures. If a permit holder fails, its permits must be
                        released manually. When JDK compatibility is disabled,
                        a HazelcastInstance must acquire permits before releasing them
                        and it cannot release a permit that it has not acquired. It means, you
                        can acquire a permit from one thread and release it from another thread
                        using the same HazelcastInstance, but not different
                        HazelcastInstances. In this mode, acquired permits are
                        automatically released upon failure of the holder
                        HazelcastInstance. So there is a minor behavioral difference
                        to the Semaphore#release() method.
                        JDK compatibility is disabled by default.
                    </xs:documentation>
                </xs:annotation>
            </xs:element>
            <xs:element name="initial-permits" type="xs:unsignedInt" minOccurs="0" maxOccurs="1"
                        default="0">
                <xs:annotation>
                    <xs:documentation>
                        Number of permits to initialize the Semaphore. If a positive value is
                        set, the Semaphore is initialized with the given number of permits.
                    </xs:documentation>
                </xs:annotation>
            </xs:element>
        </xs:all>
    </xs:complexType>

    <xs:complexType name="fenced-lock">
        <xs:all>
            <xs:element name="name" type="xs:string">
                <xs:annotation>
                    <xs:documentation>
                        Name of the FencedLock
                    </xs:documentation>
                </xs:annotation>
            </xs:element>
            <xs:element name="lock-acquire-limit" type="xs:nonNegativeInteger" default="0">
                <xs:annotation>
                    <xs:documentation>
                        Maximum number of reentrant lock acquires. Once a caller acquires
                        the lock this many times, it will not be able to acquire the lock again,
                        until it makes at least one unlock() call.
                        By default, no upper bound is set for the number of reentrant lock
                        acquires, which means that once a caller acquires a FencedLock,
                        all of its further lock() calls will succeed. However, for instance,
                        if you set lock-acquire-limit to 2, once a caller acquires
                        the lock, it will be able to acquire it once more, but its third lock()
                        call will not succeed.
                        If lock-acquire-limit is set to 1, then the lock becomes non-reentrant.
                    </xs:documentation>
                </xs:annotation>
            </xs:element>
        </xs:all>
    </xs:complexType>

    <xs:complexType name="metrics">
        <xs:all>
            <xs:element name="management-center" type="metrics-management-center" minOccurs="0"/>
            <xs:element name="jmx" type="metrics-jmx" minOccurs="0"/>
            <xs:element name="collection-frequency-seconds" type="xs:unsignedInt" default="5" minOccurs="0">
                <xs:annotation>
                    <xs:documentation>
                        Sets the metrics collection frequency in seconds.
                        By default, metrics are collected every 5 seconds.
                        May be overridden by 'hazelcast.metrics.collection.frequency'
                        system property.
                    </xs:documentation>
                </xs:annotation>
            </xs:element>
        </xs:all>
        <xs:attribute name="enabled" type="xs:boolean" default="true">
            <xs:annotation>
                <xs:documentation>
                    Master-switch for the metrics system. Controls whether
                    the metrics are collected and publishers are enabled.
                    May be overridden by 'hazelcast.metrics.enabled'
                    system property.
                </xs:documentation>
            </xs:annotation>
        </xs:attribute>
    </xs:complexType>

    <xs:complexType name="metrics-management-center">
        <xs:all>
            <xs:element name="retention-seconds" type="xs:unsignedInt" default="5" minOccurs="0">
                <xs:annotation>
                    <xs:documentation>
                        Sets the number of seconds the metrics will be retained on the
                        instance. By default, metrics are retained for 5 seconds (that is for
                        one collection of metrics values, if default "collection-frequency-seconds"
                        collection frequency is used). More retention means more heap memory, but
                        allows for longer client hiccups without losing a value (for example to
                        restart the Management Center).
                        May be overridden by 'hazelcast.metrics.mc.retention'
                        system property.
                    </xs:documentation>
                </xs:annotation>
            </xs:element>
        </xs:all>
        <xs:attribute name="enabled" type="xs:boolean" default="true">
            <xs:annotation>
                <xs:documentation>
                    Controls whether the metrics collected are exposed to
                    Hazelcast Management Center. It is enabled by default.
                    Please note that the metrics are polled by the
                    Hazelcast Management Center, hence the members need to
                    buffer the collected metrics between two polls. The aim
                    for this switch is to reduce memory consumption of the
                    metrics system if the Hazelcast Management Center is not
                    used.
                    In order to expose the metrics, the metrics system need
                    to be enabled via the enabled master-switch attribute.
                    May be overridden by 'hazelcast.metrics.mc.enabled'
                    system property.
                </xs:documentation>
            </xs:annotation>
        </xs:attribute>
    </xs:complexType>

    <xs:complexType name="metrics-jmx">
        <xs:attribute name="enabled" type="xs:boolean" default="true">
            <xs:annotation>
                <xs:documentation>
                    Controls whether the metrics collected are exposed to
                    through JMX. It is enabled by default.
                    In order to expose the metrics, the metrics system need
                    to be enabled via the enabled master-switch attribute.
                    May be overridden by 'hazelcast.metrics.jmx.enabled'
                    system property.
                </xs:documentation>
            </xs:annotation>
        </xs:attribute>
    </xs:complexType>

    <xs:complexType name="sql">
        <xs:annotation>
            <xs:documentation>
                SQL service configuration.
            </xs:documentation>
        </xs:annotation>
        <xs:all>
            <xs:element name="executor-pool-size" type="xs:int" minOccurs="0" maxOccurs="1" default="-1">
                <xs:annotation>
                    <xs:documentation>
                        Sets the number of threads responsible for query execution.
                        The default value -1 sets the pool size equal to the number of CPU cores, and should be good enough
                        for the most workloads.
                        Setting the value to less than the number of CPU cores will limit the degree of parallelism of the SQL
                        subsystem. This may be beneficial if you would like to prioritize other CPU-intensive workloads on the
                        same machine.
                        It is not recommended to set the value of this parameter greater than the number of CPU cores because it
                        may decrease the system's overall performance due to excessive context switches.
                    </xs:documentation>
                </xs:annotation>
            </xs:element>
            <xs:element name="operation-pool-size" type="xs:int" minOccurs="0" maxOccurs="1" default="-1">
                <xs:annotation>
                    <xs:documentation>
                        Sets the number of threads responsible for network operations processing.
                        When Hazelcast members execute a query, they send commands to each other over the network to coordinate
                        the execution. This includes requests to start or stop query execution, or a request to process a batch
                        of data. These commands are processed in a separate operation thread pool, to avoid frequent interruption
                        of running query fragments.
                        The default value -1 sets the pool size equal to the number of CPU cores, and should be good enough
                        for the most workloads.
                        Setting the value to less than the number of CPU cores may improve the overall performance on machines
                        with large CPU count, because it will decrease the number of context switches.
                        It is not recommended to set the value of this parameter greater than the number of CPU cores because it
                        may decrease the system's overall performance due to excessive context switches.
                    </xs:documentation>
                </xs:annotation>
            </xs:element>
<<<<<<< HEAD
            <xs:element name="query-timeout-millis" type="xs:unsignedLong" minOccurs="0" maxOccurs="1">
=======
            <xs:element name="query-timeout-millis" type="xs:unsignedLong" minOccurs="0" maxOccurs="1" default="0">
>>>>>>> 718f5c88
                <xs:annotation>
                    <xs:documentation>
                        Sets the timeout in milliseconds that is applied to queries without an explicit timeout.
                        It is possible to set a query timeout through the SqlQuery.setTimeout(long) method. If the query
                        timeout is not set, then the value of this parameter will be used.
                        Zero value means no timeout. Negative values are prohibited.
                    </xs:documentation>
                </xs:annotation>
            </xs:element>
        </xs:all>
    </xs:complexType>

    <xs:complexType name="realms">
        <xs:sequence>
            <xs:element name="realm" type="realm" minOccurs="0" maxOccurs="unbounded"/>
        </xs:sequence>
    </xs:complexType>
    <xs:complexType name="realm">
        <xs:all>
            <xs:element name="authentication" type="authentication" minOccurs="0" maxOccurs="1"/>
            <xs:element name="identity" type="identity" minOccurs="0" maxOccurs="1"/>
        </xs:all>
        <xs:attribute name="name" type="xs:string" use="required"/>
    </xs:complexType>
    <xs:complexType name="authentication">
        <xs:choice>
            <xs:element name="jaas" type="login-modules"/>
            <xs:element name="tls" type="tls-authentication"/>
            <xs:element name="ldap" type="ldap-authentication"/>
            <xs:element name="kerberos" type="kerberos-authentication"/>
        </xs:choice>
    </xs:complexType>
    <xs:complexType name="basic-authentication">
        <xs:choice maxOccurs="unbounded">
            <xs:element name="skip-identity" type="xs:boolean" minOccurs="0"/>
            <xs:element name="skip-endpoint" type="xs:boolean" minOccurs="0"/>
            <xs:element name="skip-role" type="xs:boolean" minOccurs="0"/>
        </xs:choice>
    </xs:complexType>
    <xs:complexType name="tls-authentication">
        <xs:complexContent>
            <xs:extension base="basic-authentication">
                <xs:attribute name="roleAttribute" type="xs:string" use="optional" default="cn" />
            </xs:extension>
        </xs:complexContent>
    </xs:complexType>
    <xs:complexType name="ldap-authentication">
        <xs:complexContent>
            <xs:extension base="basic-authentication">
                <xs:choice maxOccurs="unbounded">
                    <xs:element name="url" type="xs:string"/>
                    <xs:element name="socket-factory-class-name" type="xs:string" minOccurs="0"/>

                    <xs:element name="parse-dn" type="xs:boolean" minOccurs="0"/>
                    <xs:element name="role-context" type="xs:string" minOccurs="0"/>
                    <xs:element name="role-filter" type="xs:string" minOccurs="0"/>
                    <xs:element name="role-mapping-attribute" type="xs:string" minOccurs="0"/>
                    <xs:element name="role-mapping-mode" type="ldap-role-mapping-mode" minOccurs="0"/>
                    <xs:element name="role-name-attribute" type="xs:string" minOccurs="0"/>
                    <xs:element name="role-recursion-max-depth" type="xs:int" minOccurs="0"/>
                    <xs:element name="role-search-scope" type="ldap-search-scope" minOccurs="0"/>
                    <xs:element name="user-name-attribute" type="xs:string" minOccurs="0"/>

                    <xs:element name="system-user-dn" type="xs:string" minOccurs="0"/>
                    <xs:element name="system-user-password" type="xs:string" minOccurs="0"/>
                    <xs:element name="system-authentication" type="xs:string" minOccurs="0"/>
                    <xs:element name="security-realm" type="xs:string" minOccurs="0"/>
                    <xs:element name="password-attribute" type="xs:string" minOccurs="0"/>
                    <xs:element name="user-context" type="xs:string" minOccurs="0"/>
                    <xs:element name="user-filter" type="xs:string" minOccurs="0"/>
                    <xs:element name="user-search-scope" type="ldap-search-scope" minOccurs="0"/>
                    <xs:element name="skip-authentication" type="xs:boolean" minOccurs="0"/>
                </xs:choice>
            </xs:extension>
        </xs:complexContent>
    </xs:complexType>
    <xs:simpleType name="ldap-role-mapping-mode">
        <xs:restriction base="non-space-string">
            <xs:enumeration value="attribute"/>
            <xs:enumeration value="direct"/>
            <xs:enumeration value="reverse"/>
        </xs:restriction>
    </xs:simpleType>
    <xs:simpleType name="ldap-search-scope">
        <xs:restriction base="non-space-string">
            <xs:enumeration value="object"/>
            <xs:enumeration value="one-level"/>
            <xs:enumeration value="subtree"/>
        </xs:restriction>
    </xs:simpleType>
    <xs:complexType name="kerberos-authentication">
        <xs:complexContent>
            <xs:extension base="basic-authentication">
                <xs:choice maxOccurs="unbounded">
                    <xs:element name="relax-flags-check" type="xs:boolean" minOccurs="0"/>
                    <xs:element name="use-name-without-realm" type="xs:boolean" minOccurs="0"/>
                    <xs:element name="security-realm" type="xs:string" minOccurs="0"/>
                    <xs:element name="ldap" type="ldap-authentication" minOccurs="0"/>
                </xs:choice>
            </xs:extension>
        </xs:complexContent>
    </xs:complexType>
    <xs:complexType name="identity">
        <xs:choice>
            <xs:element name="username-password" type="username-password"/>
            <xs:element name="credentials-factory" type="security-object"/>
            <xs:element name="token" type="token"/>
            <xs:element name="kerberos" type="kerberos-identity"/>
        </xs:choice>
    </xs:complexType>
    <xs:complexType name="kerberos-identity">
        <xs:all>
            <xs:element name="realm" type="xs:string" minOccurs="0"/>
            <xs:element name="security-realm" type="xs:string" minOccurs="0"/>
            <xs:element name="service-name-prefix" type="xs:string" minOccurs="0"/>
            <xs:element name="spn" type="xs:string" minOccurs="0"/>
            <xs:element name="use-canonical-hostname" type="xs:boolean" minOccurs="0"/>
        </xs:all>
    </xs:complexType>
    <xs:complexType name="username-password">
        <xs:attribute name="username" type="xs:string" use="required" />
        <xs:attribute name="password" type="xs:string" use="required" />
    </xs:complexType>
    <xs:complexType name="token">
        <xs:simpleContent>
            <xs:extension base="xs:string">
                <xs:attribute name="encoding">
                    <xs:simpleType>
                        <xs:restriction base="non-space-string">
                            <xs:enumeration value="none"/>
                            <xs:enumeration value="base64"/>
                        </xs:restriction>
                    </xs:simpleType>
                </xs:attribute>
            </xs:extension>
        </xs:simpleContent>
    </xs:complexType>
    <xs:complexType name="realm-reference">
        <xs:attribute name="realm" type="xs:string" use="required"/>
    </xs:complexType>
</xs:schema><|MERGE_RESOLUTION|>--- conflicted
+++ resolved
@@ -4854,11 +4854,7 @@
                     </xs:documentation>
                 </xs:annotation>
             </xs:element>
-<<<<<<< HEAD
-            <xs:element name="query-timeout-millis" type="xs:unsignedLong" minOccurs="0" maxOccurs="1">
-=======
             <xs:element name="query-timeout-millis" type="xs:unsignedLong" minOccurs="0" maxOccurs="1" default="0">
->>>>>>> 718f5c88
                 <xs:annotation>
                     <xs:documentation>
                         Sets the timeout in milliseconds that is applied to queries without an explicit timeout.
