/*
 * Copyright (c) 2008-2013, Hazelcast, Inc. All Rights Reserved.
 *
 * Licensed under the Apache License, Version 2.0 (the "License");
 * you may not use this file except in compliance with the License.
 * You may obtain a copy of the License at
 *
 * http://www.apache.org/licenses/LICENSE-2.0
 *
 * Unless required by applicable law or agreed to in writing, software
 * distributed under the License is distributed on an "AS IS" BASIS,
 * WITHOUT WARRANTIES OR CONDITIONS OF ANY KIND, either express or implied.
 * See the License for the specific language governing permissions and
 * limitations under the License.
 */

package com.hazelcast.concurrent.lock;

import com.hazelcast.concurrent.lock.proxy.LockProxy;
import com.hazelcast.core.DistributedObject;
import com.hazelcast.instance.MemberImpl;
import com.hazelcast.nio.serialization.Data;
import com.hazelcast.partition.MigrationEndpoint;
import com.hazelcast.spi.*;
import com.hazelcast.spi.impl.ResponseHandlerFactory;
import com.hazelcast.util.ConcurrencyUtil;
import com.hazelcast.util.ConstructorFunction;
import com.hazelcast.util.scheduler.EntryTaskScheduler;
import com.hazelcast.util.scheduler.EntryTaskSchedulerFactory;
import com.hazelcast.util.scheduler.ScheduleType;

import java.util.Collection;
import java.util.LinkedList;
import java.util.Properties;
import java.util.concurrent.ConcurrentHashMap;
import java.util.concurrent.ConcurrentMap;
import java.util.concurrent.ScheduledExecutorService;

public final class LockServiceImpl implements ManagedService, RemoteService, MembershipAwareService,
        MigrationAwareService, LockService, ClientAwareService {

    private final NodeEngine nodeEngine;
    private final LockStoreContainer[] containers;
    private final ConcurrentHashMap<ObjectNamespace, EntryTaskScheduler> evictionProcessors = new ConcurrentHashMap<ObjectNamespace, EntryTaskScheduler>();

    final ConcurrentMap<String, ConstructorFunction<ObjectNamespace, LockStoreInfo>> constructors
            = new ConcurrentHashMap<String, ConstructorFunction<ObjectNamespace, LockStoreInfo>>();

    public LockServiceImpl(NodeEngine nodeEngine) {
        this.nodeEngine = nodeEngine;
        this.containers = new LockStoreContainer[nodeEngine.getPartitionService().getPartitionCount()];
        for (int i = 0; i < containers.length; i++) {
            containers[i] = new LockStoreContainer(this, i);
        }
    }

    @Override
    public void init(NodeEngine nodeEngine, Properties properties) {
        registerLockStoreConstructor(SERVICE_NAME, new ConstructorFunction<ObjectNamespace, LockStoreInfo>() {
            public LockStoreInfo createNew(ObjectNamespace key) {
                return new LockStoreInfo() {
                    @Override
                    public int getBackupCount() {
                        return 1;
                    }

                    @Override
                    public int getAsyncBackupCount() {
                        return 0;
                    }
                };
            }
        });
    }

    @Override
    public void reset() {
        for (LockStoreContainer container : containers) {
            for (LockStoreImpl lockStore : container.getLockStores()) {
                lockStore.clear();
            }
        }
    }

    @Override
    public void shutdown(boolean terminate) {
        for (LockStoreContainer container : containers) {
            container.clear();
        }
    }

    @Override
    public void registerLockStoreConstructor(String serviceName,
                                             ConstructorFunction<ObjectNamespace, LockStoreInfo> constructorFunction) {
        boolean put = constructors.putIfAbsent(serviceName, constructorFunction) == null;
        if (!put) {
            throw new IllegalArgumentException("LockStore constructor for service[" + serviceName + "] " +
                    "is already registered!");
        }
    }

    @Override
    public LockStore createLockStore(int partitionId, ObjectNamespace namespace) {
        final LockStoreContainer container = getLockContainer(partitionId);
        container.getOrCreateLockStore(namespace);
        return new LockStoreProxy(container, namespace);
    }

    @Override
    public void clearLockStore(int partitionId, ObjectNamespace namespace) {
        final LockStoreContainer container = getLockContainer(partitionId);
        container.clearLockStore(namespace);
    }

    private final ConstructorFunction<ObjectNamespace, EntryTaskScheduler> schedulerConstructor =
            new ConstructorFunction<ObjectNamespace, EntryTaskScheduler>() {
        @Override
        public EntryTaskScheduler createNew(ObjectNamespace namespace) {
            LockEvictionProcessor entryProcessor = new LockEvictionProcessor(nodeEngine, namespace);
<<<<<<< HEAD
            return EntryTaskSchedulerFactory.newScheduler(nodeEngine.getExecutionService().getDefaultScheduledExecutor(), entryProcessor, ScheduleType.POSTPONE);
=======
            ScheduledExecutorService scheduledExecutor = nodeEngine.getExecutionService().getScheduledExecutor();
            return EntryTaskSchedulerFactory.newScheduler(scheduledExecutor, entryProcessor, ScheduleType.POSTPONE);
>>>>>>> c30031c3
        }
    };

    void scheduleEviction(ObjectNamespace namespace, Data key, long delay) {
        EntryTaskScheduler scheduler = ConcurrencyUtil.getOrPutSynchronized(
                evictionProcessors, namespace, evictionProcessors, schedulerConstructor);
        scheduler.schedule(delay, key, null);
    }

    void cancelEviction(ObjectNamespace namespace, Data key) {
        EntryTaskScheduler scheduler = ConcurrencyUtil.getOrPutSynchronized(
                evictionProcessors, namespace, evictionProcessors, schedulerConstructor);
        scheduler.cancel(key);
    }

    public LockStoreContainer getLockContainer(int partitionId) {
        return containers[partitionId];
    }

    public LockStoreImpl getLockStore(int partitionId, ObjectNamespace namespace) {
        return getLockContainer(partitionId).getOrCreateLockStore(namespace);
    }

    @Override
    public void memberAdded(MembershipServiceEvent event) {
    }

    @Override
    public void memberRemoved(MembershipServiceEvent event) {
        final MemberImpl member = event.getMember();
        final String uuid = member.getUuid();
        releaseLocksOf(uuid);
    }


    @Override
    public void memberAttributeChanged(MemberAttributeServiceEvent event) {
    }

    private void releaseLocksOf(String uuid) {
        for (LockStoreContainer container : containers) {
            for (LockStoreImpl lockStore : container.getLockStores()) {
                releaseLock(uuid, container, lockStore);
            }
        }
    }

    private void releaseLock(String uuid, LockStoreContainer container, LockStoreImpl lockStore) {
        Collection<LockResource> locks = lockStore.getLocks();
        for (LockResource lock : locks) {
            Data key = lock.getKey();
            if (uuid.equals(lock.getOwner()) && !lock.isTransactional()) {
                sendUnlockOperation(container, lockStore, key);
            }
        }
    }

    private void sendUnlockOperation(LockStoreContainer container, LockStoreImpl lockStore, Data key) {
        UnlockOperation op = new UnlockOperation(lockStore.getNamespace(), key, -1, true);
        op.setAsyncBackup(true);
        op.setNodeEngine(nodeEngine);
        op.setServiceName(SERVICE_NAME);
        op.setService(LockServiceImpl.this);
        op.setResponseHandler(ResponseHandlerFactory.createEmptyResponseHandler());
        op.setPartitionId(container.getPartitionId());
        nodeEngine.getOperationService().executeOperation(op);
    }

    @Override
    public Collection<LockResource> getAllLocks() {
        final Collection<LockResource> locks = new LinkedList<LockResource>();
        for (LockStoreContainer container : containers) {
            for (LockStoreImpl lockStore : container.getLockStores()) {
                locks.addAll(lockStore.getLocks());
            }
        }
        return locks;
    }

    @Override
    public void beforeMigration(PartitionMigrationEvent partitionMigrationEvent) {
    }

    @Override
    public Operation prepareReplicationOperation(PartitionReplicationEvent event) {
        LockStoreContainer container = containers[event.getPartitionId()];
        LockReplicationOperation op = new LockReplicationOperation(container, event.getPartitionId(), event.getReplicaIndex());
        return op.isEmpty() ? null : op;
    }

    @Override
    public void commitMigration(PartitionMigrationEvent event) {
        if (event.getMigrationEndpoint() == MigrationEndpoint.SOURCE) {
            clearPartition(event.getPartitionId());
        }
    }

    private void clearPartition(int partitionId) {
        final LockStoreContainer container = containers[partitionId];
        for (LockStoreImpl ls : container.getLockStores()) {
            ls.clear();
        }
    }

    @Override
    public void rollbackMigration(PartitionMigrationEvent event) {
        if (event.getMigrationEndpoint() == MigrationEndpoint.DESTINATION) {
            clearPartition(event.getPartitionId());
        }
    }

    @Override
    public void clearPartitionReplica(int partitionId) {
        clearPartition(partitionId);
    }

    @Override
    public DistributedObject createDistributedObject(String objectId) {
        return new LockProxy(nodeEngine, this, objectId);
    }

    @Override
    public void destroyDistributedObject(String objectId) {
        final Data key = nodeEngine.getSerializationService().toData(objectId);
        for (LockStoreContainer container : containers) {
            final LockStoreImpl lockStore = container.getOrCreateLockStore(new InternalLockNamespace(objectId));
            lockStore.forceUnlock(key);
        }
    }

    @Override
    public void clientDisconnected(String clientUuid) {
        releaseLocksOf(clientUuid);
    }
}<|MERGE_RESOLUTION|>--- conflicted
+++ resolved
@@ -117,12 +117,8 @@
         @Override
         public EntryTaskScheduler createNew(ObjectNamespace namespace) {
             LockEvictionProcessor entryProcessor = new LockEvictionProcessor(nodeEngine, namespace);
-<<<<<<< HEAD
-            return EntryTaskSchedulerFactory.newScheduler(nodeEngine.getExecutionService().getDefaultScheduledExecutor(), entryProcessor, ScheduleType.POSTPONE);
-=======
-            ScheduledExecutorService scheduledExecutor = nodeEngine.getExecutionService().getScheduledExecutor();
+            final ScheduledExecutorService scheduledExecutor = nodeEngine.getExecutionService().getDefaultScheduledExecutor();
             return EntryTaskSchedulerFactory.newScheduler(scheduledExecutor, entryProcessor, ScheduleType.POSTPONE);
->>>>>>> c30031c3
         }
     };
 
