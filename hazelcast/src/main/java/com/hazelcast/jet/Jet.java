--- conflicted
+++ resolved
@@ -16,7 +16,7 @@
 
 package com.hazelcast.jet;
 
-<<<<<<< HEAD
+import com.hazelcast.core.Hazelcast;
 import com.hazelcast.client.HazelcastClient;
 import com.hazelcast.client.config.ClientConfig;
 import com.hazelcast.client.config.ClientFailoverConfig;
@@ -28,10 +28,6 @@
 import com.hazelcast.jet.config.JetConfig;
 import com.hazelcast.jet.config.JobConfig;
 import com.hazelcast.jet.impl.JetBootstrap;
-=======
-import com.hazelcast.core.Hazelcast;
-import com.hazelcast.core.HazelcastInstance;
->>>>>>> 737e470c
 
 import javax.annotation.Nonnull;
 
@@ -49,84 +45,12 @@
     }
 
     /**
-<<<<<<< HEAD
-     * Returns either a local Jet instance or a "bootstrapped" Jet client for
-     * a remote Jet cluster, depending on the context. The main goal of this
-     * factory method is to simplify submitting a Jet job to a remote cluster
-     * while also making it convenient to test on the local machine.
-     * <p>
-     * When you submit a job to a Jet instance that runs locally in your JVM,
-     * it will have all the dependency classes available. However, when you
-     * take the same job to a remote Jet cluster, you'll often find that it
-     * fails with a {@code ClassNotFoundException} because the remote cluster
-     * doesn't have all the classes you use in the job.
-     * <p>
-     * Normally you would have to explicitly add all the dependency classes to
-     * the {@link JobConfig#addClass(Class[]) JobConfig}, either one by one or
-     * packaged into a JAR. If you're submitting a job using the command-line
-     * tool {@code jet submit}, the JAR to attach is the same JAR that
-     * contains the code that submits the job.
-     * <p>
-     * This factory takes all of the above into account in order to provide a
-     * smoother experience:
-     * <ul><li>
-     *     When not called from {@code jet submit}, it returns a local {@code
-     *     JetInstance}, either by creating a new one or looking up a cached one.
-     *     The instance won't join any cluster.
-     * <li>
-     *     When called from {@code jet submit}, it returns a "bootstrapped"
-     *     instance of Jet client that automatically attaches the JAR to all jobs
-     *     you submit using it.
-     * </ul>
-     * With these semantics in place it's simple to write code that works both
-     * in your local development/testing environment (using a local Jet
-     * instance) and in production (using the remote cluster).
-     * <p>
-     * To use this feature, follow these steps:
-     * <ol><li>
-     *     Write your {@code main()} method and your Jet code the usual way, making
-     *     sure you use this method (instead of {@link HazelcastInstance#getJet()})
-     *     to acquire a Jet client instance.
-     * <li>
-     *     Create a runnable JAR (e.g. {@code jetjob.jar}) with your entry point
-     *     declared as the {@code Main-Class} in {@code MANIFEST.MF}. The JAR should
-     *     include all dependencies required to run it (except the Jet classes
-     *     &mdash; these are already available on the cluster classpath).
-     * <li>
-     *     Submit the job by writing {@code jet submit jetjob.jar} on the command
-     *     line. This assumes you have downloaded the Jet distribution package and
-     *     its {@code bin} directory is on your system path. The Jet client will use
-     *     the configuration file {@code <distro_root>/config/hazelcast-client.yaml}.
-     *     Adjust that file as needed.
-     * <li>
-     *     The same code will work if you run it directly from your IDE. In this
-     *     case it will create a local Jet instance for itself to run on.
-     * </ol>
-     * For example, you can write a class like this:
-     * <pre>
-     * public class CustomJetJob {
-     *   public static void main(String[] args) {
-     *     JetInstance jet = Jet.bootstrappedInstance();
-     *     jet.newJob(buildPipeline()).join();
-     *   }
-     *
-     *   public static Pipeline createPipeline() {
-     *       // ...
-     *   }
-     * }
-     * </pre>
-     *
-     * @since 4.0
-     * @deprecated
-=======
      * @since Jet 4.0
      * @deprecated since 5.0
      * Please use {@link Hazelcast#bootstrappedInstance()} and then get
      * {@link JetInstance} from the created {@link HazelcastInstance}
      * by using {@link HazelcastInstance#getJetInstance()}.
->>>>>>> 737e470c
      */
-    @Deprecated
     @Nonnull
     @Deprecated
     public static JetInstance bootstrappedInstance() {
@@ -146,7 +70,7 @@
 
     /**
      * Creates a member of the Jet cluster with the given configuration.
-     * @deprecated see {@linkplain Hazelcast#newHazelcastInstance(Config)} ()}
+     * @deprecated use {@link Hazelcast#newHazelcastInstance(Config)} ()}
      */
     @Deprecated
     @Nonnull
@@ -211,5 +135,4 @@
     public static JetInstance newJetFailoverClient() {
         return (JetInstance) HazelcastClient.newHazelcastFailoverClient().getJet();
     }
-
 }