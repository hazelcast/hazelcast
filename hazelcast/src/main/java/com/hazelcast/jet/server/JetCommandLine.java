/*
 * Copyright (c) 2008-2021, Hazelcast, Inc. All Rights Reserved.
 *
 * Licensed under the Apache License, Version 2.0 (the "License");
 * you may not use this file except in compliance with the License.
 * You may obtain a copy of the License at
 *
 * http://www.apache.org/licenses/LICENSE-2.0
 *
 * Unless required by applicable law or agreed to in writing, software
 * distributed under the License is distributed on an "AS IS" BASIS,
 * WITHOUT WARRANTIES OR CONDITIONS OF ANY KIND, either express or implied.
 * See the License for the specific language governing permissions and
 * limitations under the License.
 */

package com.hazelcast.jet.server;

import com.hazelcast.client.HazelcastClient;
import com.hazelcast.client.config.ClientConfig;
import com.hazelcast.client.config.XmlClientConfigBuilder;
import com.hazelcast.client.config.YamlClientConfigBuilder;
import com.hazelcast.client.impl.ClientDelegatingFuture;
import com.hazelcast.client.impl.clientside.HazelcastClientInstanceImpl;
import com.hazelcast.client.impl.management.MCClusterMetadata;
import com.hazelcast.client.impl.protocol.codec.MCGetClusterMetadataCodec;
import com.hazelcast.client.impl.spi.ClientClusterService;
import com.hazelcast.client.impl.spi.impl.ClientInvocation;
import com.hazelcast.cluster.Cluster;
import com.hazelcast.cluster.ClusterState;
import com.hazelcast.cluster.Member;
import com.hazelcast.function.ConsumerEx;
<<<<<<< HEAD
import com.hazelcast.instance.JetBuildInfo;
import com.hazelcast.instance.impl.HazelcastBootstrap;
=======
import com.hazelcast.instance.BuildInfo;
>>>>>>> e58dcd24
import com.hazelcast.internal.util.FutureUtil;
import com.hazelcast.jet.JetException;
import com.hazelcast.jet.JetInstance;
import com.hazelcast.jet.Job;
import com.hazelcast.jet.JobStateSnapshot;
import com.hazelcast.jet.Util;
import com.hazelcast.jet.core.JobNotFoundException;
import com.hazelcast.jet.core.JobStatus;
import com.hazelcast.jet.impl.JetClientInstanceImpl;
import com.hazelcast.jet.impl.JobSummary;
import com.hazelcast.jet.server.JetCommandLine.HazelcastVersionProvider;
import com.hazelcast.sql.HazelcastSqlException;
import com.hazelcast.sql.SqlColumnMetadata;
import com.hazelcast.sql.SqlColumnType;
import com.hazelcast.sql.SqlResult;
import com.hazelcast.sql.SqlRow;
import com.hazelcast.sql.SqlRowMetadata;
import edu.umd.cs.findbugs.annotations.SuppressFBWarnings;
import org.jline.reader.EOFError;
import org.jline.reader.EndOfFileException;
import org.jline.reader.History;
import org.jline.reader.LineReader;
import org.jline.reader.LineReaderBuilder;
import org.jline.reader.ParsedLine;
import org.jline.reader.Parser;
import org.jline.reader.SyntaxError;
import org.jline.reader.UserInterruptException;
import org.jline.reader.impl.DefaultParser;
import org.jline.terminal.Terminal;
import org.jline.terminal.Terminal.Signal;
import org.jline.utils.AttributedStringBuilder;
import org.jline.utils.AttributedStyle;
import org.jline.utils.InfoCmp;
import picocli.CommandLine;
import picocli.CommandLine.Command;
import picocli.CommandLine.DefaultExceptionHandler;
import picocli.CommandLine.ExecutionException;
import picocli.CommandLine.Help.Ansi;
import picocli.CommandLine.Help.Visibility;
import picocli.CommandLine.HelpCommand;
import picocli.CommandLine.ITypeConverter;
import picocli.CommandLine.IVersionProvider;
import picocli.CommandLine.Mixin;
import picocli.CommandLine.Option;
import picocli.CommandLine.Parameters;
import picocli.CommandLine.ParseResult;
import picocli.CommandLine.RunAll;

import java.io.File;
import java.io.IOError;
import java.io.IOException;
import java.io.PrintStream;
import java.io.PrintWriter;
import java.lang.reflect.InvocationTargetException;
import java.time.LocalDateTime;
import java.util.Arrays;
import java.util.Collection;
import java.util.Collections;
import java.util.Comparator;
import java.util.HashSet;
import java.util.List;
import java.util.ListIterator;
import java.util.Locale;
import java.util.Set;
import java.util.concurrent.CompletableFuture;
import java.util.concurrent.TimeUnit;
import java.util.concurrent.atomic.AtomicReference;
import java.util.concurrent.locks.LockSupport;
import java.util.function.Function;
import java.util.logging.Level;
import java.util.logging.LogManager;

import static com.hazelcast.instance.BuildInfoProvider.getBuildInfo;
import static com.hazelcast.internal.util.Preconditions.checkNotNull;
import static com.hazelcast.jet.Util.idToString;
import static com.hazelcast.jet.impl.util.Util.toLocalDateTime;
import static com.hazelcast.jet.impl.util.Util.uncheckCall;
import static java.util.Collections.emptyList;
import static java.util.concurrent.TimeUnit.SECONDS;

@SuppressWarnings({"unused", "MismatchedQueryAndUpdateOfCollection"})
@Command(
        name = "hazelcast",
        description = "Utility to perform operations on a Hazelcast cluster.%n" +
                "By default it uses the file config/hazelcast-client.yaml to configure the client connection." +
                "%n%n" +
                "Global options are:%n",
        versionProvider = HazelcastVersionProvider.class,
        mixinStandardHelpOptions = true,
        sortOptions = false,
        subcommands = {HelpCommand.class}
)
public class JetCommandLine implements Runnable {

    private static final int MAX_STR_LENGTH = 24;
    private static final int WAIT_INTERVAL_MILLIS = 100;
    private static final int PRIMARY_COLOR = AttributedStyle.YELLOW;
    private static final int SECONDARY_COLOR = 12;

    private final Function<ClientConfig, JetInstance> jetClientFn;
    private final PrintStream out;
    private final PrintStream err;

    @Option(names = {"-f", "--config"},
            description = "Optional path to a client config XML/YAML file." +
                    " The default is to use config/hazelcast-client.yaml.",
            order = 0
    )
    private File config;

    @Option(names = {"-a", "--addresses"},
            split = ",",
            arity = "1..*",
            paramLabel = "<hostname>:<port>",
            description = "[DEPRECATED] Optional comma-separated list of Jet node addresses in the format" +
                    " <hostname>:<port>, if you want to connect to a cluster other than the" +
                    " one configured in the configuration file. Use --targets instead.",
            order = 1
    )
    private List<String> addresses;

    @Option(names = {"-n", "--cluster-name"},
            description = "[DEPRECATED] The cluster name to use when connecting to the cluster " +
                    "specified by the <addresses> parameter. Use --targets instead.",
            defaultValue = "dev",
            showDefaultValue = Visibility.ALWAYS,
            order = 2
    )
    private String clusterName;

    @Mixin(name = "targets")
    private TargetsMixin targetsMixin;

    @Mixin(name = "verbosity")
    private Verbosity verbosity;

    public JetCommandLine(Function<ClientConfig, JetInstance> jetClientFn, PrintStream out, PrintStream err) {
        this.jetClientFn = jetClientFn;
        this.out = out;
        this.err = err;
    }

    public static void main(String[] args) {
        runCommandLine(
                config -> HazelcastClient.newHazelcastClient(config).getJetInstance(),
                System.out,
                System.err,
                true,
                args
        );
    }

    @Override
    public void run() {
        // top-level command, do nothing
    }

    @Command(description = "Starts the SQL shell [BETA]")
    public void sql(@Mixin(name = "verbosity") Verbosity verbosity,
                    @Mixin(name = "targets") TargetsMixin targets
    ) {
        runWithJet(targets, verbosity, true, jet -> {
            LineReader reader = LineReaderBuilder.builder().parser(new MultilineParser())
                    .variable(LineReader.SECONDARY_PROMPT_PATTERN, new AttributedStringBuilder()
                            .style(AttributedStyle.BOLD.foreground(SECONDARY_COLOR)).append("%M%P > ").toAnsi())
                    .variable(LineReader.INDENTATION, 2)
                    .option(LineReader.Option.DISABLE_EVENT_EXPANSION, true)
                    .appName("hazelcast-sql")
                    .build();

            AtomicReference<SqlResult> activeSqlResult = new AtomicReference<>();
            reader.getTerminal().handle(Signal.INT, signal -> {
                SqlResult r = activeSqlResult.get();
                if (r != null) {
                    r.close();
                }
            });

            PrintWriter writer = reader.getTerminal().writer();
            writer.println(sqlStartingPrompt(jet));
            writer.flush();

            for (; ; ) {
                String command;
                try {
                    command = reader.readLine(new AttributedStringBuilder()
                            .style(AttributedStyle.DEFAULT.foreground(SECONDARY_COLOR))
                            .append("sql> ").toAnsi()).trim();
                } catch (EndOfFileException | IOError e) {
                    // Ctrl+D, and kill signals result in exit
                    writer.println(SQLCliConstants.EXIT_PROMPT);
                    writer.flush();
                    break;
                } catch (UserInterruptException e) {
                    // Ctrl+C cancels the not-yet-submitted query
                    continue;
                }

                command = command.trim();
                if (command.length() > 0 && command.charAt(command.length() - 1) == ';') {
                    command = command.substring(0, command.length() - 1).trim();
                } else if (command.lastIndexOf(";") >= 0) {
                    String errorPrompt = new AttributedStringBuilder()
                            .style(AttributedStyle.BOLD.foreground(PRIMARY_COLOR))
                            .append("There are non-whitespace characters after the semicolon")
                            .toAnsi();
                    writer.println(errorPrompt);
                    writer.flush();
                    continue;
                }

                if ("".equals(command)) {
                    continue;
                }
                if ("clear".equalsIgnoreCase(command)) {
                    reader.getTerminal().puts(InfoCmp.Capability.clear_screen);
                    continue;
                }
                if ("help".equalsIgnoreCase(command)) {
                    writer.println(helpPrompt(jet));
                    writer.flush();
                    continue;
                }
                if ("history".equalsIgnoreCase(command)) {
                    History hist = reader.getHistory();
                    ListIterator<History.Entry> iterator = hist.iterator();
                    while (iterator.hasNext()) {
                        History.Entry entry = iterator.next();
                        if (iterator.hasNext()) {
                            String entryLine = new AttributedStringBuilder()
                                    .style(AttributedStyle.BOLD.foreground(PRIMARY_COLOR))
                                    .append(String.valueOf(entry.index() + 1))
                                    .append(" - ")
                                    .append(entry.line())
                                    .toAnsi();
                            writer.println(entryLine);
                            writer.flush();
                        } else {
                            // remove the "history" command from the history
                            iterator.remove();
                            hist.resetIndex();
                        }
                    }
                    continue;
                }
                if ("exit".equalsIgnoreCase(command)) {
                    writer.println(SQLCliConstants.EXIT_PROMPT);
                    writer.flush();
                    break;
                }

                executeSqlCmd(jet, command, reader.getTerminal(), activeSqlResult);
            }
        });
    }

    @Command(description = "Submits a job to the cluster")
    public void submit(
            @Mixin(name = "verbosity") Verbosity verbosity,
            @Mixin(name = "targets") TargetsMixin targets,
            @Option(names = {"-s", "--snapshot"},
                    paramLabel = "<snapshot name>",
                    description = "Name of the initial snapshot to start the job from"
            ) String snapshotName,
            @Option(names = {"-n", "--name"},
                    paramLabel = "<name>",
                    description = "Name of the job"
            ) String name,
            @Option(names = {"-c", "--class"},
                    paramLabel = "<class>",
                    description = "Fully qualified name of the main class inside the JAR file"
            ) String mainClass,
            @Parameters(index = "0",
                    paramLabel = "<jar file>",
                    description = "The jar file to submit"
            ) File file,
            @Parameters(index = "1..*",
                    paramLabel = "<arguments>",
                    description = "Arguments to pass to the supplied jar file"
            ) List<String> params
    ) throws Exception {
        if (params == null) {
            params = emptyList();
        }
        this.verbosity.merge(verbosity);
        configureLogging();
        if (!file.exists()) {
            throw new Exception("File " + file + " could not be found.");
        }
        printf("Submitting JAR '%s' with arguments %s", file, params);
        if (name != null) {
            printf("Using job name '%s'", name);
        }
        if (snapshotName != null) {
            printf("Will restore the job from the snapshot with name '%s'", snapshotName);
        }

        targetsMixin.replace(targets);

        HazelcastBootstrap.executeJar(
                () -> getJetClient(false).getHazelcastInstance(),
                file.getAbsolutePath(), snapshotName, name, mainClass, params);
    }

    @Command(description = "Suspends a running job")
    public void suspend(
            @Mixin(name = "verbosity") Verbosity verbosity,
            @Mixin(name = "targets") TargetsMixin targets,
            @Parameters(index = "0",
                    paramLabel = "<job name or id>",
                    description = "Name of the job to suspend"
            ) String name
    ) {
        runWithJet(targets, verbosity, false, jet -> {
            Job job = getJob(jet, name);
            assertJobRunning(name, job);
            printf("Suspending job %s...", formatJob(job));
            job.suspend();
            waitForJobStatus(job, JobStatus.SUSPENDED);
            println("Job suspended.");
        });
    }

    @Command(
            description = "Cancels a running job"
    )
    public void cancel(
            @Mixin(name = "verbosity") Verbosity verbosity,
            @Mixin(name = "targets") TargetsMixin targets,
            @Parameters(index = "0",
                    paramLabel = "<job name or id>",
                    description = "Name of the job to cancel"
            ) String name
    ) {
        runWithJet(targets, verbosity, false, jet -> {
            Job job = getJob(jet, name);
            assertJobActive(name, job);
            printf("Cancelling job %s", formatJob(job));
            job.cancel();
            waitForJobStatus(job, JobStatus.FAILED);
            println("Job cancelled.");
        });
    }

    @Command(
            name = "save-snapshot",
            description = "Exports a named snapshot from a job and optionally cancels it"
    )
    public void saveSnapshot(
            @Mixin(name = "verbosity") Verbosity verbosity,
            @Mixin(name = "targets") TargetsMixin targets,
            @Parameters(index = "0",
                    paramLabel = "<job name or id>",
                    description = "Name of the job to take the snapshot from")
                    String jobName,
            @Parameters(index = "1",
                    paramLabel = "<snapshot name>",
                    description = "Name of the snapshot")
                    String snapshotName,
            @Option(names = {"-C", "--cancel"},
                    description = "Cancel the job after taking the snapshot")
                    boolean isTerminal
    ) {
        runWithJet(targets, verbosity, false, jet -> {
            Job job = getJob(jet, jobName);
            assertJobActive(jobName, job);
            if (isTerminal) {
                printf("Saving snapshot with name '%s' from job '%s' and cancelling the job...",
                        snapshotName, formatJob(job)
                );
                job.cancelAndExportSnapshot(snapshotName);
                waitForJobStatus(job, JobStatus.FAILED);
            } else {
                printf("Saving snapshot with name '%s' from job '%s'...", snapshotName, formatJob(job));
                job.exportSnapshot(snapshotName);
            }
            printf("Exported snapshot '%s'.", snapshotName);
        });
    }

    @Command(
            name = "delete-snapshot",
            description = "Deletes a named snapshot"
    )
    public void deleteSnapshot(
            @Mixin(name = "verbosity") Verbosity verbosity,
            @Mixin(name = "targets") TargetsMixin targets,
            @Parameters(index = "0",
                    paramLabel = "<snapshot name>",
                    description = "Name of the snapshot")
                    String snapshotName
    ) {
        runWithJet(targets, verbosity, false, jet -> {
            JobStateSnapshot jobStateSnapshot = jet.getJobStateSnapshot(snapshotName);
            if (jobStateSnapshot == null) {
                throw new JetException(String.format("Didn't find a snapshot named '%s'", snapshotName));
            }
            jobStateSnapshot.destroy();
            printf("Deleted snapshot '%s'.", snapshotName);
        });
    }

    @Command(
            description = "Restarts a running job"
    )
    public void restart(
            @Mixin(name = "verbosity") Verbosity verbosity,
            @Mixin(name = "targets") TargetsMixin targets,
            @Parameters(index = "0",
                    paramLabel = "<job name or id>",
                    description = "Name of the job to restart")
                    String name
    ) {
        runWithJet(targets, verbosity, false, jet -> {
            Job job = getJob(jet, name);
            assertJobRunning(name, job);
            println("Restarting job " + formatJob(job) + "...");
            job.restart();
            waitForJobStatus(job, JobStatus.RUNNING);
            println("Job restarted.");
        });
    }

    @Command(
            description = "Resumes a suspended job"
    )
    public void resume(
            @Mixin(name = "verbosity") Verbosity verbosity,
            @Mixin(name = "targets") TargetsMixin targets,
            @Parameters(index = "0",
                    paramLabel = "<job name or id>",
                    description = "Name of the job to resume")
                    String name
    ) {
        runWithJet(targets, verbosity, false, jet -> {
            Job job = getJob(jet, name);
            if (job.getStatus() != JobStatus.SUSPENDED) {
                throw new RuntimeException("Job '" + name + "' is not suspended. Current state: " + job.getStatus());
            }
            println("Resuming job " + formatJob(job) + "...");
            job.resume();
            waitForJobStatus(job, JobStatus.RUNNING);
            println("Job resumed.");
        });
    }

    @Command(
            name = "list-jobs",
            description = "Lists running jobs on the cluster"
    )
    public void listJobs(
            @Mixin(name = "verbosity") Verbosity verbosity,
            @Mixin(name = "targets") TargetsMixin targets,
            @Option(names = {"-a", "--all"},
                    description = "Lists all jobs including completed and failed ones")
                    boolean listAll
    ) {
        runWithJet(targets, verbosity, false, jet -> {
            JetClientInstanceImpl client = (JetClientInstanceImpl) jet;
            List<JobSummary> summaries = client.getJobSummaryList();
            String format = "%-19s %-18s %-23s %s";
            printf(format, "ID", "STATUS", "SUBMISSION TIME", "NAME");
            summaries.stream()
                    .filter(job -> listAll || isActive(job.getStatus()))
                    .forEach(job -> {
                        String idString = idToString(job.getJobId());
                        String name = job.getName().equals(idString) ? "N/A" : job.getName();
                        printf(format, idString, job.getStatus(), toLocalDateTime(job.getSubmissionTime()), name);
                    });
        });
    }

    @Command(
            name = "list-snapshots",
            description = "Lists exported snapshots on the cluster"
    )
    public void listSnapshots(
            @Mixin(name = "verbosity") Verbosity verbosity,
            @Mixin(name = "targets") TargetsMixin targets,
            @Option(names = {"-F", "--full-job-name"},
                    description = "Don't trim job name to fit, can break layout")
                    boolean fullJobName) {
        runWithJet(targets, verbosity, false, jet -> {
            Collection<JobStateSnapshot> snapshots = jet.getJobStateSnapshots();
            printf("%-23s %-15s %-24s %s", "TIME", "SIZE (bytes)", "JOB NAME", "SNAPSHOT NAME");
            snapshots.stream()
                    .sorted(Comparator.comparing(JobStateSnapshot::name))
                    .forEach(ss -> {
                        LocalDateTime creationTime = toLocalDateTime(ss.creationTime());
                        String jobName = ss.jobName() == null ? Util.idToString(ss.jobId()) : ss.jobName();
                        if (!fullJobName) {
                            jobName = shorten(jobName);
                        }
                        printf("%-23s %-,15d %-24s %s", creationTime, ss.payloadSize(), jobName, ss.name());
                    });
        });
    }

    @Command(
            description = "Shows current cluster state and information about members"
    )
    public void cluster(
            @Mixin(name = "verbosity") Verbosity verbosity,
            @Mixin(name = "targets") TargetsMixin targets
    ) {
        runWithJet(targets, verbosity, false, jet -> {
            JetClientInstanceImpl client = (JetClientInstanceImpl) jet;
            HazelcastClientInstanceImpl hazelcastClient = client.getHazelcastClient();
            ClientClusterService clientClusterService = hazelcastClient.getClientClusterService();
            MCClusterMetadata clusterMetadata =
                    FutureUtil.getValue(getClusterMetadata(hazelcastClient, clientClusterService.getMasterMember()));

            Cluster cluster = client.getCluster();

            println("State: " + clusterMetadata.getCurrentState());
            println("Version: " + clusterMetadata.getJetVersion());
            println("Size: " + cluster.getMembers().size());

            println("");

            String format = "%-24s %-19s";
            printf(format, "ADDRESS", "UUID");
            cluster.getMembers().forEach(member -> printf(format, member.getAddress(), member.getUuid()));
        });
    }

    private CompletableFuture<MCClusterMetadata> getClusterMetadata(HazelcastClientInstanceImpl client, Member member) {
        checkNotNull(member);

        ClientInvocation invocation = new ClientInvocation(
                client,
                MCGetClusterMetadataCodec.encodeRequest(),
                null,
                member.getUuid()
        );

        return new ClientDelegatingFuture<>(
                invocation.invoke(),
                client.getSerializationService(),
                clientMessage -> {
                    MCGetClusterMetadataCodec.ResponseParameters response =
                            MCGetClusterMetadataCodec.decodeResponse(clientMessage);

                    MCClusterMetadata metadata = new MCClusterMetadata();
                    metadata.setCurrentState(ClusterState.getById(response.currentState));
                    metadata.setClusterTime(response.clusterTime);
                    metadata.setMemberVersion(response.memberVersion);
                    metadata.setJetVersion(response.jetVersion);
                    return metadata;
                }
        );
    }

    private void runWithJet(TargetsMixin targets, Verbosity verbosity, boolean retryClusterConnectForever,
                            ConsumerEx<JetInstance> consumer) {
        this.targetsMixin.replace(targets);
        this.verbosity.merge(verbosity);
        configureLogging();
        JetInstance jet = getJetClient(retryClusterConnectForever);
        try {
            consumer.accept(jet);
        } finally {
            jet.shutdown();
        }
    }

    private JetInstance getJetClient(boolean retryClusterConnectForever) {
        return uncheckCall(() -> jetClientFn.apply(getClientConfig(retryClusterConnectForever)));
    }

    @SuppressFBWarnings(value = "DLS_DEAD_LOCAL_STORE", justification = "Generates false positive")
    private ClientConfig getClientConfig(boolean retryClusterConnectForever) throws IOException {
        ClientConfig config;
        if (isYaml()) {
            config = new YamlClientConfigBuilder(this.config).build();
        } else if (isConfigFileNotNull()) {
            config = new XmlClientConfigBuilder(this.config).build();
        } else if (addresses != null) {
            // Whole default configuration is ignored if addresses is provided.
            // This doesn't make much sense, but but addresses is deprecated, so will leave as is until it can be
            // removed in next major version
            ClientConfig c = new ClientConfig();
            c.getNetworkConfig().addAddress(addresses.toArray(new String[0]));
            c.setClusterName(clusterName);
            return c;
        } else {
            config = ClientConfig.load();
        }

        if (targetsMixin.getTargets() != null) {
            config.getNetworkConfig().setAddresses(targetsMixin.getAddresses());
            config.setClusterName(targetsMixin.getClusterName());
        }

        if (retryClusterConnectForever) {
            final double expBackoffMultiplier = 1.25;
            final long clusterConnectTimeoutMillis = Long.MAX_VALUE;
            final int maxBackOffMillis = (int) SECONDS.toMillis(15);
            config.getConnectionStrategyConfig().getConnectionRetryConfig()
                    .setClusterConnectTimeoutMillis(clusterConnectTimeoutMillis)
                    .setMultiplier(expBackoffMultiplier)
                    .setMaxBackoffMillis(maxBackOffMillis);
        }
        return config;
    }

    private boolean isYaml() {
        return isConfigFileNotNull() &&
                (config.getPath().endsWith(".yaml") || config.getPath().endsWith(".yml"));
    }

    private boolean isConfigFileNotNull() {
        return config != null;
    }

    private void configureLogging() {
        HazelcastBootstrap.configureLogging();
        Level logLevel = Level.WARNING;
        if (verbosity.isVerbose) {
            println("Verbose mode is on, setting logging level to INFO");
            logLevel = Level.INFO;
        }
        LogManager.getLogManager().getLogger("").setLevel(logLevel);
    }

    private void printf(String format, Object... objects) {
        out.printf(format + "%n", objects);
    }

    private void println(String msg) {
        out.println(msg);
    }

    private void executeSqlCmd(
            JetInstance jet,
            String command,
            Terminal terminal,
            AtomicReference<SqlResult> activeSqlResult
    ) {
        PrintWriter out = terminal.writer();
        try (SqlResult sqlResult = jet.getSql().execute(command)) {
            activeSqlResult.set(sqlResult);

            // if it's a result with an update count, just print it
            if (sqlResult.updateCount() != -1) {
                String message = new AttributedStringBuilder()
                        .style(AttributedStyle.BOLD.foreground(PRIMARY_COLOR))
                        .append("OK")
                        .toAnsi();
                out.println(message);
                return;
            }
            SqlRowMetadata rowMetadata = sqlResult.getRowMetadata();
            int[] colWidths = determineColumnWidths(rowMetadata);
            Alignment[] alignments = determineAlignments(rowMetadata);

            // this is a result with rows. Print the header and rows, watch for concurrent cancellation
            printMetadataInfo(rowMetadata, colWidths, alignments, out);

            int rowCount = 0;
            for (SqlRow row : sqlResult) {
                rowCount++;
                printRow(row, colWidths, alignments, out);
            }

            // bottom line after all the rows
            printSeparatorLine(sqlResult.getRowMetadata().getColumnCount(), colWidths, out);

            String message = new AttributedStringBuilder()
                    .style(AttributedStyle.BOLD.foreground(PRIMARY_COLOR))
                    .append(String.valueOf(rowCount))
                    .append(" row(s) selected")
                    .toAnsi();
            out.println(message);
        } catch (HazelcastSqlException e) {
            // the query failed to execute
            String errorPrompt = new AttributedStringBuilder()
                    .style(AttributedStyle.BOLD.foreground(PRIMARY_COLOR))
                    .append(e.getMessage())
                    .toAnsi();
            out.println(errorPrompt);
        }
    }

    private String sqlStartingPrompt(JetInstance jet) {
        JetClientInstanceImpl client = (JetClientInstanceImpl) jet;
        HazelcastClientInstanceImpl hazelcastClient = client.getHazelcastClient();
        ClientClusterService clientClusterService = hazelcastClient.getClientClusterService();
        MCClusterMetadata clusterMetadata =
                FutureUtil.getValue(getClusterMetadata(hazelcastClient, clientClusterService.getMasterMember()));
        Cluster cluster = client.getCluster();
        Set<Member> members = cluster.getMembers();
        String versionString = "Hazelcast Platform " + clusterMetadata.getMemberVersion();
        return new AttributedStringBuilder()
                .style(AttributedStyle.BOLD.foreground(PRIMARY_COLOR))
                .append("Connected to ")
                .append(versionString)
                .append(" at ")
                .append(members.iterator().next().getAddress().toString())
                .append(" (+")
                .append(String.valueOf(members.size() - 1))
                .append(" more)\n")
                .append("Type 'help' for instructions")
                .toAnsi();
    }

    private String helpPrompt(JetInstance jet) {
        JetClientInstanceImpl client = (JetClientInstanceImpl) jet;
        HazelcastClientInstanceImpl hazelcastClient = client.getHazelcastClient();
        ClientClusterService clientClusterService = hazelcastClient.getClientClusterService();
        AttributedStringBuilder builder = new AttributedStringBuilder()
                .style(AttributedStyle.BOLD.foreground(PRIMARY_COLOR))
                .append("Available Commands:\n")
                .append("  clear    Clears the terminal screen\n")
                .append("  exit     Exits from the SQL console\n")
                .append("  help     Provides information about available commands\n")
                .append("  history  Shows the command history of the current session\n")
                .append("Hints:\n")
                .append("  Semicolon completes a query\n")
                .append("  Ctrl+C cancels a streaming query\n")
                .append("  https://docs.hazelcast.com/");
        return builder.toAnsi();
    }

    private enum Alignment {
        LEFT, RIGHT
    }

    static void runCommandLine(
            Function<ClientConfig, JetInstance> jetClientFn,
            PrintStream out, PrintStream err,
            boolean shouldExit,
            String[] args
    ) {
        CommandLine cmd = new CommandLine(new JetCommandLine(jetClientFn, out, err));
        cmd.getSubcommands().get("submit").setStopAtPositional(true);
<<<<<<< HEAD
        String version = getBuildInfo().getVersion();
        cmd.getCommandSpec().usageMessage().header("Hazelcast Platform " + version);
=======

        String version = getBuildInfo().getVersion();
        cmd.getCommandSpec().usageMessage().header("Hazelcast " + version);
>>>>>>> e58dcd24

        if (args.length == 0) {
            cmd.usage(out);
        } else {
            DefaultExceptionHandler<List<Object>> excHandler =
                    new ExceptionHandler<List<Object>>().useErr(err).useAnsi(Ansi.AUTO);
            if (shouldExit) {
                excHandler.andExit(1);
            }
            List<Object> parsed = cmd.parseWithHandlers(new RunAll().useOut(out).useAnsi(Ansi.AUTO), excHandler, args);
            // only top command was executed
            if (parsed != null && parsed.size() == 1) {
                cmd.usage(out);
            }
        }
    }

    private static Job getJob(JetInstance jet, String nameOrId) {
        Job job = jet.getJob(nameOrId);
        if (job == null) {
            job = jet.getJob(Util.idFromString(nameOrId));
            if (job == null) {
                throw new JobNotFoundException("No job with name or id '" + nameOrId + "' was found");
            }
        }
        return job;
    }

    /**
     * If name is longer than the {@code length}, shorten it and add an
     * asterisk so that the resulting string has {@code length} length.
     */
    private static String shorten(String name) {
        if (name.length() <= MAX_STR_LENGTH) {
            return name;
        }
        return name.substring(0, MAX_STR_LENGTH - 1) + "*";
    }

    private static String formatJob(Job job) {
        return "id=" + idToString(job.getId())
                + ", name=" + job.getName()
                + ", submissionTime=" + toLocalDateTime(job.getSubmissionTime());
    }

    private static void assertJobActive(String name, Job job) {
        if (!isActive(job.getStatus())) {
            throw new RuntimeException("Job '" + name + "' is not active. Current state: " + job.getStatus());
        }
    }

    private static void assertJobRunning(String name, Job job) {
        if (job.getStatus() != JobStatus.RUNNING) {
            throw new RuntimeException("Job '" + name + "' is not running. Current state: " + job.getStatus());
        }
    }

    private static void waitForJobStatus(Job job, JobStatus status) {
        while (job.getStatus() != status) {
            LockSupport.parkNanos(TimeUnit.MILLISECONDS.toNanos(WAIT_INTERVAL_MILLIS));
        }
    }

    private static boolean isActive(JobStatus status) {
        return status != JobStatus.FAILED && status != JobStatus.COMPLETED;
    }

    private static int[] determineColumnWidths(SqlRowMetadata metadata) {
        int colCount = metadata.getColumnCount();
        int[] colWidths = new int[colCount];
        for (int i = 0; i < colCount; i++) {
            SqlColumnMetadata colMetadata = metadata.getColumn(i);
            SqlColumnType type = colMetadata.getType();
            String colName = colMetadata.getName();
            switch (type) {
                case BOOLEAN:
                    colWidths[i] = determineColumnWidth(colName, SQLCliConstants.BOOLEAN_FORMAT_LENGTH);
                    break;
                case DATE:
                    colWidths[i] = determineColumnWidth(colName, SQLCliConstants.DATE_FORMAT_LENGTH);
                    break;
                case TIMESTAMP_WITH_TIME_ZONE:
                    colWidths[i] = determineColumnWidth(colName, SQLCliConstants.TIMESTAMP_WITH_TIME_ZONE_FORMAT_LENGTH);
                    break;
                case DECIMAL:
                    colWidths[i] = determineColumnWidth(colName, SQLCliConstants.DECIMAL_FORMAT_LENGTH);
                    break;
                case REAL:
                    colWidths[i] = determineColumnWidth(colName, SQLCliConstants.REAL_FORMAT_LENGTH);
                    break;
                case DOUBLE:
                    colWidths[i] = determineColumnWidth(colName, SQLCliConstants.DOUBLE_FORMAT_LENGTH);
                    break;
                case INTEGER:
                    colWidths[i] = determineColumnWidth(colName, SQLCliConstants.INTEGER_FORMAT_LENGTH);
                    break;
                case NULL:
                    colWidths[i] = determineColumnWidth(colName, SQLCliConstants.NULL_FORMAT_LENGTH);
                    break;
                case TINYINT:
                    colWidths[i] = determineColumnWidth(colName, SQLCliConstants.TINYINT_FORMAT_LENGTH);
                    break;
                case SMALLINT:
                    colWidths[i] = determineColumnWidth(colName, SQLCliConstants.SMALLINT_FORMAT_LENGTH);
                    break;
                case TIMESTAMP:
                    colWidths[i] = determineColumnWidth(colName, SQLCliConstants.TIMESTAMP_FORMAT_LENGTH);
                    break;
                case BIGINT:
                    colWidths[i] = determineColumnWidth(colName, SQLCliConstants.BIGINT_FORMAT_LENGTH);
                    break;
                case VARCHAR:
                    colWidths[i] = determineColumnWidth(colName, SQLCliConstants.VARCHAR_FORMAT_LENGTH);
                    break;
                case OBJECT:
                    colWidths[i] = determineColumnWidth(colName, SQLCliConstants.OBJECT_FORMAT_LENGTH);
                    break;
                default:
                    throw new UnsupportedOperationException(type.toString());
            }
        }
        return colWidths;
    }

    private static int determineColumnWidth(String header, int typeLength) {
        return Math.max(Math.min(header.length(), SQLCliConstants.VARCHAR_FORMAT_LENGTH), typeLength);
    }

    private static Alignment[] determineAlignments(SqlRowMetadata metadata) {
        int colCount = metadata.getColumnCount();
        Alignment[] alignments = new Alignment[colCount];
        for (int i = 0; i < colCount; i++) {
            SqlColumnMetadata colMetadata = metadata.getColumn(i);
            SqlColumnType type = colMetadata.getType();
            String colName = colMetadata.getName();
            switch (type) {
                case BIGINT:
                case DECIMAL:
                case DOUBLE:
                case INTEGER:
                case REAL:
                case SMALLINT:
                case TINYINT:
                    alignments[i] = Alignment.RIGHT;
                    break;
                case BOOLEAN:
                case DATE:
                case NULL:
                case OBJECT:
                case TIMESTAMP:
                case VARCHAR:
                case TIMESTAMP_WITH_TIME_ZONE:
                default:
                    alignments[i] = Alignment.LEFT;
            }
        }
        return alignments;
    }

    private static void printMetadataInfo(SqlRowMetadata metadata, int[] colWidths,
                                          Alignment[] alignments, PrintWriter out) {
        int colCount = metadata.getColumnCount();
        printSeparatorLine(colCount, colWidths, out);
        AttributedStringBuilder builder = new AttributedStringBuilder()
                .style(AttributedStyle.BOLD.foreground(SECONDARY_COLOR));
        builder.append("|");
        for (int i = 0; i < colCount; i++) {
            String colName = metadata.getColumn(i).getName();
            colName = sanitize(colName, colWidths[i]);
            builder.style(AttributedStyle.BOLD.foreground(PRIMARY_COLOR));
            appendAligned(colWidths[i], colName, alignments[i], builder);
            builder.style(AttributedStyle.BOLD.foreground(SECONDARY_COLOR));
            builder.append('|');
        }
        out.println(builder.toAnsi());
        printSeparatorLine(colCount, colWidths, out);
        out.flush();
    }

    private static void printRow(SqlRow row, int[] colWidths, Alignment[] alignments, PrintWriter out) {
        AttributedStringBuilder builder = new AttributedStringBuilder()
                .style(AttributedStyle.BOLD.foreground(SECONDARY_COLOR));
        builder.append("|");
        int columnCount = row.getMetadata().getColumnCount();
        for (int i = 0; i < columnCount; i++) {
            String colString = row.getObject(i) != null ? sanitize(row.getObject(i).toString(), colWidths[i]) : "NULL";
            builder.style(AttributedStyle.BOLD.foreground(PRIMARY_COLOR));
            appendAligned(colWidths[i], colString, alignments[i], builder);
            builder.style(AttributedStyle.BOLD.foreground(SECONDARY_COLOR));
            builder.append('|');
        }
        out.println(builder.toAnsi());
        out.flush();
    }

    private static String sanitize(String s, int width) {
        s = s.replace("\n", "\\n");
        if (s.length() > width) {
            s = s.substring(0, width - 1) + "\u2026";
        }
        return s;
    }

    private static void appendAligned(int width, String s, Alignment alignment, AttributedStringBuilder builder) {
        int padding = width - s.length();
        assert padding >= 0;

        if (alignment == Alignment.RIGHT) {
            appendPadding(builder, padding, ' ');
        }
        builder.append(s);
        if (alignment == Alignment.LEFT) {
            appendPadding(builder, padding, ' ');
        }
    }

    private static void appendPadding(AttributedStringBuilder builder, int length, char paddingChar) {
        for (int i = 0; i < length; i++) {
            builder.append(paddingChar);
        }
    }

    private static void printSeparatorLine(int colSize, int[] colWidths, PrintWriter out) {
        AttributedStringBuilder builder = new AttributedStringBuilder()
                .style(AttributedStyle.BOLD.foreground(SECONDARY_COLOR));
        builder.append('+');
        for (int i = 0; i < colSize; i++) {
            appendPadding(builder, colWidths[i], '-');
            builder.append('+');
        }
        out.println(builder.toAnsi());
    }

    public static class HazelcastVersionProvider implements IVersionProvider {

        @Override
        public String[] getVersion() {
            BuildInfo buildInfo = getBuildInfo();
            return new String[]{
                    "Hazelcast " + buildInfo.getVersion(),
                    "Revision " + buildInfo.getRevision(),
                    "Build " + buildInfo.getBuild()
            };
        }
    }

    public static class Verbosity {

        @Option(names = {"-v", "--verbosity"},
                description = {"Show logs from Jet client and full stack trace of errors"},
                order = 1
        )
        private boolean isVerbose;

        void merge(Verbosity other) {
            isVerbose |= other.isVerbose;
        }
    }

    public static class TargetsMixin {

        @Option(names = {"-t", "--targets"},
                description = "The cluster name and addresses to use if you want to connect to a "
                        + "cluster other than the one configured in the configuration file. "
                        + "At least one address is required. The cluster name is optional.",
                paramLabel = "[<cluster-name>@]<hostname>:<port>[,<hostname>:<port>]",
                converter = TargetsMixin.Converter.class)
        private Targets targets;

        private Targets getTargets() {
            return targets;
        }

        public String getClusterName() {
            return targets.clusterName;
        }

        public List<String> getAddresses() {
            return targets.addresses;
        }

        public void replace(TargetsMixin targets) {
            if (targets.getTargets() != null) {
                this.targets = targets.getTargets();
            }
        }

        public static class Targets {
            private String clusterName = "dev";
            private List<String> addresses = Collections.emptyList();
        }

        public static class Converter implements ITypeConverter<TargetsMixin.Targets> {
            @Override
            public Targets convert(String value) {
                Targets targets = new Targets();
                if (value == null) {
                    return targets;
                }

                String[] values;
                if (value.contains("@")) {
                    values = value.split("@");
                    targets.clusterName = values[0];
                    targets.addresses = Arrays.asList(values[1].split(","));
                } else {
                    targets.addresses = Arrays.asList(value.split(","));
                }

                return targets;
            }
        }
    }

    static class ExceptionHandler<R> extends DefaultExceptionHandler<R> {
        @Override
        public R handleExecutionException(ExecutionException ex, ParseResult parseResult) {
            // find top level command
            CommandLine cmdLine = ex.getCommandLine();
            while (cmdLine.getParent() != null) {
                cmdLine = cmdLine.getParent();
            }
            JetCommandLine jetCmd = cmdLine.getCommand();
            if (jetCmd.verbosity.isVerbose) {
                ex.printStackTrace(err());
            } else {
                err().println("ERROR: " + peel(ex.getCause()).getMessage());
                err().println();
                err().println("To see the full stack trace, re-run with the -v/--verbosity option");
            }
            if (hasExitCode()) {
                exit(exitCode());
            }
            throw ex;
        }

        static Throwable peel(Throwable e) {
            if (e instanceof InvocationTargetException) {
                return e.getCause();
            }
            return e;
        }
    }

    /**
     * A parser for SQL-like inputs. Commands are terminated with a semicolon.
     * It is adapted from
     * <a href="https://github.com/julianhyde/sqlline/blob/master/src/main/java/sqlline/SqlLineParser.java">
     * SqlLineParser</a>
     * which is licensed under the BSD-3-Clause License.
     */
    private static final class MultilineParser extends DefaultParser {

        private MultilineParser() {
        }

        @Override
        public ParsedLine parse(String line, int cursor, Parser.ParseContext context) throws SyntaxError {
            super.setQuoteChars(new char[]{'\'', '"'});
            super.setEofOnUnclosedQuote(true);
            stateCheck(line, cursor);
            return new ArgumentList(line, Collections.emptyList(), -1, -1,
                    cursor, "'", -1, -1);
        }

        private void stateCheck(String line, int cursor) {
            boolean containsNonWhitespaceData = false;
            int quoteStart = -1;
            int oneLineCommentStart = -1;
            int multiLineCommentStart = -1;
            int lastSemicolonIdx = -1;
            for (int i = 0; i < line.length(); i++) {
                // If a one line comment, a multiline comment or a quote is not started before,
                // check if the character we're on is a quote character
                if (oneLineCommentStart == -1
                        && multiLineCommentStart == -1
                        && quoteStart < 0
                        && (isQuoteChar(line, i))) {
                    // Start a quote block
                    quoteStart = i;
                    containsNonWhitespaceData = true;
                } else {
                    char currentChar = line.charAt(i);
                    if (quoteStart >= 0) {
                        // In a quote block
                        if ((line.charAt(quoteStart) == currentChar) && !isEscaped(line, i)) {
                            // End the block; arg could be empty, but that's fine
                            quoteStart = -1;
                        }
                    } else if (oneLineCommentStart == -1 &&
                            line.regionMatches(i, "/*", 0, "/*".length())) {
                        // Enter the multiline comment block
                        multiLineCommentStart = i;
                        containsNonWhitespaceData = true;
                    } else if (multiLineCommentStart >= 0) {
                        // In a multiline comment block
                        if (i - multiLineCommentStart > 2 &&
                                line.regionMatches(i - 1, "*/", 0, "*/".length())) {
                            // End the multiline block
                            multiLineCommentStart = -1;
                        }
                    } else if (oneLineCommentStart == -1 &&
                            line.regionMatches(i, "--", 0, "--".length())) {
                        // Enter the one line comment block
                        oneLineCommentStart = i;
                        containsNonWhitespaceData = true;
                    } else if (oneLineCommentStart >= 0) {
                        // In a one line comment
                        if (currentChar == '\n') {
                            // End the one line comment block
                            oneLineCommentStart = -1;
                        }
                    } else {
                        // Not in a quote or comment block
                        if (currentChar == ';') {
                            lastSemicolonIdx = i;
                        } else if (!Character.isWhitespace(currentChar)) {
                            containsNonWhitespaceData = true;
                        }
                    }
                }
            }

            if (SQLCliConstants.COMMAND_SET.contains(line.trim().toLowerCase(Locale.US))) {
                return;
            }
            // These EOFError exceptions are captured in LineReader's
            // readLine() method and it points out that the command
            // being written to console is not finalized and command
            // won't be read
            if (isEofOnEscapedNewLine() && isEscapeChar(line, line.length() - 1)) {
                throw new EOFError(-1, cursor, "Escaped new line");
            }

            if (isEofOnUnclosedQuote() && quoteStart >= 0) {
                throw new EOFError(-1, quoteStart, "Missing closing quote",
                        line.charAt(quoteStart) == '\'' ? "quote" : "dquote");
            }

            if (oneLineCommentStart != -1) {
                throw new EOFError(-1, cursor, "One line comment");
            }

            if (multiLineCommentStart != -1) {
                throw new EOFError(-1, cursor, "Missing end of comment", "**");
            }

            if (containsNonWhitespaceData &&
                    (lastSemicolonIdx == -1 || lastSemicolonIdx >= cursor)) {
                throw new EOFError(-1, cursor, "Missing semicolon (;)");
            }
        }

    }

    private static class SQLCliConstants {

        static final Set<String> COMMAND_SET = new HashSet<>(Arrays.asList("clear", "exit", "help", "history"));
        static final String EXIT_PROMPT = new AttributedStringBuilder()
                .style(AttributedStyle.BOLD.foreground(PRIMARY_COLOR))
                .append("Exiting from SQL console")
                .toAnsi();
        static final Integer BOOLEAN_FORMAT_LENGTH = 5;
        static final Integer BIGINT_FORMAT_LENGTH = 20;
        static final Integer DATE_FORMAT_LENGTH = 10;
        static final Integer DECIMAL_FORMAT_LENGTH = 25; // it has normally unlimited precision
        static final Integer DOUBLE_FORMAT_LENGTH = 25; // it has normally unlimited precision
        static final Integer INTEGER_FORMAT_LENGTH = 12;
        static final Integer NULL_FORMAT_LENGTH = 4;
        static final Integer REAL_FORMAT_LENGTH = 25; // it has normally unlimited precision
        static final Integer OBJECT_FORMAT_LENGTH = 20; // it has normally unlimited precision
        static final Integer TINYINT_FORMAT_LENGTH = 4;
        static final Integer SMALLINT_FORMAT_LENGTH = 6;
        static final Integer TIMESTAMP_FORMAT_LENGTH = 19;
        static final Integer TIMESTAMP_WITH_TIME_ZONE_FORMAT_LENGTH = 25;
        static final Integer VARCHAR_FORMAT_LENGTH = 20; // it has normally unlimited precision
    }
}<|MERGE_RESOLUTION|>--- conflicted
+++ resolved
@@ -30,12 +30,8 @@
 import com.hazelcast.cluster.ClusterState;
 import com.hazelcast.cluster.Member;
 import com.hazelcast.function.ConsumerEx;
-<<<<<<< HEAD
-import com.hazelcast.instance.JetBuildInfo;
+import com.hazelcast.instance.BuildInfo;
 import com.hazelcast.instance.impl.HazelcastBootstrap;
-=======
-import com.hazelcast.instance.BuildInfo;
->>>>>>> e58dcd24
 import com.hazelcast.internal.util.FutureUtil;
 import com.hazelcast.jet.JetException;
 import com.hazelcast.jet.JetInstance;
@@ -772,14 +768,9 @@
     ) {
         CommandLine cmd = new CommandLine(new JetCommandLine(jetClientFn, out, err));
         cmd.getSubcommands().get("submit").setStopAtPositional(true);
-<<<<<<< HEAD
-        String version = getBuildInfo().getVersion();
-        cmd.getCommandSpec().usageMessage().header("Hazelcast Platform " + version);
-=======
 
         String version = getBuildInfo().getVersion();
         cmd.getCommandSpec().usageMessage().header("Hazelcast " + version);
->>>>>>> e58dcd24
 
         if (args.length == 0) {
             cmd.usage(out);
