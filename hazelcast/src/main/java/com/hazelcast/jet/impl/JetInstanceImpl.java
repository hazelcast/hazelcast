/*
 * Copyright (c) 2008-2021, Hazelcast, Inc. All Rights Reserved.
 *
 * Licensed under the Apache License, Version 2.0 (the "License");
 * you may not use this file except in compliance with the License.
 * You may obtain a copy of the License at
 *
 * http://www.apache.org/licenses/LICENSE-2.0
 *
 * Unless required by applicable law or agreed to in writing, software
 * distributed under the License is distributed on an "AS IS" BASIS,
 * WITHOUT WARRANTIES OR CONDITIONS OF ANY KIND, either express or implied.
 * See the License for the specific language governing permissions and
 * limitations under the License.
 */

package com.hazelcast.jet.impl;

import com.hazelcast.cluster.Address;
import com.hazelcast.cluster.Member;
import com.hazelcast.core.MemberLeftException;
import com.hazelcast.instance.impl.HazelcastInstanceImpl;
import com.hazelcast.internal.util.Preconditions;
import com.hazelcast.jet.BasicJob;
import com.hazelcast.jet.Job;
import com.hazelcast.jet.config.JetConfig;
import com.hazelcast.jet.config.JobConfig;
import com.hazelcast.jet.impl.operation.GetJobIdsOperation;
import com.hazelcast.jet.impl.operation.SubmitLightJobOperation;
import com.hazelcast.jet.impl.util.ImdgUtil;
import com.hazelcast.logging.ILogger;
import com.hazelcast.map.impl.MapService;
import com.hazelcast.spi.exception.TargetNotMemberException;
import com.hazelcast.spi.impl.NodeEngine;
import com.hazelcast.spi.impl.NodeEngineImpl;
import com.hazelcast.spi.impl.operationservice.impl.InvocationFuture;

import javax.annotation.Nonnull;
import java.util.ArrayList;
import java.util.Arrays;
import java.util.List;
import java.util.concurrent.CompletableFuture;
import java.util.concurrent.ExecutionException;
import java.util.concurrent.Future;
import java.util.concurrent.ThreadLocalRandom;
import java.util.stream.LongStream;

import static com.hazelcast.cluster.memberselector.MemberSelectors.DATA_MEMBER_SELECTOR;
import static com.hazelcast.jet.impl.util.ExceptionUtil.rethrow;
import static java.util.stream.Collectors.toList;

/**
 * Member-side {@code JetInstance} implementation
 */
public class JetInstanceImpl extends AbstractJetInstance {
    private final NodeEngine nodeEngine;
    private final JetConfig config;

    JetInstanceImpl(HazelcastInstanceImpl hazelcastInstance, JetConfig config) {
        super(hazelcastInstance);
        this.nodeEngine = hazelcastInstance.node.getNodeEngine();
        this.config = config;
    }

    @Nonnull @Override
    public JetConfig getConfig() {
        return config;
    }

    @Nonnull @Override
<<<<<<< HEAD
    protected BasicJob newLightJobInt(Object jobDefinition) {
=======
    public LightJob newLightJobInt(Object jobDefinition) {
>>>>>>> 737e470c
        Address coordinatorAddress;
        if (nodeEngine.getLocalMember().isLiteMember()) {
            // on lite member forward the request to a random member
            Member[] members = nodeEngine.getClusterService().getMembers(DATA_MEMBER_SELECTOR).toArray(new Member[0]);
            coordinatorAddress = members[ThreadLocalRandom.current().nextInt(members.length)].getAddress();
        } else {
            coordinatorAddress = nodeEngine.getThisAddress();
        }

        long jobId = newJobId();
        SubmitLightJobOperation operation = new SubmitLightJobOperation(jobId, jobDefinition);
        CompletableFuture<Void> future = nodeEngine
                .getOperationService()
                .createInvocationBuilder(JetService.SERVICE_NAME, operation, coordinatorAddress)
                .invoke();

        return new LightJobProxy(nodeEngine, jobId, coordinatorAddress, future);
    }

    @Nonnull @Override
    public List<BasicJob> getAllJobs() {
        List<CompletableFuture<long[]>> futures = new ArrayList<>();
        Address masterAddress = getMasterAddress();
        CompletableFuture<long[]> masterFuture = null;
        for (Member member : getCluster().getMembers()) {
            InvocationFuture<long[]> future = nodeEngine
                    .getOperationService()
                    .createInvocationBuilder(JetService.SERVICE_NAME, new GetJobIdsOperation(), member.getAddress())
                    .invoke();
            if (member.getAddress().equals(masterAddress)) {
                masterFuture = future;
            }
            futures.add(future);
        }

        try {
            CompletableFuture<long[]> finalMasterFuture = masterFuture;
            return futures
                    .stream().flatMapToLong(future -> {
                        try {
                            return Arrays.stream(future.get());
                        } catch (InterruptedException e) {
                            Thread.currentThread().interrupt();
                            return LongStream.of();
                        } catch (ExecutionException e) {
                            // Don't ignore exceptions from master. If we don't get a response from a non-master member, it
                            // can contain only light jobs - we ignore that member's failure, because these jobs are not as
                            // important. If we don't get response from the master, we report it to the user.
                            if (future != finalMasterFuture
                                    && (e.getCause() instanceof TargetNotMemberException || e.getCause() instanceof MemberLeftException)) {
                                return LongStream.of();
                            }
                            throw new RuntimeException("Error when getting job IDs: " + e, e);
                        }
                    })
                    .mapToObj(jobId -> new JobProxy((NodeEngineImpl) nodeEngine, jobId))
                    .collect(toList());
        } catch (Throwable t) {
            throw rethrow(t);
        }
    }

    @Override
    public List<Long> getJobIdsByName(String name) {
        Address masterAddress = getMasterAddress();
        Future<List<Long>> future = nodeEngine
                .getOperationService()
                .createInvocationBuilder(JetService.SERVICE_NAME, new GetJobIdsOperation(name), masterAddress)
                .invoke();

        try {
            return future.get();
        } catch (Throwable t) {
            throw rethrow(t);
        }
    }

    @Nonnull
    private Address getMasterAddress() {
        return Preconditions.checkNotNull(nodeEngine.getMasterAddress(), "Cluster has not elected a master");
    }

    @Override
    public void shutdown() {
        try {
            JetService jetService = nodeEngine.getService(JetService.SERVICE_NAME);
            jetService.shutDownJobs();
            super.shutdown();
        } catch (Throwable t) {
            throw rethrow(t);
        }
    }

    /**
     * Tells whether this member knows of the given object name.
     * <p>
     * Notes:
     * <ul><li>
     *     this member might not know it exists if the proxy creation operation went wrong
     * </li><li>
     *     this member might not know it was destroyed if the destroy operation went wrong
     * </li><li>
     *     it might be racy with respect to other create/destroy operations
     * </li></ul>
     *
     * @param serviceName for example, {@link MapService#SERVICE_NAME}
     * @param objectName  object name
     * @return true, if this member knows of the object
     */
    @Override
    public boolean existsDistributedObject(@Nonnull String serviceName, @Nonnull String objectName) {
        return ImdgUtil.existsDistributedObject(nodeEngine, serviceName, objectName);
    }

    @Override
    public Job newJobProxy(long jobId) {
        return new JobProxy((NodeEngineImpl) nodeEngine, jobId);
    }

    @Override
    public Job newJobProxy(long jobId, Object jobDefinition, JobConfig config) {
        return new JobProxy((NodeEngineImpl) nodeEngine, jobId, jobDefinition, config);
    }

    @Override
    public ILogger getLogger() {
        return nodeEngine.getLogger(getClass());
    }

}<|MERGE_RESOLUTION|>--- conflicted
+++ resolved
@@ -68,11 +68,7 @@
     }
 
     @Nonnull @Override
-<<<<<<< HEAD
-    protected BasicJob newLightJobInt(Object jobDefinition) {
-=======
-    public LightJob newLightJobInt(Object jobDefinition) {
->>>>>>> 737e470c
+    public BasicJob newLightJobInt(Object jobDefinition) {
         Address coordinatorAddress;
         if (nodeEngine.getLocalMember().isLiteMember()) {
             // on lite member forward the request to a random member
