--- conflicted
+++ resolved
@@ -285,29 +285,15 @@
             this.partitionsToScan = partitionsToScan;
         }
 
-        LocalProcessorMetaSupplier(
-                @Nonnull BiFunctionEx<HazelcastInstance, InternalSerializationService, Reader<F, B, R>> readerSupplier,
-                int[] partitionsToScan
-        ) {
-            this.readerSupplier = readerSupplier;
-            this.partitionsToScan = partitionsToScan;
-        }
-
-        @Override
-        @Nonnull
+        @Override @Nonnull
         public Function<Address, ProcessorSupplier> get(@Nonnull List<Address> addresses) {
             if (partitionsToScan == null) {
                 return address -> new LocalProcessorSupplier<>(readerSupplier);
             } else {
                 return address -> {
                     int[] partitions = partitionAssignment.get(address);
-<<<<<<< HEAD
-                    Arrays.sort(partitions);
-                    List<Integer> partitionsToScanList = new ArrayList<>();
-=======
                     List<Integer> partitionsToScanList = new ArrayList<>();
                     // partitionAssignment is sorted, so we can use binary search
->>>>>>> 308bcad3
                     for (int pId : partitionsToScan) {
                         if (Arrays.binarySearch(partitions, pId) > 0) {
                             partitionsToScanList.add(pId);
@@ -388,8 +374,7 @@
             }
         }
 
-        @Override
-        @Nonnull
+        @Override @Nonnull
         public List<Processor> get(int count) {
             return Arrays.stream(distributeObjects(count, partitionsToScan))
                     .map(partitions ->
@@ -455,8 +440,7 @@
             }
         }
 
-        @Override
-        @Nonnull
+        @Override @Nonnull
         public List<Processor> get(int count) {
             int remotePartitionCount = client.client.getClientPartitionService().getPartitionCount();
 
@@ -531,8 +515,7 @@
             this.serializationService = serializationService;
         }
 
-        @Nonnull
-        @Override
+        @Nonnull @Override
         public InternalCompletableFuture<CacheEntriesWithCursor> readBatch(int partitionId, IterationPointer[] pointers) {
             Operation op = new CacheFetchEntriesOperation(cacheProxy.getPrefixedName(), pointers, MAX_FETCH_SIZE);
             //no access to CacheOperationProvider, have to be explicit
@@ -540,8 +523,7 @@
             return operationService.invokeOnPartition(cacheProxy.getServiceName(), op, partitionId);
         }
 
-        @Nullable
-        @Override
+        @Nullable @Override
         public Object toObject(@Nonnull Entry<Data, Data> dataEntry) {
             return new LazyMapEntry<>(dataEntry.getKey(), dataEntry.getValue(), serializationService);
         }
@@ -561,25 +543,22 @@
             this.serializationService = clientCacheProxy.getContext().getSerializationService();
         }
 
-        @Nonnull
-        @Override
+        @Nonnull @Override
         public ClientInvocationFuture readBatch(int partitionId, IterationPointer[] pointers) {
             String name = clientCacheProxy.getPrefixedName();
             ClientMessage request = CacheIterateEntriesCodec.encodeRequest(name, encodePointers(pointers), MAX_FETCH_SIZE);
             HazelcastClientInstanceImpl client = (HazelcastClientInstanceImpl) clientCacheProxy.getContext()
-                    .getHazelcastInstance();
+                   .getHazelcastInstance();
             return new ClientInvocation(client, request, name, partitionId).invoke();
         }
 
-        @Nonnull
-        @Override
+        @Nonnull @Override
         public CacheIterateEntriesCodec.ResponseParameters toBatchResult(@Nonnull ClientInvocationFuture future)
                 throws ExecutionException, InterruptedException {
             return CacheIterateEntriesCodec.decodeResponse(future.get());
         }
 
-        @Nullable
-        @Override
+        @Nullable @Override
         public Object toObject(@Nonnull Entry<Data, Data> dataEntry) {
             return new LazyMapEntry<>(dataEntry.getKey(), dataEntry.getValue(), serializationService);
         }
@@ -600,16 +579,14 @@
             this.serializationService = serializationService;
         }
 
-        @Nonnull
-        @Override
+        @Nonnull @Override
         public InternalCompletableFuture<MapEntriesWithCursor> readBatch(int partitionId, IterationPointer[] pointers) {
             MapOperationProvider operationProvider = mapProxyImpl.getOperationProvider();
             Operation op = operationProvider.createFetchEntriesOperation(objectName, pointers, MAX_FETCH_SIZE);
             return mapProxyImpl.getOperationService().invokeOnPartition(mapProxyImpl.getServiceName(), op, partitionId);
         }
 
-        @Nullable
-        @Override
+        @Nullable @Override
         public Object toObject(@Nonnull Entry<Data, Data> dataEntry) {
             return new LazyMapEntry<>(dataEntry.getKey(), dataEntry.getValue(), serializationService);
         }
@@ -637,8 +614,7 @@
             this.serializationService = serializationService;
         }
 
-        @Nonnull
-        @Override
+        @Nonnull @Override
         public InternalCompletableFuture<ResultSegment> readBatch(int partitionId, IterationPointer[] pointers) {
             MapOperationProvider operationProvider = mapProxyImpl.getOperationProvider();
             MapOperation op = operationProvider.createFetchWithQueryOperation(
@@ -646,18 +622,17 @@
                     pointers,
                     MAX_FETCH_SIZE,
                     Query.of()
-                            .mapName(objectName)
-                            .iterationType(IterationType.VALUE)
-                            .predicate(predicate)
-                            .projection(projection)
-                            .build()
+                         .mapName(objectName)
+                         .iterationType(IterationType.VALUE)
+                         .predicate(predicate)
+                         .projection(projection)
+                         .build()
             );
 
             return mapProxyImpl.getOperationService().invokeOnPartition(mapProxyImpl.getServiceName(), op, partitionId);
         }
 
-        @Nullable
-        @Override
+        @Nullable @Override
         public Object toObject(@Nonnull QueryResultRow record) {
             return serializationService.toObject(record.getValue());
         }
@@ -676,8 +651,7 @@
             this.serializationService = clientMapProxy.getContext().getSerializationService();
         }
 
-        @Nonnull
-        @Override
+        @Nonnull @Override
         public ClientInvocationFuture readBatch(int partitionId, IterationPointer[] pointers) {
             ClientMessage request = MapFetchEntriesCodec.encodeRequest(
                     objectName, encodePointers(pointers), MAX_FETCH_SIZE
@@ -691,15 +665,13 @@
             return clientInvocation.invoke();
         }
 
-        @Nonnull
-        @Override
+        @Nonnull @Override
         public MapFetchEntriesCodec.ResponseParameters toBatchResult(@Nonnull ClientInvocationFuture future)
                 throws ExecutionException, InterruptedException {
             return MapFetchEntriesCodec.decodeResponse(future.get());
         }
 
-        @Nullable
-        @Override
+        @Nullable @Override
         public Entry<Data, Data> toObject(@Nonnull Entry<Data, Data> entry) {
             return new LazyMapEntry<>(entry.getKey(), entry.getValue(), serializationService);
         }
@@ -725,8 +697,7 @@
             this.serializationService = clientMapProxy.getContext().getSerializationService();
         }
 
-        @Nonnull
-        @Override
+        @Nonnull @Override
         public ClientInvocationFuture readBatch(int partitionId, IterationPointer[] pointers) {
             ClientMessage request = MapFetchWithQueryCodec.encodeRequest(
                     objectName, encodePointers(pointers), MAX_FETCH_SIZE,
@@ -742,15 +713,13 @@
             return clientInvocation.invoke();
         }
 
-        @Nonnull
-        @Override
+        @Nonnull @Override
         public MapFetchWithQueryCodec.ResponseParameters toBatchResult(@Nonnull ClientInvocationFuture future)
                 throws ExecutionException, InterruptedException {
             return MapFetchWithQueryCodec.decodeResponse(future.get());
         }
 
-        @Nullable
-        @Override
+        @Nullable @Override
         public Object toObject(@Nonnull Data data) {
             return serializationService.toObject(data);
         }
