/*
 * Copyright (c) 2008-2023, Hazelcast, Inc. All Rights Reserved.
 *
 * Licensed under the Apache License, Version 2.0 (the "License");
 * you may not use this file except in compliance with the License.
 * You may obtain a copy of the License at
 *
 * http://www.apache.org/licenses/LICENSE-2.0
 *
 * Unless required by applicable law or agreed to in writing, software
 * distributed under the License is distributed on an "AS IS" BASIS,
 * WITHOUT WARRANTIES OR CONDITIONS OF ANY KIND, either express or implied.
 * See the License for the specific language governing permissions and
 * limitations under the License.
 */

package com.hazelcast.jet.impl;

import com.hazelcast.cluster.Address;
import com.hazelcast.core.LocalMemberResetException;
import com.hazelcast.internal.cluster.MemberInfo;
import com.hazelcast.internal.cluster.impl.MembersView;
import com.hazelcast.jet.JetException;
import com.hazelcast.jet.Job;
import com.hazelcast.jet.core.DAG;
import com.hazelcast.jet.core.Edge;
import com.hazelcast.jet.core.JobStatus;
import com.hazelcast.jet.core.ProcessorMetaSupplier;
import com.hazelcast.jet.core.TopologyChangedException;
import com.hazelcast.jet.core.Vertex;
import com.hazelcast.jet.core.metrics.JobMetrics;
import com.hazelcast.jet.core.metrics.Measurement;
import com.hazelcast.jet.core.metrics.MetricNames;
import com.hazelcast.jet.core.metrics.MetricTags;
import com.hazelcast.jet.datamodel.Tuple2;
import com.hazelcast.jet.function.RunnableEx;
import com.hazelcast.jet.impl.TerminationMode.ActionAfterTerminate;
import com.hazelcast.jet.impl.exception.CancellationByUserException;
import com.hazelcast.jet.impl.exception.ExecutionNotFoundException;
import com.hazelcast.jet.impl.exception.JetDisabledException;
import com.hazelcast.jet.impl.exception.JobTerminateRequestedException;
import com.hazelcast.jet.impl.exception.TerminatedWithSnapshotException;
import com.hazelcast.jet.impl.execution.init.ExecutionPlan;
import com.hazelcast.jet.impl.execution.init.ExecutionPlanBuilder;
import com.hazelcast.jet.impl.metrics.RawJobMetrics;
import com.hazelcast.jet.impl.operation.GetLocalJobMetricsOperation;
import com.hazelcast.jet.impl.operation.InitExecutionOperation;
import com.hazelcast.jet.impl.operation.StartExecutionOperation;
import com.hazelcast.jet.impl.operation.TerminateExecutionOperation;
import com.hazelcast.jet.impl.util.ExceptionUtil;
import com.hazelcast.jet.impl.util.LoggingUtil;
import com.hazelcast.jet.impl.util.NonCompletableFuture;
import com.hazelcast.jet.impl.util.Util;
import com.hazelcast.logging.ILogger;
import com.hazelcast.map.IMap;
import com.hazelcast.spi.impl.executionservice.ExecutionService;
import com.hazelcast.spi.impl.operationservice.Operation;
import com.hazelcast.version.Version;

import javax.annotation.Nonnull;
import javax.annotation.Nullable;
import java.util.ArrayList;
import java.util.Collection;
import java.util.Collections;
import java.util.HashMap;
import java.util.HashSet;
import java.util.List;
import java.util.Map;
import java.util.Map.Entry;
import java.util.Objects;
import java.util.Optional;
import java.util.Set;
import java.util.UUID;
import java.util.concurrent.CancellationException;
import java.util.concurrent.CompletableFuture;
import java.util.concurrent.Executor;
import java.util.concurrent.ExecutorService;
import java.util.concurrent.atomic.AtomicBoolean;
import java.util.function.BiConsumer;
import java.util.function.Consumer;
import java.util.function.Function;
import java.util.function.Supplier;
import java.util.stream.Collectors;

import static com.hazelcast.function.Functions.entryKey;
import static com.hazelcast.internal.util.ConcurrencyUtil.CALLER_RUNS;
import static com.hazelcast.jet.Util.entry;
import static com.hazelcast.jet.Util.idToString;
import static com.hazelcast.jet.config.ProcessingGuarantee.NONE;
import static com.hazelcast.jet.core.Edge.between;
import static com.hazelcast.jet.core.JobStatus.COMPLETED;
import static com.hazelcast.jet.core.JobStatus.FAILED;
import static com.hazelcast.jet.core.JobStatus.NOT_RUNNING;
import static com.hazelcast.jet.core.JobStatus.RUNNING;
import static com.hazelcast.jet.core.JobStatus.STARTING;
import static com.hazelcast.jet.core.JobStatus.SUSPENDED;
import static com.hazelcast.jet.core.JobStatus.SUSPENDED_EXPORTING_SNAPSHOT;
import static com.hazelcast.jet.core.processor.SourceProcessors.readMapP;
import static com.hazelcast.jet.datamodel.Tuple2.tuple2;
import static com.hazelcast.jet.impl.JobClassLoaderService.JobPhase.COORDINATOR;
import static com.hazelcast.jet.impl.JobRepository.EXPORTED_SNAPSHOTS_PREFIX;
import static com.hazelcast.jet.impl.SnapshotValidator.validateSnapshot;
import static com.hazelcast.jet.impl.TerminationMode.ActionAfterTerminate.RESTART;
import static com.hazelcast.jet.impl.TerminationMode.ActionAfterTerminate.SUSPEND;
import static com.hazelcast.jet.impl.TerminationMode.CANCEL_FORCEFUL;
import static com.hazelcast.jet.impl.TerminationMode.CANCEL_GRACEFUL;
import static com.hazelcast.jet.impl.TerminationMode.RESTART_GRACEFUL;
import static com.hazelcast.jet.impl.execution.init.CustomClassLoadedObject.deserializeWithCustomClassLoader;
import static com.hazelcast.jet.impl.util.ExceptionUtil.isRestartableException;
import static com.hazelcast.jet.impl.util.ExceptionUtil.isTopologyException;
import static com.hazelcast.jet.impl.util.ExceptionUtil.peel;
import static com.hazelcast.jet.impl.util.ExceptionUtil.rethrow;
import static com.hazelcast.jet.impl.util.ExceptionUtil.withTryCatch;
import static com.hazelcast.jet.impl.util.LoggingUtil.logFinest;
import static com.hazelcast.jet.impl.util.Util.doWithClassLoader;
import static com.hazelcast.jet.impl.util.Util.formatJobDuration;
import static com.hazelcast.jet.impl.util.Util.toList;
import static com.hazelcast.spi.impl.executionservice.ExecutionService.JOB_OFFLOADABLE_EXECUTOR;
import static java.util.Collections.emptyList;
import static java.util.concurrent.CompletableFuture.completedFuture;
import static java.util.concurrent.CompletableFuture.runAsync;
import static java.util.concurrent.TimeUnit.MILLISECONDS;
import static java.util.stream.Collectors.partitioningBy;
import static java.util.stream.Collectors.toMap;

/**
 * Part of {@link MasterContext} that deals with execution starting and
 * termination.
 */
public class MasterJobContext {

    public static final int SNAPSHOT_RESTORE_EDGE_PRIORITY = Integer.MIN_VALUE;
    public static final String SNAPSHOT_VERTEX_PREFIX = "__snapshot_";


    private static final int COLLECT_METRICS_RETRY_DELAY_MILLIS = 100;
    private static final Runnable NO_OP = () -> { };

    private final MasterContext mc;
    private final ILogger logger;
    private final int defaultParallelism;
    private final int defaultQueueSize;
    private volatile long executionStartTime = System.currentTimeMillis();
    private volatile ExecutionFailureCallback executionFailureCallback;
    private volatile Set<Vertex> vertices;
    @Nonnull
    private volatile List<RawJobMetrics> jobMetrics = Collections.emptyList();

    /**
     * A new instance is (re)assigned when the execution is started and
     * completed when its execution ends. Execution ending doesn't mean the job
     * is done, it may be just temporarily stopping due to suspension, job
     * restarting, etc.
     * <p>
     * It's always completed normally, even if the execution fails.
     */
    @Nonnull
    private volatile CompletableFuture<Void> executionCompletionFuture = completedFuture(null);

    /**
     * A future completed when the job fully completes. It's NOT completed when
     * the job is suspended or when it is going to be restarted. It's used for
     * {@link Job#join()}.
     */
    private final NonCompletableFuture jobCompletionFuture = new NonCompletableFuture();

    /**
     * Current execution termination request in progress, if any. There can be at
     * most one active request at any given time. Cleared when execution is
     * terminated.
     * <p>
     * Members of {@link TerminationRequest} can be accessed directly through
     * this field only when guarded by {@link MasterContext#lock()}, otherwise
     * inconsistent values are possible in subsequent reads. Standard access
     * pattern should involve invocation of {@link #getTerminationRequest()}
     * once and using returned value.
     */
    private volatile TerminationRequest terminationRequest;

    MasterJobContext(MasterContext masterContext, ILogger logger) {
        this.mc = masterContext;
        this.logger = logger;
        this.defaultParallelism = mc.getJetServiceBackend().getJetConfig().getCooperativeThreadCount();
        this.defaultQueueSize = mc.getJetServiceBackend().getJetConfig()
                .getDefaultEdgeConfig().getQueueSize();
    }

    public CompletableFuture<Void> jobCompletionFuture() {
        return jobCompletionFuture;
    }

    Optional<TerminationRequest> getTerminationRequest() {
        return Optional.ofNullable(terminationRequest);
    }

    Optional<TerminationMode> requestedTerminationMode() {
        return getTerminationRequest().map(TerminationRequest::getMode);
    }

    boolean isUserInitiatedTermination() {
        return getTerminationRequest().map(TerminationRequest::isUserInitiated).orElse(false);
    }

    /**
     * Creates exception with appropriate type for job cancellation.
     */
    private Throwable createCancellationException() {
        return isUserInitiatedTermination() ? new CancellationByUserException() : new CancellationException();
    }

    private boolean isCancelled() {
        return requestedTerminationMode()
                .map(mode -> mode == CANCEL_FORCEFUL)
                .orElse(false);
    }

    private boolean isCancelledGracefully() {
        return requestedTerminationMode()
                .map(mode -> mode == CANCEL_GRACEFUL)
                .orElse(false);
    }

    /**
     * Starts the execution of the job if it is not already completed,
     * cancelled or failed.
     * <p>
     * If the job is already cancelled, triggers the job completion procedure.
     * <p>
     * If the job quorum is not satisfied, reschedules the job restart.
     * <p>
     * If there was a membership change and the partition table is not completely
     * fixed yet, reschedules the job restart.
     */

    void tryStartJob(Supplier<Long> executionIdSupplier) {
        JobCoordinationService coordinator = mc.coordinationService();
        MembersView membersView = Util.getMembersView(mc.nodeEngine());

        mc.coordinationService()
          .submitToCoordinatorThread(() -> {
              try {
                  executionStartTime = System.currentTimeMillis();
                  JobExecutionRecord jobExecRec = mc.jobExecutionRecord();
                  jobExecRec.markExecuted();
                  DAG dag = resolveDag(executionIdSupplier);
                  if (dag == null) {
                      return;
                  }
                  // must call this before rewriteDagWithSnapshotRestore()
                  String dotRepresentation = dag.toDotString(defaultParallelism, defaultQueueSize);
                  long snapshotId = jobExecRec.snapshotId();
                  String snapshotName = mc.jobConfig().getInitialSnapshotName();
                  String mapName =
                          snapshotId >= 0 ? jobExecRec.successfulSnapshotDataMapName(mc.jobId())
                                  : snapshotName != null ? EXPORTED_SNAPSHOTS_PREFIX + snapshotName
                                  : null;
                  if (mapName != null) {
                      rewriteDagWithSnapshotRestore(dag, snapshotId, mapName, snapshotName);
                  } else {
                      logger.info("Didn't find any snapshot to restore for " + mc.jobIdString());
                  }
                  logger.info("Start executing " + mc.jobIdString()
                          + ", execution graph in DOT format:\n" + dotRepresentation
                          + "\nHINT: You can use graphviz or http://viz-js.com to visualize the printed graph.");
                  logger.fine("Building execution plan for " + mc.jobIdString());

                  createExecutionPlans(dag, membersView)
                          .thenCompose(plans -> coordinator.submitToCoordinatorThread(
                                  () -> initExecution(membersView, plans)
                          ))
                          .whenComplete((r, e) -> {
                              if (e != null) {
                                  finalizeExecution(peel(e));
                              }
                          });
              } catch (Throwable e) {
                  finalizeExecution(e);
              }
          });
    }

    private CompletableFuture<Map<MemberInfo, ExecutionPlan>> createExecutionPlans(
            DAG dag,
            MembersView membersView) {
        return ExecutionPlanBuilder.createExecutionPlans(mc.nodeEngine(), membersView.getMembers(),
                dag, mc.jobId(), mc.executionId(), mc.jobConfig(), mc.jobExecutionRecord().ongoingSnapshotId(),
                false, mc.jobRecord().getSubject());
    }

    private void initExecution(MembersView membersView, Map<MemberInfo, ExecutionPlan> executionPlanMap) {
        mc.setExecutionPlanMap(executionPlanMap);
        logger.fine("Built execution plans for " + mc.jobIdString());
        Set<MemberInfo> participants = mc.executionPlanMap().keySet();
        Version coordinatorVersion = mc.nodeEngine().getLocalMember().getVersion().asVersion();
        Function<ExecutionPlan, Operation> operationCtor = plan ->
                new InitExecutionOperation(mc.jobId(), mc.executionId(), membersView.getVersion(), coordinatorVersion,
                        participants, mc.nodeEngine().getSerializationService().toData(plan), false);
        mc.invokeOnParticipants(operationCtor, this::onInitStepCompleted, null, false);
    }

    @Nullable
    private DAG resolveDag(Supplier<Long> executionIdSupplier) {
        mc.lock();
        try {
            if (isCancelled()) {
                logger.fine("Skipping init job '" + mc.jobName() + "': is already cancelled.");
                throw new CancellationException();
            }
            if (mc.jobStatus() != NOT_RUNNING) {
                logger.fine("Not starting job '" + mc.jobName() + "': status is " + mc.jobStatus());
                return null;
            }
            if (mc.jobExecutionRecord().isSuspended()) {
                mc.jobExecutionRecord().clearSuspended();
                mc.writeJobExecutionRecord(false);
            }
            if (scheduleRestartIfQuorumAbsent() || scheduleRestartIfClusterIsNotSafe()) {
                return null;
            }
            Version jobClusterVersion = mc.jobRecord().getClusterVersion();
            Version currentClusterVersion = mc.nodeEngine().getClusterService().getClusterVersion();
            if (!jobClusterVersion.equals(currentClusterVersion)) {
                throw new JetException("Cancelling job " + mc.jobName() + ": the cluster was upgraded since the job was "
                        + "submitted. Submitted to version: " + jobClusterVersion + ", current cluster version: "
                        + currentClusterVersion);
            }
            mc.setJobStatus(STARTING);

            // ensure JobExecutionRecord exists
            mc.writeJobExecutionRecord(true);

            if (terminationRequest != null) {
                if (terminationRequest.mode.actionAfterTerminate() != RESTART) {
                    throw new JobTerminateRequestedException(terminationRequest.mode);
                }
                // requested termination mode is RESTART, ignore it because we are just starting
                terminationRequest = null;
            }
            ClassLoader classLoader = mc.getJetServiceBackend().getJobClassLoaderService()
                                        .getOrCreateClassLoader(mc.jobConfig(), mc.jobId(), COORDINATOR);
            DAG dag;
            JobClassLoaderService jobClassLoaderService = mc.getJetServiceBackend().getJobClassLoaderService();
            try {
                jobClassLoaderService.prepareProcessorClassLoaders(mc.jobId());
                dag = deserializeWithCustomClassLoader(
                        mc.nodeEngine().getSerializationService(),
                        classLoader,
                        mc.jobRecord().getDag()
                );
            } catch (Exception e) {
                throw new JetException("DAG deserialization failed", e);
            } finally {
                jobClassLoaderService.clearProcessorClassLoaders();
            }
            // save a copy of the vertex list because it is going to change
            vertices = new HashSet<>();
            dag.iterator().forEachRemaining(vertices::add);
            mc.setExecutionId(executionIdSupplier.get());
            mc.snapshotContext().onExecutionStarted();
            executionCompletionFuture = new CompletableFuture<>();
            return dag;
        } finally {
            mc.unlock();
        }
    }

    /**
     * Returns a tuple of:<ol>
     *     <li>a future that will be completed when the execution completes (or
     *         a completed future, if execution is not RUNNING or STARTING)
     *     <li>a string with a message why this call did nothing or null, if
     *         this call actually initiated the termination
     * </ol>
     *
     * @param allowWhileExportingSnapshot if false and jobStatus is
     *                                    SUSPENDED_EXPORTING_SNAPSHOT, termination will be rejected
     * @param userInitiated if the termination was requested by the user
     */
    @Nonnull
    Tuple2<CompletableFuture<Void>, String> requestTermination(
            TerminationMode mode,
            @SuppressWarnings("SameParameterValue") boolean allowWhileExportingSnapshot,
            boolean userInitiated
    ) {
        mc.coordinationService().assertOnCoordinatorThread();
        // Switch graceful method to forceful if we don't do snapshots, except for graceful
        // cancellation, which is allowed even if not snapshotting.
        if (mc.jobConfig().getProcessingGuarantee() == NONE && mode != CANCEL_GRACEFUL) {
            mode = mode.withoutTerminalSnapshot();
        }

        JobStatus localStatus;
        Tuple2<CompletableFuture<Void>, String> result;
        mc.lock();
        try {
            localStatus = mc.jobStatus();
            if (localStatus == SUSPENDED_EXPORTING_SNAPSHOT && !allowWhileExportingSnapshot) {
                return tuple2(executionCompletionFuture, "Cannot cancel when job status is "
                        + SUSPENDED_EXPORTING_SNAPSHOT);
            }
            if (localStatus == SUSPENDED && mode != CANCEL_FORCEFUL) {
                // if suspended, we can only cancel the job. Other terminations have no effect.
                return tuple2(executionCompletionFuture, "Job is " + SUSPENDED);
            }
            if (terminationRequest != null) {
                // don't report the cancellation of a cancelled job as an error
                String message = terminationRequest.mode == CANCEL_FORCEFUL && mode == CANCEL_FORCEFUL ? null
                        : "Job is already terminating in mode: " + terminationRequest.mode.name();
                return tuple2(executionCompletionFuture, message);
            }
            terminationRequest = new TerminationRequest(mode, userInitiated);
            // handle cancellation of a suspended job
            if (localStatus == SUSPENDED || localStatus == SUSPENDED_EXPORTING_SNAPSHOT) {
<<<<<<< HEAD
                mc.setJobStatus(FAILED, mode.actionAfterTerminate().toString(), true);
                setFinalResult(new CancellationException());
=======
                mc.setJobStatus(FAILED);
                setFinalResult(createCancellationException());
>>>>>>> bc4b378f
            }
            if (mode.isWithTerminalSnapshot()) {
                mc.snapshotContext().enqueueSnapshot(null, true, null);
            }

            result = tuple2(executionCompletionFuture, null);
        } finally {
            mc.unlock();
        }

        if (localStatus == SUSPENDED || localStatus == SUSPENDED_EXPORTING_SNAPSHOT) {
            try {
                mc.coordinationService()
                        .completeJob(mc,
                                createCancellationException(),
                                System.currentTimeMillis(), userInitiated)
                        .get();
            } catch (Exception e) {
                throw rethrow(e);
            }
        } else {
            if (localStatus == RUNNING || localStatus == STARTING) {
                handleTermination(mode);
            }
        }

        return result;
    }

    private void rewriteDagWithSnapshotRestore(DAG dag, long snapshotId, String mapName, String snapshotName) {
        IMap<Object, Object> snapshotMap = mc.nodeEngine().getHazelcastInstance().getMap(mapName);
        long resolvedSnapshotId = validateSnapshot(
                snapshotId, snapshotMap, mc.jobIdString(), snapshotName);
        logger.info(String.format(
                "About to restore the state of %s from snapshot %d, mapName = %s",
                mc.jobIdString(), resolvedSnapshotId, mapName));
        List<Vertex> originalVertices = new ArrayList<>();
        dag.iterator().forEachRemaining(originalVertices::add);

        Map<String, Integer> vertexToOrdinal = new HashMap<>();
        Vertex readSnapshotVertex = dag.newVertex(SNAPSHOT_VERTEX_PREFIX + "read", readMapP(mapName));
        Vertex explodeVertex = dag.newVertex(SNAPSHOT_VERTEX_PREFIX + "explode",
                () -> new ExplodeSnapshotP(vertexToOrdinal, resolvedSnapshotId));
        dag.edge(between(readSnapshotVertex, explodeVertex).isolated());

        int index = 0;
        // add the edges
        for (Vertex userVertex : originalVertices) {
            vertexToOrdinal.put(userVertex.getName(), index);
            int destOrdinal = dag.getInboundEdges(userVertex.getName()).size();
            dag.edge(new SnapshotRestoreEdge(explodeVertex, index, userVertex, destOrdinal));
            index++;
        }
    }

    private boolean scheduleRestartIfQuorumAbsent() {
        int quorumSize = mc.jobExecutionRecord().getQuorumSize();
        if (mc.coordinationService().isQuorumPresent(quorumSize)) {
            return false;
        }

        logger.fine("Rescheduling restart of '" + mc.jobName() + "': quorum size " + quorumSize + " is not met");
        scheduleRestart("Quorum is absent");
        return true;
    }

    private boolean scheduleRestartIfClusterIsNotSafe() {
        if (mc.coordinationService().shouldStartJobs()) {
            return false;
        }

        logger.fine("Rescheduling restart of '" + mc.jobName() + "': cluster is not safe");
        scheduleRestart("Cluster is not safe");
        return true;
    }

    private void scheduleRestart(String description) {
        mc.assertLockHeld();
        JobStatus jobStatus = mc.jobStatus();
        if (jobStatus != NOT_RUNNING && jobStatus != STARTING && jobStatus != RUNNING) {
            throw new IllegalStateException("Restart scheduled in an unexpected state: " + jobStatus);
        }
        mc.setJobStatus(NOT_RUNNING, description, false);
        mc.coordinationService().scheduleRestart(mc.jobId());
    }

    // Called as callback when all InitOperation invocations are done
    private void onInitStepCompleted(Collection<Map.Entry<MemberInfo, Object>> responses) {
        mc.coordinationService().submitToCoordinatorThread(() -> {
            Throwable error = getErrorFromResponses("Init", responses);
            JobStatus status = mc.jobStatus();
            if (error == null && status == STARTING) {
                invokeStartExecution();
            } else {
                cancelExecutionInvocations(mc.jobId(), mc.executionId(), null, () ->
                        onStartExecutionComplete(error != null ? error
                                : new IllegalStateException("Cannot execute " + mc.jobIdString() + ": status is " + status),
                                emptyList())
                );
            }
        });
    }

    // If a participant leaves or the execution fails in a participant locally, executions are cancelled
    // on the remaining participants and the callback is completed after all invocations return.
    private void invokeStartExecution() {
        logger.fine("Executing " + mc.jobIdString());

        long executionId = mc.executionId();
        mc.resetStartOperationResponses();
        executionFailureCallback = new ExecutionFailureCallback(executionId, mc.startOperationResponses());

        getTerminationRequest().ifPresent(request ->
            handleTermination(request.getMode()));

        boolean savingMetricsEnabled = mc.jobConfig().isStoreMetricsAfterJobCompletion();
        Function<ExecutionPlan, Operation> operationCtor =
                plan -> new StartExecutionOperation(mc.jobId(), executionId, savingMetricsEnabled);
        Consumer<Collection<Map.Entry<MemberInfo, Object>>> completionCallback =
                responses -> onStartExecutionComplete(getErrorFromResponses("Execution", responses),
                        responses);

        mc.setJobStatus(RUNNING);
        // There can be a snapshot enqueued while the job is starting, start it now if that's the case
        mc.snapshotContext().tryBeginSnapshot();
        mc.invokeOnParticipants(operationCtor, completionCallback, executionFailureCallback, false);

        if (mc.jobConfig().getProcessingGuarantee() != NONE) {
            mc.coordinationService().scheduleSnapshot(mc, executionId);
        }
    }

    private void handleTermination(@Nonnull TerminationMode mode) {
        // this method can be called multiple times to handle the termination, it must
        // be safe against it (idempotent).
        if (mode.isWithTerminalSnapshot()) {
            mc.snapshotContext().tryBeginSnapshot();
        } else if (executionFailureCallback != null) {
            executionFailureCallback.cancelInvocations(mode);
        }
    }

    void setFinalResult(Throwable failure) {
        if (failure == null) {
            jobCompletionFuture.internalComplete();
        } else {
            jobCompletionFuture.internalCompleteExceptionally(failure);
        }
    }

    /**
     * <ul>
     * <li>Returns {@code null} if there is no failure
     * <li>Returns a {@link CancellationException} if the job is cancelled
     * <li>Returns a {@link JobTerminateRequestedException} if the current
     *     execution is stopped due to a requested termination, except for
     *     {@link TerminationMode#CANCEL_GRACEFUL} and
     *     {@link TerminationMode#CANCEL_FORCEFUL}, in which case
     *     {@link CancellationException} is returned.
     * <li>If there is at least one user failure, such as an exception in user
     *     code (restartable or not), then returns that failure.
     * <li>Otherwise, the failure is because a job participant has left the
     *     cluster. In that case, it returns {@code TopologyChangeException} so
     *     that the job will be restarted
     * </ul>
     */
    private Throwable getErrorFromResponses(String opName, Collection<Map.Entry<MemberInfo, Object>> responses) {
        if (isCancelled()) {
            logger.fine(mc.jobIdString() + " to be cancelled after " + opName);
            return createCancellationException();
        }

        Map<Boolean, List<Entry<Address, Object>>> grouped = responses.stream()
                .map(en -> entry(en.getKey().getAddress(), en.getValue()))
                .collect(partitioningBy(e1 -> e1.getValue() instanceof Throwable));

        int successfulMembersCount = grouped.getOrDefault(false, emptyList()).size();
        if (successfulMembersCount == mc.executionPlanMap().size()) {
            logger.fine(opName + " of " + mc.jobIdString() + " was successful");
            return null;
        }

        List<Entry<Address, Object>> failures = grouped.getOrDefault(true, emptyList());
        if (!failures.isEmpty()) {
            logger.fine(opName + " of " + mc.jobIdString() + " has failures: " + failures);
        }

        // Handle TerminatedWithSnapshotException. If only part of the members
        // threw it and others completed normally, the terminal snapshot will fail,
        // but we still handle it as if terminal snapshot was done. If there are
        // other exceptions, ignore this and handle the other exception.
        if (failures.stream().allMatch(entry -> entry.getValue() instanceof TerminatedWithSnapshotException)) {
            assert opName.equals("Execution") : "opName is '" + opName + "', expected 'Execution'";
            logger.fine(opName + " of " + mc.jobIdString() + " terminated after a terminal snapshot");
            TerminationMode mode = requestedTerminationMode().orElseThrow(() -> new AssertionError("mode is null"));
            assert mode.isWithTerminalSnapshot() : "mode=" + mode;
            return mode == CANCEL_GRACEFUL ? new CancellationException() : new JobTerminateRequestedException(mode);
        }

        // If all exceptions are of certain type, treat it as TopologyChangedException
        Map<Boolean, List<Entry<Address, Object>>> splitFailures = failures.stream()
                .collect(Collectors.partitioningBy(
                        e -> e.getValue() instanceof CancellationException
                                || e.getValue() instanceof TerminatedWithSnapshotException
                                || isTopologyException((Throwable) e.getValue())));
        List<Entry<Address, Object>> topologyFailures = splitFailures.getOrDefault(true, emptyList());
        List<Entry<Address, Object>> otherFailures = splitFailures.getOrDefault(false, emptyList());

        if (!otherFailures.isEmpty()) {
            return (Throwable) otherFailures.get(0).getValue();
        } else {
            return new TopologyChangedException("Causes from members: " + topologyFailures);
        }
    }

    private void logCannotComplete(Throwable error) {
        if (error != null) {
            logger.severe("Cannot properly complete failed " + mc.jobIdString()
                    + ": status is " + mc.jobStatus(), error);
        } else {
            logger.severe("Cannot properly complete " + mc.jobIdString()
                    + ": status is " + mc.jobStatus());
        }
    }

    private void onStartExecutionComplete(Throwable error, Collection<Entry<MemberInfo, Object>> responses) {
        JobStatus status = mc.jobStatus();
        if (status != STARTING && status != RUNNING) {
            logCannotComplete(error);
            error = new IllegalStateException("Job coordination failed");
        }

        setJobMetrics(responses.stream()
                .filter(en -> en.getValue() instanceof RawJobMetrics)
                .map(e1 -> (RawJobMetrics) e1.getValue())
                .collect(Collectors.toList()));

        if (error instanceof JobTerminateRequestedException
                && ((JobTerminateRequestedException) error).mode().isWithTerminalSnapshot()) {
            Throwable finalError = error;
            // The terminal snapshot on members is always completed before replying to StartExecutionOp.
            // However, the response to snapshot operations can be processed after the response to
            // StartExecutionOp, so wait for that too.
            mc.snapshotContext().terminalSnapshotFuture()
                    // have to use Async version, the future is completed inside a synchronized block
                    .whenCompleteAsync(withTryCatch(logger, (r, e) -> finalizeExecution(finalError)));
        } else {
            if (error instanceof ExecutionNotFoundException) {
                // If the StartExecutionOperation didn't find the execution, it means that it was cancelled.
                final Throwable notFoundException = error;
                error = getTerminationRequest()
                        // This cancellation can be because the master cancelled it. If that's the case, convert the exception
                        // to JobTerminateRequestedException.
                        .map(request -> new JobTerminateRequestedException(request.getMode())
                                .initCause(notFoundException))
                        // The cancellation can also happen if some participant left and
                        // the target cancelled the execution locally in JobExecutionService.onMemberRemoved().
                        // We keep this (and possibly other) exceptions as they are
                        // and let the execution complete with failure.
                        .orElse(notFoundException);

            }
            finalizeExecution(error);
        }
    }

    void cancelExecutionInvocations(long jobId, long executionId, TerminationMode mode, Runnable callback) {
        mc.nodeEngine().getExecutionService().execute(ExecutionService.ASYNC_EXECUTOR, () ->
                mc.invokeOnParticipants(plan -> new TerminateExecutionOperation(jobId, executionId, mode),
                        responses -> {
                            if (responses.stream()
                                    .map(Entry::getValue)
                                    .filter(value -> !(value instanceof JetDisabledException))
                                    .anyMatch(Objects::nonNull)) {
                                // log errors
                                logger.severe(mc.jobIdString() + ": some TerminateExecutionOperation invocations " +
                                        "failed, execution might remain stuck: " + responses);
                            }
                            if (callback != null) {
                                callback.run();
                            }
                        }, null, true));
    }

    void finalizeExecution(@Nullable Throwable failure) {
        mc.coordinationService().submitToCoordinatorThread(() -> {
            mc.lock();
            JobStatus status = mc.jobStatus();
            if (status == COMPLETED || status == FAILED) {
                logIgnoredCompletion(failure, status);
            }
            mc.unlock();
          })
          .thenComposeAsync(r -> completeVertices(failure))
          .thenCompose(ignored -> mc.coordinationService().submitToCoordinatorThread(() -> {
            final Runnable nonSynchronizedAction;
            try {
                mc.lock();
                mc.getJetServiceBackend().getJobClassLoaderService().tryRemoveClassloadersForJob(mc.jobId(), COORDINATOR);

                ActionAfterTerminate terminationModeAction = failure instanceof JobTerminateRequestedException
                        ? ((JobTerminateRequestedException) failure).mode().actionAfterTerminate() : null;
                mc.snapshotContext().onExecutionTerminated();

                String description = requestedTerminationMode != null
                        ? requestedTerminationMode.actionAfterTerminate().toString()
                        : failure != null ? failure.toString() : null;
                boolean userRequested = requestedTerminationMode != null;

                // if restart was requested, restart immediately
                if (terminationModeAction == RESTART) {
                    mc.setJobStatus(NOT_RUNNING, description, userRequested);
                    nonSynchronizedAction = () -> mc.coordinationService().restartJob(mc.jobId());
                } else if (!isCancelled() && isRestartableException(failure) && mc.jobConfig().isAutoScaling()) {
                    // if restart is due to a failure, schedule a restart after a delay
                    scheduleRestart(description);
                    nonSynchronizedAction = NO_OP;
                } else if (terminationModeAction == SUSPEND
                        || isRestartableException(failure)
                        && !isCancelled()
                        && !mc.jobConfig().isAutoScaling()
                        && mc.jobConfig().getProcessingGuarantee() != NONE
                ) {
                    mc.setJobStatus(SUSPENDED, description, userRequested);
                    mc.jobExecutionRecord().setSuspended(null);
                    nonSynchronizedAction = () -> mc.writeJobExecutionRecord(false);
                } else if (failure != null
                        && !isCancelled()
                        && !isCancelledGracefully()
                        && mc.jobConfig().isSuspendOnFailure()
                ) {
                    mc.setJobStatus(SUSPENDED, description, userRequested);
                    mc.jobExecutionRecord().setSuspended("Execution failure:\n" +
                            ExceptionUtil.stackTraceToString(failure));
                    nonSynchronizedAction = () -> mc.writeJobExecutionRecord(false);
                } else {
                    long completionTime = System.currentTimeMillis();
                    boolean isSuccess = logExecutionSummary(failure, completionTime);
                    mc.setJobStatus(isSuccess ? COMPLETED : FAILED, description, userRequested);
                    if (failure instanceof LocalMemberResetException) {
                        logger.fine("Cancelling job " + mc.jobIdString() + " locally: member (local or remote) reset. " +
                                "We don't delete job metadata: job will restart on majority cluster");
                        setFinalResult(new CancellationException());
                    } else {
                        mc.coordinationService()
                          .completeJob(mc, failure, completionTime, isUserInitiatedTermination())
                          .whenComplete(withTryCatch(logger, (r, f) -> {
                              if (f != null) {
                                  logger.warning("Completion of " + mc.jobIdString() + " failed", f);
                              } else {
                                  setFinalResult(failure);
                              }
                          }));
                    }
                    nonSynchronizedAction = NO_OP;
                }
                // reset the state for the next execution
                terminationRequest = null;
                executionFailureCallback = null;
            } finally {
                mc.unlock();
            }
            executionCompletionFuture.complete(null);
            nonSynchronizedAction.run();
        }));
    }

    /**
     * @return True, if the job completed successfully.
     */
    private boolean logExecutionSummary(@Nullable Throwable failure, long completionTime) {
        if (failure == null) {
            logger.info(formatExecutionSummary("completed successfully", completionTime));
            return true;
        }
        if (failure instanceof CancellationException || failure instanceof JobTerminateRequestedException) {
            logger.info(formatExecutionSummary("got terminated, reason=" + failure, completionTime));
            return false;
        }
        if (failure instanceof JetDisabledException) {
            logger.severe(formatExecutionSummary("failed. This is probably " +
                    "because the Jet engine is not enabled on all cluster members. " +
                    "Please enable the Jet engine for ALL members in the cluster.", completionTime), failure);
            return false;
        }
        logger.severe(formatExecutionSummary("failed", completionTime), failure);
        return false;
    }

    private String formatExecutionSummary(String conclusion, long completionTime) {
        StringBuilder sb = new StringBuilder();
        sb.append("Execution of ").append(mc.jobIdString()).append(' ').append(conclusion);
        sb.append("\n\t").append("Start time: ").append(Util.toLocalDateTime(executionStartTime));
        sb.append("\n\t").append("Duration: ").append(formatJobDuration(completionTime - executionStartTime));
        if (jobMetrics.stream().noneMatch(rjm -> rjm.getBlob() != null)) {
            sb.append("\n\tTo see additional job metrics enable JobConfig.storeMetricsAfterJobCompletion");
        } else {
            JobMetrics jobMetrics = JobMetricsUtil.toJobMetrics(this.jobMetrics);

            Map<String, Long> receivedCounts = mergeByVertex(jobMetrics.get(MetricNames.RECEIVED_COUNT));
            Map<String, Long> emittedCounts = mergeByVertex(jobMetrics.get(MetricNames.EMITTED_COUNT));
            Map<String, Long> distributedBytesIn = mergeByVertex(jobMetrics.get(MetricNames.DISTRIBUTED_BYTES_IN));
            Map<String, Long> distributedBytesOut = mergeByVertex(jobMetrics.get(MetricNames.DISTRIBUTED_BYTES_OUT));

            sb.append("\n\tVertices:");
            for (Vertex vertex : vertices) {
                sb.append("\n\t\t").append(vertex.getName());
                sb.append(getValueForVertex("\n\t\t\t" + MetricNames.RECEIVED_COUNT, vertex, receivedCounts));
                sb.append(getValueForVertex("\n\t\t\t" + MetricNames.EMITTED_COUNT, vertex, emittedCounts));
                sb.append(getValueForVertex("\n\t\t\t" + MetricNames.DISTRIBUTED_BYTES_IN, vertex, distributedBytesIn));
                sb.append(getValueForVertex("\n\t\t\t" + MetricNames.DISTRIBUTED_BYTES_OUT, vertex, distributedBytesOut));
            }
        }
        return sb.toString();
    }

    private static Map<String, Long> mergeByVertex(List<Measurement> measurements) {
        return measurements.stream().collect(toMap(
                m -> m.tag(MetricTags.VERTEX),
                Measurement::value,
                Long::sum
        ));
    }

    private static String getValueForVertex(String label, Vertex vertex, Map<String, Long> values) {
        Long value = values.get(vertex.getName());
        return value == null ? "" : label + ": " + value;
    }

    private void logIgnoredCompletion(@Nullable Throwable failure, JobStatus status) {
        if (failure != null) {
            logger.severe("Ignoring failure completion of " + idToString(mc.jobId()) + " because status is " + status,
                    failure);
        } else {
            logger.severe("Ignoring completion of " + idToString(mc.jobId()) + " because status is " + status);
        }
    }

    private CompletableFuture<Void> completeVertices(@Nullable Throwable failure) {
        if (vertices != null) {
            ExecutorService offloadExecutor =
                    mc.nodeEngine().getExecutionService().getExecutor(JOB_OFFLOADABLE_EXECUTOR);
            List<CompletableFuture<Void>> futures = new ArrayList<>(vertices.size());
            JobClassLoaderService classLoaderService = mc.getJetServiceBackend().getJobClassLoaderService();
            for (Vertex v : vertices) {
                ProcessorMetaSupplier processorMetaSupplier = v.getMetaSupplier();
                RunnableEx closeAction = () -> {
                    try {
                        ClassLoader processorCl = classLoaderService.getProcessorClassLoader(mc.jobId(), v.getName());
                        doWithClassLoader(
                                processorCl,
                                () -> processorMetaSupplier.close(failure)
                        );
                    } catch (Throwable e) {
                        logger.severe(mc.jobIdString()
                                + " encountered an exception in ProcessorMetaSupplier.close(), ignoring it", e);
                    }
                };
                Executor executor = processorMetaSupplier.closeIsCooperative() ? CALLER_RUNS : offloadExecutor;
                futures.add(runAsync(closeAction, executor));
            }
            return CompletableFuture.allOf(futures.toArray(new CompletableFuture[0]));
        }
        return completedFuture(null);
    }

    void resumeJob(Supplier<Long> executionIdSupplier) {
        mc.lock();
        try {
            if (mc.jobStatus() != SUSPENDED) {
                logger.info("Not resuming " + mc.jobIdString() + ": not " + SUSPENDED + ", but " + mc.jobStatus());
                return;
            }
            mc.setJobStatus(NOT_RUNNING, "RESUME", true);
        } finally {
            mc.unlock();
        }
        logger.fine("Resuming job " + mc.jobName());
        tryStartJob(executionIdSupplier);
    }

    private boolean hasParticipant(UUID uuid) {
        // a member is a participant when it is a master member (that's we) or it's in the execution plan
        Map<MemberInfo, ExecutionPlan> planMap = mc.executionPlanMap();
        return mc.nodeEngine().getLocalMember().getUuid().equals(uuid)
                || planMap != null && planMap.keySet().stream().anyMatch(mi -> mi.getUuid().equals(uuid));
    }

    /**
     * Called when job participant is going to gracefully shut down. Will
     * initiate terminal snapshot and when it's done, it will complete the
     * returned future.
     *
     * @return a future to wait for, which may be already completed
     */
    @Nonnull
    CompletableFuture<Void> onParticipantGracefulShutdown(UUID uuid) {
        return hasParticipant(uuid) ? gracefullyTerminate() : completedFuture(null);
    }

    @Nonnull
    CompletableFuture<Void> gracefullyTerminate() {
        CompletableFuture<CompletableFuture<Void>> future = mc.coordinationService().submitToCoordinatorThread(
                () -> requestTermination(RESTART_GRACEFUL, false, false).f0());
        return future.thenCompose(Function.identity());
    }

    /**
     * Checks if the job is running on all members and maybe restart it.
     * <p>
     * Returns {@code false}, if this method should be scheduled to
     * be called later. That is, when the job is running, but we've
     * failed to request the restart.
     * <p>
     * Returns {@code true}, if the job is not running, has
     * auto-scaling disabled, is already running on all members or if
     * we've managed to request a restart.
     */
    boolean maybeScaleUp(int dataMembersWithPartitionsCount) {
        mc.coordinationService().assertOnCoordinatorThread();
        if (!mc.jobConfig().isAutoScaling()) {
            return true;
        }

        // We only compare the number of our participating members and current members.
        // If there is any member in our participants that is not among current data members,
        // this job will be restarted anyway. If it's the other way, then the sizes won't match.
        if (mc.executionPlanMap() == null || mc.executionPlanMap().size() == dataMembersWithPartitionsCount) {
            LoggingUtil.logFine(logger, "Not scaling up %s: not running or already running on all members",
                    mc.jobIdString());
            return true;
        }

        JobStatus localStatus = mc.jobStatus();
        if (localStatus == RUNNING && requestTermination(TerminationMode.RESTART_GRACEFUL, false, false).f1() == null) {
            logger.info("Requested restart of " + mc.jobIdString() + " to make use of added member(s). "
                    + "Job was running on " + mc.executionPlanMap().size() + " members, cluster now has "
                    + dataMembersWithPartitionsCount + " data members with assigned partitions");
            return true;
        }

        // if status was not RUNNING or requestTermination didn't succeed, we'll try again later.
        return false;
    }

    List<RawJobMetrics> jobMetrics() {
        return jobMetrics;
    }

    private void setJobMetrics(List<RawJobMetrics> jobMetrics) {
        assert jobMetrics.stream().allMatch(Objects::nonNull) : "responses=" + jobMetrics;
        this.jobMetrics = Objects.requireNonNull(jobMetrics);
    }

    void collectMetrics(CompletableFuture<List<RawJobMetrics>> clientFuture) {
        if (mc.jobStatus() == RUNNING) {
            long jobId = mc.jobId();
            long executionId = mc.executionId();
            mc.invokeOnParticipants(
                    plan -> new GetLocalJobMetricsOperation(jobId, executionId),
                    objects -> completeWithMetrics(clientFuture, objects),
                    null,
                    false
            );
        } else {
            clientFuture.complete(jobMetrics);
        }
    }

    private void completeWithMetrics(CompletableFuture<List<RawJobMetrics>> clientFuture,
                                     Collection<Map.Entry<MemberInfo, Object>> metrics) {
        if (metrics.stream().anyMatch(en -> en.getValue() instanceof ExecutionNotFoundException)) {
            // If any member threw ExecutionNotFoundException, we'll retry. This happens
            // when the job is starting or completing - master sees the job as
            // RUNNING, but some members might have terminated already. When
            // retrying, the job will eventually not be RUNNING, in which case
            // we'll return last known metrics, or it will be running again, in
            // which case we'll get fresh metrics.
            logFinest(logger, "Rescheduling collectMetrics for %s, some members threw %s", mc.jobIdString(),
                    ExecutionNotFoundException.class.getSimpleName());
            mc.nodeEngine().getExecutionService().schedule(() ->
                    collectMetrics(clientFuture), COLLECT_METRICS_RETRY_DELAY_MILLIS, MILLISECONDS);
            return;
        }
        Throwable firstThrowable = (Throwable) metrics.stream().map(Map.Entry::getValue)
                                                      .filter(Throwable.class::isInstance).findFirst().orElse(null);
        if (firstThrowable != null) {
            clientFuture.completeExceptionally(firstThrowable);
        } else {
            clientFuture.complete(toList(metrics, e -> (RawJobMetrics) e.getValue()));
        }
    }

    /**
     * Specific type of edge to be used when restoring snapshots
     */
    public static class SnapshotRestoreEdge extends Edge {

        SnapshotRestoreEdge(Vertex source, int sourceOrdinal, Vertex destination, int destOrdinal) {
            super(source, sourceOrdinal, destination, destOrdinal);
            distributed();
            partitioned(entryKey());
        }

        @Override
        public int getPriority() {
            return SNAPSHOT_RESTORE_EDGE_PRIORITY;
        }
    }

    public static class TerminationRequest {
        /**
         * Requested termination mode
         */
        private final TerminationMode mode;
        /**
         * If the termination was initiated by the user.
         * <p>
         * Note that at present this information is trustworthy only for
         * cancellations. For other modes of termination we may not have enough
         * information about what initiated it. In dubious cases we default to false
         * i.e. not user-initiated action.
         */
        private final boolean userInitiated;

        public TerminationRequest(@Nonnull TerminationMode mode, boolean userInitiated) {
            this.mode = mode;
            this.userInitiated = userInitiated;
        }

        TerminationMode getMode() {
            return mode;
        }

        boolean isUserInitiated() {
            return userInitiated;
        }
    }

    /**
     * Attached to {@link StartExecutionOperation} invocations to cancel
     * invocations in case of a failure.
     */
    private class ExecutionFailureCallback implements BiConsumer<Address, Object> {

        private final AtomicBoolean invocationsCancelled = new AtomicBoolean();
        private final long executionId;
        private final Map<Address, CompletableFuture<Void>> startOperationResponses;

        ExecutionFailureCallback(long executionId, Map<Address, CompletableFuture<Void>> startOperationResponses) {
            this.executionId = executionId;
            this.startOperationResponses = startOperationResponses;
        }

        @Override
        public void accept(Address address, Object response) {
            LoggingUtil.logFine(logger, "%s received response to StartExecutionOperation from %s: %s",
                    mc.jobIdString(), address, response);
            CompletableFuture<Void> future = startOperationResponses.get(address);
            if (response instanceof Throwable) {
                Throwable throwable = (Throwable) response;
                future.completeExceptionally(throwable);

                if (!(peel(throwable) instanceof TerminatedWithSnapshotException)) {
                    cancelInvocations(null);
                }
            } else {
                // complete successfully
                future.complete(null);
            }
        }

        void cancelInvocations(TerminationMode mode) {
            if (invocationsCancelled.compareAndSet(false, true)) {
                cancelExecutionInvocations(mc.jobId(), executionId, mode, null);
            }
        }
    }
}<|MERGE_RESOLUTION|>--- conflicted
+++ resolved
@@ -132,7 +132,6 @@
     public static final int SNAPSHOT_RESTORE_EDGE_PRIORITY = Integer.MIN_VALUE;
     public static final String SNAPSHOT_VERTEX_PREFIX = "__snapshot_";
 
-
     private static final int COLLECT_METRICS_RETRY_DELAY_MILLIS = 100;
     private static final Runnable NO_OP = () -> { };
 
@@ -140,6 +139,7 @@
     private final ILogger logger;
     private final int defaultParallelism;
     private final int defaultQueueSize;
+
     private volatile long executionStartTime = System.currentTimeMillis();
     private volatile ExecutionFailureCallback executionFailureCallback;
     private volatile Set<Vertex> vertices;
@@ -365,15 +365,14 @@
     }
 
     /**
-     * Returns a tuple of:<ol>
-     *     <li>a future that will be completed when the execution completes (or
-     *         a completed future, if execution is not RUNNING or STARTING)
-     *     <li>a string with a message why this call did nothing or null, if
-     *         this call actually initiated the termination
+     * Returns a tuple of: <ol>
+     * <li> a future that will be completed when the execution completes (or
+     *      a completed future, if execution is not RUNNING or STARTING)
+     * <li> a string with a message why this call did nothing or null, if
+     *      this call actually initiated the termination
      * </ol>
-     *
      * @param allowWhileExportingSnapshot if false and jobStatus is
-     *                                    SUSPENDED_EXPORTING_SNAPSHOT, termination will be rejected
+     *        SUSPENDED_EXPORTING_SNAPSHOT, termination will be rejected
      * @param userInitiated if the termination was requested by the user
      */
     @Nonnull
@@ -411,13 +410,8 @@
             terminationRequest = new TerminationRequest(mode, userInitiated);
             // handle cancellation of a suspended job
             if (localStatus == SUSPENDED || localStatus == SUSPENDED_EXPORTING_SNAPSHOT) {
-<<<<<<< HEAD
                 mc.setJobStatus(FAILED, mode.actionAfterTerminate().toString(), true);
-                setFinalResult(new CancellationException());
-=======
-                mc.setJobStatus(FAILED);
                 setFinalResult(createCancellationException());
->>>>>>> bc4b378f
             }
             if (mode.isWithTerminalSnapshot()) {
                 mc.snapshotContext().enqueueSnapshot(null, true, null);
@@ -529,9 +523,7 @@
         long executionId = mc.executionId();
         mc.resetStartOperationResponses();
         executionFailureCallback = new ExecutionFailureCallback(executionId, mc.startOperationResponses());
-
-        getTerminationRequest().ifPresent(request ->
-            handleTermination(request.getMode()));
+        getTerminationRequest().ifPresent(request -> handleTermination(request.getMode()));
 
         boolean savingMetricsEnabled = mc.jobConfig().isStoreMetricsAfterJobCompletion();
         Function<ExecutionPlan, Operation> operationCtor =
@@ -570,18 +562,18 @@
 
     /**
      * <ul>
-     * <li>Returns {@code null} if there is no failure
-     * <li>Returns a {@link CancellationException} if the job is cancelled
-     * <li>Returns a {@link JobTerminateRequestedException} if the current
-     *     execution is stopped due to a requested termination, except for
-     *     {@link TerminationMode#CANCEL_GRACEFUL} and
-     *     {@link TerminationMode#CANCEL_FORCEFUL}, in which case
-     *     {@link CancellationException} is returned.
-     * <li>If there is at least one user failure, such as an exception in user
-     *     code (restartable or not), then returns that failure.
-     * <li>Otherwise, the failure is because a job participant has left the
-     *     cluster. In that case, it returns {@code TopologyChangeException} so
-     *     that the job will be restarted
+     * <li> Returns {@code null} if there is no failure
+     * <li> Returns a {@link CancellationException} if the job is cancelled
+     * <li> Returns a {@link JobTerminateRequestedException} if the current
+     *      execution is stopped due to a requested termination, except for
+     *      {@link TerminationMode#CANCEL_GRACEFUL} and
+     *      {@link TerminationMode#CANCEL_FORCEFUL}, in which case
+     *      {@link CancellationException} is returned.
+     * <li> If there is at least one user failure, such as an exception in user
+     *      code (restartable or not), then returns that failure.
+     * <li> Otherwise, the failure is because a job participant has left the
+     *      cluster. In that case, it returns {@code TopologyChangeException} so
+     *      that the job will be restarted
      * </ul>
      */
     private Throwable getErrorFromResponses(String opName, Collection<Map.Entry<MemberInfo, Object>> responses) {
@@ -722,10 +714,10 @@
                         ? ((JobTerminateRequestedException) failure).mode().actionAfterTerminate() : null;
                 mc.snapshotContext().onExecutionTerminated();
 
-                String description = requestedTerminationMode != null
-                        ? requestedTerminationMode.actionAfterTerminate().toString()
+                String description = requestedTerminationMode().isPresent()
+                        ? terminationRequest.mode.actionAfterTerminate().toString()
                         : failure != null ? failure.toString() : null;
-                boolean userRequested = requestedTerminationMode != null;
+                boolean userRequested = isUserInitiatedTermination();
 
                 // if restart was requested, restart immediately
                 if (terminationModeAction == RESTART) {
