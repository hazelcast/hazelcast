--- conflicted
+++ resolved
@@ -108,11 +108,7 @@
 
         return ProcessorMetaSupplier.forceTotalParallelismOne(
                 SecuredFunctions.readJdbcProcessorFn(connectionURL,
-<<<<<<< HEAD
-                                (context) -> DriverManager.getConnection(connectionURL),
-=======
                         context -> DriverManager.getConnection(connectionURL),
->>>>>>> 83371a64
                         (connection, parallelism, index) -> {
                             PreparedStatement statement = connection.prepareStatement(query);
                             try {
