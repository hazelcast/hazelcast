/*
 * Copyright (c) 2008-2022, Hazelcast, Inc. All Rights Reserved.
 *
 * Licensed under the Apache License, Version 2.0 (the "License");
 * you may not use this file except in compliance with the License.
 * You may obtain a copy of the License at
 *
 * http://www.apache.org/licenses/LICENSE-2.0
 *
 * Unless required by applicable law or agreed to in writing, software
 * distributed under the License is distributed on an "AS IS" BASIS,
 * WITHOUT WARRANTIES OR CONDITIONS OF ANY KIND, either express or implied.
 * See the License for the specific language governing permissions and
 * limitations under the License.
 */

package com.hazelcast.jet.impl.execution;

import com.hazelcast.jet.core.Outbox;

public interface OutboxInternal extends Outbox {

    /**
     * Resets the counter that prevents adding more than {@code batchSize}
     * items until this method is called again. Note that the counter may
     * jump to the "full" state even before the outbox accepted that many items.
     */
    void reset();

    /**
     * Blocks the outbox so it allows the caller only to offer the current
     * unfinished item. If there is no unfinished item, the outbox will reject
     * all items until you call {@link #unblock()}.
     */
    void block();

    /**
     * Removes the effect of a previous {@link #block()} call (if any).
     */
    void unblock();

    /**
     * Returns the timestamp of the last forwarded watermark.
     * <p>
     * If there was no watermark added, it returns {@code Long.MIN_VALUE}. Can
     * be called from a concurrent thread.
     */
    long lastForwardedWm(byte key);
<<<<<<< HEAD

=======
>>>>>>> 0b6d0072
}<|MERGE_RESOLUTION|>--- conflicted
+++ resolved
@@ -46,8 +46,4 @@
      * be called from a concurrent thread.
      */
     long lastForwardedWm(byte key);
-<<<<<<< HEAD
-
-=======
->>>>>>> 0b6d0072
 }