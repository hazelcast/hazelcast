--- conflicted
+++ resolved
@@ -146,11 +146,7 @@
     }
 
     @Nonnull
-<<<<<<< HEAD
-    protected abstract BasicJob newLightJobInt(Object jobDefinition);
-=======
-    public abstract LightJob newLightJobInt(Object jobDefinition);
->>>>>>> 737e470c
+    public abstract BasicJob newLightJobInt(Object jobDefinition);
 
     @Override
     public BasicJob getJobById(long jobId) {
