--- conflicted
+++ resolved
@@ -32,15 +32,12 @@
     private final long completionTime;
     private final String failureText;
     private final SqlSummary sqlSummary;
-<<<<<<< HEAD
+    private final String suspensionCause;
     /**
      * True, if the job has been cancelled based on a user request, false
      * otherwise (also while the job is running).
      */
     private final boolean userCancelled;
-=======
-    private final String suspensionCause;
->>>>>>> 8aff0fed
 
     public JobAndSqlSummary(
             boolean isLightJob,
@@ -52,11 +49,8 @@
             long completionTime,
             String failureText,
             SqlSummary sqlSummary,
-<<<<<<< HEAD
+            @Nullable String suspensionCause,
             boolean userCancelled) {
-=======
-            @Nullable String suspensionCause) {
->>>>>>> 8aff0fed
         this.isLightJob = isLightJob;
         this.jobId = jobId;
         this.executionId = executionId;
@@ -66,11 +60,8 @@
         this.completionTime = completionTime;
         this.failureText = failureText;
         this.sqlSummary = sqlSummary;
-<<<<<<< HEAD
+        this.suspensionCause = suspensionCause;
         this.userCancelled = userCancelled;
-=======
-        this.suspensionCause = suspensionCause;
->>>>>>> 8aff0fed
     }
 
     public boolean isLightJob() {
@@ -109,17 +100,16 @@
         return sqlSummary;
     }
 
-<<<<<<< HEAD
+    public String getSuspensionCause() {
+        return suspensionCause;
+    }
+
     /**
      * @return True, if the job has been cancelled based on a user request,
      * false otherwise (also while the job is running).
      */
     public boolean isUserCancelled() {
         return userCancelled;
-=======
-    public String getSuspensionCause() {
-        return suspensionCause;
->>>>>>> 8aff0fed
     }
 
     @Override
@@ -134,11 +124,8 @@
                 ", completionTime=" + completionTime +
                 ", failureText='" + failureText + '\'' +
                 ", sqlSummary=" + sqlSummary +
-<<<<<<< HEAD
+                ", suspensionCause=" + suspensionCause +
                 ", userCancelled=" + userCancelled +
-=======
-                ", suspensionCause=" + suspensionCause +
->>>>>>> 8aff0fed
                 '}';
     }
 
@@ -159,24 +146,15 @@
         return isLightJob == that.isLightJob && jobId == that.jobId && executionId == that.executionId
                 && submissionTime == that.submissionTime && completionTime == that.completionTime
                 && Objects.equals(nameOrId, that.nameOrId) && status == that.status
-<<<<<<< HEAD
-                && Objects.equals(failureText, that.failureText) && Objects.equals(sqlSummary, that.sqlSummary)
-                && userCancelled == that.userCancelled;
-=======
                 && Objects.equals(failureText, that.failureText)
                 && Objects.equals(sqlSummary, that.sqlSummary)
-                && suspensionCauseEquals;
->>>>>>> 8aff0fed
+                && suspensionCauseEquals
+                && userCancelled == that.userCancelled;
     }
 
     @Override
     public int hashCode() {
-<<<<<<< HEAD
-        return Objects.hash(isLightJob, jobId, executionId, nameOrId, status, submissionTime, completionTime, failureText,
-                sqlSummary, userCancelled);
-=======
         return Objects.hash(isLightJob, jobId, executionId, nameOrId, status, submissionTime,
-                completionTime, failureText, sqlSummary, suspensionCause);
->>>>>>> 8aff0fed
+                completionTime, failureText, sqlSummary, suspensionCause, userCancelled);
     }
 }