/*
 * Copyright (c) 2008-2023, Hazelcast, Inc. All Rights Reserved.
 *
 * Licensed under the Apache License, Version 2.0 (the "License");
 * you may not use this file except in compliance with the License.
 * You may obtain a copy of the License at
 *
 * http://www.apache.org/licenses/LICENSE-2.0
 *
 * Unless required by applicable law or agreed to in writing, software
 * distributed under the License is distributed on an "AS IS" BASIS,
 * WITHOUT WARRANTIES OR CONDITIONS OF ANY KIND, either express or implied.
 * See the License for the specific language governing permissions and
 * limitations under the License.
 */

package com.hazelcast.jet.impl.connector;

import com.hazelcast.cache.impl.CacheEntriesWithCursor;
import com.hazelcast.client.config.ClientConfig;
import com.hazelcast.client.impl.protocol.codec.CacheIterateEntriesCodec;
import com.hazelcast.client.impl.protocol.codec.MapFetchEntriesCodec;
import com.hazelcast.client.impl.protocol.codec.MapFetchWithQueryCodec;
import com.hazelcast.client.impl.spi.impl.ClientInvocationFuture;
import com.hazelcast.core.HazelcastInstance;
import com.hazelcast.function.BiFunctionEx;
import com.hazelcast.function.FunctionEx;
import com.hazelcast.internal.serialization.Data;
import com.hazelcast.internal.serialization.InternalSerializationService;
import com.hazelcast.jet.core.JetDataSerializerHook;
import com.hazelcast.jet.core.ProcessorMetaSupplier;
import com.hazelcast.jet.core.ProcessorSupplier;
import com.hazelcast.jet.impl.connector.ReadMapOrCacheP.LocalCacheReader;
import com.hazelcast.jet.impl.connector.ReadMapOrCacheP.LocalMapQueryReader;
import com.hazelcast.jet.impl.connector.ReadMapOrCacheP.LocalMapReader;
import com.hazelcast.jet.impl.connector.ReadMapOrCacheP.LocalProcessorMetaSupplier;
import com.hazelcast.jet.impl.connector.ReadMapOrCacheP.Reader;
import com.hazelcast.jet.impl.connector.ReadMapOrCacheP.RemoteCacheReader;
import com.hazelcast.jet.impl.connector.ReadMapOrCacheP.RemoteMapQueryReader;
import com.hazelcast.jet.impl.connector.ReadMapOrCacheP.RemoteMapReader;
import com.hazelcast.jet.impl.connector.ReadMapOrCacheP.RemoteProcessorSupplier;
import com.hazelcast.jet.impl.util.ImdgUtil;
import com.hazelcast.map.impl.iterator.MapEntriesWithCursor;
import com.hazelcast.map.impl.query.QueryResultRow;
import com.hazelcast.map.impl.query.ResultSegment;
import com.hazelcast.nio.ObjectDataInput;
import com.hazelcast.nio.ObjectDataOutput;
import com.hazelcast.nio.serialization.IdentifiedDataSerializable;
import com.hazelcast.projection.Projection;
import com.hazelcast.query.Predicate;
import com.hazelcast.security.PermissionsUtil;
import com.hazelcast.security.impl.function.SecuredFunctions;
import com.hazelcast.security.permission.CachePermission;
import com.hazelcast.security.permission.MapPermission;
import com.hazelcast.spi.impl.InternalCompletableFuture;

import javax.annotation.Nonnull;
import java.io.IOException;
import java.security.Permission;
import java.util.Map.Entry;
import java.util.Objects;

import static com.hazelcast.jet.core.ProcessorMetaSupplier.forceTotalParallelismOne;
import static com.hazelcast.jet.impl.util.ImdgUtil.asXmlString;
import static com.hazelcast.jet.impl.util.Util.checkSerializable;
import static com.hazelcast.security.permission.ActionConstants.ACTION_CREATE;
import static com.hazelcast.security.permission.ActionConstants.ACTION_READ;

public final class HazelcastReaders {

    private HazelcastReaders() {
    }

    @Nonnull
    public static ProcessorMetaSupplier readLocalCacheSupplier(@Nonnull String cacheName) {
<<<<<<< HEAD
        return new LocalProcessorMetaSupplier<>(new LocalCacheReaderFunction(cacheName)) {
=======
        return new LocalProcessorMetaSupplier<
                InternalCompletableFuture<CacheEntriesWithCursor>, CacheEntriesWithCursor, Entry<Data, Data>>(
                new LocalCacheReaderFunction(cacheName)
        ) {
            private static final long serialVersionUID = 1L;

>>>>>>> 243d51f6
            @Override
            public Permission getRequiredPermission() {
                return new CachePermission(cacheName, ACTION_CREATE, ACTION_READ);
            }
        };
    }

    public static class LocalCacheReaderFunction implements BiFunctionEx<HazelcastInstance,
            InternalSerializationService, ReadMapOrCacheP.Reader<InternalCompletableFuture<CacheEntriesWithCursor>,
            CacheEntriesWithCursor, Entry<Data, Data>>>, IdentifiedDataSerializable {
        private String cacheName;

        public LocalCacheReaderFunction() {
        }

        public LocalCacheReaderFunction(String cacheName) {
            this.cacheName = cacheName;
        }

        @Override
        public ReadMapOrCacheP.Reader<InternalCompletableFuture<CacheEntriesWithCursor>, CacheEntriesWithCursor,
                Entry<Data, Data>> applyEx(HazelcastInstance hzInstance,
                                           InternalSerializationService serializationService) throws Exception {
            return new LocalCacheReader(hzInstance, serializationService, cacheName);
        }

        @Override
        public void writeData(ObjectDataOutput out) throws IOException {
            out.writeString(cacheName);
        }

        @Override
        public void readData(ObjectDataInput in) throws IOException {
            cacheName = in.readString();
        }

        @Override
        public int getFactoryId() {
            return JetDataSerializerHook.FACTORY_ID;
        }

        @Override
        public int getClassId() {
            return JetDataSerializerHook.LOCAL_CACHE_READER_FUNCTION;
        }
    }

    @Nonnull
    public static ProcessorSupplier readRemoteCacheSupplier(
            @Nonnull String cacheName,
            @Nonnull ClientConfig clientConfig
    ) {
        String clientXml = ImdgUtil.asXmlString(clientConfig);
        return new RemoteProcessorSupplier<>(null, clientXml, new RemoteCacheReaderFunction(cacheName));
    }

    public static class RemoteCacheReaderFunction implements FunctionEx<HazelcastInstance,
            ReadMapOrCacheP.Reader<ClientInvocationFuture, CacheIterateEntriesCodec.ResponseParameters,
                    Entry<Data, Data>>>, IdentifiedDataSerializable {
        private String cacheName;

        public RemoteCacheReaderFunction() {
        }

        public RemoteCacheReaderFunction(String cacheName) {
            this.cacheName = cacheName;
        }

        @Override
        public ReadMapOrCacheP.Reader<ClientInvocationFuture, CacheIterateEntriesCodec.ResponseParameters,
                Entry<Data, Data>> applyEx(HazelcastInstance hzInstance) throws Exception {
            return new RemoteCacheReader(hzInstance, cacheName);
        }

        @Override
        public void writeData(ObjectDataOutput out) throws IOException {
            out.writeString(cacheName);
        }

        @Override
        public void readData(ObjectDataInput in) throws IOException {
            cacheName = in.readString();
        }

        @Override
        public int getFactoryId() {
            return JetDataSerializerHook.FACTORY_ID;
        }

        @Override
        public int getClassId() {
            return JetDataSerializerHook.REMOTE_CACHE_READER_FUNCTION;
        }
    }

    @Nonnull
    public static ProcessorMetaSupplier readLocalMapSupplier(@Nonnull String mapName) {
        return new LocalProcessorMetaSupplier<>(new LocalMapReaderFunction(mapName)) {
            private static final long serialVersionUID = 1L;

            @Override
            public Permission getRequiredPermission() {
                return new MapPermission(mapName, ACTION_CREATE, ACTION_READ);
            }
        };
    }

    public static class LocalMapReaderFunction implements BiFunctionEx<HazelcastInstance, InternalSerializationService,
            ReadMapOrCacheP.Reader<InternalCompletableFuture<MapEntriesWithCursor>, MapEntriesWithCursor, Entry<Data, Data>>>,
            IdentifiedDataSerializable {
        private String mapName;

        public LocalMapReaderFunction() {
        }

        public LocalMapReaderFunction(String mapName) {
            this.mapName = mapName;
        }

        @Override
        public ReadMapOrCacheP.Reader<InternalCompletableFuture<MapEntriesWithCursor>, MapEntriesWithCursor, Entry<Data, Data>>
        applyEx(HazelcastInstance instance, InternalSerializationService serializationService) throws Exception {
            return new LocalMapReader(instance, serializationService, mapName);
        }

        @Override
        public void writeData(ObjectDataOutput out) throws IOException {
            out.writeString(mapName);
        }

        @Override
        public void readData(ObjectDataInput in) throws IOException {
            mapName = in.readString();
        }

        @Override
        public int getFactoryId() {
            return JetDataSerializerHook.FACTORY_ID;
        }

        @Override
        public int getClassId() {
            return JetDataSerializerHook.LOCAL_MAP_READER_FUNCTION;
        }
    }

    @Nonnull
    public static <K, V, T> ProcessorMetaSupplier readLocalMapSupplier(
            @Nonnull String mapName,
            @Nonnull Predicate<? super K, ? super V> predicate,
            @Nonnull Projection<? super Entry<K, V>, ? extends T> projection
    ) {
        checkSerializable(Objects.requireNonNull(predicate), "predicate");
        checkSerializable(Objects.requireNonNull(projection), "projection");

        return new LocalProcessorMetaSupplier<>(
                new LocalMapQueryReaderFunction<>(mapName, predicate, projection)
        ) {
            private static final long serialVersionUID = 1L;

            @Override
            public Permission getRequiredPermission() {
                return new MapPermission(mapName, ACTION_CREATE, ACTION_READ);
            }
        };
    }

    public static class LocalMapQueryReaderFunction<K, V, T> implements BiFunctionEx<HazelcastInstance,
            InternalSerializationService, ReadMapOrCacheP.Reader<InternalCompletableFuture<ResultSegment>,
            ResultSegment, QueryResultRow>>, IdentifiedDataSerializable {

        private String mapName;
        private Predicate<? super K, ? super V> predicate;
        private Projection<? super Entry<K, V>, ? extends T> projection;

        public LocalMapQueryReaderFunction() {
        }

        public LocalMapQueryReaderFunction(String mapName, Predicate<? super K, ? super V> predicate,
                                           Projection<? super Entry<K, V>, ? extends T> projection) {
            this.mapName = mapName;
            this.predicate = predicate;
            this.projection = projection;
        }

        @Override
        public ReadMapOrCacheP.Reader<InternalCompletableFuture<ResultSegment>, ResultSegment, QueryResultRow>
        applyEx(HazelcastInstance hzInstance, InternalSerializationService serializationService) throws Exception {
            return new LocalMapQueryReader(hzInstance, serializationService, mapName, predicate, projection);
        }

        @Override
        public void writeData(ObjectDataOutput out) throws IOException {
            out.writeString(mapName);
            out.writeObject(predicate);
            out.writeObject(projection);
        }

        @Override
        public void readData(ObjectDataInput in) throws IOException {
            mapName = in.readString();
            predicate = in.readObject();
            projection = in.readObject();
        }

        @Override
        public int getFactoryId() {
            return JetDataSerializerHook.FACTORY_ID;
        }

        @Override
        public int getClassId() {
            return JetDataSerializerHook.LOCAL_MAP_QUERY_READER_FUNCTION;
        }
    }

    public static class RemoteMapReaderFunction implements FunctionEx<HazelcastInstance,
            ReadMapOrCacheP.Reader<ClientInvocationFuture, MapFetchEntriesCodec.ResponseParameters, Entry<Data, Data>>>,
            IdentifiedDataSerializable {
        private String mapName;

        public RemoteMapReaderFunction() {
        }

        public RemoteMapReaderFunction(String mapName) {
            this.mapName = mapName;
        }

        @Override
        public ReadMapOrCacheP.Reader<ClientInvocationFuture, MapFetchEntriesCodec.ResponseParameters,
                Entry<Data, Data>> applyEx(HazelcastInstance hzInstance) throws Exception {
            return new RemoteMapReader(hzInstance, mapName);
        }

        @Override
        public void writeData(ObjectDataOutput out) throws IOException {
            out.writeString(mapName);
        }

        @Override
        public void readData(ObjectDataInput in) throws IOException {
            mapName = in.readString();
        }

        @Override
        public int getFactoryId() {
            return JetDataSerializerHook.FACTORY_ID;
        }

        @Override
        public int getClassId() {
            return JetDataSerializerHook.REMOTE_MAP_READER_FUNCTION;
        }
    }

    /**
     * Create a ProcessorSupplier for a remote map in another cluster
     */
    @Nonnull
    public static <T, K, V> ProcessorSupplier readRemoteMapSupplier(RemoteMapSourceConfiguration<K, V, T> config) {
        String clientXml = ImdgUtil.asXmlString(config.getClientConfig());
        if (config.hasPredicate()) {
            var readerSupplier = new RemoteMapQueryReaderFunction<K, V, T>(
                    config.getName(), config.getPredicate(), config.getProjection());
            return new RemoteProcessorSupplier<>(config.getDataConnectionName(), clientXml, readerSupplier);
        } else {
            var readerSupplier = new RemoteMapReaderFunction(config.getName());
            return new RemoteProcessorSupplier<>(config.getDataConnectionName(), clientXml, readerSupplier);
        }
    }

    public static class RemoteMapQueryReaderFunction<K, V, T> implements FunctionEx<HazelcastInstance,
            ReadMapOrCacheP.Reader<ClientInvocationFuture, MapFetchWithQueryCodec.ResponseParameters, Data>>,
            IdentifiedDataSerializable {

        private String mapName;
        private Predicate<? super K, ? super V> predicate;
        private Projection<? super Entry<K, V>, ? extends T> projection;

        public RemoteMapQueryReaderFunction() {
        }

        public RemoteMapQueryReaderFunction(String mapName, Predicate<? super K, ? super V> predicate,
                                            Projection<? super Entry<K, V>, ? extends T> projection) {
            this.mapName = mapName;
            this.predicate = predicate;
            this.projection = projection;
        }

        @Override
        public ReadMapOrCacheP.Reader<ClientInvocationFuture, MapFetchWithQueryCodec.ResponseParameters, Data>
        applyEx(HazelcastInstance hzInstance) throws Exception {
            return new RemoteMapQueryReader(hzInstance, mapName, predicate, projection);
        }

        @Override
        public void writeData(ObjectDataOutput out) throws IOException {
            out.writeString(mapName);
            out.writeObject(predicate);
            out.writeObject(projection);
        }

        @Override
        public void readData(ObjectDataInput in) throws IOException {
            mapName = in.readString();
            predicate = in.readObject();
            projection = in.readObject();
        }

        @Override
        public int getFactoryId() {
            return JetDataSerializerHook.FACTORY_ID;
        }

        @Override
        public int getClassId() {
            return JetDataSerializerHook.REMOTE_MAP_QUERY_READER_FUNCTION;
        }
    }

    public static ProcessorMetaSupplier localOrRemoteListSupplier(String name, ClientConfig clientConfig) {
        String clientXml = asXmlString(clientConfig);
        Permission permission = PermissionsUtil.listReadPermission(clientXml, name);
        return forceTotalParallelismOne(
                ProcessorSupplier.of(SecuredFunctions.readListProcessorFn(name, clientXml)), name, permission);
    }
}<|MERGE_RESOLUTION|>--- conflicted
+++ resolved
@@ -73,16 +73,8 @@
 
     @Nonnull
     public static ProcessorMetaSupplier readLocalCacheSupplier(@Nonnull String cacheName) {
-<<<<<<< HEAD
         return new LocalProcessorMetaSupplier<>(new LocalCacheReaderFunction(cacheName)) {
-=======
-        return new LocalProcessorMetaSupplier<
-                InternalCompletableFuture<CacheEntriesWithCursor>, CacheEntriesWithCursor, Entry<Data, Data>>(
-                new LocalCacheReaderFunction(cacheName)
-        ) {
             private static final long serialVersionUID = 1L;
-
->>>>>>> 243d51f6
             @Override
             public Permission getRequiredPermission() {
                 return new CachePermission(cacheName, ACTION_CREATE, ACTION_READ);
