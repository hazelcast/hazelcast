/*
 * Copyright (c) 2008-2021, Hazelcast, Inc. All Rights Reserved.
 *
 * Licensed under the Apache License, Version 2.0 (the "License");
 * you may not use this file except in compliance with the License.
 * You may obtain a copy of the License at
 *
 * http://www.apache.org/licenses/LICENSE-2.0
 *
 * Unless required by applicable law or agreed to in writing, software
 * distributed under the License is distributed on an "AS IS" BASIS,
 * WITHOUT WARRANTIES OR CONDITIONS OF ANY KIND, either express or implied.
 * See the License for the specific language governing permissions and
 * limitations under the License.
 */

package com.hazelcast.jet.impl.execution;

import com.hazelcast.internal.metrics.MetricDescriptor;
import com.hazelcast.internal.metrics.MetricsRegistry;
import com.hazelcast.internal.metrics.Probe;
import com.hazelcast.internal.util.RuntimeAvailableProcessors;
import com.hazelcast.internal.util.concurrent.BackoffIdleStrategy;
import com.hazelcast.internal.util.concurrent.IdleStrategy;
import com.hazelcast.internal.util.counters.Counter;
import com.hazelcast.internal.util.counters.MwCounter;
import com.hazelcast.internal.util.counters.SwCounter;
import com.hazelcast.jet.JetException;
import com.hazelcast.jet.core.metrics.MetricTags;
import com.hazelcast.jet.impl.execution.init.Contexts;
import com.hazelcast.jet.impl.util.NonCompletableFuture;
import com.hazelcast.jet.impl.util.ProgressState;
import com.hazelcast.jet.impl.util.ProgressTracker;
import com.hazelcast.jet.impl.util.Util;
import com.hazelcast.logging.ILogger;
import com.hazelcast.spi.impl.NodeEngineImpl;
import com.hazelcast.spi.impl.executionservice.ExecutionService;
import com.hazelcast.spi.properties.HazelcastProperties;
import com.hazelcast.spi.properties.HazelcastProperty;

import javax.annotation.Nonnull;
import java.util.ArrayList;
import java.util.Arrays;
import java.util.List;
import java.util.Map;
import java.util.concurrent.CancellationException;
import java.util.concurrent.CompletableFuture;
import java.util.concurrent.CopyOnWriteArrayList;
import java.util.concurrent.CountDownLatch;
import java.util.concurrent.ExecutionException;
import java.util.concurrent.ExecutorService;
import java.util.concurrent.Future;
import java.util.concurrent.Semaphore;
import java.util.concurrent.ThreadFactory;
import java.util.concurrent.TimeUnit;
import java.util.concurrent.atomic.AtomicInteger;
import java.util.concurrent.atomic.AtomicReference;
import java.util.concurrent.locks.LockSupport;
import java.util.function.Consumer;

import static com.hazelcast.internal.util.executor.ExecutorType.CACHED;
import static com.hazelcast.jet.impl.util.ExceptionUtil.peel;
import static com.hazelcast.jet.impl.util.ExceptionUtil.sneakyThrow;
import static com.hazelcast.jet.impl.util.ExceptionUtil.withTryCatch;
import static com.hazelcast.jet.impl.util.LoggingUtil.logFinest;
import static com.hazelcast.jet.impl.util.Util.doWithClassLoader;
import static com.hazelcast.jet.impl.util.Util.uncheckRun;
import static com.hazelcast.spi.properties.ClusterProperty.JET_IDLE_COOPERATIVE_MAX_MICROSECONDS;
import static com.hazelcast.spi.properties.ClusterProperty.JET_IDLE_COOPERATIVE_MIN_MICROSECONDS;
import static com.hazelcast.spi.properties.ClusterProperty.JET_IDLE_NONCOOPERATIVE_MAX_MICROSECONDS;
import static com.hazelcast.spi.properties.ClusterProperty.JET_IDLE_NONCOOPERATIVE_MIN_MICROSECONDS;
import static java.lang.Thread.currentThread;
import static java.util.Collections.emptyList;
import static java.util.concurrent.Executors.newCachedThreadPool;
import static java.util.concurrent.TimeUnit.NANOSECONDS;
import static java.util.stream.Collectors.partitioningBy;
import static java.util.stream.Collectors.toList;

public class TaskletExecutionService {

    public static final String TASKLET_INIT_CLOSE_EXECUTOR_NAME = "jet:tasklet_initClose";

    private final ExecutorService blockingTaskletExecutor = newCachedThreadPool(new BlockingTaskThreadFactory());
    private final ExecutionService hzExecutionService;
    private final CooperativeWorker[] cooperativeWorkers;
    private final Thread[] cooperativeThreadPool;
    private final String hzInstanceName;
    private final ILogger logger;
    private int cooperativeThreadIndex;
    @Probe(name = "blockingWorkerCount")
    private final Counter blockingWorkerCount = MwCounter.newMwCounter();
    private volatile boolean isShutdown;
    private final Object lock = new Object();
    private final IdleStrategy idlerCooperative;
    private final IdleStrategy idlerNonCooperative;

    public TaskletExecutionService(NodeEngineImpl nodeEngine, int threadCount, HazelcastProperties properties) {
        hzExecutionService = nodeEngine.getExecutionService();
        hzExecutionService.register(TASKLET_INIT_CLOSE_EXECUTOR_NAME,
                RuntimeAvailableProcessors.get(), Integer.MAX_VALUE, CACHED);
        this.hzInstanceName = nodeEngine.getHazelcastInstance().getName();
        this.cooperativeWorkers = new CooperativeWorker[threadCount];
        this.cooperativeThreadPool = new Thread[threadCount];
        this.logger = nodeEngine.getLoggingService().getLogger(TaskletExecutionService.class);

        idlerCooperative = createIdler(
            properties, JET_IDLE_COOPERATIVE_MIN_MICROSECONDS, JET_IDLE_COOPERATIVE_MAX_MICROSECONDS
        );
        idlerNonCooperative = createIdler(
            properties, JET_IDLE_NONCOOPERATIVE_MIN_MICROSECONDS, JET_IDLE_NONCOOPERATIVE_MAX_MICROSECONDS
        );

        Arrays.setAll(cooperativeWorkers, i -> new CooperativeWorker());
        Arrays.setAll(cooperativeThreadPool, i -> new Thread(cooperativeWorkers[i],
                String.format("hz.%s.jet.cooperative.thread-%d", hzInstanceName, i)));
        Arrays.stream(cooperativeThreadPool).forEach(Thread::start);

        // register metrics
        MetricsRegistry registry = nodeEngine.getMetricsRegistry();
        MetricDescriptor descriptor = registry.newMetricDescriptor()
                                                     .withTag(MetricTags.MODULE, "jet");
        registry.registerStaticMetrics(descriptor, this);
        for (int i = 0; i < cooperativeWorkers.length; i++) {
            registry.registerStaticMetrics(
                    descriptor.withDiscriminator(MetricTags.COOPERATIVE_WORKER, String.valueOf(i)),
                    cooperativeWorkers[i]
            );
        }
    }

    /**
     * Submits the tasklets for execution and returns a future which gets
     * completed when the execution of all the tasklets has completed. If an
     * exception occurs or the execution gets cancelled, the future will be
     * completed exceptionally, but only after all the tasklets have finished
     * executing. The returned future does not support cancellation, instead
     * the supplied {@code cancellationFuture} should be used.
     *
     * @param tasklets            tasklets to run
     * @param cancellationFuture  future that, if cancelled, will cancel the execution of the tasklets
     * @param jobClassLoader      classloader to use when running the tasklets
     */
    CompletableFuture<Void> beginExecute(
            @Nonnull List<? extends Tasklet> tasklets,
            @Nonnull CompletableFuture<Void> cancellationFuture,
            @Nonnull ClassLoader jobClassLoader
    ) {
        final ExecutionTracker executionTracker = new ExecutionTracker(tasklets.size(), cancellationFuture);
        try {
            final Map<Boolean, List<Tasklet>> byCooperation =
                    tasklets.stream().collect(partitioningBy(
                            tasklet -> doWithClassLoader(jobClassLoader, tasklet::isCooperative)
                    ));
            submitCooperativeTasklets(executionTracker, jobClassLoader, byCooperation.get(true));
            submitBlockingTasklets(executionTracker, jobClassLoader, byCooperation.get(false));
        } catch (Throwable t) {
            executionTracker.future.internalCompleteExceptionally(t);
        }
        return executionTracker.future;
    }

    public void shutdown() {
        isShutdown = true;
        Arrays.stream(cooperativeWorkers).forEach(thread -> thread.newTaskletSemaphore.release());
        blockingTaskletExecutor.shutdownNow();
        hzExecutionService.shutdownExecutor(TASKLET_INIT_CLOSE_EXECUTOR_NAME);
    }

    private void submitBlockingTasklets(ExecutionTracker executionTracker, ClassLoader jobClassLoader,
                                        List<Tasklet> tasklets) {
        CountDownLatch startedLatch = new CountDownLatch(tasklets.size());
        executionTracker.blockingFutures = tasklets
                .stream()
                .map(t -> new BlockingWorker(new TaskletTracker(t, executionTracker, jobClassLoader), startedLatch))
                .map(blockingTaskletExecutor::submit)
                .collect(toList());

        // Do not return from this method until all workers have started. Otherwise
        // on cancellation there is a race where the executor might not have started
        // the worker yet. This would result in taskletDone() never being called for
        // a worker.
        uncheckRun(startedLatch::await);
    }

    private void submitCooperativeTasklets(
            ExecutionTracker executionTracker, ClassLoader jobClassLoader, List<Tasklet> tasklets
    ) {
        @SuppressWarnings("unchecked")
        final List<TaskletTracker>[] trackersByThread = new List[cooperativeWorkers.length];
        Arrays.setAll(trackersByThread, i -> new ArrayList<>());
        List<? extends Future<?>> futures = tasklets
                .stream()
                .map(tasklet -> hzExecutionService.submit(TASKLET_INIT_CLOSE_EXECUTOR_NAME, () ->
                        Util.doWithClassLoader(jobClassLoader, tasklet::init)))
                .collect(toList());
        awaitAll(futures);

        // We synchronize so that no two jobs submit their tasklets in
        // parallel. If two jobs submit in parallel, the tasklets of one of
        // them could happen to not use all threads. When the other one ends,
        // some worker might have no tasklet.
        synchronized (lock) {
            for (Tasklet t : tasklets) {
                trackersByThread[cooperativeThreadIndex].add(new TaskletTracker(t, executionTracker, jobClassLoader));
                cooperativeThreadIndex = (cooperativeThreadIndex + 1) % trackersByThread.length;
            }
        }
        for (int i = 0; i < trackersByThread.length; i++) {
            cooperativeWorkers[i].trackers.addAll(trackersByThread[i]);
            cooperativeWorkers[i].newTaskletSemaphore.release();
        }
        Arrays.stream(cooperativeThreadPool).forEach(LockSupport::unpark);
    }

    private void awaitAll(List<? extends Future<?>> futures) {
        Throwable firstFailure = null;
        int failureCount = 0;
        for (Future<?> future : futures) {
            try {
                future.get();
            } catch (InterruptedException | ExecutionException e) {
                Throwable peeled = peel(e);
                logger.severe("Tasklet initialization failed", peeled);
                firstFailure = firstFailure != null ? firstFailure : peeled;
                failureCount++;
            }
        }
        if (firstFailure != null) {
            throw new JetException(String.format(
                    "%,d of %,d tasklets failed to initialize." +
                            " One of the failures is attached as the cause and its summary is %s",
                    failureCount, futures.size(), firstFailure
            ), firstFailure);
        }
    }

    /**
     * Blocks until all workers terminate (cooperative & blocking).
     */
    public void awaitWorkerTermination() {
        assert isShutdown : "Not shut down";
        try {
            while (!blockingTaskletExecutor.awaitTermination(1, TimeUnit.MINUTES)) {
                logger.warning("Blocking tasklet executor did not terminate in 1 minute");
            }
            for (Thread t : cooperativeThreadPool) {
                t.join();
            }
        } catch (InterruptedException e) {
            sneakyThrow(e);
        }
    }

    private BackoffIdleStrategy createIdler(
        HazelcastProperties props, HazelcastProperty minProp, HazelcastProperty maxProp
    ) {
        int min = props.getInteger(minProp);
        int max = props.getInteger(maxProp);
        String minName = minProp.getName();
        String maxName = maxProp.getName();
        if (min >= max) {
            logger.warning(
                String.format(
                    "The property %s must be set less than or equal to %s but current values are: %s=%d, %s=%d." +
                        " Using minimum value as maximum instead.",
                    minName, maxName, minName, min, maxName, max));
            max = min;
        }

        logFinest(logger, "Creating idler with %s=%dµs,%s=%dµs", minName, min, maxName, max);
        return new BackoffIdleStrategy(0, 0,
            minProp.getTimeUnit().toNanos(min), maxProp.getTimeUnit().toNanos(max)
        );
    }

    private final class BlockingWorker implements Runnable {
        private final TaskletTracker tracker;
        private final CountDownLatch startedLatch;

        private BlockingWorker(TaskletTracker tracker, CountDownLatch startedLatch) {
            this.tracker = tracker;
            this.startedLatch = startedLatch;
        }

        @Override
        public void run() {
            final ClassLoader clBackup = currentThread().getContextClassLoader();
            final Tasklet t = tracker.tasklet;
            currentThread().setContextClassLoader(tracker.jobClassLoader);
            IdleStrategy idlerLocal = idlerNonCooperative;
<<<<<<< HEAD
            Contexts.Container userMetricsContextContainer = Contexts.container();

            try {
                blockingWorkerCount.inc();
                userMetricsContextContainer.setContext(t.getProcessorContext());
=======
            Contexts.Container contextContainer = Contexts.container();

            try {
                blockingWorkerCount.inc();
                contextContainer.setContext(t.getProcessorContext());
>>>>>>> b487bc3c
                startedLatch.countDown();
                t.init();
                long idleCount = 0;
                ProgressState result;
                do {
                    result = t.call();
                    if (result.isMadeProgress()) {
                        idleCount = 0;
                    } else {
                        idlerLocal.idle(++idleCount);
                    }
                } while (!result.isDone()
                        && !tracker.executionTracker.executionCompletedExceptionally()
                        && !isShutdown);
            } catch (Throwable e) {
                logger.warning("Exception in " + t, e);
                tracker.executionTracker.exception(new JetException("Exception in " + t + ": " + e, e));
            } finally {
                blockingWorkerCount.inc(-1L);
                contextContainer.setContext(null);
                currentThread().setContextClassLoader(clBackup);
                tracker.executionTracker.taskletDone();
            }
        }
    }

    private final class CooperativeWorker implements Runnable {
        private static final int COOPERATIVE_LOGGING_THRESHOLD = 5;

        @Probe(name = "taskletCount")
        private final CopyOnWriteArrayList<TaskletTracker> trackers;
        @Probe(name = "iterationCount")
        private final Counter iterationCount = SwCounter.newSwCounter();

        private final ProgressTracker progressTracker = new ProgressTracker();
        // prevent lambda allocation on each iteration
        private final Consumer<TaskletTracker> runTasklet = this::runTasklet;

        private final Semaphore newTaskletSemaphore = new Semaphore(0);

        private boolean finestLogEnabled;
        private Thread myThread;
<<<<<<< HEAD
        private Contexts.Container userMetricsContextContainer;
=======
        private Contexts.Container contextContainer;
>>>>>>> b487bc3c

        CooperativeWorker() {
            this.trackers = new CopyOnWriteArrayList<>();
        }

        @Override
        public void run() {
            myThread = currentThread();
<<<<<<< HEAD
            userMetricsContextContainer = Contexts.container();
=======
            contextContainer = Contexts.container();
>>>>>>> b487bc3c

            IdleStrategy idlerLocal = idlerCooperative;
            long idleCount = 0;

            while (!isShutdown) {
                finestLogEnabled = logger.isFinestEnabled();
                progressTracker.reset();
                // garbage-free iteration -- relies on implementation in COWArrayList that doesn't use an Iterator
                trackers.forEach(runTasklet);
                iterationCount.inc();
                if (progressTracker.isMadeProgress()) {
                    idleCount = 0;
                } else {
                    if (trackers.isEmpty()) {
                        newTaskletSemaphore.drainPermits();
                        if (trackers.isEmpty() && !isShutdown) {
                            try {
                                newTaskletSemaphore.acquire();
                            } catch (InterruptedException e) {
                                logger.severe("Cooperative worker interrupted", e);
                                return;
                            }
                        }
                    } else {
                        idlerLocal.idle(++idleCount);
                    }
                }
            }
            trackers.forEach(t -> t.executionTracker.taskletDone());
            trackers.clear();
        }

        private void runTasklet(TaskletTracker t) {
            long start = 0;
            if (finestLogEnabled) {
                start = System.nanoTime();
            }
            try {
                myThread.setContextClassLoader(t.jobClassLoader);
<<<<<<< HEAD
                userMetricsContextContainer.setContext(t.tasklet.getProcessorContext());
=======
                contextContainer.setContext(t.tasklet.getProcessorContext());
>>>>>>> b487bc3c
                final ProgressState result = t.tasklet.call();
                if (result.isDone()) {
                    dismissTasklet(t);
                }
                progressTracker.mergeWith(result);
            } catch (Throwable e) {
                if (e instanceof CancellationException) {
                    logger.info("Job was cancelled by the user.");
                    CancellationException ex = (CancellationException) e;
                    t.executionTracker.exception(ex);
                } else {
                    logger.warning("Exception in " + t.tasklet, e);
                    t.executionTracker.exception(new JetException("Exception in " + t.tasklet + ": " + e, e));
                }
            } finally {
                contextContainer.setContext(null);
            }
            if (t.executionTracker.executionCompletedExceptionally()) {
                dismissTasklet(t);
            }

            if (finestLogEnabled) {
                long elapsedMs = NANOSECONDS.toMillis((System.nanoTime() - start));
                if (elapsedMs > COOPERATIVE_LOGGING_THRESHOLD) {
                    logger.finest("Cooperative tasklet call of '" + t.tasklet + "' took more than "
                            + COOPERATIVE_LOGGING_THRESHOLD + " ms: " + elapsedMs + "ms");
                }
            }
        }

        private void dismissTasklet(TaskletTracker t) {
            logFinest(logger, "Tasklet %s is done", t.tasklet);
            t.executionTracker.taskletDone();
            trackers.remove(t);
        }
    }

    private static final class TaskletTracker {
        final Tasklet tasklet;
        final ExecutionTracker executionTracker;
        final ClassLoader jobClassLoader;

        TaskletTracker(Tasklet tasklet, ExecutionTracker executionTracker, ClassLoader jobClassLoader) {
            this.tasklet = tasklet;
            this.executionTracker = executionTracker;
            this.jobClassLoader = jobClassLoader;
        }

        @Override
        public String toString() {
            return "Tracking " + tasklet;
        }
    }

    private final class BlockingTaskThreadFactory implements ThreadFactory {
        private final AtomicInteger seq = new AtomicInteger();

        @Override
        public Thread newThread(@Nonnull Runnable r) {
            return new Thread(r,
                    String.format("hz.%s.jet.blocking.thread-%d", hzInstanceName, seq.getAndIncrement()));
        }
    }


    /**
     * Internal utility class to track the overall state of tasklet execution.
     * There's one instance of this class per job.
     */
    private final class ExecutionTracker {

        final NonCompletableFuture future = new NonCompletableFuture();
        volatile List<Future<?>> blockingFutures = emptyList();

        private final AtomicInteger completionLatch;
        private final AtomicReference<Throwable> executionException = new AtomicReference<>();

        ExecutionTracker(int taskletCount, CompletableFuture<Void> cancellationFuture) {
            this.completionLatch = new AtomicInteger(taskletCount);
            cancellationFuture.whenComplete(withTryCatch(logger, (r, e) -> {
                if (e == null) {
                    e = new IllegalStateException("cancellationFuture must be completed exceptionally");
                }
                exception(e);
                // Don't interrupt the threads. We require that they do not block for too long,
                // interrupting them might make the termination faster, but can also cause
                // troubles, for example as in https://github.com/hazelcast/hazelcast-jet/issues/1946
                blockingFutures.forEach(f -> f.cancel(false));
            }));
        }

        void exception(Throwable t) {
            executionException.compareAndSet(null, t);
        }

        void taskletDone() {
            if (completionLatch.decrementAndGet() == 0) {
                Throwable ex = executionException.get();
                if (ex == null) {
                    future.internalComplete();
                } else {
                    future.internalCompleteExceptionally(ex);
                }
            }
        }

        boolean executionCompletedExceptionally() {
            return executionException.get() != null;
        }
    }
}<|MERGE_RESOLUTION|>--- conflicted
+++ resolved
@@ -288,19 +288,11 @@
             final Tasklet t = tracker.tasklet;
             currentThread().setContextClassLoader(tracker.jobClassLoader);
             IdleStrategy idlerLocal = idlerNonCooperative;
-<<<<<<< HEAD
-            Contexts.Container userMetricsContextContainer = Contexts.container();
-
-            try {
-                blockingWorkerCount.inc();
-                userMetricsContextContainer.setContext(t.getProcessorContext());
-=======
             Contexts.Container contextContainer = Contexts.container();
 
             try {
                 blockingWorkerCount.inc();
                 contextContainer.setContext(t.getProcessorContext());
->>>>>>> b487bc3c
                 startedLatch.countDown();
                 t.init();
                 long idleCount = 0;
@@ -343,11 +335,7 @@
 
         private boolean finestLogEnabled;
         private Thread myThread;
-<<<<<<< HEAD
-        private Contexts.Container userMetricsContextContainer;
-=======
         private Contexts.Container contextContainer;
->>>>>>> b487bc3c
 
         CooperativeWorker() {
             this.trackers = new CopyOnWriteArrayList<>();
@@ -356,11 +344,7 @@
         @Override
         public void run() {
             myThread = currentThread();
-<<<<<<< HEAD
-            userMetricsContextContainer = Contexts.container();
-=======
             contextContainer = Contexts.container();
->>>>>>> b487bc3c
 
             IdleStrategy idlerLocal = idlerCooperative;
             long idleCount = 0;
@@ -400,11 +384,7 @@
             }
             try {
                 myThread.setContextClassLoader(t.jobClassLoader);
-<<<<<<< HEAD
-                userMetricsContextContainer.setContext(t.tasklet.getProcessorContext());
-=======
                 contextContainer.setContext(t.tasklet.getProcessorContext());
->>>>>>> b487bc3c
                 final ProgressState result = t.tasklet.call();
                 if (result.isDone()) {
                     dismissTasklet(t);
