--- conflicted
+++ resolved
@@ -209,7 +209,11 @@
         }
 
         @Override
-<<<<<<< HEAD
+        public DataLinkService dataLinkService() {
+            return nodeEngine().getDataLinkService();
+        }
+
+        @Override
         public void checkPermission(Permission permission) {
             if (permission == null || subject == null) {
                 return;
@@ -219,10 +223,6 @@
                 return;
             }
             securityContext.checkPermission(subject, permission);
-=======
-        public DataLinkService dataLinkService() {
-            return nodeEngine().getDataLinkService();
->>>>>>> f8844df1
         }
     }
 
