--- conflicted
+++ resolved
@@ -16,11 +16,8 @@
 
 package com.hazelcast.jet.impl.execution.init;
 
-<<<<<<< HEAD
+import com.hazelcast.cluster.Address;
 import com.hazelcast.core.HazelcastInstance;
-=======
-import com.hazelcast.cluster.Address;
->>>>>>> 817b2333
 import com.hazelcast.core.ManagedContext;
 import com.hazelcast.internal.nio.IOUtil;
 import com.hazelcast.internal.serialization.InternalSerializationService;
@@ -167,7 +164,8 @@
             long jobMaxProcessorAccumulatedRecords = jobConfig.getMaxProcessorAccumulatedRecords();
             return jobMaxProcessorAccumulatedRecords > -1
                     ? jobMaxProcessorAccumulatedRecords
-                    : jetInstance().getConfig().getInstanceConfig().getMaxProcessorAccumulatedRecords();
+                    : hazelcastInstance().getConfig().getJetConfig().getInstanceConfig()
+                    .getMaxProcessorAccumulatedRecords();
         }
 
         @Override
@@ -204,13 +202,8 @@
                 ConcurrentHashMap<String, File> tempDirectories,
                 InternalSerializationService serializationService
         ) {
-<<<<<<< HEAD
             super(instance, jobId, executionId, jobConfig, logger, vertexName, localParallelism, totalParallelism,
-                    memberCount, isLightJob);
-=======
-            super(jetInstance, jobId, executionId, jobConfig, logger, vertexName, localParallelism, totalParallelism,
                     memberCount, isLightJob, partitionAssignment);
->>>>>>> 817b2333
             this.memberIndex = memberIndex;
             this.tempDirectories = tempDirectories;
             this.serializationService = serializationService;
