/*
 * Copyright (c) 2008-2021, Hazelcast, Inc. All Rights Reserved.
 *
 * Licensed under the Apache License, Version 2.0 (the "License");
 * you may not use this file except in compliance with the License.
 * You may obtain a copy of the License at
 *
 * http://www.apache.org/licenses/LICENSE-2.0
 *
 * Unless required by applicable law or agreed to in writing, software
 * distributed under the License is distributed on an "AS IS" BASIS,
 * WITHOUT WARRANTIES OR CONDITIONS OF ANY KIND, either express or implied.
 * See the License for the specific language governing permissions and
 * limitations under the License.
 */

package com.hazelcast.jet.impl.client.protocol.task;

import com.hazelcast.client.impl.protocol.ClientMessage;
import com.hazelcast.client.impl.protocol.task.AbstractInvocationMessageTask;
import com.hazelcast.cluster.Address;
import com.hazelcast.cluster.impl.MemberImpl;
import com.hazelcast.instance.impl.Node;
import com.hazelcast.internal.nio.Connection;
import com.hazelcast.internal.serialization.Data;
import com.hazelcast.jet.core.TopologyChangedException;
import com.hazelcast.jet.impl.JetServiceBackend;
import com.hazelcast.spi.exception.RetryableHazelcastException;
import com.hazelcast.spi.impl.operationservice.InvocationBuilder;
import com.hazelcast.spi.impl.operationservice.Operation;

import java.security.Permission;
import java.util.UUID;
import java.util.function.Function;

abstract class AbstractJetMessageTask<P, R> extends AbstractInvocationMessageTask<P> {
    private final Function<ClientMessage, P> decoder;
    private final Function<R, ClientMessage> encoder;

    protected AbstractJetMessageTask(ClientMessage clientMessage, Node node, Connection connection,
                                     Function<ClientMessage, P> decoder, Function<R, ClientMessage> encoder) {
        super(clientMessage, node, connection);

        this.decoder = decoder;
        this.encoder = encoder;
    }

    @Override
    public String getServiceName() {
        return JetServiceBackend.SERVICE_NAME;
    }

    @Override
    protected final P decodeClientMessage(ClientMessage clientMessage) {
        return decoder.apply(clientMessage);
    }

    @Override
    protected ClientMessage encodeResponse(Object o) {
        return encoder.apply((R) o);
    }

    @Override
    public Permission getRequiredPermission() {
        return null;
    }

    @Override
    public String getDistributedObjectName() {
        return null;
    }

    protected <V> Data toData(V v) {
        return nodeEngine.getSerializationService().toData(v);
    }

    protected UUID getLightJobCoordinator() {
        return null;
    }

    @Override
    protected InvocationBuilder getInvocationBuilder(Operation operation) {
        Address address;
        if (getLightJobCoordinator() != null) {
<<<<<<< HEAD
            address = nodeEngine.getClusterService().getMember(getLightJobCoordinator()).getAddress();
            if (address == null) {
                throw new TopologyChangedException("Light job coordinator left the cluster");
            }
=======
            MemberImpl member = nodeEngine.getClusterService().getMember(getLightJobCoordinator());
            if (member == null) {
                throw new TopologyChangedException("Light job coordinator left the cluster");
            }
            address = member.getAddress();
>>>>>>> 5865876d
        } else {
            address = nodeEngine.getMasterAddress();
            if (address == null) {
                throw new RetryableHazelcastException("master not yet known");
            }
        }
        return nodeEngine.getOperationService().createInvocationBuilder(JetServiceBackend.SERVICE_NAME,
                operation, address);
    }

    protected JetServiceBackend getJetServiceBackend() {
        return getService(JetServiceBackend.SERVICE_NAME);
    }
}<|MERGE_RESOLUTION|>--- conflicted
+++ resolved
@@ -82,18 +82,11 @@
     protected InvocationBuilder getInvocationBuilder(Operation operation) {
         Address address;
         if (getLightJobCoordinator() != null) {
-<<<<<<< HEAD
-            address = nodeEngine.getClusterService().getMember(getLightJobCoordinator()).getAddress();
-            if (address == null) {
-                throw new TopologyChangedException("Light job coordinator left the cluster");
-            }
-=======
             MemberImpl member = nodeEngine.getClusterService().getMember(getLightJobCoordinator());
             if (member == null) {
                 throw new TopologyChangedException("Light job coordinator left the cluster");
             }
             address = member.getAddress();
->>>>>>> 5865876d
         } else {
             address = nodeEngine.getMasterAddress();
             if (address == null) {
