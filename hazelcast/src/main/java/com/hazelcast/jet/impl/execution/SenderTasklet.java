/*
 * Copyright (c) 2008-2022, Hazelcast, Inc. All Rights Reserved.
 *
 * Licensed under the Apache License, Version 2.0 (the "License");
 * you may not use this file except in compliance with the License.
 * You may obtain a copy of the License at
 *
 * http://www.apache.org/licenses/LICENSE-2.0
 *
 * Unless required by applicable law or agreed to in writing, software
 * distributed under the License is distributed on an "AS IS" BASIS,
 * WITHOUT WARRANTIES OR CONDITIONS OF ANY KIND, either express or implied.
 * See the License for the specific language governing permissions and
 * limitations under the License.
 */

package com.hazelcast.jet.impl.execution;

import com.hazelcast.cluster.Address;
import com.hazelcast.internal.metrics.MetricDescriptor;
import com.hazelcast.internal.metrics.MetricsCollectionContext;
import com.hazelcast.internal.metrics.Probe;
import com.hazelcast.internal.metrics.ProbeUnit;
import com.hazelcast.internal.nio.Bits;
import com.hazelcast.internal.nio.BufferObjectDataOutput;
import com.hazelcast.internal.nio.Connection;
import com.hazelcast.internal.nio.Packet;
import com.hazelcast.internal.serialization.InternalSerializationService;
import com.hazelcast.internal.util.counters.Counter;
import com.hazelcast.internal.util.counters.SwCounter;
import com.hazelcast.jet.RestartableException;
import com.hazelcast.jet.core.metrics.MetricNames;
import com.hazelcast.jet.core.metrics.MetricTags;
import com.hazelcast.jet.impl.util.ObjectWithPartitionId;
import com.hazelcast.jet.impl.util.ProgressState;
import com.hazelcast.jet.impl.util.ProgressTracker;
import com.hazelcast.spi.impl.NodeEngine;

import javax.annotation.Nonnull;
import java.io.IOException;
import java.util.ArrayDeque;
import java.util.Queue;
import java.util.function.Predicate;

import static com.hazelcast.jet.impl.Networking.createStreamPacketHeader;
import static com.hazelcast.jet.impl.execution.DoneItem.DONE_ITEM;
import static com.hazelcast.jet.impl.execution.ReceiverTasklet.compressSeq;
import static com.hazelcast.jet.impl.execution.ReceiverTasklet.estimatedMemoryFootprint;
import static com.hazelcast.jet.impl.util.ExceptionUtil.rethrow;
import static com.hazelcast.jet.impl.util.Util.uncheckRun;
import static java.util.Objects.requireNonNull;

/**
 * The tasklet that sends the data associated with a single edge through network.
 */
public class SenderTasklet implements Tasklet {
    private static final int BUFFER_INITIAL_SIZE = 1 << 10;
    private static final int BUFFER_FIRST_GROWTH_SIZE = 1 << 15;

    private final Connection connection;
    private final Queue<Object> inbox = new ArrayDeque<>();
    private final ProgressTracker progTracker = new ProgressTracker();
    private final InboundEdgeStream inboundEdgeStream;
    private final BufferObjectDataOutput outputBuffer;
    private final int bufPosPastHeader;
    private final int packetSizeLimit;

    /* Used for metrics */
    private final String destinationAddressString;
    private final String sourceOrdinalString;
    private final String sourceVertexName;

    @Probe(name = MetricNames.DISTRIBUTED_ITEMS_OUT)
    private final Counter itemsOutCounter = SwCounter.newSwCounter();

    @Probe(name = MetricNames.DISTRIBUTED_BYTES_OUT, unit = ProbeUnit.BYTES)
    private final Counter bytesOutCounter = SwCounter.newSwCounter();

    private boolean instreamExhausted;
    // read and written by Jet thread
    private long sentSeq;

    // Written by HZ networking thread, read by Jet thread
    private volatile int sendSeqLimitCompressed;
    private final Predicate<Object> addToInboxFunction = inbox::add;

    public SenderTasklet(
            InboundEdgeStream inboundEdgeStream,
            NodeEngine nodeEngine,
            Address destinationAddress,
            Connection connection,
            int destinationVertexId, int packetSizeLimit, long executionId,
            String sourceVertexName, int sourceOrdinal,
            InternalSerializationService serializationService
    ) {
        this.inboundEdgeStream = inboundEdgeStream;
        this.destinationAddressString = destinationAddress.toString();
        this.sourceVertexName = sourceVertexName;
        this.sourceOrdinalString = "" + sourceOrdinal;
        this.packetSizeLimit = packetSizeLimit;
        // we use Connection directly because we rely on packets not being transparently skipped or reordered
<<<<<<< HEAD
        this.connection = requireNonNull(connection);
        this.outputBuffer = serializationService.createObjectDataOutput(BUFFER_SIZE);
=======
        this.connection = connection;
        this.outputBuffer = serializationService.createObjectDataOutput(BUFFER_INITIAL_SIZE, BUFFER_FIRST_GROWTH_SIZE);
>>>>>>> 73f11adc
        uncheckRun(() -> outputBuffer.write(createStreamPacketHeader(nodeEngine,
                executionId, destinationVertexId, inboundEdgeStream.ordinal())));
        bufPosPastHeader = outputBuffer.position();
    }

    @Nonnull @Override
    public ProgressState call() {
        progTracker.reset();
        tryFillInbox();
        if (progTracker.isDone()) {
            return progTracker.toProgressState();
        }
        if (tryFillOutputBuffer()) {
            progTracker.madeProgress();
            if (!connection.write(new Packet(outputBuffer.toByteArray()).setPacketType(Packet.Type.JET))) {
                throw new RestartableException("Connection write failed in " + toString());
            }
        }
        return progTracker.toProgressState();
    }

    private void tryFillInbox() {
        if (!inbox.isEmpty()) {
            progTracker.notDone();
            return;
        }
        if (instreamExhausted) {
            return;
        }
        progTracker.notDone();
        final ProgressState result = inboundEdgeStream.drainTo(addToInboxFunction);
        progTracker.madeProgress(result.isMadeProgress());
        instreamExhausted = result.isDone();
        if (instreamExhausted) {
            inbox.add(new ObjectWithPartitionId(DONE_ITEM, -1));
        }
    }

    private boolean tryFillOutputBuffer() {
        try {
            // header size + slot for writtenCount
            outputBuffer.position(bufPosPastHeader + Bits.INT_SIZE_IN_BYTES);
            int writtenCount = 0;
            for (Object item;
                 outputBuffer.position() < packetSizeLimit
                         && isWithinLimit(sentSeq, sendSeqLimitCompressed)
                         && (item = inbox.poll()) != null;
                 writtenCount++
            ) {
                ObjectWithPartitionId itemWithPId = item instanceof ObjectWithPartitionId ?
                        (ObjectWithPartitionId) item : new ObjectWithPartitionId(item, -1);
                final int mark = outputBuffer.position();
                outputBuffer.writeObject(itemWithPId.getItem());
                sentSeq += estimatedMemoryFootprint(outputBuffer.position() - mark);
                outputBuffer.writeInt(itemWithPId.getPartitionId());
            }
            outputBuffer.writeInt(bufPosPastHeader, writtenCount);
            bytesOutCounter.inc(outputBuffer.position());
            itemsOutCounter.inc(writtenCount);
            return writtenCount > 0;
        } catch (IOException e) {
            throw rethrow(e);
        }
    }

    /**
     * Updates the upper limit on {@link #sentSeq}, which constrains how much more data this tasklet can send.
     *
     * @param sendSeqLimitCompressed the compressed seq read from a flow-control message. The method
     *                               {@link #isWithinLimit(long, int)} derives the limit on the uncompressed
     *                               {@code sentSeq} from the number supplied here.
     */
    // Called from HZ networking thread
    public void setSendSeqLimitCompressed(int sendSeqLimitCompressed) {
        this.sendSeqLimitCompressed = sendSeqLimitCompressed;
    }

    @Override
    public String toString() {
        return "SenderTasklet{" +
                "ordinal=" + inboundEdgeStream.ordinal() +
                ", destinationAddress=" + destinationAddressString +
                ", sourceVertexName='" + sourceVertexName + '\'' +
                '}';
    }

    /**
     * Given an uncompressed {@code sentSeq} and a compressed {@code sendSeqLimitCompressed}, tells
     * whether the {@code sentSeq} is within the limit specified by the compressed seq.
     */
    // The operations and types in this method must be carefully chosen to properly
    // handle wrap-around that is allowed to happen on sendSeqLimitCompressed.
    static boolean isWithinLimit(long sentSeq, int sendSeqLimitCompressed) {
        return compressSeq(sentSeq) - sendSeqLimitCompressed <= 0;
    }

    @Override
    public void provideDynamicMetrics(MetricDescriptor descriptor, MetricsCollectionContext context) {
        descriptor = descriptor.withTag(MetricTags.VERTEX, sourceVertexName)
                               .withTag(MetricTags.ORDINAL, sourceOrdinalString)
                               .withTag(MetricTags.DESTINATION_ADDRESS, destinationAddressString);

        context.collect(descriptor, this);
    }
}<|MERGE_RESOLUTION|>--- conflicted
+++ resolved
@@ -49,6 +49,7 @@
 import static com.hazelcast.jet.impl.util.ExceptionUtil.rethrow;
 import static com.hazelcast.jet.impl.util.Util.uncheckRun;
 import static java.util.Objects.requireNonNull;
+import static java.util.Objects.requireNonNull;
 
 /**
  * The tasklet that sends the data associated with a single edge through network.
@@ -99,13 +100,8 @@
         this.sourceOrdinalString = "" + sourceOrdinal;
         this.packetSizeLimit = packetSizeLimit;
         // we use Connection directly because we rely on packets not being transparently skipped or reordered
-<<<<<<< HEAD
         this.connection = requireNonNull(connection);
-        this.outputBuffer = serializationService.createObjectDataOutput(BUFFER_SIZE);
-=======
-        this.connection = connection;
         this.outputBuffer = serializationService.createObjectDataOutput(BUFFER_INITIAL_SIZE, BUFFER_FIRST_GROWTH_SIZE);
->>>>>>> 73f11adc
         uncheckRun(() -> outputBuffer.write(createStreamPacketHeader(nodeEngine,
                 executionId, destinationVertexId, inboundEdgeStream.ordinal())));
         bufPosPastHeader = outputBuffer.position();
