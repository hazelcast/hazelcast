--- conflicted
+++ resolved
@@ -48,12 +48,6 @@
     PartitionArrangement(Map<Address, int[]> partitionAssignment, Address thisAddress, boolean prunabilityEnabled) {
         remotePartitionAssignment = new HashMap<>(partitionAssignment);
         localPartitions = remotePartitionAssignment.remove(thisAddress);
-<<<<<<< HEAD
-        allPartitions = partitionAssignment.values().stream()
-                .flatMapToInt(Arrays::stream)
-                .sorted()
-                .toArray();
-=======
         // For the default case (non-prunable), the complexity of constructing allPartitions should be O(N).
         // For prunable case, partitionAssignment is a HashMap, ordering of partitions is not guaranteed,
         // and it implies sorting, what increases the complexity to O(N*log(N)).
@@ -72,7 +66,6 @@
                 allPartitions[i] = i;
             }
         }
->>>>>>> 2aea4a15
     }
 
     Map<Address, int[]> getRemotePartitionAssignment() {
