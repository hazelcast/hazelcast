/*
 * Copyright (c) 2008-2022, Hazelcast, Inc. All Rights Reserved.
 *
 * Licensed under the Apache License, Version 2.0 (the "License");
 * you may not use this file except in compliance with the License.
 * You may obtain a copy of the License at
 *
 * http://www.apache.org/licenses/LICENSE-2.0
 *
 * Unless required by applicable law or agreed to in writing, software
 * distributed under the License is distributed on an "AS IS" BASIS,
 * WITHOUT WARRANTIES OR CONDITIONS OF ANY KIND, either express or implied.
 * See the License for the specific language governing permissions and
 * limitations under the License.
 */

package com.hazelcast.jet.impl;

import com.hazelcast.cluster.ClusterState;
import com.hazelcast.cluster.Member;
import com.hazelcast.cluster.impl.MemberImpl;
import com.hazelcast.core.HazelcastInstanceNotActiveException;
import com.hazelcast.function.FunctionEx;
import com.hazelcast.instance.impl.Node;
import com.hazelcast.internal.cluster.ClusterService;
import com.hazelcast.internal.metrics.MetricDescriptor;
import com.hazelcast.internal.metrics.MetricsRegistry;
import com.hazelcast.internal.metrics.Probe;
import com.hazelcast.internal.partition.impl.InternalPartitionServiceImpl;
import com.hazelcast.internal.partition.impl.PartitionServiceState;
import com.hazelcast.internal.serialization.Data;
import com.hazelcast.internal.util.Clock;
import com.hazelcast.internal.util.counters.Counter;
import com.hazelcast.internal.util.counters.MwCounter;
import com.hazelcast.jet.JetException;
import com.hazelcast.jet.JobAlreadyExistsException;
import com.hazelcast.jet.config.JetConfig;
import com.hazelcast.jet.config.JobConfig;
import com.hazelcast.jet.config.JobConfigArguments;
import com.hazelcast.jet.core.DAG;
import com.hazelcast.jet.core.JobNotFoundException;
import com.hazelcast.jet.core.JobStatus;
import com.hazelcast.jet.core.JobSuspensionCause;
import com.hazelcast.jet.core.TopologyChangedException;
import com.hazelcast.jet.core.Vertex;
import com.hazelcast.jet.core.metrics.MetricNames;
import com.hazelcast.jet.core.metrics.MetricTags;
import com.hazelcast.jet.datamodel.Tuple2;
import com.hazelcast.jet.impl.exception.EnteringPassiveClusterStateException;
import com.hazelcast.jet.impl.execution.DoneItem;
import com.hazelcast.jet.impl.metrics.RawJobMetrics;
import com.hazelcast.jet.impl.observer.ObservableImpl;
import com.hazelcast.jet.impl.observer.WrappedThrowable;
import com.hazelcast.jet.impl.operation.GetJobIdsOperation.GetJobIdsResult;
import com.hazelcast.jet.impl.operation.InitExecutionOperation;
import com.hazelcast.jet.impl.operation.NotifyShutdownToMasterOperation;
import com.hazelcast.jet.impl.operation.NotifyShutdownToMemberOperation;
import com.hazelcast.jet.impl.operation.StartExecutionOperation;
import com.hazelcast.jet.impl.pipeline.PipelineImpl;
import com.hazelcast.jet.impl.pipeline.PipelineImpl.Context;
import com.hazelcast.jet.impl.util.LoggingUtil;
import com.hazelcast.jet.impl.util.NamedCompletableFuture;
import com.hazelcast.jet.impl.util.Util;
import com.hazelcast.logging.ILogger;
import com.hazelcast.ringbuffer.OverflowPolicy;
import com.hazelcast.ringbuffer.Ringbuffer;
import com.hazelcast.security.SecurityContext;
import com.hazelcast.spi.exception.RetryableHazelcastException;
import com.hazelcast.spi.impl.NodeEngineImpl;
import com.hazelcast.spi.impl.executionservice.ExecutionService;
import com.hazelcast.spi.properties.HazelcastProperties;
import com.hazelcast.version.Version;

import javax.annotation.CheckReturnValue;
import javax.annotation.Nonnull;
import javax.annotation.Nullable;
import javax.security.auth.Subject;
import java.security.Permission;
import java.util.ArrayList;
import java.util.Arrays;
import java.util.Collection;
import java.util.HashMap;
import java.util.List;
import java.util.Map;
import java.util.Map.Entry;
import java.util.Objects;
import java.util.Set;
import java.util.Spliterators;
import java.util.UUID;
import java.util.concurrent.Callable;
import java.util.concurrent.CancellationException;
import java.util.concurrent.CompletableFuture;
import java.util.concurrent.ConcurrentHashMap;
import java.util.concurrent.ConcurrentMap;
import java.util.concurrent.ExecutionException;
import java.util.concurrent.Future;
import java.util.concurrent.RejectedExecutionException;
import java.util.concurrent.ScheduledFuture;
import java.util.concurrent.atomic.AtomicInteger;
import java.util.function.Consumer;
import java.util.function.Function;
import java.util.stream.Collectors;
import java.util.stream.StreamSupport;

import static com.hazelcast.cluster.ClusterState.IN_TRANSITION;
import static com.hazelcast.cluster.ClusterState.PASSIVE;
import static com.hazelcast.cluster.memberselector.MemberSelectors.DATA_MEMBER_SELECTOR;
import static com.hazelcast.internal.util.executor.ExecutorType.CACHED;
import static com.hazelcast.jet.Util.idToString;
import static com.hazelcast.jet.core.JobStatus.COMPLETING;
import static com.hazelcast.jet.core.JobStatus.NOT_RUNNING;
import static com.hazelcast.jet.core.JobStatus.RUNNING;
import static com.hazelcast.jet.core.JobStatus.SUSPENDED;
import static com.hazelcast.jet.datamodel.Tuple2.tuple2;
import static com.hazelcast.jet.impl.JobClassLoaderService.JobPhase.COORDINATOR;
import static com.hazelcast.jet.impl.TerminationMode.CANCEL_FORCEFUL;
import static com.hazelcast.jet.impl.execution.init.CustomClassLoadedObject.deserializeWithCustomClassLoader;
import static com.hazelcast.jet.impl.operation.GetJobIdsOperation.ALL_JOBS;
import static com.hazelcast.jet.impl.util.ExceptionUtil.sneakyThrow;
import static com.hazelcast.jet.impl.util.ExceptionUtil.withTryCatch;
import static com.hazelcast.jet.impl.util.LoggingUtil.logFine;
import static com.hazelcast.jet.impl.util.LoggingUtil.logFinest;
import static com.hazelcast.jet.impl.util.NamedCompletableFuture.loggedAllOf;
import static com.hazelcast.spi.properties.ClusterProperty.JOB_SCAN_PERIOD;
import static java.util.Collections.emptyList;
import static java.util.Comparator.comparing;
import static java.util.concurrent.CompletableFuture.completedFuture;
import static java.util.concurrent.TimeUnit.HOURS;
import static java.util.concurrent.TimeUnit.MILLISECONDS;
import static java.util.concurrent.TimeUnit.SECONDS;
import static java.util.function.Function.identity;
import static java.util.stream.Collectors.toList;

/**
 * A service that handles MasterContexts on the coordinator member.
 * Job-control operations from client are handled here.
 */
public class JobCoordinationService {

    private static final String COORDINATOR_EXECUTOR_NAME = "jet:coordinator";

    /**
     * The delay before retrying to start/scale up a job.
     */
    private static final long RETRY_DELAY_IN_MILLIS = SECONDS.toMillis(2);
    private static final ThreadLocal<Boolean> IS_JOB_COORDINATOR_THREAD = ThreadLocal.withInitial(() -> false);
    private static final int COORDINATOR_THREADS_POOL_SIZE = 4;

    private static final int MIN_JOB_SCAN_PERIOD_MILLIS = 100;

    private final NodeEngineImpl nodeEngine;
    private final JetServiceBackend jetServiceBackend;
    private final JetConfig config;
    private final Context pipelineToDagContext;
    private final ILogger logger;
    private final JobRepository jobRepository;
    private final ConcurrentMap<Long, MasterContext> masterContexts = new ConcurrentHashMap<>();
    private final ConcurrentMap<Long, Object> lightMasterContexts = new ConcurrentHashMap<>();
    private final ConcurrentMap<UUID, CompletableFuture<Void>> membersShuttingDown = new ConcurrentHashMap<>();
    private final ConcurrentMap<Long, ScheduledFuture<?>> scheduledJobTimeouts = new ConcurrentHashMap<>();
    /**
     * Map of {memberUuid; removeTime}.
     *
     * A collection of UUIDs of members which left the cluster and for which we
     * didn't receive {@link NotifyShutdownToMasterOperation} or {@link
     * NotifyShutdownToMemberOperation}.
     */
    private final Map<UUID, Long> removedMembers = new ConcurrentHashMap<>();
    private final Object lock = new Object();
    private volatile boolean isClusterEnteringPassiveState;
    private volatile boolean jobsScanned;

    private final AtomicInteger scaleUpScheduledCount = new AtomicInteger();

    @Probe(name = MetricNames.JOBS_SUBMITTED)
    private final Counter jobSubmitted = MwCounter.newMwCounter();
    @Probe(name = MetricNames.JOBS_COMPLETED_SUCCESSFULLY)
    private final Counter jobCompletedSuccessfully = MwCounter.newMwCounter();
    @Probe(name = MetricNames.JOBS_COMPLETED_WITH_FAILURE)
    private final Counter jobCompletedWithFailure = MwCounter.newMwCounter();

    private long maxJobScanPeriodInMillis;

    JobCoordinationService(
            NodeEngineImpl nodeEngine, JetServiceBackend jetServiceBackend, JetConfig config, JobRepository jobRepository
    ) {
        this.nodeEngine = nodeEngine;
        this.jetServiceBackend = jetServiceBackend;
        this.config = config;
        this.pipelineToDagContext = () -> this.config.getCooperativeThreadCount();
        this.logger = nodeEngine.getLogger(getClass());
        this.jobRepository = jobRepository;

        ExecutionService executionService = nodeEngine.getExecutionService();
        executionService.register(COORDINATOR_EXECUTOR_NAME, COORDINATOR_THREADS_POOL_SIZE, Integer.MAX_VALUE, CACHED);

        // register metrics
        MetricsRegistry registry = nodeEngine.getMetricsRegistry();
        MetricDescriptor descriptor = registry.newMetricDescriptor()
                .withTag(MetricTags.MODULE, "jet");
        registry.registerStaticMetrics(descriptor, this);
    }

    public JobRepository jobRepository() {
        return jobRepository;
    }

    public void startScanningForJobs() {
        ExecutionService executionService = nodeEngine.getExecutionService();
        HazelcastProperties properties = nodeEngine.getProperties();
        maxJobScanPeriodInMillis = properties.getMillis(JOB_SCAN_PERIOD);
        try {
            executionService.schedule(COORDINATOR_EXECUTOR_NAME, this::scanJobs, 0, MILLISECONDS);
            logger.info("Jet started scanning for jobs");
        } catch (RejectedExecutionException ex) {
            logger.info("Scan jobs task is rejected on the execution service since the executor service" +
                    " has shutdown", ex);
        }
    }

    public CompletableFuture<Void> submitJob(
            long jobId,
            Data serializedJobDefinition,
            JobConfig jobConfig,
            Subject subject
    ) {
        CompletableFuture<Void> res = new CompletableFuture<>();
        submitToCoordinatorThread(() -> {
            MasterContext masterContext;
            try {
                assertIsMaster("Cannot submit job " + idToString(jobId) + " to non-master node");
                checkOperationalState();

                // the order of operations is important.

                // first, check if the job is already completed
                JobResult jobResult = jobRepository.getJobResult(jobId);
                if (jobResult != null) {
                    logger.fine("Not starting job " + idToString(jobId) + " since already completed with result: "
                            + jobResult);
                    return;
                }
                if (!config.isResourceUploadEnabled() && !jobConfig.getResourceConfigs().isEmpty()) {
                    throw new JetException(Util.JET_RESOURCE_UPLOAD_DISABLED_MESSAGE);
                }

                int quorumSize = jobConfig.isSplitBrainProtectionEnabled() ? getQuorumSize() : 0;
                Object jobDefinition = deserializeJobDefinition(jobId, jobConfig, serializedJobDefinition);
                DAG dag;
                Data serializedDag;
                if (jobDefinition instanceof PipelineImpl) {
                    dag = ((PipelineImpl) jobDefinition).toDag(pipelineToDagContext);
                    serializedDag = nodeEngine().getSerializationService().toData(dag);
                } else {
                    dag = (DAG) jobDefinition;
                    serializedDag = serializedJobDefinition;
                }

                checkPermissions(subject, dag);

                Set<String> ownedObservables = ownedObservables(dag);
                JobRecord jobRecord = new JobRecord(nodeEngine.getClusterService().getClusterVersion(), jobId, serializedDag,
                        dagToJson(dag), jobConfig, ownedObservables, subject);
                JobExecutionRecord jobExecutionRecord = new JobExecutionRecord(jobId, quorumSize);
                masterContext = createMasterContext(jobRecord, jobExecutionRecord);

                boolean hasDuplicateJobName;
                synchronized (lock) {
                    assertIsMaster("Cannot submit job " + idToString(jobId) + " to non-master node");
                    checkOperationalState();
                    hasDuplicateJobName = jobConfig.getName() != null && hasActiveJobWithName(jobConfig.getName());
                    if (!hasDuplicateJobName) {
                        // just try to initiate the coordination
                        MasterContext prev = masterContexts.putIfAbsent(jobId, masterContext);
                        if (prev != null) {
                            logger.fine("Joining to already existing masterContext " + prev.jobIdString());
                            return;
                        }
                    }
                }

                if (hasDuplicateJobName) {
                    jobRepository.deleteJob(jobId);
                    throw new JobAlreadyExistsException("Another active job with equal name (" + jobConfig.getName()
                            + ") exists: " + idToString(jobId));
                }

                // If job is not currently running, it might be that it is just completed
                if (completeMasterContextIfJobAlreadyCompleted(masterContext)) {
                    return;
                }

                // If there is no master context and job result at the same time, it means this is the first submission
                jobSubmitted.inc();
                jobRepository.putNewJobRecord(jobRecord);
                logger.info("Starting job " + idToString(masterContext.jobId()) + " based on submit request");
            } catch (Throwable e) {
                jetServiceBackend.getJobClassLoaderService()
                                 .tryRemoveClassloadersForJob(jobId, COORDINATOR);

                res.completeExceptionally(e);
                throw e;
            } finally {
                res.complete(null);
            }
            tryStartJob(masterContext);
        });
        return res;
    }

    public CompletableFuture<Void> submitLightJob(
            long jobId,
            Object deserializedJobDefinition,
            Data serializedJobDefinition,
            JobConfig jobConfig,
            Subject subject
    ) {
<<<<<<< HEAD
        if (!shouldStartLightJobs()) {
            logger.info("aaa "); // TODO [viliam] remove
            throw new RetryableHazelcastException("Member not in a state to safely start a light job");
        }

        Object jobDefinition = nodeEngine().getSerializationService().toObject(serializedJobDefinition);
=======
        if (deserializedJobDefinition == null) {
            deserializedJobDefinition = nodeEngine().getSerializationService().toObject(serializedJobDefinition);
        }

>>>>>>> 73f11adc
        DAG dag;
        if (deserializedJobDefinition instanceof DAG) {
            dag = (DAG) deserializedJobDefinition;
        } else {
            dag = ((PipelineImpl) deserializedJobDefinition).toDag(pipelineToDagContext);
        }

        // First insert just a marker into the map. This is to prevent initializing the light job if the jobId
        // was submitted twice. This can happen e.g. if the client retries.
        CompletableFuture<LightMasterContext> initializationFuture =
                new NamedCompletableFuture<>("initializationFuture for " + idToString(jobId));
        Object oldContext = lightMasterContexts.putIfAbsent(jobId, new UninitializedLightJobMarker(initializationFuture));
        if (oldContext != null) {
            throw new JetException("duplicate jobId " + idToString(jobId));
        }

        LightMasterContext mc = null;
        try {
            if (jetServiceBackend.isShutdownInitiated()) {
                throw new MemberShuttingDownException();
            }
            checkPermissions(subject, dag);

            // Initialize and start the job (happens in the constructor). We do this before adding the actual
            // LightMasterContext to the map to avoid possible races of the the job initialization and cancellation.
            mc = new LightMasterContext(nodeEngine, this, dag, jobId, jobConfig, subject);
            oldContext = lightMasterContexts.put(jobId, mc);
            assert oldContext instanceof UninitializedLightJobMarker;
            if (mc.getCompletionFuture().isCompletedExceptionally() && jetServiceBackend.isShutdownInitiated()) {
                // If the initialization failed and we're shutting down, it's possible that the failure is caused by the
                // shutdown. We don't know for sure, but nevertheless, we'll inform the caller that we're shutting down
                // so that it can try with another member.
                Throwable jobException = null;
                try {
                    mc.getCompletionFuture().get();
                    assert false : "future completed exceptionally, but future.get() didn't throw";
                } catch (ExecutionException e) {
                    jobException = e.getCause();
                } catch (InterruptedException e) {
                    throw new RuntimeException(e);
                }
                logger.info("Job initialization failed, but this member is shutting down. We're ignoring the job failure: "
                        + jobException, jobException);
                throw new MemberShuttingDownException();
            }
        } catch (Throwable e) {
            lightMasterContexts.remove(jobId);
            throw e;
        } finally {
            initializationFuture.complete(mc);
        }

        scheduleJobTimeout(jobId, jobConfig.getTimeoutMillis());

        return mc.getCompletionFuture()
                .whenComplete((r, t) -> {
                    Object removed = lightMasterContexts.remove(jobId);
                    assert removed instanceof LightMasterContext : "LMC not found: " + removed;
                    unscheduleJobTimeout(jobId);
                });
    }

    public long getJobSubmittedCount() {
        return jobSubmitted.get();
    }

    public JobConfig getLightJobConfig(long jobId) {
        Object mc = lightMasterContexts.get(jobId);
        if (mc == null || mc == UNINITIALIZED_LIGHT_JOB_MARKER) {
            throw new JobNotFoundException(jobId);
        }
        return ((LightMasterContext) mc).getJobConfig();
    }

    private void checkPermissions(Subject subject, DAG dag) {
        SecurityContext securityContext = nodeEngine.getNode().securityContext;
        if (securityContext == null || subject == null) {
            return;
        }
        for (Vertex vertex : dag) {
            Permission requiredPermission = vertex.getMetaSupplier().getRequiredPermission();
            if (requiredPermission != null) {
                securityContext.checkPermission(subject, requiredPermission);
            }
        }
    }

    private static Set<String> ownedObservables(DAG dag) {
        return StreamSupport.stream(Spliterators.spliteratorUnknownSize(dag.iterator(), 0), false)
                .map(vertex -> vertex.getMetaSupplier().getTags().get(ObservableImpl.OWNED_OBSERVABLE))
                .filter(Objects::nonNull)
                .collect(Collectors.toSet());
    }

    @SuppressWarnings("WeakerAccess") // used by jet-enterprise
    MasterContext createMasterContext(JobRecord jobRecord, JobExecutionRecord jobExecutionRecord) {
        return new MasterContext(nodeEngine, this, jobRecord, jobExecutionRecord);
    }

    private boolean hasActiveJobWithName(@Nonnull String jobName) {
        // if scanJob() has not run yet, master context objects may not be initialized.
        // in this case, we cannot check if the new job submission has a duplicate job name.
        // therefore, we will retry until scanJob() task runs at least once.
        if (!jobsScanned) {
            throw new RetryableHazelcastException("Cannot submit job with name '" + jobName
                    + "' before the master node initializes job coordination service's state");
        }

        return masterContexts.values()
                             .stream()
                             .anyMatch(ctx -> jobName.equals(ctx.jobConfig().getName()));
    }

    public CompletableFuture<Void> prepareForPassiveClusterState() {
        assertIsMaster("Cannot prepare for passive cluster state on a non-master node");
        synchronized (lock) {
            isClusterEnteringPassiveState = true;
        }
        return submitToCoordinatorThread(() -> {
            CompletableFuture[] futures = masterContexts
                    .values().stream()
                    .map(mc -> mc.jobContext().gracefullyTerminate())
                    .toArray(CompletableFuture[]::new);
            return CompletableFuture.allOf(futures);
        }).thenCompose(identity());
    }

    public void clusterChangeDone() {
        synchronized (lock) {
            isClusterEnteringPassiveState = false;
        }
    }

    public void reset() {
        assert !isMaster() : "this member is a master";
        List<MasterContext> contexts;
        synchronized (lock) {
            contexts = new ArrayList<>(masterContexts.values());
            masterContexts.clear();
            jobsScanned = false;
        }

        contexts.forEach(ctx -> ctx.jobContext().setFinalResult(new CancellationException()));
    }

    public CompletableFuture<Void> joinSubmittedJob(long jobId) {
        checkOperationalState();
        CompletableFuture<CompletableFuture<Void>> future = callWithJob(jobId,
                mc -> mc.jobContext().jobCompletionFuture()
                        .handle((r, t) -> {
                            if (t == null) {
                                return null;
                            }
                            if (t instanceof CancellationException || t instanceof JetException) {
                                throw sneakyThrow(t);
                            }
                            throw new JetException(t.toString(), t);
                        }),
                JobResult::asCompletableFuture,
                jobRecord -> {
                    JobExecutionRecord jobExecutionRecord = ensureExecutionRecord(jobId,
                            jobRepository.getJobExecutionRecord(jobId));
                    return startJobIfNotStartedOrCompleted(jobRecord, jobExecutionRecord, "join request from client");
                },
                null
        );

        return future
                .thenCompose(identity()); // unwrap the inner future
    }

    public CompletableFuture<Void> joinLightJob(long jobId) {
        Object mc = lightMasterContexts.get(jobId);
        if (mc == null || mc instanceof UninitializedLightJobMarker) {
            throw new JobNotFoundException(jobId);
        }
        return ((LightMasterContext) mc).getCompletionFuture();
    }

    public CompletableFuture<Void> terminateJob(long jobId, TerminationMode terminationMode) {
        return runWithJob(jobId,
                masterContext -> {
                    // User can cancel in any state, other terminations are allowed only when running.
                    // This is not technically required (we can request termination in any state),
                    // but this method is only called by the user. It would be weird for the client to
                    // request a restart if the job didn't start yet etc.
                    // Also, it would be weird to restart the job during STARTING: as soon as it will start,
                    // it will restart.
                    // In any case, it doesn't make sense to restart a suspended job.
                    JobStatus jobStatus = masterContext.jobStatus();
                    if (jobStatus != RUNNING && terminationMode != CANCEL_FORCEFUL) {
                        throw new IllegalStateException("Cannot " + terminationMode + ", job status is " + jobStatus
                                + ", should be " + RUNNING);
                    }

                    String terminationResult = masterContext.jobContext().requestTermination(terminationMode, false).f1();
                    if (terminationResult != null) {
                        throw new IllegalStateException("Cannot " + terminationMode + ": " + terminationResult);
                    }
                },
                jobResult -> {
                    if (terminationMode != CANCEL_FORCEFUL) {
                        throw new IllegalStateException("Cannot " + terminationMode + " job " + idToString(jobId)
                                + " because it already has a result: " + jobResult);
                    }
                    logger.fine("Ignoring cancellation of a completed job " + idToString(jobId));
                },
                jobRecord -> {
                    // we'll eventually learn of the job through scanning of records or from a join operation
                    throw new RetryableHazelcastException("No MasterContext found for job " + idToString(jobId) + " for "
                            + terminationMode);
                }
        );
    }

    public void terminateLightJob(long jobId) {
        Object mc = lightMasterContexts.get(jobId);
        if (mc == null || mc instanceof UninitializedLightJobMarker) {
            throw new JobNotFoundException(jobId);
        }
        ((LightMasterContext) mc).requestTermination();
    }

    /**
     * Return the job IDs of jobs with the given name, sorted by
     * {active/completed, creation time}, active & newest first.
     */
    public CompletableFuture<GetJobIdsResult> getJobIds(@Nullable String onlyName, long onlyJobId) {
        if (onlyName != null) {
            assertIsMaster("Cannot query list of job IDs by name on non-master node");
        }

        return submitToCoordinatorThread(() -> {
            if (onlyJobId != ALL_JOBS) {
                Object lmc = lightMasterContexts.get(onlyJobId);
                if (lmc != null && !(lmc instanceof UninitializedLightJobMarker)) {
                    return new GetJobIdsResult(onlyJobId, true);
                }

                if (isMaster()) {
                    try {
                        callWithJob(onlyJobId, mc -> null, jobResult -> null, jobRecord -> null, null)
                                .get();
                    } catch (ExecutionException e) {
                        if (e.getCause() instanceof JobNotFoundException) {
                            return GetJobIdsResult.EMPTY;
                        }
                        throw e;
                    }
                    return new GetJobIdsResult(onlyJobId, false);
                }
                return GetJobIdsResult.EMPTY;
            }

            List<Tuple2<Long, Boolean>> result = new ArrayList<>();

            // add light jobs - only if no name is requested, light jobs can't have a name
            if (onlyName == null) {
                for (Object ctx : lightMasterContexts.values()) {
                    if (!(ctx instanceof UninitializedLightJobMarker)) {
                        result.add(tuple2(((LightMasterContext) ctx).getJobId(), true));
                    }
                }
            }

            // add normal jobs - only on master
            if (isMaster()) {
                if (onlyName != null) {
                    // we first need to collect to a map where the jobId is the key to eliminate possible duplicates
                    // in JobResult and also to be able to sort from newest to oldest
                    Map<Long, Long> jobs = new HashMap<>();
                    for (MasterContext ctx : masterContexts.values()) {
                        if (onlyName.equals(ctx.jobConfig().getName())) {
                            jobs.put(ctx.jobId(), Long.MAX_VALUE);
                        }
                    }

                    for (JobResult jobResult : jobRepository.getJobResults(onlyName)) {
                        jobs.put(jobResult.getJobId(), jobResult.getCreationTime());
                    }

                    jobs.entrySet().stream()
                        .sorted(
                                comparing(Entry<Long, Long>::getValue)
                                        .thenComparing(Entry::getKey)
                                        .reversed()
                        )
                        .forEach(entry -> result.add(tuple2(entry.getKey(), false)));
                } else {
                    for (Long jobId : jobRepository.getAllJobIds()) {
                        result.add(tuple2(jobId, false));
                    }
                }
            }

            return new GetJobIdsResult(result);
        });
    }

    /**
     * Returns the job status or fails with {@link JobNotFoundException}
     * if the requested job is not found.
     */
    public CompletableFuture<JobStatus> getJobStatus(long jobId) {
        return callWithJob(jobId,
                mc -> {
                    // When the job finishes running, we write NOT_RUNNING to jobStatus first and then
                    // write null to requestedTerminationMode (see MasterJobContext.finalizeJob()). We
                    // have to read them in the opposite order.
                    TerminationMode terminationMode = mc.jobContext().requestedTerminationMode();
                    JobStatus jobStatus = mc.jobStatus();
                    return jobStatus == RUNNING && terminationMode != null
                            ? COMPLETING
                            : jobStatus;
                },
                JobResult::getJobStatus,
                jobRecord -> NOT_RUNNING,
                jobExecutionRecord -> jobExecutionRecord.isSuspended() ? SUSPENDED : NOT_RUNNING
        );
    }

    /**
     * Returns the reason why this job has been suspended in a human-readable
     * form.
     * <p>
     * Fails with {@link JobNotFoundException} if the requested job is not found.
     * <p>
     * Fails with {@link IllegalStateException} if the requested job is not
     * currently in a suspended state.
     */
    public CompletableFuture<JobSuspensionCause> getJobSuspensionCause(long jobId) {
        FunctionEx<JobExecutionRecord, JobSuspensionCause> jobExecutionRecordHandler = jobExecutionRecord -> {
            JobSuspensionCause cause = jobExecutionRecord.getSuspensionCause();
            if (cause == null) {
                throw new IllegalStateException("Job not suspended");
            }
            return cause;
        };
        return callWithJob(jobId,
                mc -> {
                    JobExecutionRecord jobExecutionRecord = mc.jobExecutionRecord();
                    return jobExecutionRecordHandler.apply(jobExecutionRecord);
                },
                jobResult -> {
                    throw new IllegalStateException("Job not suspended");
                },
                jobRecord -> {
                    throw new IllegalStateException("Job not suspended");
                },
                jobExecutionRecordHandler
        );
    }

    /**
     * Returns the latest metrics for a job or fails with {@link JobNotFoundException}
     * if the requested job is not found.
     */
    public CompletableFuture<List<RawJobMetrics>> getJobMetrics(long jobId) {
        CompletableFuture<List<RawJobMetrics>> cf = new CompletableFuture<>();
        runWithJob(jobId,
                mc -> mc.jobContext().collectMetrics(cf),
                jobResult -> {
                    List<RawJobMetrics> metrics = jobRepository.getJobMetrics(jobId);
                    cf.complete(metrics != null ? metrics : emptyList());
                },
                jobRecord -> cf.complete(emptyList())
        );
        return cf;
    }

    /**
     * Returns the job submission time or fails with {@link JobNotFoundException}
     * if the requested job is not found.
     */
    public CompletableFuture<Long> getJobSubmissionTime(long jobId, boolean isLightJob) {
        if (isLightJob) {
            Object mc = lightMasterContexts.get(jobId);
            if (mc == null || mc instanceof UninitializedLightJobMarker) {
                throw new JobNotFoundException(jobId);
            }
            return completedFuture(((LightMasterContext) mc).getStartTime());
        }
        return callWithJob(jobId,
                mc -> mc.jobRecord().getCreationTime(),
                JobResult::getCreationTime,
                JobRecord::getCreationTime,
                null
        );
    }

    public CompletableFuture<Void> resumeJob(long jobId) {
        return runWithJob(jobId,
                masterContext -> masterContext.jobContext().resumeJob(jobRepository::newExecutionId),
                jobResult -> {
                    throw new IllegalStateException("Job already completed");
                },
                jobRecord -> {
                    throw new RetryableHazelcastException("Job " + idToString(jobId) + " not yet discovered");
                }
        );
    }

    /**
     * Return a summary of all jobs
     */
    public CompletableFuture<List<JobSummary>> getJobSummaryList() {
        return submitToCoordinatorThread(() -> {
            Map<Long, JobSummary> jobs = new HashMap<>();
            if (isMaster()) {
                // running jobs
                jobRepository.getJobRecords().stream().map(this::getJobSummary).forEach(s -> jobs.put(s.getJobId(), s));

                // completed jobs
                jobRepository.getJobResults().stream()
                        .map(r -> new JobSummary(
                                false, r.getJobId(), 0, r.getJobNameOrId(), r.getJobStatus(), r.getCreationTime(),
                                r.getCompletionTime(), r.getFailureText(), null))
                        .forEach(s -> jobs.put(s.getJobId(), s));
            }

            // light jobs
            lightMasterContexts.values().stream()
                    .filter(lmc -> !(lmc instanceof UninitializedLightJobMarker))
                    .map(LightMasterContext.class::cast)
                    .map(this::getJobSummary)
                    .forEach(s -> jobs.put(s.getJobId(), s));

            return jobs.values().stream().sorted(comparing(JobSummary::getSubmissionTime).reversed()).collect(toList());
        });
    }

    private JobSummary getJobSummary(LightMasterContext lmc) {
        String query = lmc.getJobConfig().getArgument(JobConfigArguments.KEY_SQL_QUERY_TEXT);
        Object unbounded = lmc.getJobConfig().getArgument(JobConfigArguments.KEY_SQL_UNBOUNDED);
        SqlSummary sqlSummary = query != null && unbounded != null ?
                new SqlSummary(query, Boolean.TRUE.equals(unbounded)) : null;

        return new JobSummary(
                true, lmc.getJobId(), lmc.getJobId(), idToString(lmc.getJobId()),
                RUNNING, lmc.getStartTime(), 0, null, sqlSummary);
    }

    /**
     * Add the given member to the collection shutting down members and invoke
     * `onParticipantGracefulShutdown()` for all existing jobs.
     * <p>
     * Adding a member to a shutting-down members list ensures:<ul>
     *
     *     <li>on master, no new normal job executions are started until this list
     *     is empty again (that is after the member actually leaves the cluster).
     *     Note though that {@link InitExecutionOperation} and {@link
     *     StartExecutionOperation} are still handled normally because master might
     *     not yet know about the shutdown when the operations were sent. This
     *     bullet is about the master not starting new executions.
     *
     *     <li>this member will be excluded from the participant list for light
     *     jobs. Light jobs can still execute on the remaining members. This means
     *     that if the local member is the coordinator and some other member is
     *     shutting down, the other member will be excluded. But if this member is
     *     the coordinator and is also shutting down, it will throw {@link
     *     MemberShuttingDownException} to the caller and reject to start the job.
     *
     * </ul>
     *
     * The returned future will complete when all executions of which the
     * member is a participant terminate.
     * <p>
     * Note that jobs can terminate in 3 ways:
     * <ol>
     *     <li>fault-tolerant job terminates after a terminal snapshot, regardless
     *     of the prevent-shutdown flag
     *
     *     <li>non-fault-tolerant jobs (light or normal) with the prevent-shutdown
     *     flag block completing of the returned future until they complete
     *     normally
     *
     *     <li>non-fault-tolerant jobs (light or normal) without the
     *     prevent-shutdown flag are terminated abruptly
     * </ol>
     *
     * <p>
     * The method is idempotent.
     */
    @Nonnull
    public CompletableFuture<Void> addShuttingDownMember(UUID uuid) {
        // TODO [viliam] print list of jobs we're waiting for
        CompletableFuture<Void> future =
                new NamedCompletableFuture<>("JobCoordinationService.addShuttingDownMember(" + uuid + ")");
        CompletableFuture<Void> oldFuture = membersShuttingDown.putIfAbsent(uuid, future);
        if (oldFuture != null) {
            return oldFuture;
        }
        if (removedMembers.containsKey(uuid)) {
            logFine(logger, "NotifyMemberShutdownOperation received for a member that was already " +
                    "removed from the cluster: %s", uuid);
            future.complete(null);
            return future;
        }
        logFine(logger, "Added a shutting-down member: %s", uuid);
        List<CompletableFuture<?>> futures = new ArrayList<>();
        // handle normal jobs
        for (MasterContext mc : masterContexts.values()) {
            CompletableFuture<Void> fut = mc.jobContext().onParticipantGracefulShutdown(uuid);
            if (fut != null) {
                futures.add(fut);
            }
        }
        // handle light jobs
        for (Entry<Long, Object> en : lightMasterContexts.entrySet()) {
            CompletableFuture<?> f;
            if (en.getValue() instanceof UninitializedLightJobMarker) {
                f = ((UninitializedLightJobMarker) en.getValue()).initializationFuture
                        .thenCompose(mc -> {
                            if (mc == null) {
                                return completedFuture(null);
                            }
                            CompletableFuture<Void> fut = mc.onParticipantGracefulShutdown(uuid);
                            return fut != null ? fut : completedFuture(null);
                        });
            } else {
                f = ((LightMasterContext) en.getValue()).onParticipantGracefulShutdown(uuid);
            }
            futures.add(f);
        }
        // Need to do this even if futures.length == 0, we need to perform the action in whenComplete
        loggedAllOf(logger, "JCS.addShuttingDownMember", futures.toArray(new CompletableFuture[0]))
                         .whenComplete(withTryCatch(logger, (r, e) -> future.complete(null)));
        return future;
    }

    // only for testing
    public Map<Long, MasterContext> getMasterContexts() {
        return new HashMap<>(masterContexts);
    }

    // only for testing
    public Map<Long, Object> getLightMasterContexts() {
        return new HashMap<>(lightMasterContexts);
    }

    // only for testing
    public MasterContext getMasterContext(long jobId) {
        return masterContexts.get(jobId);
    }

    /**
     * Returns the master context for the given job ID or null if it doesn't
     * exist or isn't initialized yet.
     */
    @Nullable
    public LightMasterContext getLightMasterContext(long jobId) {
        Object lmc = lightMasterContexts.get(jobId);
        if (lmc instanceof UninitializedLightJobMarker) {
            return null;
        }
        return (LightMasterContext) lmc;
    }

    JetServiceBackend getJetServiceBackend() {
        return jetServiceBackend;
    }

    boolean shouldStartJobs() {
        if (!isMaster() || !nodeEngine.isRunning()) {
            return false;
        }

        ClusterState clusterState = nodeEngine.getClusterService().getClusterState();
        if (isClusterEnteringPassiveState || clusterState == PASSIVE || clusterState == IN_TRANSITION) {
            logger.fine("Not starting jobs because cluster is in passive state or in transition.");
            return false;
        }
        // if there are any members in a shutdown process, don't start jobs
        if (!membersShuttingDown.isEmpty()) {
            LoggingUtil.logFine(logger, "Not starting jobs because members are shutting down: %s",
                    membersShuttingDown.keySet());
            return false;
        }

        Version clusterVersion = nodeEngine.getClusterService().getClusterVersion();
        for (Member m : nodeEngine.getClusterService().getMembers()) {
            if (!clusterVersion.equals(m.getVersion().asVersion())) {
                logger.fine("Not starting non-light jobs because rolling upgrade is in progress");
                return false;
            }
        }

        PartitionServiceState state =
                getInternalPartitionService().getPartitionReplicaStateChecker().getPartitionServiceState();
        if (state != PartitionServiceState.SAFE) {
            logger.fine("Not starting jobs because partition replication is not in safe state, but in " + state);
            return false;
        }
        if (!getInternalPartitionService().getPartitionStateManager().isInitialized()) {
            logger.fine("Not starting jobs because partitions are not yet initialized.");
            return false;
        }
        return true;
    }

    boolean shouldStartLightJobs() {
        if (!nodeEngine.isRunning()) {
            return false;
        }

        ClusterState clusterState = nodeEngine.getClusterService().getClusterState();
        if (isClusterEnteringPassiveState || clusterState == PASSIVE || clusterState == IN_TRANSITION) {
            logger.fine("Not starting jobs because cluster is in passive state or in transition.");
            return false;
        }

        PartitionServiceState state =
                getInternalPartitionService().getPartitionReplicaStateChecker().getPartitionServiceState();
        if (state != PartitionServiceState.SAFE) {
            logger.fine("Not starting jobs because partition replication is not in safe state, but in " + state);
            return false;
        }
        if (!getInternalPartitionService().getPartitionStateManager().isInitialized()) {
            logger.fine("Not starting jobs because partitions are not yet initialized.");
            return false;
        }
        return true;
    }

    private CompletableFuture<Void> runWithJob(
            long jobId,
            @Nonnull Consumer<MasterContext> masterContextHandler,
            @Nonnull Consumer<JobResult> jobResultHandler,
            @Nonnull Consumer<JobRecord> jobRecordHandler
    ) {
        return callWithJob(jobId,
                toNullFunction(masterContextHandler),
                toNullFunction(jobResultHandler),
                toNullFunction(jobRecordHandler),
                null
        );
    }

    /**
     * Returns a function that passes its argument to the given {@code
     * consumer} and returns {@code null}.
     */
    @Nonnull
    private <T, R> Function<T, R> toNullFunction(@Nonnull Consumer<T> consumer) {
        return val -> {
            consumer.accept(val);
            return null;
        };
    }

    private <T> CompletableFuture<T> callWithJob(
            long jobId,
            @Nonnull Function<MasterContext, T> masterContextHandler,
            @Nonnull Function<JobResult, T> jobResultHandler,
            @Nonnull Function<JobRecord, T> jobRecordHandler,
            @Nullable Function<JobExecutionRecord, T> jobExecutionRecordHandler
    ) {
        assertIsMaster("Cannot do this task on non-master. jobId=" + idToString(jobId));

        return submitToCoordinatorThread(() -> {
            // when job is finalized, actions happen in this order:
            // - JobResult and JobMetrics are created
            // - JobRecord and JobExecutionRecord are deleted
            // - masterContext is removed from the map
            // We check them in reverse order so that no race is possible.
            //
            // We check the JobResult after MasterContext for optimization because in most cases
            // there will either be MasterContext or JobResult. Neither of them is present only after
            // master failed and the new master didn't yet scan jobs. We check the JobResult
            // again at the end for correctness.

            // check masterContext first
            MasterContext mc = masterContexts.get(jobId);
            if (mc != null) {
                return masterContextHandler.apply(mc);
            }

            // early check of JobResult.
            JobResult jobResult = jobRepository.getJobResult(jobId);
            if (jobResult != null) {
                return jobResultHandler.apply(jobResult);
            }

            // the job might not be yet discovered by job record scanning
            JobExecutionRecord jobExRecord;
            if (jobExecutionRecordHandler != null && (jobExRecord = jobRepository.getJobExecutionRecord(jobId)) != null) {
                return jobExecutionRecordHandler.apply(jobExRecord);
            }
            JobRecord jobRecord;
            if ((jobRecord = jobRepository.getJobRecord(jobId)) != null) {
                return jobRecordHandler.apply(jobRecord);
            }

            // second check for JobResult, see comment at the top of the method
            jobResult = jobRepository.getJobResult(jobId);
            if (jobResult != null) {
                return jobResultHandler.apply(jobResult);
            }

            // job doesn't exist
            throw new JobNotFoundException(jobId);
        });
    }

    void onMemberAdded(MemberImpl addedMember) {
        // the member can re-join with the same UUID in certain scenarios
        removedMembers.remove(addedMember.getUuid());
        if (addedMember.isLiteMember()) {
            return;
        }

        updateQuorumValues();
        scheduleScaleUp(config.getScaleUpDelayMillis());
    }

    void onMemberRemoved(UUID uuid) {
        if (membersShuttingDown.remove(uuid) != null) {
            logFine(logger, "Removed a shutting-down member: %s, now shuttingDownMembers=%s",
                    uuid, membersShuttingDown.keySet());
        } else {
            removedMembers.put(uuid, System.nanoTime());
        }

        // clean up old entries from removedMembers (the value is the time when the member was removed)
        long removeThreshold = System.nanoTime() - HOURS.toNanos(1);
        removedMembers.entrySet().removeIf(en -> en.getValue() < removeThreshold);
    }

    boolean isQuorumPresent(int quorumSize) {
        return getDataMemberCount() >= quorumSize;
    }

    /**
     * Completes the job which is coordinated with the given master context object.
     */
    @CheckReturnValue
    CompletableFuture<Void> completeJob(MasterContext masterContext, Throwable error, long completionTime) {
        return submitToCoordinatorThread(() -> {
            // the order of operations is important.
            List<RawJobMetrics> jobMetrics =
                    masterContext.jobConfig().isStoreMetricsAfterJobCompletion()
                            ? masterContext.jobContext().jobMetrics()
                            : null;
            jobRepository.completeJob(masterContext, jobMetrics, error, completionTime);
            if (removeMasterContext(masterContext)) {
                completeObservables(masterContext.jobRecord().getOwnedObservables(), error);
                logger.fine(masterContext.jobIdString() + " is completed");
                (error == null ? jobCompletedSuccessfully : jobCompletedWithFailure).inc();
            } else {
                MasterContext existing = masterContexts.get(masterContext.jobId());
                if (existing != null) {
                    logger.severe("Different master context found to complete " + masterContext.jobIdString()
                            + ", master context execution " + idToString(existing.executionId()));
                } else {
                    logger.severe("No master context found to complete " + masterContext.jobIdString());
                }
            }
            unscheduleJobTimeout(masterContext.jobId());
        });
    }

    private boolean removeMasterContext(MasterContext masterContext) {
        synchronized (lock) {
            return masterContexts.remove(masterContext.jobId(), masterContext);
        }
    }

    /**
     * Schedules a restart task that will be run in future for the given job
     */
    void scheduleRestart(long jobId) {
        MasterContext masterContext = masterContexts.get(jobId);
        if (masterContext == null) {
            logger.severe("Master context for job " + idToString(jobId) + " not found to schedule restart");
            return;
        }
        logger.fine("Scheduling restart on master for job " + masterContext.jobName());
        nodeEngine.getExecutionService().schedule(COORDINATOR_EXECUTOR_NAME, () -> restartJob(jobId),
                RETRY_DELAY_IN_MILLIS, MILLISECONDS);
    }

    void scheduleSnapshot(MasterContext mc, long executionId) {
        long snapshotInterval = mc.jobConfig().getSnapshotIntervalMillis();
        ExecutionService executionService = nodeEngine.getExecutionService();
        if (logger.isFineEnabled()) {
            logger.fine(mc.jobIdString() + " snapshot is scheduled in " + snapshotInterval + "ms");
        }
        executionService.schedule(COORDINATOR_EXECUTOR_NAME,
                () -> mc.snapshotContext().startScheduledSnapshot(executionId),
                snapshotInterval, MILLISECONDS);
    }

    /**
     * Restarts a job for a new execution if the cluster is stable.
     * Otherwise, it reschedules the restart task.
     */
    void restartJob(long jobId) {
        MasterContext masterContext = masterContexts.get(jobId);
        if (masterContext == null) {
            logger.severe("Master context for job " + idToString(jobId) + " not found to restart");
            return;
        }
        tryStartJob(masterContext);
    }

    private void checkOperationalState() {
        if (isClusterEnteringPassiveState) {
            throw new EnteringPassiveClusterStateException();
        }
    }

    private void scheduleScaleUp(long delay) {
        int counter = scaleUpScheduledCount.incrementAndGet();
        nodeEngine.getExecutionService().schedule(() -> scaleJobsUpNow(counter), delay, MILLISECONDS);
    }

    private void scaleJobsUpNow(int counter) {
        // if another scale-up was scheduled after this one, ignore this one
        if (scaleUpScheduledCount.get() != counter) {
            return;
        }
        // if we can't start jobs yet, we also won't tear them down
        if (!shouldStartJobs()) {
            scheduleScaleUp(RETRY_DELAY_IN_MILLIS);
            return;
        }

        submitToCoordinatorThread(() -> {
            boolean allSucceeded = true;
            int dataMembersCount = nodeEngine.getClusterService().getMembers(DATA_MEMBER_SELECTOR).size();
            int partitionCount = nodeEngine.getPartitionService().getPartitionCount();
            // If the number of partitions is lower than the data member count, some members won't have
            // any partitions assigned. Jet doesn't use such members.
            int dataMembersWithPartitionsCount = Math.min(dataMembersCount, partitionCount);
            for (MasterContext mc : masterContexts.values()) {
                allSucceeded &= mc.jobContext().maybeScaleUp(dataMembersWithPartitionsCount);
            }
            if (!allSucceeded) {
                scheduleScaleUp(RETRY_DELAY_IN_MILLIS);
            }
        });
    }

    /**
     * Scans all job records and updates quorum size of a split-brain protection enabled
     * job with current cluster quorum size if the current cluster quorum size is larger
     */
    private void updateQuorumValues() {
        if (!shouldCheckQuorumValues()) {
            return;
        }

        submitToCoordinatorThread(() -> {
            try {
                int currentQuorumSize = getQuorumSize();
                for (JobRecord jobRecord : jobRepository.getJobRecords()) {
                    try {
                        if (!jobRecord.getConfig().isSplitBrainProtectionEnabled()) {
                            continue;
                        }
                        MasterContext masterContext = masterContexts.get(jobRecord.getJobId());
                        // if MasterContext doesn't exist, update in the IMap directly, using a sync method
                        if (masterContext == null) {
                            jobRepository.updateJobQuorumSizeIfSmaller(jobRecord.getJobId(), currentQuorumSize);
                            // check the master context again, it might have been just created and have picked
                            // up the JobRecord before being updated
                            masterContext = masterContexts.get(jobRecord.getJobId());
                        }
                        if (masterContext != null) {
                            masterContext.updateQuorumSize(currentQuorumSize);
                        }
                    } catch (Exception e) {
                        logger.severe("Quorum of job " + idToString(jobRecord.getJobId())
                                + " could not be updated to " + currentQuorumSize, e);
                    }
                }
            } catch (Exception e) {
                logger.severe("update quorum values task failed", e);
            }
        });
    }

    private boolean shouldCheckQuorumValues() {
        return isMaster() && nodeEngine.isRunning()
                && getInternalPartitionService().getPartitionStateManager().isInitialized();
    }

    private Object deserializeJobDefinition(long jobId, JobConfig jobConfig, Data jobDefinitionData) {
        JobClassLoaderService jobClassLoaderService = jetServiceBackend.getJobClassLoaderService();
        ClassLoader classLoader = jobClassLoaderService.getOrCreateClassLoader(jobConfig, jobId, COORDINATOR);
        try {
            jobClassLoaderService.prepareProcessorClassLoaders(jobId);
            return deserializeWithCustomClassLoader(nodeEngine().getSerializationService(), classLoader, jobDefinitionData);
        } finally {
            jobClassLoaderService.clearProcessorClassLoaders();
        }
    }

    private String dagToJson(DAG dag) {
        int coopThreadCount = config.getCooperativeThreadCount();
        return dag.toJson(coopThreadCount).toString();
    }

    private CompletableFuture<Void> startJobIfNotStartedOrCompleted(
            @Nonnull JobRecord jobRecord,
            @Nonnull JobExecutionRecord jobExecutionRecord, String reason
    ) {
        // the order of operations is important.
        long jobId = jobRecord.getJobId();

        MasterContext masterContext;
        MasterContext oldMasterContext;
        synchronized (lock) {
            // We check the JobResult while holding the lock to avoid this scenario:
            // 1. We find no job result
            // 2. Another thread creates the result and removes the master context in completeJob
            // 3. We re-create the master context below
            JobResult jobResult = jobRepository.getJobResult(jobId);
            if (jobResult != null) {
                logger.fine("Not starting job " + idToString(jobId) + ", already has result: " + jobResult);
                return jobResult.asCompletableFuture();
            }

            checkOperationalState();

            masterContext = createMasterContext(jobRecord, jobExecutionRecord);
            oldMasterContext = masterContexts.putIfAbsent(jobId, masterContext);
        }

        if (oldMasterContext != null) {
            return oldMasterContext.jobContext().jobCompletionFuture();
        }

        assert jobRepository.getJobResult(jobId) == null : "jobResult should not exist at this point";

        if (finalizeJobIfAutoScalingOff(masterContext)) {
            return masterContext.jobContext().jobCompletionFuture();
        }

        if (jobExecutionRecord.isSuspended()) {
            logFinest(logger, "MasterContext for suspended %s is created", masterContext.jobIdString());
        } else {
            logger.info("Starting job " + idToString(jobId) + ": " + reason);
            tryStartJob(masterContext);
        }

        return masterContext.jobContext().jobCompletionFuture();
    }

    // If a job result is present, it completes the master context using the job result
    private boolean completeMasterContextIfJobAlreadyCompleted(MasterContext masterContext) {
        long jobId = masterContext.jobId();
        JobResult jobResult = jobRepository.getJobResult(jobId);
        if (jobResult != null) {
            logger.fine("Completing master context for " + masterContext.jobIdString()
                    + " since already completed with result: " + jobResult);
            masterContext.jobContext().setFinalResult(jobResult.getFailureAsThrowable());
            return removeMasterContext(masterContext);
        }

        return finalizeJobIfAutoScalingOff(masterContext);
    }

    private boolean finalizeJobIfAutoScalingOff(MasterContext masterContext) {
        if (!masterContext.jobConfig().isAutoScaling() && masterContext.jobExecutionRecord().executed()) {
            logger.info("Suspending or failing " + masterContext.jobIdString()
                    + " since auto-restart is disabled and the job has been executed before");
            masterContext.jobContext().finalizeJob(new TopologyChangedException());
            return true;
        }
        return false;
    }

    private void tryStartJob(MasterContext masterContext) {
        masterContext.jobContext().tryStartJob(jobRepository::newExecutionId);

        if (masterContext.hasTimeout()) {
            long remainingTime = masterContext.remainingTime(Clock.currentTimeMillis());
            scheduleJobTimeout(masterContext.jobId(), Math.max(1, remainingTime));
        }
    }

    private int getQuorumSize() {
        return (getDataMemberCount() / 2) + 1;
    }

    private int getDataMemberCount() {
        ClusterService clusterService = nodeEngine.getClusterService();
        return clusterService.getMembers(DATA_MEMBER_SELECTOR).size();
    }

    private JobSummary getJobSummary(JobRecord record) {
        MasterContext ctx = masterContexts.get(record.getJobId());
        long execId = ctx == null ? 0 : ctx.executionId();
        JobStatus status;
        if (ctx == null) {
            JobExecutionRecord executionRecord = jobRepository.getJobExecutionRecord(record.getJobId());
            status = executionRecord != null && executionRecord.isSuspended()
                    ? JobStatus.SUSPENDED : JobStatus.NOT_RUNNING;
        } else {
            status = ctx.jobStatus();
        }
        return new JobSummary(false, record.getJobId(), execId, record.getJobNameOrId(), status,
                record.getCreationTime(), 0, null, null);
    }

    private InternalPartitionServiceImpl getInternalPartitionService() {
        Node node = nodeEngine.getNode();
        return (InternalPartitionServiceImpl) node.getPartitionService();
    }

    // runs periodically to restart jobs on coordinator failure and perform GC
    private void scanJobs() {
        long scanStart = System.currentTimeMillis();
        long nextScanDelay = maxJobScanPeriodInMillis;
        try {
            // explicit check for master because we don't want to use shorter delay on non-master nodes
            // it will be checked again in shouldStartJobs()
            if (isMaster()) {
                if (shouldStartJobs()) {
                    doScanJobs();
                } else {
                    // use a smaller delay when cluster is not in ready state
                    nextScanDelay = MIN_JOB_SCAN_PERIOD_MILLIS;
                }
            }
        } catch (HazelcastInstanceNotActiveException ignored) {
            // ignore this exception
        } catch (Throwable e) {
            logger.severe("Scanning jobs failed", e);
        }

        // Adjust the delay by the time taken by the scan to avoid accumulating more and more job results with each scan
        long scanTime = System.currentTimeMillis() - scanStart;
        nextScanDelay = Math.max(0, nextScanDelay - scanTime);

        ExecutionService executionService = nodeEngine.getExecutionService();
        executionService.schedule(this::scanJobs, nextScanDelay, MILLISECONDS);
    }

    private void doScanJobs() {
        Collection<JobRecord> jobs = jobRepository.getJobRecords();
        for (JobRecord jobRecord : jobs) {
            JobExecutionRecord jobExecutionRecord = ensureExecutionRecord(jobRecord.getJobId(),
                    jobRepository.getJobExecutionRecord(jobRecord.getJobId()));
            startJobIfNotStartedOrCompleted(jobRecord, jobExecutionRecord, "discovered by scanning of JobRecords");
        }
        jobRepository.cleanup(nodeEngine);
        if (!jobsScanned) {
            synchronized (lock) {
                jobsScanned = true;
            }
        }
    }

    private JobExecutionRecord ensureExecutionRecord(long jobId, JobExecutionRecord record) {
        return record != null ? record : new JobExecutionRecord(jobId, getQuorumSize());
    }

    @SuppressWarnings("WeakerAccess")
    // used by jet-enterprise
    void assertIsMaster(String error) {
        if (!isMaster()) {
            throw new JetException(error + ". Master address: " + nodeEngine.getClusterService().getMasterAddress());
        }
    }

    private boolean isMaster() {
        return nodeEngine.getClusterService().isMaster();
    }

    @SuppressWarnings("unused") // used in jet-enterprise
    NodeEngineImpl nodeEngine() {
        return nodeEngine;
    }

    CompletableFuture<Void> submitToCoordinatorThread(Runnable action) {
        return submitToCoordinatorThread(() -> {
            action.run();
            return null;
        });
    }

    <T> CompletableFuture<T> submitToCoordinatorThread(Callable<T> action) {
        // if we are on our thread already, execute directly in a blocking way
        if (IS_JOB_COORDINATOR_THREAD.get()) {
            try {
                return completedFuture(action.call());
            } catch (Throwable e) {
                // most callers ignore the failure on the returned future, let's log it at least
                logger.warning(null, e);
                return com.hazelcast.jet.impl.util.Util.exceptionallyCompletedFuture(e);
            }
        }

        Future<T> future = nodeEngine.getExecutionService().submit(COORDINATOR_EXECUTOR_NAME, () -> {
            assert !IS_JOB_COORDINATOR_THREAD.get() : "flag already raised";
            IS_JOB_COORDINATOR_THREAD.set(true);
            try {
                return action.call();
            } catch (Throwable e) {
                // most callers ignore the failure on the returned future, let's log it at least
                logger.warning(null, e);
                throw e;
            } finally {
                IS_JOB_COORDINATOR_THREAD.set(false);
            }
        });
        return nodeEngine.getExecutionService().asCompletableFuture(future);
    }

    void assertOnCoordinatorThread() {
        assert IS_JOB_COORDINATOR_THREAD.get() : "not on coordinator thread";
    }

    private void completeObservables(Set<String> observables, Throwable error) {
        for (String observable : observables) {
            try {
                String ringbufferName = ObservableImpl.ringbufferName(observable);
                Ringbuffer<Object> ringbuffer = nodeEngine.getHazelcastInstance().getRingbuffer(ringbufferName);
                Object completion = error == null ? DoneItem.DONE_ITEM : WrappedThrowable.of(error);
                ringbuffer.addAsync(completion, OverflowPolicy.OVERWRITE);
            } catch (Exception e) {
                logger.severe("Failed to complete observable '" + observable + "': " + e, e);
            }
        }
    }

    /**
     * From the given list of execution IDs returns those which are unknown to
     * this coordinator.
     */
    public long[] findUnknownExecutions(long[] executionIds) {
        return Arrays.stream(executionIds).filter(key -> {
            Object lmc = lightMasterContexts.get(key);
            return lmc == null || lmc instanceof LightMasterContext && ((LightMasterContext) lmc).isCancelled();
        }).toArray();
    }

    private void scheduleJobTimeout(final long jobId, final long timeout) {
        if (timeout <= 0) {
            return;
        }

        scheduledJobTimeouts.computeIfAbsent(jobId, id -> scheduleJobTimeoutTask(id, timeout));
    }

    private void unscheduleJobTimeout(final long jobId) {
        final ScheduledFuture<?> timeoutFuture = scheduledJobTimeouts.remove(jobId);
        if (timeoutFuture != null) {
            timeoutFuture.cancel(true);
        }
    }

    private ScheduledFuture<?> scheduleJobTimeoutTask(final long jobId, final long timeout) {
        return this.nodeEngine().getExecutionService().schedule(() -> {
            final MasterContext mc = masterContexts.get(jobId);
            final LightMasterContext lightMc = (LightMasterContext) lightMasterContexts.get(jobId);

            try {
                if (mc != null && isMaster() && !mc.jobStatus().isTerminal()) {
                    terminateJob(jobId, CANCEL_FORCEFUL);
                } else if (lightMc != null && !lightMc.isCancelled()) {
                    lightMc.requestTermination();
                }
            } finally {
                scheduledJobTimeouts.remove(jobId);
            }
        }, timeout, MILLISECONDS);
    }

    boolean isMemberShuttingDown(UUID uuid) {
        return membersShuttingDown.containsKey(uuid);
    }

    Collection<UUID> membersShuttingDown() {
        return membersShuttingDown.keySet();
    }

    /**
     * Instance of this class is inserted temporarily to {@link
     * #lightMasterContexts} to safely check for double job submission. When
     * reading, it's treated as if the job doesn't exist.
     */
    private static final class UninitializedLightJobMarker {
        private final CompletableFuture<LightMasterContext> initializationFuture;

        private UninitializedLightJobMarker(CompletableFuture<LightMasterContext> initializationFuture) {
            this.initializationFuture = initializationFuture;
        }
    }
}<|MERGE_RESOLUTION|>--- conflicted
+++ resolved
@@ -315,19 +315,15 @@
             JobConfig jobConfig,
             Subject subject
     ) {
-<<<<<<< HEAD
         if (!shouldStartLightJobs()) {
             logger.info("aaa "); // TODO [viliam] remove
             throw new RetryableHazelcastException("Member not in a state to safely start a light job");
         }
 
-        Object jobDefinition = nodeEngine().getSerializationService().toObject(serializedJobDefinition);
-=======
         if (deserializedJobDefinition == null) {
             deserializedJobDefinition = nodeEngine().getSerializationService().toObject(serializedJobDefinition);
         }
 
->>>>>>> 73f11adc
         DAG dag;
         if (deserializedJobDefinition instanceof DAG) {
             dag = (DAG) deserializedJobDefinition;
@@ -396,7 +392,7 @@
 
     public JobConfig getLightJobConfig(long jobId) {
         Object mc = lightMasterContexts.get(jobId);
-        if (mc == null || mc == UNINITIALIZED_LIGHT_JOB_MARKER) {
+        if (mc == null || mc instanceof UninitializedLightJobMarker) {
             throw new JobNotFoundException(jobId);
         }
         return ((LightMasterContext) mc).getJobConfig();
