/*
 * Copyright (c) 2008-2021, Hazelcast, Inc. All Rights Reserved.
 *
 * Licensed under the Apache License, Version 2.0 (the "License");
 * you may not use this file except in compliance with the License.
 * You may obtain a copy of the License at
 *
 * http://www.apache.org/licenses/LICENSE-2.0
 *
 * Unless required by applicable law or agreed to in writing, software
 * distributed under the License is distributed on an "AS IS" BASIS,
 * WITHOUT WARRANTIES OR CONDITIONS OF ANY KIND, either express or implied.
 * See the License for the specific language governing permissions and
 * limitations under the License.
 */

package com.hazelcast.jet.impl;

import com.hazelcast.cluster.ClusterState;
import com.hazelcast.cluster.Member;
import com.hazelcast.cluster.impl.MemberImpl;
import com.hazelcast.core.HazelcastInstanceNotActiveException;
import com.hazelcast.function.FunctionEx;
import com.hazelcast.instance.impl.Node;
import com.hazelcast.internal.cluster.ClusterService;
import com.hazelcast.internal.cluster.Versions;
import com.hazelcast.internal.metrics.MetricDescriptor;
import com.hazelcast.internal.metrics.MetricsRegistry;
import com.hazelcast.internal.metrics.Probe;
import com.hazelcast.internal.partition.impl.InternalPartitionServiceImpl;
import com.hazelcast.internal.partition.impl.PartitionServiceState;
import com.hazelcast.internal.serialization.Data;
import com.hazelcast.internal.util.Clock;
import com.hazelcast.internal.util.counters.Counter;
import com.hazelcast.internal.util.counters.MwCounter;
import com.hazelcast.jet.JetException;
import com.hazelcast.jet.JobAlreadyExistsException;
import com.hazelcast.jet.config.JetConfig;
import com.hazelcast.jet.config.JobConfig;
import com.hazelcast.jet.core.DAG;
import com.hazelcast.jet.core.JobNotFoundException;
import com.hazelcast.jet.core.JobStatus;
import com.hazelcast.jet.core.JobSuspensionCause;
import com.hazelcast.jet.core.TopologyChangedException;
import com.hazelcast.jet.core.Vertex;
import com.hazelcast.jet.core.metrics.MetricNames;
import com.hazelcast.jet.core.metrics.MetricTags;
import com.hazelcast.jet.datamodel.Tuple2;
import com.hazelcast.jet.impl.exception.EnteringPassiveClusterStateException;
import com.hazelcast.jet.impl.execution.DoneItem;
import com.hazelcast.jet.impl.metrics.RawJobMetrics;
import com.hazelcast.jet.impl.observer.ObservableImpl;
import com.hazelcast.jet.impl.observer.WrappedThrowable;
import com.hazelcast.jet.impl.operation.GetJobIdsOperation.GetJobIdsResult;
import com.hazelcast.jet.impl.operation.NotifyMemberShutdownOperation;
import com.hazelcast.jet.impl.pipeline.PipelineImpl;
import com.hazelcast.jet.impl.pipeline.PipelineImpl.Context;
import com.hazelcast.jet.impl.util.LoggingUtil;
import com.hazelcast.jet.impl.util.Util;
import com.hazelcast.logging.ILogger;
import com.hazelcast.ringbuffer.OverflowPolicy;
import com.hazelcast.ringbuffer.Ringbuffer;
import com.hazelcast.security.SecurityContext;
import com.hazelcast.spi.exception.RetryableHazelcastException;
import com.hazelcast.spi.impl.NodeEngineImpl;
import com.hazelcast.spi.impl.executionservice.ExecutionService;
import com.hazelcast.spi.properties.HazelcastProperties;
import com.hazelcast.version.Version;

import javax.annotation.CheckReturnValue;
import javax.annotation.Nonnull;
import javax.annotation.Nullable;
import javax.security.auth.Subject;
import java.security.Permission;
import java.util.ArrayList;
import java.util.Arrays;
import java.util.Collection;
import java.util.HashMap;
import java.util.List;
import java.util.Map;
import java.util.Map.Entry;
import java.util.Objects;
import java.util.Set;
import java.util.Spliterators;
import java.util.UUID;
import java.util.concurrent.Callable;
import java.util.concurrent.CancellationException;
import java.util.concurrent.CompletableFuture;
import java.util.concurrent.ConcurrentHashMap;
import java.util.concurrent.ConcurrentMap;
import java.util.concurrent.ExecutionException;
import java.util.concurrent.Future;
import java.util.concurrent.ScheduledFuture;
import java.util.concurrent.atomic.AtomicInteger;
import java.util.function.Consumer;
import java.util.function.Function;
import java.util.stream.Collectors;
import java.util.stream.StreamSupport;

import static com.hazelcast.cluster.ClusterState.IN_TRANSITION;
import static com.hazelcast.cluster.ClusterState.PASSIVE;
import static com.hazelcast.cluster.memberselector.MemberSelectors.DATA_MEMBER_SELECTOR;
import static com.hazelcast.internal.util.executor.ExecutorType.CACHED;
import static com.hazelcast.jet.Util.idToString;
import static com.hazelcast.jet.core.JobStatus.COMPLETING;
import static com.hazelcast.jet.core.JobStatus.NOT_RUNNING;
import static com.hazelcast.jet.core.JobStatus.RUNNING;
import static com.hazelcast.jet.core.JobStatus.SUSPENDED;
import static com.hazelcast.jet.datamodel.Tuple2.tuple2;
import static com.hazelcast.jet.impl.JobClassLoaderService.JobPhase.COORDINATOR;
import static com.hazelcast.jet.impl.TerminationMode.CANCEL_FORCEFUL;
import static com.hazelcast.jet.impl.execution.init.CustomClassLoadedObject.deserializeWithCustomClassLoader;
import static com.hazelcast.jet.impl.operation.GetJobIdsOperation.ALL_JOBS;
import static com.hazelcast.jet.impl.util.ExceptionUtil.sneakyThrow;
import static com.hazelcast.jet.impl.util.ExceptionUtil.withTryCatch;
import static com.hazelcast.jet.impl.util.LoggingUtil.logFine;
import static com.hazelcast.jet.impl.util.LoggingUtil.logFinest;
import static com.hazelcast.spi.properties.ClusterProperty.JOB_SCAN_PERIOD;
import static java.util.Collections.emptyList;
import static java.util.Comparator.comparing;
import static java.util.concurrent.CompletableFuture.completedFuture;
import static java.util.concurrent.TimeUnit.HOURS;
import static java.util.concurrent.TimeUnit.MILLISECONDS;
import static java.util.concurrent.TimeUnit.SECONDS;
import static java.util.function.Function.identity;
import static java.util.stream.Collectors.toList;

/**
 * A service that handles MasterContexts on the coordinator member.
 * Job-control operations from client are handled here.
 */
public class JobCoordinationService {

    private static final String COORDINATOR_EXECUTOR_NAME = "jet:coordinator";

    /**
     * The delay before retrying to start/scale up a job.
     */
    private static final long RETRY_DELAY_IN_MILLIS = SECONDS.toMillis(2);
    private static final ThreadLocal<Boolean> IS_JOB_COORDINATOR_THREAD = ThreadLocal.withInitial(() -> false);
    private static final int COORDINATOR_THREADS_POOL_SIZE = 4;

    private static final int MIN_JOB_SCAN_PERIOD_MILLIS = 100;

    /**
     * Inserted temporarily to {@link #lightMasterContexts} to safely check for double job submission.
     * When reading, it's treated as if the job doesn't exist.
     */
    private static final Object UNINITIALIZED_LIGHT_JOB_MARKER = new Object();

    private final NodeEngineImpl nodeEngine;
    private final JetServiceBackend jetServiceBackend;
    private final JetConfig config;
    private final ILogger logger;
    private final JobRepository jobRepository;
    private final ConcurrentMap<Long, MasterContext> masterContexts = new ConcurrentHashMap<>();
    private final ConcurrentMap<Long, Object> lightMasterContexts = new ConcurrentHashMap<>();
    private final ConcurrentMap<UUID, CompletableFuture<Void>> membersShuttingDown = new ConcurrentHashMap<>();
    private final ConcurrentMap<Long, ScheduledFuture<?>> scheduledJobTimeouts = new ConcurrentHashMap<>();
    /**
     * Map of {memberUuid; removeTime}.
     *
     * A collection of UUIDs of members which left the cluster and for which we
     * didn't receive {@link NotifyMemberShutdownOperation}.
     */
    private final Map<UUID, Long> removedMembers = new ConcurrentHashMap<>();
    private final Object lock = new Object();
    private volatile boolean isClusterEnteringPassiveState;
    private volatile boolean jobsScanned;

    private final AtomicInteger scaleUpScheduledCount = new AtomicInteger();

    @Probe(name = MetricNames.JOBS_SUBMITTED)
    private final Counter jobSubmitted = MwCounter.newMwCounter();
    @Probe(name = MetricNames.JOBS_COMPLETED_SUCCESSFULLY)
    private final Counter jobCompletedSuccessfully = MwCounter.newMwCounter();
    @Probe(name = MetricNames.JOBS_COMPLETED_WITH_FAILURE)
    private final Counter jobCompletedWithFailure = MwCounter.newMwCounter();

    private long maxJobScanPeriodInMillis;

    JobCoordinationService(
            NodeEngineImpl nodeEngine, JetServiceBackend jetServiceBackend, JetConfig config, JobRepository jobRepository
    ) {
        this.nodeEngine = nodeEngine;
        this.jetServiceBackend = jetServiceBackend;
        this.config = config;
        this.logger = nodeEngine.getLogger(getClass());
        this.jobRepository = jobRepository;

        ExecutionService executionService = nodeEngine.getExecutionService();
        executionService.register(COORDINATOR_EXECUTOR_NAME, COORDINATOR_THREADS_POOL_SIZE, Integer.MAX_VALUE, CACHED);

        // register metrics
        MetricsRegistry registry = nodeEngine.getMetricsRegistry();
        MetricDescriptor descriptor = registry.newMetricDescriptor()
                .withTag(MetricTags.MODULE, "jet");
        registry.registerStaticMetrics(descriptor, this);
    }

    public JobRepository jobRepository() {
        return jobRepository;
    }

    public void startScanningForJobs() {
        ExecutionService executionService = nodeEngine.getExecutionService();
        HazelcastProperties properties = nodeEngine.getProperties();
        maxJobScanPeriodInMillis = properties.getMillis(JOB_SCAN_PERIOD);
        executionService.schedule(COORDINATOR_EXECUTOR_NAME, this::scanJobs, 0, MILLISECONDS);
        logger.info("Jet started scanning for jobs");
    }

    public CompletableFuture<Void> submitJob(
            long jobId,
            Data serializedJobDefinition,
            JobConfig jobConfig,
            Subject subject
    ) {
        CompletableFuture<Void> res = new CompletableFuture<>();
        submitToCoordinatorThread(() -> {
            MasterContext masterContext;
            try {
                assertIsMaster("Cannot submit job " + idToString(jobId) + " to non-master node");
                checkOperationalState();

                // the order of operations is important.

                // first, check if the job is already completed
                JobResult jobResult = jobRepository.getJobResult(jobId);
                if (jobResult != null) {
                    logger.fine("Not starting job " + idToString(jobId) + " since already completed with result: "
                            + jobResult);
                    return;
                }
                if (!config.isResourceUploadEnabled() && !jobConfig.getResourceConfigs().isEmpty()) {
<<<<<<< HEAD
                    throw new JetException("The JobConfig contains resources to upload, but the resource upload " +
                            "is disabled. Either remove the resources from the job config or enable resource " +
                            "uploading, see JetConfig#setResourceUploadEnabled.");
=======
                    throw new JetException(Util.JET_RESOURCE_UPLOAD_DISABLED_MESSAGE);
>>>>>>> 4544e4a6
                }

                int quorumSize = jobConfig.isSplitBrainProtectionEnabled() ? getQuorumSize() : 0;
                Object jobDefinition = deserializeJobDefinition(jobId, jobConfig, serializedJobDefinition);
                DAG dag;
                Data serializedDag;
                if (jobDefinition instanceof PipelineImpl) {
                    int coopThreadCount = config.getCooperativeThreadCount();
                    dag = ((PipelineImpl) jobDefinition).toDag(new Context() {
                        @Override public int defaultLocalParallelism() {
                            return coopThreadCount;
                        }
                    });
                    serializedDag = nodeEngine().getSerializationService().toData(dag);
                } else {
                    dag = (DAG) jobDefinition;
                    serializedDag = serializedJobDefinition;
                }

                checkPermissions(subject, dag);

                Set<String> ownedObservables = ownedObservables(dag);
                JobRecord jobRecord = new JobRecord(nodeEngine.getClusterService().getClusterVersion(), jobId, serializedDag,
                        dagToJson(dag), jobConfig, ownedObservables, subject);
                JobExecutionRecord jobExecutionRecord = new JobExecutionRecord(jobId, quorumSize);
                masterContext = createMasterContext(jobRecord, jobExecutionRecord);

                boolean hasDuplicateJobName;
                synchronized (lock) {
                    assertIsMaster("Cannot submit job " + idToString(jobId) + " to non-master node");
                    checkOperationalState();
                    hasDuplicateJobName = jobConfig.getName() != null && hasActiveJobWithName(jobConfig.getName());
                    if (!hasDuplicateJobName) {
                        // just try to initiate the coordination
                        MasterContext prev = masterContexts.putIfAbsent(jobId, masterContext);
                        if (prev != null) {
                            logger.fine("Joining to already existing masterContext " + prev.jobIdString());
                            return;
                        }
                    }
                }

                if (hasDuplicateJobName) {
                    jobRepository.deleteJob(jobId);
                    throw new JobAlreadyExistsException("Another active job with equal name (" + jobConfig.getName()
                            + ") exists: " + idToString(jobId));
                }

                // If job is not currently running, it might be that it is just completed
                if (completeMasterContextIfJobAlreadyCompleted(masterContext)) {
                    return;
                }

                // If there is no master context and job result at the same time, it means this is the first submission
                jobSubmitted.inc();
                jobRepository.putNewJobRecord(jobRecord);
                logger.info("Starting job " + idToString(masterContext.jobId()) + " based on submit request");
            } catch (Throwable e) {
                jetServiceBackend.getJobClassLoaderService()
                                 .tryRemoveClassloadersForJob(jobId, COORDINATOR);

                res.completeExceptionally(e);
                throw e;
            } finally {
                res.complete(null);
            }
            tryStartJob(masterContext);
        });
        return res;
    }

    public CompletableFuture<Void> submitLightJob(
            long jobId,
            Data serializedJobDefinition,
            JobConfig jobConfig,
            Subject subject
    ) {
        Object jobDefinition = nodeEngine().getSerializationService().toObject(serializedJobDefinition);
        DAG dag;
        if (jobDefinition instanceof DAG) {
            dag = (DAG) jobDefinition;
        } else {
            int coopThreadCount = config.getCooperativeThreadCount();
            dag = ((PipelineImpl) jobDefinition).toDag(new Context() {
                @Override public int defaultLocalParallelism() {
                    return coopThreadCount;
                }
            });
        }

        // First insert just a marker into the map. This is to prevent initializing the light job if the jobId
        // was submitted twice. This can happen e.g. if the client retries.
        Object oldContext = lightMasterContexts.putIfAbsent(jobId, UNINITIALIZED_LIGHT_JOB_MARKER);
        if (oldContext != null) {
            throw new JetException("duplicate jobId " + idToString(jobId));
        }

        checkPermissions(subject, dag);

        // Initialize and start the job (happens in the constructor). We do this before adding the actual
        // LightMasterContext to the map to avoid possible races of the job initialization and cancellation.
        LightMasterContext mc = new LightMasterContext(nodeEngine, this, dag, jobId, jobConfig, subject);
        oldContext = lightMasterContexts.put(jobId, mc);
        assert oldContext == UNINITIALIZED_LIGHT_JOB_MARKER;

        scheduleJobTimeout(jobId, jobConfig.getTimeoutMillis());

        return mc.getCompletionFuture()
                .whenComplete((r, t) -> {
                    Object removed = lightMasterContexts.remove(jobId);
                    assert removed instanceof LightMasterContext : "LMC not found: " + removed;
                    unscheduleJobTimeout(jobId);
                });
    }

    public long getJobSubmittedCount() {
        return jobSubmitted.get();
    }

    private void checkPermissions(Subject subject, DAG dag) {
        SecurityContext securityContext = nodeEngine.getNode().securityContext;
        if (securityContext == null || subject == null) {
            return;
        }
        for (Vertex vertex : dag) {
            Permission requiredPermission = vertex.getMetaSupplier().getRequiredPermission();
            if (requiredPermission != null) {
                securityContext.checkPermission(subject, requiredPermission);
            }
        }
    }

    private static Set<String> ownedObservables(DAG dag) {
        return StreamSupport.stream(Spliterators.spliteratorUnknownSize(dag.iterator(), 0), false)
                .map(vertex -> vertex.getMetaSupplier().getTags().get(ObservableImpl.OWNED_OBSERVABLE))
                .filter(Objects::nonNull)
                .collect(Collectors.toSet());
    }

    @SuppressWarnings("WeakerAccess") // used by jet-enterprise
    MasterContext createMasterContext(JobRecord jobRecord, JobExecutionRecord jobExecutionRecord) {
        return new MasterContext(nodeEngine, this, jobRecord, jobExecutionRecord);
    }

    private boolean hasActiveJobWithName(@Nonnull String jobName) {
        // if scanJob() has not run yet, master context objects may not be initialized.
        // in this case, we cannot check if the new job submission has a duplicate job name.
        // therefore, we will retry until scanJob() task runs at least once.
        if (!jobsScanned) {
            throw new RetryableHazelcastException("Cannot submit job with name '" + jobName
                    + "' before the master node initializes job coordination service's state");
        }

        return masterContexts.values()
                             .stream()
                             .anyMatch(ctx -> jobName.equals(ctx.jobConfig().getName()));
    }

    public CompletableFuture<Void> prepareForPassiveClusterState() {
        assertIsMaster("Cannot prepare for passive cluster state on a non-master node");
        synchronized (lock) {
            isClusterEnteringPassiveState = true;
        }
        return submitToCoordinatorThread(() -> {
            CompletableFuture[] futures = masterContexts
                    .values().stream()
                    .map(mc -> mc.jobContext().gracefullyTerminate())
                    .toArray(CompletableFuture[]::new);
            return CompletableFuture.allOf(futures);
        }).thenCompose(identity());
    }

    public void clusterChangeDone() {
        synchronized (lock) {
            isClusterEnteringPassiveState = false;
        }
    }

    public void reset() {
        assert !isMaster() : "this member is a master";
        List<MasterContext> contexts;
        synchronized (lock) {
            contexts = new ArrayList<>(masterContexts.values());
            masterContexts.clear();
            jobsScanned = false;
        }

        contexts.forEach(ctx -> ctx.jobContext().setFinalResult(new CancellationException()));
    }

    public CompletableFuture<Void> joinSubmittedJob(long jobId) {
        checkOperationalState();
        CompletableFuture<CompletableFuture<Void>> future = callWithJob(jobId,
                mc -> mc.jobContext().jobCompletionFuture()
                        .handle((r, t) -> {
                            if (t == null) {
                                return null;
                            }
                            if (t instanceof CancellationException || t instanceof JetException) {
                                throw sneakyThrow(t);
                            }
                            throw new JetException(t.toString(), t);
                        }),
                JobResult::asCompletableFuture,
                jobRecord -> {
                    JobExecutionRecord jobExecutionRecord = ensureExecutionRecord(jobId,
                            jobRepository.getJobExecutionRecord(jobId));
                    return startJobIfNotStartedOrCompleted(jobRecord, jobExecutionRecord, "join request from client");
                },
                null
        );

        return future
                .thenCompose(identity()); // unwrap the inner future
    }

    public CompletableFuture<Void> joinLightJob(long jobId) {
        Object mc = lightMasterContexts.get(jobId);
        if (mc == null || mc == UNINITIALIZED_LIGHT_JOB_MARKER) {
            throw new JobNotFoundException(jobId);
        }
        return ((LightMasterContext) mc).getCompletionFuture();
    }

    public CompletableFuture<Void> terminateJob(long jobId, TerminationMode terminationMode) {
        return runWithJob(jobId,
                masterContext -> {
                    // User can cancel in any state, other terminations are allowed only when running.
                    // This is not technically required (we can request termination in any state),
                    // but this method is only called by the user. It would be weird for the client to
                    // request a restart if the job didn't start yet etc.
                    // Also, it would be weird to restart the job during STARTING: as soon as it will start,
                    // it will restart.
                    // In any case, it doesn't make sense to restart a suspended job.
                    JobStatus jobStatus = masterContext.jobStatus();
                    if (jobStatus != RUNNING && terminationMode != CANCEL_FORCEFUL) {
                        throw new IllegalStateException("Cannot " + terminationMode + ", job status is " + jobStatus
                                + ", should be " + RUNNING);
                    }

                    String terminationResult = masterContext.jobContext().requestTermination(terminationMode, false).f1();
                    if (terminationResult != null) {
                        throw new IllegalStateException("Cannot " + terminationMode + ": " + terminationResult);
                    }
                },
                jobResult -> {
                    if (terminationMode != CANCEL_FORCEFUL) {
                        throw new IllegalStateException("Cannot " + terminationMode + " job " + idToString(jobId)
                                + " because it already has a result: " + jobResult);
                    }
                    logger.fine("Ignoring cancellation of a completed job " + idToString(jobId));
                },
                jobRecord -> {
                    // we'll eventually learn of the job through scanning of records or from a join operation
                    throw new RetryableHazelcastException("No MasterContext found for job " + idToString(jobId) + " for "
                            + terminationMode);
                }
        );
    }

    public void terminateLightJob(long jobId) {
        Object mc = lightMasterContexts.get(jobId);
        if (mc == null || mc == UNINITIALIZED_LIGHT_JOB_MARKER) {
            throw new JobNotFoundException(jobId);
        }
        ((LightMasterContext) mc).requestTermination();
    }

    /**
     * Return the job IDs of jobs with the given name, sorted by
     * {active/completed, creation time}, active & newest first.
     */
    public CompletableFuture<GetJobIdsResult> getJobIds(@Nullable String onlyName, long onlyJobId) {
        if (onlyName != null) {
            assertIsMaster("Cannot query list of job IDs by name on non-master node");
        }

        return submitToCoordinatorThread(() -> {
            if (onlyJobId != ALL_JOBS) {
                Object lmc = lightMasterContexts.get(onlyJobId);
                if (lmc != null && lmc != UNINITIALIZED_LIGHT_JOB_MARKER) {
                    return new GetJobIdsResult(onlyJobId, true);
                }

                if (isMaster()) {
                    try {
                        callWithJob(onlyJobId, mc -> null, jobResult -> null, jobRecord -> null, null)
                                .get();
                    } catch (ExecutionException e) {
                        if (e.getCause() instanceof JobNotFoundException) {
                            return GetJobIdsResult.EMPTY;
                        }
                        throw e;
                    }
                    return new GetJobIdsResult(onlyJobId, false);
                }
                return GetJobIdsResult.EMPTY;
            }

            List<Tuple2<Long, Boolean>> result = new ArrayList<>();

            // add light jobs - only if no name is requested, light jobs can't have a name
            if (onlyName == null) {
                for (Object ctx : lightMasterContexts.values()) {
                    if (ctx != UNINITIALIZED_LIGHT_JOB_MARKER) {
                        result.add(tuple2(((LightMasterContext) ctx).getJobId(), true));
                    }
                }
            }

            // add normal jobs - only on master
            if (isMaster()) {
                if (onlyName != null) {
                    // we first need to collect to a map where the jobId is the key to eliminate possible duplicates
                    // in JobResult and also to be able to sort from newest to oldest
                    Map<Long, Long> jobs = new HashMap<>();
                    for (MasterContext ctx : masterContexts.values()) {
                        if (onlyName.equals(ctx.jobConfig().getName())) {
                            jobs.put(ctx.jobId(), Long.MAX_VALUE);
                        }
                    }

                    for (JobResult jobResult : jobRepository.getJobResults(onlyName)) {
                        jobs.put(jobResult.getJobId(), jobResult.getCreationTime());
                    }

                    jobs.entrySet().stream()
                        .sorted(
                                comparing(Entry<Long, Long>::getValue)
                                        .thenComparing(Entry::getKey)
                                        .reversed()
                        )
                        .forEach(entry -> result.add(tuple2(entry.getKey(), false)));
                } else {
                    for (Long jobId : jobRepository.getAllJobIds()) {
                        result.add(tuple2(jobId, false));
                    }
                }
            }

            return new GetJobIdsResult(result);
        });
    }

    /**
     * Returns the job status or fails with {@link JobNotFoundException}
     * if the requested job is not found.
     */
    public CompletableFuture<JobStatus> getJobStatus(long jobId) {
        return callWithJob(jobId,
                mc -> {
                    // When the job finishes running, we write NOT_RUNNING to jobStatus first and then
                    // write null to requestedTerminationMode (see MasterJobContext.finalizeJob()). We
                    // have to read them in the opposite order.
                    TerminationMode terminationMode = mc.jobContext().requestedTerminationMode();
                    JobStatus jobStatus = mc.jobStatus();
                    return jobStatus == RUNNING && terminationMode != null
                            ? COMPLETING
                            : jobStatus;
                },
                JobResult::getJobStatus,
                jobRecord -> NOT_RUNNING,
                jobExecutionRecord -> jobExecutionRecord.isSuspended() ? SUSPENDED : NOT_RUNNING
        );
    }

    /**
     * Returns the reason why this job has been suspended in a human-readable
     * form.
     * <p>
     * Fails with {@link JobNotFoundException} if the requested job is not found.
     * <p>
     * Fails with {@link IllegalStateException} if the requested job is not
     * currently in a suspended state.
     */
    public CompletableFuture<JobSuspensionCause> getJobSuspensionCause(long jobId) {
        FunctionEx<JobExecutionRecord, JobSuspensionCause> jobExecutionRecordHandler = jobExecutionRecord -> {
            JobSuspensionCause cause = jobExecutionRecord.getSuspensionCause();
            if (cause == null) {
                throw new IllegalStateException("Job not suspended");
            }
            return cause;
        };
        return callWithJob(jobId,
                mc -> {
                    JobExecutionRecord jobExecutionRecord = mc.jobExecutionRecord();
                    return jobExecutionRecordHandler.apply(jobExecutionRecord);
                },
                jobResult -> {
                    throw new IllegalStateException("Job not suspended");
                },
                jobRecord -> {
                    throw new IllegalStateException("Job not suspended");
                },
                jobExecutionRecordHandler
        );
    }

    /**
     * Returns the latest metrics for a job or fails with {@link JobNotFoundException}
     * if the requested job is not found.
     */
    public CompletableFuture<List<RawJobMetrics>> getJobMetrics(long jobId) {
        CompletableFuture<List<RawJobMetrics>> cf = new CompletableFuture<>();
        runWithJob(jobId,
                mc -> mc.jobContext().collectMetrics(cf),
                jobResult -> {
                    List<RawJobMetrics> metrics = jobRepository.getJobMetrics(jobId);
                    cf.complete(metrics != null ? metrics : emptyList());
                },
                jobRecord -> cf.complete(emptyList())
        );
        return cf;
    }

    /**
     * Returns the job submission time or fails with {@link JobNotFoundException}
     * if the requested job is not found.
     */
    public CompletableFuture<Long> getJobSubmissionTime(long jobId, boolean isLightJob) {
        if (isLightJob) {
            Object mc = lightMasterContexts.get(jobId);
            if (mc == null || mc == UNINITIALIZED_LIGHT_JOB_MARKER) {
                throw new JobNotFoundException(jobId);
            }
            return completedFuture(((LightMasterContext) mc).getStartTime());
        }
        return callWithJob(jobId,
                mc -> mc.jobRecord().getCreationTime(),
                JobResult::getCreationTime,
                JobRecord::getCreationTime,
                null
        );
    }

    public CompletableFuture<Void> resumeJob(long jobId) {
        return runWithJob(jobId,
                masterContext -> masterContext.jobContext().resumeJob(jobRepository::newExecutionId),
                jobResult -> {
                    throw new IllegalStateException("Job already completed");
                },
                jobRecord -> {
                    throw new RetryableHazelcastException("Job " + idToString(jobId) + " not yet discovered");
                }
        );
    }

    /**
     * Return a summary of all jobs
     */
    public CompletableFuture<List<JobSummary>> getJobSummaryList() {
        return submitToCoordinatorThread(() -> {
            Map<Long, JobSummary> jobs = new HashMap<>();
            if (isMaster()) {
                // running jobs
                jobRepository.getJobRecords().stream().map(this::getJobSummary).forEach(s -> jobs.put(s.getJobId(), s));

                // completed jobs
                jobRepository.getJobResults().stream()
                        .map(r -> new JobSummary(
                                r.getJobId(), r.getJobNameOrId(), r.getJobStatus(), r.getCreationTime(),
                                r.getCompletionTime(), r.getFailureText()))
                        .forEach(s -> jobs.put(s.getJobId(), s));
            }

            // light jobs
            lightMasterContexts.values().stream()
                    .filter(lmc -> lmc != UNINITIALIZED_LIGHT_JOB_MARKER)
                    .map(LightMasterContext.class::cast)
                    .map(lmc -> new JobSummary(
                            true, lmc.getJobId(), lmc.getJobId(), idToString(lmc.getJobId()),
                            RUNNING, lmc.getStartTime()))
                    .forEach(s -> jobs.put(s.getJobId(), s));

            return jobs.values().stream().sorted(comparing(JobSummary::getSubmissionTime).reversed()).collect(toList());
        });
    }

    /**
     * Add the given member to shutting down members. This will prevent
     * submission of more executions until the member actually leaves the
     * cluster. The returned future will complete when all executions of which
     * the member is a participant terminate.
     * <p>
     * The method is idempotent, the {@link NotifyMemberShutdownOperation}
     * which calls it can be retried.
     */
    @Nonnull
    public CompletableFuture<Void> addShuttingDownMember(UUID uuid) {
        CompletableFuture<Void> future = new CompletableFuture<>();
        CompletableFuture<Void> oldFuture = membersShuttingDown.putIfAbsent(uuid, future);
        if (oldFuture != null) {
            return oldFuture;
        }
        if (removedMembers.containsKey(uuid)) {
            logFine(logger, "NotifyMemberShutdownOperation received for a member that was already " +
                    "removed from the cluster: %s", uuid);
            return completedFuture(null);
        }
        logFine(logger, "Added a shutting-down member: %s", uuid);
        CompletableFuture[] futures = masterContexts.values().stream()
                                                    .map(mc -> mc.jobContext().onParticipantGracefulShutdown(uuid))
                                                    .toArray(CompletableFuture[]::new);
        // Need to do this even if futures.length == 0, we need to perform the action in whenComplete
        CompletableFuture.allOf(futures)
                         .whenComplete(withTryCatch(logger, (r, e) -> future.complete(null)));
        return future;
    }

    // only for testing
    public Map<Long, MasterContext> getMasterContexts() {
        return new HashMap<>(masterContexts);
    }

    // only for testing
    public Map<Long, Object> getLightMasterContexts() {
        return new HashMap<>(lightMasterContexts);
    }

    // only for testing
    public MasterContext getMasterContext(long jobId) {
        return masterContexts.get(jobId);
    }

    JetServiceBackend getJetServiceBackend() {
        return jetServiceBackend;
    }

    boolean shouldStartJobs() {
        if (!isMaster() || !nodeEngine.isRunning()) {
            return false;
        }

        ClusterState clusterState = nodeEngine.getClusterService().getClusterState();
        if (isClusterEnteringPassiveState || clusterState == PASSIVE || clusterState == IN_TRANSITION) {
            logger.fine("Not starting jobs because cluster is in passive state or in transition.");
            return false;
        }
        // if there are any members in a shutdown process, don't start jobs
        if (!membersShuttingDown.isEmpty()) {
            LoggingUtil.logFine(logger, "Not starting jobs because members are shutting down: %s",
                    membersShuttingDown.keySet());
            return false;
        }

        Version clusterVersion = nodeEngine.getClusterService().getClusterVersion();
        for (Member m : nodeEngine.getClusterService().getMembers()) {
            if (!clusterVersion.equals(m.getVersion().asVersion())) {
                logger.fine("Not starting non-light jobs because rolling upgrade is in progress");
                return false;
            }
        }

        PartitionServiceState state =
                getInternalPartitionService().getPartitionReplicaStateChecker().getPartitionServiceState();
        if (state != PartitionServiceState.SAFE) {
            logger.fine("Not starting jobs because partition replication is not in safe state, but in " + state);
            return false;
        }
        if (!getInternalPartitionService().getPartitionStateManager().isInitialized()) {
            logger.fine("Not starting jobs because partitions are not yet initialized.");
            return false;
        }
        return true;
    }

    private CompletableFuture<Void> runWithJob(
            long jobId,
            @Nonnull Consumer<MasterContext> masterContextHandler,
            @Nonnull Consumer<JobResult> jobResultHandler,
            @Nonnull Consumer<JobRecord> jobRecordHandler
    ) {
        return callWithJob(jobId,
                toNullFunction(masterContextHandler),
                toNullFunction(jobResultHandler),
                toNullFunction(jobRecordHandler),
                null
        );
    }

    /**
     * Returns a function that passes its argument to the given {@code
     * consumer} and returns {@code null}.
     */
    @Nonnull
    private <T, R> Function<T, R> toNullFunction(@Nonnull Consumer<T> consumer) {
        return val -> {
            consumer.accept(val);
            return null;
        };
    }

    private <T> CompletableFuture<T> callWithJob(
            long jobId,
            @Nonnull Function<MasterContext, T> masterContextHandler,
            @Nonnull Function<JobResult, T> jobResultHandler,
            @Nonnull Function<JobRecord, T> jobRecordHandler,
            @Nullable Function<JobExecutionRecord, T> jobExecutionRecordHandler
    ) {
        assertIsMaster("Cannot do this task on non-master. jobId=" + idToString(jobId));

        return submitToCoordinatorThread(() -> {
            // when job is finalized, actions happen in this order:
            // - JobResult and JobMetrics are created
            // - JobRecord and JobExecutionRecord are deleted
            // - masterContext is removed from the map
            // We check them in reverse order so that no race is possible.
            //
            // We check the JobResult after MasterContext for optimization because in most cases
            // there will either be MasterContext or JobResult. Neither of them is present only after
            // master failed and the new master didn't yet scan jobs. We check the JobResult
            // again at the end for correctness.

            // check masterContext first
            MasterContext mc = masterContexts.get(jobId);
            if (mc != null) {
                return masterContextHandler.apply(mc);
            }

            // early check of JobResult.
            JobResult jobResult = jobRepository.getJobResult(jobId);
            if (jobResult != null) {
                return jobResultHandler.apply(jobResult);
            }

            // the job might not be yet discovered by job record scanning
            JobExecutionRecord jobExRecord;
            if (jobExecutionRecordHandler != null && (jobExRecord = jobRepository.getJobExecutionRecord(jobId)) != null) {
                return jobExecutionRecordHandler.apply(jobExRecord);
            }
            JobRecord jobRecord;
            if ((jobRecord = jobRepository.getJobRecord(jobId)) != null) {
                return jobRecordHandler.apply(jobRecord);
            }

            // second check for JobResult, see comment at the top of the method
            jobResult = jobRepository.getJobResult(jobId);
            if (jobResult != null) {
                return jobResultHandler.apply(jobResult);
            }

            // job doesn't exist
            throw new JobNotFoundException(jobId);
        });
    }

    void onMemberAdded(MemberImpl addedMember) {
        // the member can re-join with the same UUID in certain scenarios
        removedMembers.remove(addedMember.getUuid());
        if (addedMember.isLiteMember()) {
            return;
        }
        if (nodeEngine.getClusterService().getClusterVersion().isLessThan(Versions.V5_0)) {
            return;
        }
        updateQuorumValues();
        scheduleScaleUp(config.getScaleUpDelayMillis());
    }

    void onMemberRemoved(UUID uuid) {
        if (membersShuttingDown.remove(uuid) != null) {
            logFine(logger, "Removed a shutting-down member: %s, now shuttingDownMembers=%s",
                    uuid, membersShuttingDown.keySet());
        } else {
            removedMembers.put(uuid, System.nanoTime());
        }

        // clean up old entries from removedMembers (the value is time when the member was removed)
        long removeThreshold = System.nanoTime() - HOURS.toNanos(1);
        removedMembers.entrySet().removeIf(en -> en.getValue() < removeThreshold);
    }

    boolean isQuorumPresent(int quorumSize) {
        return getDataMemberCount() >= quorumSize;
    }

    /**
     * Completes the job which is coordinated with the given master context object.
     */
    @CheckReturnValue
    CompletableFuture<Void> completeJob(MasterContext masterContext, Throwable error, long completionTime) {
        return submitToCoordinatorThread(() -> {
            // the order of operations is important.
            List<RawJobMetrics> jobMetrics =
                    masterContext.jobConfig().isStoreMetricsAfterJobCompletion()
                            ? masterContext.jobContext().jobMetrics()
                            : null;
            jobRepository.completeJob(masterContext, jobMetrics, error, completionTime);
            if (masterContexts.remove(masterContext.jobId(), masterContext)) {
                completeObservables(masterContext.jobRecord().getOwnedObservables(), error);
                logger.fine(masterContext.jobIdString() + " is completed");
                (error == null ? jobCompletedSuccessfully : jobCompletedWithFailure).inc();
            } else {
                MasterContext existing = masterContexts.get(masterContext.jobId());
                if (existing != null) {
                    logger.severe("Different master context found to complete " + masterContext.jobIdString()
                            + ", master context execution " + idToString(existing.executionId()));
                } else {
                    logger.severe("No master context found to complete " + masterContext.jobIdString());
                }
            }
            unscheduleJobTimeout(masterContext.jobId());
        });
    }

    /**
     * Schedules a restart task that will be run in future for the given job
     */
    void scheduleRestart(long jobId) {
        MasterContext masterContext = masterContexts.get(jobId);
        if (masterContext == null) {
            logger.severe("Master context for job " + idToString(jobId) + " not found to schedule restart");
            return;
        }
        logger.fine("Scheduling restart on master for job " + masterContext.jobName());
        nodeEngine.getExecutionService().schedule(COORDINATOR_EXECUTOR_NAME, () -> restartJob(jobId),
                RETRY_DELAY_IN_MILLIS, MILLISECONDS);
    }

    void scheduleSnapshot(MasterContext mc, long executionId) {
        long snapshotInterval = mc.jobConfig().getSnapshotIntervalMillis();
        ExecutionService executionService = nodeEngine.getExecutionService();
        if (logger.isFineEnabled()) {
            logger.fine(mc.jobIdString() + " snapshot is scheduled in " + snapshotInterval + "ms");
        }
        executionService.schedule(COORDINATOR_EXECUTOR_NAME,
                () -> mc.snapshotContext().startScheduledSnapshot(executionId),
                snapshotInterval, MILLISECONDS);
    }

    /**
     * Restarts a job for a new execution if the cluster is stable.
     * Otherwise, it reschedules the restart task.
     */
    void restartJob(long jobId) {
        MasterContext masterContext = masterContexts.get(jobId);
        if (masterContext == null) {
            logger.severe("Master context for job " + idToString(jobId) + " not found to restart");
            return;
        }
        tryStartJob(masterContext);
    }

    private void checkOperationalState() {
        if (isClusterEnteringPassiveState) {
            throw new EnteringPassiveClusterStateException();
        }
    }

    private void scheduleScaleUp(long delay) {
        int counter = scaleUpScheduledCount.incrementAndGet();
        nodeEngine.getExecutionService().schedule(() -> scaleJobsUpNow(counter), delay, MILLISECONDS);
    }

    private void scaleJobsUpNow(int counter) {
        // if another scale-up was scheduled after this one, ignore this one
        if (scaleUpScheduledCount.get() != counter) {
            return;
        }
        // if we can't start jobs yet, we also won't tear them down
        if (!shouldStartJobs()) {
            scheduleScaleUp(RETRY_DELAY_IN_MILLIS);
            return;
        }

        submitToCoordinatorThread(() -> {
            boolean allSucceeded = true;
            int dataMembersCount = nodeEngine.getClusterService().getMembers(DATA_MEMBER_SELECTOR).size();
            int partitionCount = nodeEngine.getPartitionService().getPartitionCount();
            // If the number of partitions is lower than the data member count, some members won't have
            // any partitions assigned. Jet doesn't use such members.
            int dataMembersWithPartitionsCount = Math.min(dataMembersCount, partitionCount);
            for (MasterContext mc : masterContexts.values()) {
                allSucceeded &= mc.jobContext().maybeScaleUp(dataMembersWithPartitionsCount);
            }
            if (!allSucceeded) {
                scheduleScaleUp(RETRY_DELAY_IN_MILLIS);
            }
        });
    }

    /**
     * Scans all job records and updates quorum size of a split-brain protection enabled
     * job with current cluster quorum size if the current cluster quorum size is larger
     */
    private void updateQuorumValues() {
        if (!shouldCheckQuorumValues()) {
            return;
        }

        submitToCoordinatorThread(() -> {
            try {
                int currentQuorumSize = getQuorumSize();
                for (JobRecord jobRecord : jobRepository.getJobRecords()) {
                    try {
                        if (!jobRecord.getConfig().isSplitBrainProtectionEnabled()) {
                            continue;
                        }
                        MasterContext masterContext = masterContexts.get(jobRecord.getJobId());
                        // if MasterContext doesn't exist, update in the IMap directly, using a sync method
                        if (masterContext == null) {
                            jobRepository.updateJobQuorumSizeIfSmaller(jobRecord.getJobId(), currentQuorumSize);
                            // check the master context again, it might have been just created and have picked
                            // up the JobRecord before being updated
                            masterContext = masterContexts.get(jobRecord.getJobId());
                        }
                        if (masterContext != null) {
                            masterContext.updateQuorumSize(currentQuorumSize);
                        }
                    } catch (Exception e) {
                        logger.severe("Quorum of job " + idToString(jobRecord.getJobId())
                                + " could not be updated to " + currentQuorumSize, e);
                    }
                }
            } catch (Exception e) {
                logger.severe("update quorum values task failed", e);
            }
        });
    }

    private boolean shouldCheckQuorumValues() {
        return isMaster() && nodeEngine.isRunning()
                && getInternalPartitionService().getPartitionStateManager().isInitialized();
    }

    private Object deserializeJobDefinition(long jobId, JobConfig jobConfig, Data jobDefinitionData) {
        JobClassLoaderService jobClassLoaderService = jetServiceBackend.getJobClassLoaderService();
        ClassLoader classLoader = jobClassLoaderService.getOrCreateClassLoader(jobConfig, jobId, COORDINATOR);
        try {
            jobClassLoaderService.prepareProcessorClassLoaders(jobId);
            return deserializeWithCustomClassLoader(nodeEngine().getSerializationService(), classLoader, jobDefinitionData);
        } finally {
            jobClassLoaderService.clearProcessorClassLoaders();
        }
    }

    private String dagToJson(DAG dag) {
        int coopThreadCount = config.getCooperativeThreadCount();
        return dag.toJson(coopThreadCount).toString();
    }

    private CompletableFuture<Void> startJobIfNotStartedOrCompleted(
            @Nonnull JobRecord jobRecord,
            @Nonnull JobExecutionRecord jobExecutionRecord, String reason
    ) {
        // the order of operations is important.
        long jobId = jobRecord.getJobId();
        JobResult jobResult = jobRepository.getJobResult(jobId);
        if (jobResult != null) {
            logger.fine("Not starting job " + idToString(jobId) + ", already has result: " + jobResult);
            return jobResult.asCompletableFuture();
        }

        MasterContext masterContext;
        MasterContext oldMasterContext;
        synchronized (lock) {
            checkOperationalState();

            masterContext = createMasterContext(jobRecord, jobExecutionRecord);
            oldMasterContext = masterContexts.putIfAbsent(jobId, masterContext);
        }

        if (oldMasterContext != null) {
            return oldMasterContext.jobContext().jobCompletionFuture();
        }

        // If job is not currently running, it might be that it just completed.
        // Since we've put the MasterContext into the masterContexts map, someone else could
        // have joined to the job in the meantime so we should notify its future.
        if (completeMasterContextIfJobAlreadyCompleted(masterContext)) {
            return masterContext.jobContext().jobCompletionFuture();
        }

        if (jobExecutionRecord.isSuspended()) {
            logFinest(logger, "MasterContext for suspended %s is created", masterContext.jobIdString());
        } else {
            logger.info("Starting job " + idToString(jobId) + ": " + reason);
            tryStartJob(masterContext);
        }

        return masterContext.jobContext().jobCompletionFuture();
    }

    // If a job result is present, it completes the master context using the job result
    private boolean completeMasterContextIfJobAlreadyCompleted(MasterContext masterContext) {
        long jobId = masterContext.jobId();
        JobResult jobResult = jobRepository.getJobResult(jobId);
        if (jobResult != null) {
            logger.fine("Completing master context for " + masterContext.jobIdString()
                    + " since already completed with result: " + jobResult);
            masterContext.jobContext().setFinalResult(jobResult.getFailureAsThrowable());
            return masterContexts.remove(jobId, masterContext);
        }

        if (!masterContext.jobConfig().isAutoScaling() && masterContext.jobExecutionRecord().executed()) {
            logger.info("Suspending or failing " + masterContext.jobIdString()
                    + " since auto-restart is disabled and the job has been executed before");
            masterContext.jobContext().finalizeJob(new TopologyChangedException());
            return true;
        }

        return false;
    }

    private void tryStartJob(MasterContext masterContext) {
        masterContext.jobContext().tryStartJob(jobRepository::newExecutionId);

        if (masterContext.hasTimeout()) {
            long remainingTime = masterContext.remainingTime(Clock.currentTimeMillis());
            scheduleJobTimeout(masterContext.jobId(), Math.max(1, remainingTime));
        }
    }

    private int getQuorumSize() {
        return (getDataMemberCount() / 2) + 1;
    }

    private int getDataMemberCount() {
        ClusterService clusterService = nodeEngine.getClusterService();
        return clusterService.getMembers(DATA_MEMBER_SELECTOR).size();
    }

    private JobSummary getJobSummary(JobRecord record) {
        MasterContext ctx = masterContexts.get(record.getJobId());
        long execId = ctx == null ? 0 : ctx.executionId();
        JobStatus status;
        if (ctx == null) {
            JobExecutionRecord executionRecord = jobRepository.getJobExecutionRecord(record.getJobId());
            status = executionRecord != null && executionRecord.isSuspended()
                    ? JobStatus.SUSPENDED : JobStatus.NOT_RUNNING;
        } else {
            status = ctx.jobStatus();
        }
        return new JobSummary(false, record.getJobId(), execId, record.getJobNameOrId(), status, record.getCreationTime());
    }

    private InternalPartitionServiceImpl getInternalPartitionService() {
        Node node = nodeEngine.getNode();
        return (InternalPartitionServiceImpl) node.getPartitionService();
    }

    // runs periodically to restart jobs on coordinator failure and perform GC
    private void scanJobs() {
        long scanStart = System.currentTimeMillis();
        long nextScanDelay = maxJobScanPeriodInMillis;
        try {
            // explicit check for master because we don't want to use shorter delay on non-master nodes
            // it will be checked again in shouldStartJobs()
            if (isMaster()) {
                if (shouldStartJobs()) {
                    doScanJobs();
                } else {
                    // use a smaller delay when cluster is not in ready state
                    nextScanDelay = MIN_JOB_SCAN_PERIOD_MILLIS;
                }
            }
        } catch (HazelcastInstanceNotActiveException ignored) {
            // ignore this exception
        } catch (Throwable e) {
            logger.severe("Scanning jobs failed", e);
        }

        // Adjust the delay by the time taken by the scan to avoid accumulating more and more job results with each scan
        long scanTime = System.currentTimeMillis() - scanStart;
        nextScanDelay = Math.max(0, nextScanDelay - scanTime);

        ExecutionService executionService = nodeEngine.getExecutionService();
        executionService.schedule(this::scanJobs, nextScanDelay, MILLISECONDS);
    }

    private void doScanJobs() {
        Collection<JobRecord> jobs = jobRepository.getJobRecords();
        for (JobRecord jobRecord : jobs) {
            JobExecutionRecord jobExecutionRecord = ensureExecutionRecord(jobRecord.getJobId(),
                    jobRepository.getJobExecutionRecord(jobRecord.getJobId()));
            startJobIfNotStartedOrCompleted(jobRecord, jobExecutionRecord, "discovered by scanning of JobRecords");
        }
        jobRepository.cleanup(nodeEngine);
        if (!jobsScanned) {
            synchronized (lock) {
                jobsScanned = true;
            }
        }
    }

    private JobExecutionRecord ensureExecutionRecord(long jobId, JobExecutionRecord record) {
        return record != null ? record : new JobExecutionRecord(jobId, getQuorumSize());
    }

    @SuppressWarnings("WeakerAccess") // used by jet-enterprise
    void assertIsMaster(String error) {
        if (!isMaster()) {
            throw new JetException(error + ". Master address: " + nodeEngine.getClusterService().getMasterAddress());
        }
    }

    private boolean isMaster() {
        return nodeEngine.getClusterService().isMaster();
    }

    @SuppressWarnings("unused") // used in jet-enterprise
    NodeEngineImpl nodeEngine() {
        return nodeEngine;
    }

    CompletableFuture<Void> submitToCoordinatorThread(Runnable action) {
        return submitToCoordinatorThread(() -> {
            action.run();
            return null;
        });
    }

    <T> CompletableFuture<T> submitToCoordinatorThread(Callable<T> action) {
        // if we are on our thread already, execute directly in a blocking way
        if (IS_JOB_COORDINATOR_THREAD.get()) {
            try {
                return completedFuture(action.call());
            } catch (Throwable e) {
                // most callers ignore the failure on the returned future, let's log it at least
                logger.warning(null, e);
                return com.hazelcast.jet.impl.util.Util.exceptionallyCompletedFuture(e);
            }
        }

        Future<T> future = nodeEngine.getExecutionService().submit(COORDINATOR_EXECUTOR_NAME, () -> {
            assert !IS_JOB_COORDINATOR_THREAD.get() : "flag already raised";
            IS_JOB_COORDINATOR_THREAD.set(true);
            try {
                return action.call();
            } catch (Throwable e) {
                // most callers ignore the failure on the returned future, let's log it at least
                logger.warning(null, e);
                throw e;
            } finally {
                IS_JOB_COORDINATOR_THREAD.set(false);
            }
        });
        return nodeEngine.getExecutionService().asCompletableFuture(future);
    }

    void assertOnCoordinatorThread() {
        assert IS_JOB_COORDINATOR_THREAD.get() : "not on coordinator thread";
    }

    private void completeObservables(Set<String> observables, Throwable error) {
        for (String observable : observables) {
            try {
                String ringbufferName = ObservableImpl.ringbufferName(observable);
                Ringbuffer<Object> ringbuffer = nodeEngine.getHazelcastInstance().getRingbuffer(ringbufferName);
                Object completion = error == null ? DoneItem.DONE_ITEM : WrappedThrowable.of(error);
                ringbuffer.addAsync(completion, OverflowPolicy.OVERWRITE);
            } catch (Exception e) {
                logger.severe("Failed to complete observable '" + observable + "': " + e, e);
            }
        }
    }

    /**
     * From the given list of execution IDs returns those which are unknown to
     * this coordinator.
     */
    public long[] findUnknownExecutions(long[] executionIds) {
        return Arrays.stream(executionIds).filter(key -> {
            Object lmc = lightMasterContexts.get(key);
            return lmc == null || lmc instanceof LightMasterContext && ((LightMasterContext) lmc).isCancelled();
        }).toArray();
    }

    private void scheduleJobTimeout(final long jobId, final long timeout) {
        if (timeout <= 0) {
            return;
        }

        scheduledJobTimeouts.computeIfAbsent(jobId, id -> scheduleJobTimeoutTask(id, timeout));
    }

    private void unscheduleJobTimeout(final long jobId) {
        final ScheduledFuture<?> timeoutFuture = scheduledJobTimeouts.remove(jobId);
        if (timeoutFuture != null) {
            timeoutFuture.cancel(true);
        }
    }

    private ScheduledFuture<?> scheduleJobTimeoutTask(final long jobId, final long timeout) {
        return this.nodeEngine().getExecutionService().schedule(() -> {
            final MasterContext mc = masterContexts.get(jobId);
            final LightMasterContext lightMc = (LightMasterContext) lightMasterContexts.get(jobId);

            try {
                if (mc != null && isMaster() && !mc.jobStatus().isTerminal()) {
                    terminateJob(jobId, CANCEL_FORCEFUL);
                } else if (lightMc != null && !lightMc.isCancelled()) {
                    lightMc.requestTermination();
                }
            } finally {
                scheduledJobTimeouts.remove(jobId);
            }
        }, timeout, MILLISECONDS);
    }

    boolean isMemberShuttingDown(UUID uuid) {
        return membersShuttingDown.containsKey(uuid);
    }
}<|MERGE_RESOLUTION|>--- conflicted
+++ resolved
@@ -233,13 +233,7 @@
                     return;
                 }
                 if (!config.isResourceUploadEnabled() && !jobConfig.getResourceConfigs().isEmpty()) {
-<<<<<<< HEAD
-                    throw new JetException("The JobConfig contains resources to upload, but the resource upload " +
-                            "is disabled. Either remove the resources from the job config or enable resource " +
-                            "uploading, see JetConfig#setResourceUploadEnabled.");
-=======
                     throw new JetException(Util.JET_RESOURCE_UPLOAD_DISABLED_MESSAGE);
->>>>>>> 4544e4a6
                 }
 
                 int quorumSize = jobConfig.isSplitBrainProtectionEnabled() ? getQuorumSize() : 0;
@@ -892,9 +886,7 @@
         if (addedMember.isLiteMember()) {
             return;
         }
-        if (nodeEngine.getClusterService().getClusterVersion().isLessThan(Versions.V5_0)) {
-            return;
-        }
+
         updateQuorumValues();
         scheduleScaleUp(config.getScaleUpDelayMillis());
     }
