/*
 * Copyright (c) 2008-2022, Hazelcast, Inc. All Rights Reserved.
 *
 * Licensed under the Apache License, Version 2.0 (the "License");
 * you may not use this file except in compliance with the License.
 * You may obtain a copy of the License at
 *
 * http://www.apache.org/licenses/LICENSE-2.0
 *
 * Unless required by applicable law or agreed to in writing, software
 * distributed under the License is distributed on an "AS IS" BASIS,
 * WITHOUT WARRANTIES OR CONDITIONS OF ANY KIND, either express or implied.
 * See the License for the specific language governing permissions and
 * limitations under the License.
 */

package com.hazelcast.jet.impl.execution;

import com.hazelcast.internal.serialization.Data;
import com.hazelcast.internal.serialization.SerializationService;
import com.hazelcast.internal.util.counters.Counter;
import com.hazelcast.internal.util.counters.SwCounter;
import com.hazelcast.jet.core.Watermark;
import com.hazelcast.jet.impl.util.ProgressState;
import com.hazelcast.jet.impl.util.ProgressTracker;
import com.hazelcast.jet.impl.util.Util;

import javax.annotation.Nonnull;
import java.util.Arrays;
import java.util.BitSet;
import java.util.HashMap;
import java.util.Map;
import java.util.Map.Entry;
import java.util.concurrent.atomic.AtomicLongArray;
import java.util.function.Function;
import java.util.stream.IntStream;

import static com.hazelcast.internal.util.Preconditions.checkPositive;
import static com.hazelcast.jet.Util.entry;
import static com.hazelcast.jet.impl.util.Util.lazyIncrement;

public class OutboxImpl implements OutboxInternal {

    private static final Function<Byte, Counter> CREATE_COUNTER_FUNCTION = x -> SwCounter.newSwCounter(Long.MIN_VALUE);

    private final OutboundCollector[] outstreams;
    private final ProgressTracker progTracker;
    private final SerializationService serializationService;
    private final int batchSize;
    private final AtomicLongArray counters;

    private final int[] singleEdge = {0};
    private final int[] allEdges;
    private final int[] allEdgesAndSnapshot;
    private final int[] snapshotEdge;
    private final BitSet broadcastTracker;
    private Entry<Data, Data> pendingSnapshotEntry;
    private int numRemainingInBatch;

    private Object unfinishedItem;
    private int[] unfinishedItemOrdinals;
    private Object unfinishedSnapshotKey;
    private Object unfinishedSnapshotValue;
    private final Map<Byte, Counter> lastForwardedWm = new HashMap<>();

    private boolean blocked;

    /**
     * @param outstreams The output queues
     * @param hasSnapshot If the last queue in {@code outstreams} is the snapshot queue
     * @param progTracker Tracker to track progress. Only madeProgress will be called,
     *                    done status won't be ever changed
     * @param batchSize Maximum number of items that will be allowed to offer until
     *                  {@link #reset()} is called.
     */
    public OutboxImpl(OutboundCollector[] outstreams, boolean hasSnapshot, ProgressTracker progTracker,
                      SerializationService serializationService, int batchSize, AtomicLongArray counters) {
        this.outstreams = outstreams;
        this.progTracker = progTracker;
        this.serializationService = serializationService;
        this.batchSize = batchSize;
        this.counters = counters;
        checkPositive(batchSize, "batchSize must be positive");

        allEdges = IntStream.range(0, outstreams.length - (hasSnapshot ? 1 : 0)).toArray();
        allEdgesAndSnapshot = IntStream.range(0, outstreams.length).toArray();
        snapshotEdge = hasSnapshot ? new int[] {outstreams.length - 1} : null;
        broadcastTracker = new BitSet(outstreams.length);
    }

    @Override
    public final int bucketCount() {
        return allEdges.length;
    }

    @Override
    public final boolean offer(int ordinal, @Nonnull Object item) {
        if (ordinal == -1) {
            return offerInternal(allEdges, item);
        } else {
            if (ordinal == bucketCount()) {
                // ordinal beyond bucketCount will add to snapshot queue, which we don't allow through this method
                throw new IllegalArgumentException("Illegal edge ordinal: " + ordinal);
            }
            singleEdge[0] = ordinal;
            return offerInternal(singleEdge, item);
        }
    }

    @Override
    public final boolean offer(@Nonnull int[] ordinals, @Nonnull Object item) {
        assert snapshotEdge == null || Util.arrayIndexOf(snapshotEdge[0], ordinals) < 0
                : "Ordinal " + snapshotEdge[0] + " is out of range";
        return offerInternal(ordinals, item);
    }

    @SuppressWarnings("checkstyle:NestedIfDepth")
    private boolean offerInternal(@Nonnull int[] ordinals, @Nonnull Object item) {
        if (shouldBlock()) {
            return false;
        }
        assert unfinishedItem == null || item.equals(unfinishedItem)
                : "Different item offered after previous call returned false: expected=" + unfinishedItem
                + ", got=" + item;
        assert unfinishedItemOrdinals == null || Arrays.equals(unfinishedItemOrdinals, ordinals)
                : "Offered to different ordinals after previous call returned false: expected="
                + Arrays.toString(unfinishedItemOrdinals) + ", got=" + Arrays.toString(ordinals);

        numRemainingInBatch--;
        boolean done = true;
        if (numRemainingInBatch == -1) {
            done = false;
        } else {
            if (ordinals.length == 0) {
                // edge case - emitting to outbox with 0 ordinals is a progress
                progTracker.madeProgress();
            }
            for (int i = 0; i < ordinals.length; i++) {
                if (broadcastTracker.get(i)) {
                    continue;
                }
                ProgressState result = doOffer(outstreams[ordinals[i]], item);
                if (result.isMadeProgress()) {
                    progTracker.madeProgress();
                }
                if (result.isDone()) {
                    broadcastTracker.set(i);
                    if (!(item instanceof BroadcastItem)) {
                        // we are the only updating thread, no need for CAS operations
                        lazyIncrement(counters, ordinals[i]);
                    }
                } else {
                    done = false;
                }
            }
        }
        if (done) {
            broadcastTracker.clear();
            unfinishedItem = null;
            unfinishedItemOrdinals = null;
            if (item instanceof Watermark) {
<<<<<<< HEAD
                Watermark wm = (Watermark) item;
                long wmTimestamp = wm.timestamp();
                if (wmTimestamp != WatermarkCoalescer.IDLE_MESSAGE.timestamp()) {
=======
                long wmTimestamp = ((Watermark) item).timestamp();
                if (wmTimestamp != WatermarkCoalescer.IDLE_MESSAGE_TIME) {
>>>>>>> deaf004b
                    // We allow equal timestamp here, even though the WMs should be increasing.
                    // But we don't track WMs per ordinal and the same WM can be offered to different
                    // ordinals in different calls. Theoretically a completely different WM could be
                    // emitted to each ordinal, but we don't do that currently.
                    Counter counter = lastForwardedWm.computeIfAbsent(wm.key(), CREATE_COUNTER_FUNCTION);
                    assert counter.get() <= wmTimestamp : "current=" + counter.get() + ", new=" + wmTimestamp;
                    counter.set(wmTimestamp);
                }
            }
        } else {
            numRemainingInBatch = -1;
            unfinishedItem = item;
            // Defensively copy the array as it can be mutated.
            // We intentionally only do it when assertions are enabled to reduce the overhead.
            //noinspection ConstantConditions,AssertWithSideEffects
            assert (unfinishedItemOrdinals = Arrays.copyOf(ordinals, ordinals.length)) != null;
        }
        return done;
    }

    @Override
    public final boolean offer(@Nonnull Object item) {
        return offerInternal(allEdges, item);
    }

    @Override
    public final boolean offerToSnapshot(@Nonnull Object key, @Nonnull Object value) {
        if (snapshotEdge == null) {
            throw new IllegalStateException("Outbox does not have snapshot queue");
        }
        if (shouldBlock()) {
            return false;
        }

        assert unfinishedSnapshotKey == null || unfinishedSnapshotKey.equals(key)
                : "Different key offered after previous call returned false: expected="
                + unfinishedSnapshotKey + ", got=" + key;
        assert unfinishedSnapshotValue == null || unfinishedSnapshotValue.equals(value)
                : "Different value offered after previous call returned false: expected="
                + unfinishedSnapshotValue + ", got=" + value;

        // pendingSnapshotEntry is used to avoid duplicate serialization when the queue rejects the entry
        if (pendingSnapshotEntry == null) {
            // We serialize the key and value immediately to effectively clone them,
            // so the caller can modify them right after they are accepted by this method.
            Data sKey = serializationService.toData(key);
            Data sValue = serializationService.toData(value);
            pendingSnapshotEntry = entry(sKey, sValue);
        }

        boolean success = offerInternal(snapshotEdge, pendingSnapshotEntry);
        if (success) {
            pendingSnapshotEntry = null;
            unfinishedSnapshotKey = null;
            unfinishedSnapshotValue = null;
        } else {
            unfinishedSnapshotKey = key;
            unfinishedSnapshotValue = value;
        }
        return success;
    }

    @Override
    public boolean hasUnfinishedItem() {
        return unfinishedItem != null || unfinishedSnapshotKey != null;
    }

    @Override
    public void block() {
        blocked = true;
    }

    @Override
    public void unblock() {
        blocked = false;
    }

    private boolean shouldBlock() {
        return blocked && !hasUnfinishedItem();
    }

    @Override
    public void reset() {
        numRemainingInBatch = batchSize;
    }

    private ProgressState doOffer(OutboundCollector collector, Object item) {
        if (item instanceof BroadcastItem) {
            return collector.offerBroadcast((BroadcastItem) item);
        }
        return collector.offer(item);
    }

    final boolean offerToEdgesAndSnapshot(Object item) {
        return offerInternal(allEdgesAndSnapshot, item);
    }

    @Override
    public long lastForwardedWm(byte key) {
        Counter counter = lastForwardedWm.get(key);
        if (counter == null) {
            return Long.MIN_VALUE;
        }
        return counter.get();
    }
}<|MERGE_RESOLUTION|>--- conflicted
+++ resolved
@@ -159,14 +159,9 @@
             unfinishedItem = null;
             unfinishedItemOrdinals = null;
             if (item instanceof Watermark) {
-<<<<<<< HEAD
                 Watermark wm = (Watermark) item;
                 long wmTimestamp = wm.timestamp();
-                if (wmTimestamp != WatermarkCoalescer.IDLE_MESSAGE.timestamp()) {
-=======
-                long wmTimestamp = ((Watermark) item).timestamp();
                 if (wmTimestamp != WatermarkCoalescer.IDLE_MESSAGE_TIME) {
->>>>>>> deaf004b
                     // We allow equal timestamp here, even though the WMs should be increasing.
                     // But we don't track WMs per ordinal and the same WM can be offered to different
                     // ordinals in different calls. Theoretically a completely different WM could be
