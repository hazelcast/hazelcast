--- conflicted
+++ resolved
@@ -63,12 +63,12 @@
     private boolean blocked;
 
     /**
-     * @param outstreams  The output queues
+     * @param outstreams The output queues
      * @param hasSnapshot If the last queue in {@code outstreams} is the snapshot queue
      * @param progTracker Tracker to track progress. Only madeProgress will be called,
      *                    done status won't be ever changed
-     * @param batchSize   Maximum number of items that will be allowed to offer until
-     *                    {@link #reset()} is called.
+     * @param batchSize Maximum number of items that will be allowed to offer until
+     *                  {@link #reset()} is called.
      */
     public OutboxImpl(OutboundCollector[] outstreams, boolean hasSnapshot, ProgressTracker progTracker,
                       SerializationService serializationService, int batchSize, AtomicLongArray counters) {
@@ -81,7 +81,7 @@
 
         allEdges = IntStream.range(0, outstreams.length - (hasSnapshot ? 1 : 0)).toArray();
         allEdgesAndSnapshot = IntStream.range(0, outstreams.length).toArray();
-        snapshotEdge = hasSnapshot ? new int[]{outstreams.length - 1} : null;
+        snapshotEdge = hasSnapshot ? new int[] {outstreams.length - 1} : null;
         broadcastTracker = new BitSet(outstreams.length);
     }
 
@@ -118,11 +118,14 @@
         }
         assert unfinishedItem == null || item.equals(unfinishedItem)
                 : "Different item offered after previous call returned false: expected=" + unfinishedItem
-                + ", got=" + item;
+                        + ", got=" + item;
         assert unfinishedItemOrdinals == null || Arrays.equals(unfinishedItemOrdinals, ordinals)
                 : "Offered to different ordinals after previous call returned false: expected="
                 + Arrays.toString(unfinishedItemOrdinals) + ", got=" + Arrays.toString(ordinals);
 
+        assert numRemainingInBatch != -1 : "Outbox.offer() called again after it returned false, without a " +
+                "call to reset(). You probably didn't return from Processor method after Outbox.offer() " +
+                "or AbstractProcessor.tryEmit() returned false";
         numRemainingInBatch--;
         boolean done = true;
         if (numRemainingInBatch == -1) {
@@ -156,24 +159,6 @@
             unfinishedItem = null;
             unfinishedItemOrdinals = null;
             if (item instanceof Watermark) {
-<<<<<<< HEAD
-                long wmTimestamp = ((Watermark) item).timestamp();
-                if (wmTimestamp == WatermarkCoalescer.IDLE_MESSAGE_TIME) {
-                    return true;
-                }
-                // We allow equal timestamp here, even though the WMs should be increasing.
-                // But we don't track WMs per ordinal and the same WM can be offered to different
-                // ordinals in different calls. Theoretically a completely different WM could be
-                // emitted to each ordinal, but we don't do that currently.
-                byte key = ((Watermark) item).key();
-                Counter counter = lastForwardedWm.get(key);
-                if (counter == null) {
-                    lastForwardedWm.put(key, SwCounter.newSwCounter(Long.MIN_VALUE));
-                } else {
-                    assert counter.get() <= wmTimestamp
-                            : "current=" + counter.get() + ", new=" + wmTimestamp;
-                    lastForwardedWm.get(key).set(wmTimestamp);
-=======
                 Watermark wm = (Watermark) item;
                 long wmTimestamp = wm.timestamp();
                 if (wmTimestamp != WatermarkCoalescer.IDLE_MESSAGE.timestamp()) {
@@ -188,7 +173,6 @@
                     assert lastForwardedWm.get(wm.key()).get() <= wmTimestamp
                             : "current=" + lastForwardedWm.get(wm.key()).get() + ", new=" + wmTimestamp;
                     lastForwardedWm.get(wm.key()).set(wmTimestamp);
->>>>>>> 722b7742
                 }
             }
         } else {
@@ -281,15 +265,6 @@
 
     @Override
     public long lastForwardedWm(byte key) {
-<<<<<<< HEAD
-        Counter counter = lastForwardedWm.get(key);
-        if (counter == null) {
-            counter = SwCounter.newSwCounter(Long.MIN_VALUE);
-            lastForwardedWm.put(key, counter);
-        }
-        return counter.get();
-=======
         return lastForwardedWm.get(key).get();
->>>>>>> 722b7742
     }
 }