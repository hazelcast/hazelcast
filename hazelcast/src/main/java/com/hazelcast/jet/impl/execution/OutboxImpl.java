--- conflicted
+++ resolved
@@ -126,9 +126,6 @@
                 : "Offered to different ordinals after previous call returned false: expected="
                 + Arrays.toString(unfinishedItemOrdinals) + ", got=" + Arrays.toString(ordinals);
 
-        assert numRemainingInBatch != -1 : "Outbox.offer() called again after it returned false, without a " +
-                "call to reset(). You probably didn't return from Processor method after Outbox.offer() " +
-                "or AbstractProcessor.tryEmit() returned false";
         numRemainingInBatch--;
         boolean done = true;
         if (numRemainingInBatch == -1) {
@@ -169,19 +166,9 @@
                     // But we don't track WMs per ordinal and the same WM can be offered to different
                     // ordinals in different calls. Theoretically a completely different WM could be
                     // emitted to each ordinal, but we don't do that currently.
-<<<<<<< HEAD
-                    if (lastForwardedWm.get(wm.key()) == null) {
-                        lastForwardedWm.put(wm.key(), SwCounter.newSwCounter(Long.MIN_VALUE));
-                        return true;
-                    }
-                    assert lastForwardedWm.get(wm.key()).get() <= wmTimestamp
-                            : "current=" + lastForwardedWm.get(wm.key()).get() + ", new=" + wmTimestamp;
-                    lastForwardedWm.get(wm.key()).set(wmTimestamp);
-=======
                     Counter counter = lastForwardedWm.computeIfAbsent(wm.key(), CREATE_COUNTER_FUNCTION);
                     assert counter.get() <= wmTimestamp : "current=" + counter.get() + ", new=" + wmTimestamp;
                     counter.set(wmTimestamp);
->>>>>>> 0b6d0072
                 }
             }
         } else {
@@ -273,18 +260,10 @@
     }
 
     @Override
-<<<<<<< HEAD
-    public long lastForwardedWm(byte key) {
-        Counter counter = lastForwardedWm.get(key);
-        if (counter == null) {
-            counter = SwCounter.newSwCounter(Long.MIN_VALUE);
-            lastForwardedWm.put(key, counter);
-=======
     public long lastForwardedWm(byte wmKey) {
         Counter counter = lastForwardedWm.get(wmKey);
         if (counter == null) {
             return Long.MIN_VALUE;
->>>>>>> 0b6d0072
         }
         return counter.get();
     }
