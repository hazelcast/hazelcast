--- conflicted
+++ resolved
@@ -21,7 +21,6 @@
 import com.hazelcast.client.impl.protocol.ClientExceptionFactory;
 import com.hazelcast.config.Config;
 import com.hazelcast.config.MapConfig;
-import com.hazelcast.core.HazelcastInstance;
 import com.hazelcast.instance.impl.Node;
 import com.hazelcast.internal.metrics.impl.MetricsService;
 import com.hazelcast.internal.nio.Packet;
@@ -51,12 +50,8 @@
 import com.hazelcast.spi.properties.HazelcastProperties;
 
 import java.io.IOException;
-<<<<<<< HEAD
-import java.lang.reflect.Method;
 import java.util.ArrayList;
 import java.util.Collection;
-=======
->>>>>>> 68b1da54
 import java.util.Map;
 import java.util.Properties;
 import java.util.UUID;
@@ -133,17 +128,6 @@
         }
         logger.info("Setting number of cooperative threads and default parallelism to "
                 + jetConfig.getInstanceConfig().getCooperativeThreadCount());
-<<<<<<< HEAD
-        if (sqlCoreBackend != null) {
-            try {
-                Method initJetInstanceMethod = sqlCoreBackend.getClass().getMethod("init", HazelcastInstance.class);
-                initJetInstanceMethod.invoke(sqlCoreBackend, engine.getHazelcastInstance());
-            } catch (ReflectiveOperationException e) {
-                throw new RuntimeException(e);
-            }
-        }
-=======
->>>>>>> 68b1da54
     }
 
     public void configureJetInternalObjects(Config config, HazelcastProperties properties) {
