/*
 * Copyright (c) 2008-2021, Hazelcast, Inc. All Rights Reserved.
 *
 * Licensed under the Apache License, Version 2.0 (the "License");
 * you may not use this file except in compliance with the License.
 * You may obtain a copy of the License at
 *
 * http://www.apache.org/licenses/LICENSE-2.0
 *
 * Unless required by applicable law or agreed to in writing, software
 * distributed under the License is distributed on an "AS IS" BASIS,
 * WITHOUT WARRANTIES OR CONDITIONS OF ANY KIND, either express or implied.
 * See the License for the specific language governing permissions and
 * limitations under the License.
 */

package com.hazelcast.jet.impl;

import com.hazelcast.client.impl.ClientEngine;
import com.hazelcast.client.impl.ClientEngineImpl;
import com.hazelcast.client.impl.protocol.ClientExceptionFactory;
import com.hazelcast.config.Config;
import com.hazelcast.config.MapConfig;
import com.hazelcast.core.HazelcastInstance;
import com.hazelcast.instance.impl.Node;
import com.hazelcast.internal.metrics.impl.MetricsService;
import com.hazelcast.internal.nio.Packet;
import com.hazelcast.internal.partition.InternalPartitionService;
import com.hazelcast.internal.serialization.InternalSerializationService;
import com.hazelcast.internal.services.ManagedService;
import com.hazelcast.internal.services.MembershipAwareService;
import com.hazelcast.internal.services.MembershipServiceEvent;
import com.hazelcast.jet.JetService;
import com.hazelcast.jet.config.JetConfig;
import com.hazelcast.jet.config.JobConfig;
import com.hazelcast.jet.core.JobNotFoundException;
import com.hazelcast.jet.impl.execution.TaskletExecutionService;
import com.hazelcast.jet.impl.metrics.JobMetricsPublisher;
import com.hazelcast.jet.impl.operation.NotifyMemberShutdownOperation;
import com.hazelcast.jet.impl.serialization.DelegatingSerializationService;
import com.hazelcast.jet.impl.util.ExceptionUtil;
import com.hazelcast.logging.ILogger;
import com.hazelcast.spi.impl.NodeEngine;
import com.hazelcast.spi.impl.NodeEngineImpl;
import com.hazelcast.spi.impl.operationservice.LiveOperations;
import com.hazelcast.spi.impl.operationservice.LiveOperationsTracker;
import com.hazelcast.spi.impl.operationservice.Operation;
import com.hazelcast.spi.merge.DiscardMergePolicy;
import com.hazelcast.spi.properties.HazelcastProperties;

import java.io.IOException;
import java.util.Map;
import java.util.Properties;
import java.util.concurrent.CompletableFuture;
import java.util.concurrent.atomic.AtomicInteger;
import java.util.concurrent.atomic.AtomicReference;
import java.util.function.Supplier;

import static com.hazelcast.jet.impl.JobRepository.INTERNAL_JET_OBJECTS_PREFIX;
import static com.hazelcast.jet.impl.JobRepository.JOB_METRICS_MAP_NAME;
import static com.hazelcast.jet.impl.JobRepository.JOB_RESULTS_MAP_NAME;
import static com.hazelcast.jet.impl.util.ExceptionUtil.sneakyThrow;
import static com.hazelcast.jet.impl.util.Util.memoizeConcurrent;
import static com.hazelcast.spi.properties.ClusterProperty.JOB_RESULTS_TTL_SECONDS;
import static java.util.concurrent.TimeUnit.SECONDS;

public class JetServiceBackend implements ManagedService, MembershipAwareService, LiveOperationsTracker {

    public static final String SERVICE_NAME = "hz:impl:jetService";
    public static final int MAX_PARALLEL_ASYNC_OPS = 1000;

    private static final int NOTIFY_MEMBER_SHUTDOWN_DELAY = 5;
    private static final int SHUTDOWN_JOBS_MAX_WAIT_SECONDS = 10;

    private NodeEngineImpl nodeEngine;
    private final ILogger logger;
    private final LiveOperationRegistry liveOperationRegistry;
    private final AtomicReference<CompletableFuture<Void>> shutdownFuture = new AtomicReference<>();
    private final JetConfig jetConfig;

    private HazelcastInstance hazelcastInstance;
    private JetService jet;
    private Networking networking;
    private TaskletExecutionService taskletExecutionService;
    private JobRepository jobRepository;
    private JobCoordinationService jobCoordinationService;
    private JobExecutionService jobExecutionService;

    private final AtomicInteger numConcurrentAsyncOps = new AtomicInteger();

    private final Supplier<int[]> sharedPartitionKeys = memoizeConcurrent(this::computeSharedPartitionKeys);

    public JetServiceBackend(Node node) {
        this.logger = node.getLogger(getClass());
        this.liveOperationRegistry = new LiveOperationRegistry();
        this.jetConfig = node.getConfig().getJetConfig();
    }

    // ManagedService
    @Override
    public void init(NodeEngine engine, Properties hzProperties) {
        this.nodeEngine = (NodeEngineImpl) engine;

        this.hazelcastInstance = engine.getHazelcastInstance();
        this.jet = new JetInstanceImpl(nodeEngine.getNode().hazelcastInstance, jetConfig);
        taskletExecutionService = new TaskletExecutionService(
                nodeEngine, jetConfig.getCooperativeThreadCount(), nodeEngine.getProperties()
        );
        jobRepository = new JobRepository(hazelcastInstance);

        jobExecutionService = new JobExecutionService(nodeEngine, taskletExecutionService, jobRepository);
        jobCoordinationService = createJobCoordinationService();

        MetricsService metricsService = nodeEngine.getService(MetricsService.SERVICE_NAME);
        metricsService.registerPublisher(nodeEngine -> new JobMetricsPublisher(jobExecutionService,
                nodeEngine.getLocalMember()));
        nodeEngine.getMetricsRegistry().registerDynamicMetricsProvider(jobExecutionService);
        networking = new Networking(engine, jobExecutionService, jetConfig.getFlowControlPeriodMs());

        ClientEngine clientEngine = engine.getService(ClientEngineImpl.SERVICE_NAME);
        ClientExceptionFactory clientExceptionFactory = clientEngine.getExceptionFactory();
        if (clientExceptionFactory != null) {
            ExceptionUtil.registerJetExceptions(clientExceptionFactory);
        } else {
            logger.fine("Jet exceptions are not registered to the ClientExceptionFactory" +
                    " since the ClientExceptionFactory is not accessible.");
        }
        logger.info("Setting number of cooperative threads and default parallelism to "
<<<<<<< HEAD
                + jetConfig.getCooperativeThreadCount());
        if (sqlCoreBackend != null) {
            try {
                Method initJetInstanceMethod = sqlCoreBackend.getClass().getMethod("init", HazelcastInstance.class);
                initJetInstanceMethod.invoke(sqlCoreBackend, hazelcastInstance);
            } catch (ReflectiveOperationException e) {
                throw new RuntimeException(e);
            }
        }
=======
                + jetConfig.getInstanceConfig().getCooperativeThreadCount());
>>>>>>> 918d1b6e
    }

    public void configureJetInternalObjects(Config config, HazelcastProperties properties) {
        JetConfig jetConfig = config.getJetConfig();
        MapConfig internalMapConfig = new MapConfig(INTERNAL_JET_OBJECTS_PREFIX + '*')
                .setBackupCount(jetConfig.getBackupCount())
                // we query creationTime of resources maps
                .setStatisticsEnabled(true);

        internalMapConfig.getMergePolicyConfig().setPolicy(DiscardMergePolicy.class.getName());

        MapConfig resultsMapConfig = new MapConfig(internalMapConfig)
                .setName(JOB_RESULTS_MAP_NAME)
                .setTimeToLiveSeconds(properties.getSeconds(JOB_RESULTS_TTL_SECONDS));

        MapConfig metricsMapConfig = new MapConfig(internalMapConfig)
                .setName(JOB_METRICS_MAP_NAME)
                .setTimeToLiveSeconds(properties.getSeconds(JOB_RESULTS_TTL_SECONDS));

        config.addMapConfig(internalMapConfig)
                .addMapConfig(resultsMapConfig)
                .addMapConfig(metricsMapConfig);
    }

    /**
     * Tells master to gracefully terminate jobs on this member. Blocks until
     * all are down.
     */
    public void shutDownJobs() {
        if (shutdownFuture.compareAndSet(null, new CompletableFuture<>())) {
            notifyMasterWeAreShuttingDown(shutdownFuture.get());
        }
        try {
            CompletableFuture<Void> future = shutdownFuture.get();
            future.get(SHUTDOWN_JOBS_MAX_WAIT_SECONDS, SECONDS);
            // Note that at this point there can still be executions running - those for light jobs
            // or those created automatically after a packet was received.
            // They are all non-fault-tolerant or contain only the packets, that will be dropped
            // when this member actually shuts down.
        } catch (Exception e) {
            logger.severe("Shutdown jobs timeout", e);
        }
    }

    private void notifyMasterWeAreShuttingDown(CompletableFuture<Void> future) {
        Operation op = new NotifyMemberShutdownOperation();
        nodeEngine.getOperationService()
                  .invokeOnTarget(JetServiceBackend.SERVICE_NAME, op, nodeEngine.getClusterService().getMasterAddress())
                  .whenCompleteAsync((response, throwable) -> {
                      if (throwable != null) {
                          logger.warning("Failed to notify master member that this member is shutting down," +
                                  " will retry in " + NOTIFY_MEMBER_SHUTDOWN_DELAY + " seconds", throwable);
                          // recursive call
                          nodeEngine.getExecutionService().schedule(
                                  () -> notifyMasterWeAreShuttingDown(future), NOTIFY_MEMBER_SHUTDOWN_DELAY, SECONDS);
                      } else {
                          future.complete(null);
                      }
                  });
    }

    @Override
    public void shutdown(boolean forceful) {
        jobExecutionService.shutdown();
        taskletExecutionService.shutdown();
        taskletExecutionService.awaitWorkerTermination();
        networking.shutdown();
    }

    @Override
    public void reset() {
        jobExecutionService.reset();
        jobCoordinationService.reset();
    }

    JobCoordinationService createJobCoordinationService() {
        return new JobCoordinationService(nodeEngine, this, jetConfig, jobRepository);
    }

    public InternalSerializationService createSerializationService(Map<String, String> serializerConfigs) {
        return DelegatingSerializationService
                .from(getNodeEngine().getSerializationService(), serializerConfigs);
    }

    @SuppressWarnings("unused") // parameters are used from jet-enterprise
    public Operation createExportSnapshotOperation(long jobId, String name, boolean cancelJob) {
        throw new UnsupportedOperationException("You need Hazelcast Jet Enterprise to use this feature");
    }

    public JetService getJet() {
        return this.jet;
    }

    public LiveOperationRegistry getLiveOperationRegistry() {
        return liveOperationRegistry;
    }

    public JobRepository getJobRepository() {
        return jobRepository;
    }

    public NodeEngineImpl getNodeEngine() {
        return nodeEngine;
    }

    public JetConfig getJetConfig() {
        return jetConfig;
    }

    public JobCoordinationService getJobCoordinationService() {
        return jobCoordinationService;
    }

    public JobExecutionService getJobExecutionService() {
        return jobExecutionService;
    }

    /**
     * Returns the job config or fails with {@link JobNotFoundException}
     * if the requested job is not found.
     */
    public JobConfig getJobConfig(long jobId) {
        JobRecord jobRecord = jobRepository.getJobRecord(jobId);
        if (jobRecord != null) {
            return jobRecord.getConfig();
        }

        JobResult jobResult = jobRepository.getJobResult(jobId);
        if (jobResult != null) {
            return jobResult.getJobConfig();
        }

        throw new JobNotFoundException(jobId);
    }

    public ClassLoader getClassLoader(long jobId) {
        return getJobExecutionService().getClassLoader(getJobConfig(jobId), jobId);
    }

    public void handlePacket(Packet packet) {
        try {
            networking.handle(packet);
        } catch (IOException e) {
            throw sneakyThrow(e);
        }
    }

    @Override
    public void memberRemoved(MembershipServiceEvent event) {
        jobExecutionService.onMemberRemoved(event.getMember().getAddress());
        jobCoordinationService.onMemberRemoved(event.getMember().getUuid());
    }

    @Override
    public void memberAdded(MembershipServiceEvent event) {
        jobCoordinationService.onMemberAdded(event.getMember());
    }

    public AtomicInteger numConcurrentAsyncOps() {
        return numConcurrentAsyncOps;
    }

    @Override
    public void populate(LiveOperations liveOperations) {
        liveOperationRegistry.populate(liveOperations);
    }

    /**
     * Returns an array of pre-generated keys, one for each partition. At index
     * <em>i</em> there's a key, that we know will go to partition <em>i</em>.
     */
    public int[] getSharedPartitionKeys() {
        return sharedPartitionKeys.get();
    }

    private int[] computeSharedPartitionKeys() {
        InternalPartitionService partitionService = nodeEngine.getPartitionService();
        int[] keys = new int[partitionService.getPartitionCount()];
        int remainingCount = partitionService.getPartitionCount();
        for (int i = 1; remainingCount > 0; i++) {
            int partitionId = partitionService.getPartitionId(i);
            if (keys[partitionId] == 0) {
                keys[partitionId] = i;
                remainingCount--;
            }
        }
        return keys;
    }

    public TaskletExecutionService getTaskletExecutionService() {
        return taskletExecutionService;
    }
}<|MERGE_RESOLUTION|>--- conflicted
+++ resolved
@@ -21,7 +21,6 @@
 import com.hazelcast.client.impl.protocol.ClientExceptionFactory;
 import com.hazelcast.config.Config;
 import com.hazelcast.config.MapConfig;
-import com.hazelcast.core.HazelcastInstance;
 import com.hazelcast.instance.impl.Node;
 import com.hazelcast.internal.metrics.impl.MetricsService;
 import com.hazelcast.internal.nio.Packet;
@@ -78,7 +77,6 @@
     private final AtomicReference<CompletableFuture<Void>> shutdownFuture = new AtomicReference<>();
     private final JetConfig jetConfig;
 
-    private HazelcastInstance hazelcastInstance;
     private JetService jet;
     private Networking networking;
     private TaskletExecutionService taskletExecutionService;
@@ -101,12 +99,11 @@
     public void init(NodeEngine engine, Properties hzProperties) {
         this.nodeEngine = (NodeEngineImpl) engine;
 
-        this.hazelcastInstance = engine.getHazelcastInstance();
         this.jet = new JetInstanceImpl(nodeEngine.getNode().hazelcastInstance, jetConfig);
         taskletExecutionService = new TaskletExecutionService(
                 nodeEngine, jetConfig.getCooperativeThreadCount(), nodeEngine.getProperties()
         );
-        jobRepository = new JobRepository(hazelcastInstance);
+        jobRepository = new JobRepository(engine.getHazelcastInstance());
 
         jobExecutionService = new JobExecutionService(nodeEngine, taskletExecutionService, jobRepository);
         jobCoordinationService = createJobCoordinationService();
@@ -126,19 +123,7 @@
                     " since the ClientExceptionFactory is not accessible.");
         }
         logger.info("Setting number of cooperative threads and default parallelism to "
-<<<<<<< HEAD
                 + jetConfig.getCooperativeThreadCount());
-        if (sqlCoreBackend != null) {
-            try {
-                Method initJetInstanceMethod = sqlCoreBackend.getClass().getMethod("init", HazelcastInstance.class);
-                initJetInstanceMethod.invoke(sqlCoreBackend, hazelcastInstance);
-            } catch (ReflectiveOperationException e) {
-                throw new RuntimeException(e);
-            }
-        }
-=======
-                + jetConfig.getInstanceConfig().getCooperativeThreadCount());
->>>>>>> 918d1b6e
     }
 
     public void configureJetInternalObjects(Config config, HazelcastProperties properties) {
