/*
 * Copyright (c) 2008-2021, Hazelcast, Inc. All Rights Reserved.
 *
 * Licensed under the Apache License, Version 2.0 (the "License");
 * you may not use this file except in compliance with the License.
 * You may obtain a copy of the License at
 *
 * http://www.apache.org/licenses/LICENSE-2.0
 *
 * Unless required by applicable law or agreed to in writing, software
 * distributed under the License is distributed on an "AS IS" BASIS,
 * WITHOUT WARRANTIES OR CONDITIONS OF ANY KIND, either express or implied.
 * See the License for the specific language governing permissions and
 * limitations under the License.
 */

package com.hazelcast.jet.impl.operation;

import com.hazelcast.internal.nio.IOUtil;
import com.hazelcast.internal.serialization.Data;
import com.hazelcast.jet.config.JobConfig;
import com.hazelcast.jet.impl.execution.init.JetInitDataSerializerHook;
import com.hazelcast.nio.ObjectDataInput;
import com.hazelcast.nio.ObjectDataOutput;

import javax.security.auth.Subject;
import java.io.IOException;
import java.util.concurrent.CompletableFuture;

public class SubmitJobOperation extends AsyncJobOperation {

    // force serialization of fields to avoid sharing of the mutable instances if submitted to the master member
    private Data jobDefinition;
    private Data serializedConfig;
    private boolean isLightJob;

    private transient Subject subject;

    public SubmitJobOperation() {
    }

    public SubmitJobOperation(long jobId, Data jobDefinition, Data config, boolean isLightJob) {
        this(jobId, jobDefinition, config, isLightJob, null);
    }

    public SubmitJobOperation(long jobId, Data jobDefinition, Data config, boolean isLightJob, Subject subject) {
        super(jobId);
        this.jobDefinition = jobDefinition;
        this.serializedConfig = config;
        this.isLightJob = isLightJob;
        this.subject = subject;
    }

    @Override
    public CompletableFuture<Void> doRun() {
        JobConfig jobConfig = getNodeEngine().getSerializationService().toObject(serializedConfig);
        if (isLightJob) {
            assert !getNodeEngine().getLocalMember().isLiteMember() : "light job submitted to a lite member";
<<<<<<< HEAD
            return getJobCoordinationService().submitLightJob(jobId(), jobDefinition, subject);
        } else {
            return getJobCoordinationService().submitJob(jobId(), jobDefinition, config, subject);
=======
            return getJobCoordinationService().submitLightJob(jobId(), jobDefinition, jobConfig);
        } else {
            return getJobCoordinationService().submitJob(jobId(), jobDefinition, jobConfig);
>>>>>>> ff14b77e
        }
    }

    @Override
    public int getClassId() {
        return JetInitDataSerializerHook.SUBMIT_JOB_OP;
    }

    @Override
    protected void writeInternal(ObjectDataOutput out) throws IOException {
        super.writeInternal(out);
        IOUtil.writeData(out, jobDefinition);
        IOUtil.writeData(out, serializedConfig);
        out.writeBoolean(isLightJob);
    }

    @Override
    protected void readInternal(ObjectDataInput in) throws IOException {
        super.readInternal(in);
        jobDefinition = IOUtil.readData(in);
        serializedConfig = IOUtil.readData(in);
        isLightJob = in.readBoolean();
    }
}<|MERGE_RESOLUTION|>--- conflicted
+++ resolved
@@ -56,15 +56,9 @@
         JobConfig jobConfig = getNodeEngine().getSerializationService().toObject(serializedConfig);
         if (isLightJob) {
             assert !getNodeEngine().getLocalMember().isLiteMember() : "light job submitted to a lite member";
-<<<<<<< HEAD
-            return getJobCoordinationService().submitLightJob(jobId(), jobDefinition, subject);
+            return getJobCoordinationService().submitLightJob(jobId(), jobDefinition, jobConfig, subject);
         } else {
-            return getJobCoordinationService().submitJob(jobId(), jobDefinition, config, subject);
-=======
-            return getJobCoordinationService().submitLightJob(jobId(), jobDefinition, jobConfig);
-        } else {
-            return getJobCoordinationService().submitJob(jobId(), jobDefinition, jobConfig);
->>>>>>> ff14b77e
+            return getJobCoordinationService().submitJob(jobId(), jobDefinition, jobConfig, subject);
         }
     }
 
