--- conflicted
+++ resolved
@@ -54,12 +54,7 @@
     public CompletableFuture<Void> doRun() {
         JobConfig jobConfig = getNodeEngine().getSerializationService().toObject(serializedConfig);
         if (isLightJob) {
-<<<<<<< HEAD
-            assert !getNodeEngine().getLocalMember().isLiteMember() : "light job submitted to a lite member";
             return getJobCoordinationService().submitLightJob(jobId(), jobDefinition, jobConfig, subject);
-=======
-            return getJobCoordinationService().submitLightJob(jobId(), jobDefinition, jobConfig);
->>>>>>> bfbc5ee8
         } else {
             return getJobCoordinationService().submitJob(jobId(), jobDefinition, jobConfig, subject);
         }
