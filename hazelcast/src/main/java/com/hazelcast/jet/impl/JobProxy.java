/*
 * Copyright (c) 2008-2021, Hazelcast, Inc. All Rights Reserved.
 *
 * Licensed under the Apache License, Version 2.0 (the "License");
 * you may not use this file except in compliance with the License.
 * You may obtain a copy of the License at
 *
 * http://www.apache.org/licenses/LICENSE-2.0
 *
 * Unless required by applicable law or agreed to in writing, software
 * distributed under the License is distributed on an "AS IS" BASIS,
 * WITHOUT WARRANTIES OR CONDITIONS OF ANY KIND, either express or implied.
 * See the License for the specific language governing permissions and
 * limitations under the License.
 */

package com.hazelcast.jet.impl;

import com.hazelcast.cluster.Address;
import com.hazelcast.cluster.Member;
import com.hazelcast.internal.serialization.Data;
import com.hazelcast.internal.serialization.SerializationService;
import com.hazelcast.jet.Job;
import com.hazelcast.jet.JobStateSnapshot;
import com.hazelcast.jet.config.JobConfig;
import com.hazelcast.jet.core.JobStatus;
import com.hazelcast.jet.core.JobSuspensionCause;
import com.hazelcast.jet.core.metrics.JobMetrics;
import com.hazelcast.jet.impl.metrics.RawJobMetrics;
import com.hazelcast.jet.impl.operation.GetJobConfigOperation;
import com.hazelcast.jet.impl.operation.GetJobMetricsOperation;
import com.hazelcast.jet.impl.operation.GetJobStatusOperation;
import com.hazelcast.jet.impl.operation.GetJobSubmissionTimeOperation;
import com.hazelcast.jet.impl.operation.GetJobSuspensionCauseOperation;
import com.hazelcast.jet.impl.operation.JoinSubmittedJobOperation;
import com.hazelcast.jet.impl.operation.ResumeJobOperation;
import com.hazelcast.jet.impl.operation.SubmitJobOperation;
import com.hazelcast.jet.impl.operation.TerminateJobOperation;
import com.hazelcast.logging.LoggingService;
import com.hazelcast.spi.impl.NodeEngineImpl;
import com.hazelcast.spi.impl.operationservice.Operation;

import javax.annotation.Nonnull;
import java.util.Collection;
import java.util.List;
import java.util.UUID;
import java.util.concurrent.CompletableFuture;
import java.util.concurrent.ThreadLocalRandom;

import static com.hazelcast.cluster.memberselector.MemberSelectors.DATA_MEMBER_SELECTOR;
import static com.hazelcast.jet.impl.JobMetricsUtil.toJobMetrics;
import static com.hazelcast.jet.impl.util.ExceptionUtil.rethrow;
import static com.hazelcast.jet.impl.util.Util.getJetInstance;

/**
 * {@link Job} proxy on member.
 */
public class JobProxy extends AbstractJobProxy<NodeEngineImpl, Address> {

    public JobProxy(NodeEngineImpl nodeEngine, long jobId, Address coordinator) {
        super(nodeEngine, jobId, coordinator);
    }

    public JobProxy(NodeEngineImpl engine, long jobId, boolean isLightJob, Object jobDefinition, JobConfig config) {
        super(engine, jobId, isLightJob, jobDefinition, config);
    }

    @Nonnull @Override
    public JobStatus getStatus() {
        try {
            return this.<JobStatus>invokeOp(new GetJobStatusOperation(getId())).get();
        } catch (Throwable t) {
            throw rethrow(t);
        }
    }

    @Nonnull
    @Override
    public JobSuspensionCause getSuspensionCause() {
        try {
            return this.<JobSuspensionCause>invokeOp(new GetJobSuspensionCauseOperation(getId())).get();
        } catch (Throwable t) {
            throw rethrow(t);
        }
    }

    @Nonnull @Override
    public JobMetrics getMetrics() {
        try {
            List<RawJobMetrics> shards = this.<List<RawJobMetrics>>invokeOp(new GetJobMetricsOperation(getId(), isLightJob())).get();
            return toJobMetrics(shards);
        } catch (Throwable t) {
            throw rethrow(t);
        }
    }

    @Override
    protected Address findLightJobCoordinator() {
        Address randomMember;
        // if we're a lite member, forward to random data member. Otherwise use local member.
        if (container().getLocalMember().isLiteMember()) {
            Member[] members = container().getClusterService().getMembers(DATA_MEMBER_SELECTOR).toArray(new Member[0]);
            randomMember = members[ThreadLocalRandom.current().nextInt(members.length)].getAddress();
        } else {
            randomMember = container().getThisAddress();
        }
        return randomMember;
    }

    @Override
    protected CompletableFuture<Void> invokeSubmitJob(Data dag, JobConfig config) {
<<<<<<< HEAD
        return invokeOp(new SubmitJobOperation(getId(), dag, serializationService().toData(config),
                coordinatorMemberId != null));
=======
        return invokeOp(new SubmitJobOperation(getId(), dag, serializationService().toData(config), false));
>>>>>>> 12c630e0
    }

    @Override
    protected CompletableFuture<Void> invokeJoinJob() {
        return invokeOp(new JoinSubmittedJobOperation(getId(), isLightJob()));
    }

    @Override
    protected CompletableFuture<Void> invokeTerminateJob(TerminationMode mode) {
<<<<<<< HEAD
        return invokeOp(new TerminateJobOperation(getId(), mode, isLightJob()));
=======
        return invokeOp(new TerminateJobOperation(getId(), mode, false));
>>>>>>> 12c630e0
    }

    @Override
    public void resume() {
        try {
            invokeOp(new ResumeJobOperation(getId())).get();
        } catch (Exception e) {
            throw rethrow(e);
        }
    }

    @Override
    public JobStateSnapshot cancelAndExportSnapshot(String name) {
        return doExportSnapshot(name, true);
    }

    @Override
    public JobStateSnapshot exportSnapshot(String name) {
        return doExportSnapshot(name, false);
    }

    private JobStateSnapshot doExportSnapshot(String name, boolean cancelJob) {
        try {
            JetService jetService = container().getService(JetService.SERVICE_NAME);
            Operation operation = jetService.createExportSnapshotOperation(getId(), name, cancelJob);
            invokeOp(operation).get();
        } catch (Exception e) {
            throw rethrow(e);
        }
        return getJetInstance(container()).getJobStateSnapshot(name);
    }

    @Override
    protected long doGetJobSubmissionTime() {
        try {
            return this.<Long>invokeOp(new GetJobSubmissionTimeOperation(getId(), isLightJob())).get();
        } catch (Throwable t) {
            throw rethrow(t);
        }
    }

    @Override
    protected JobConfig doGetJobConfig() {
        try {
            return this.<JobConfig>invokeOp(new GetJobConfigOperation(getId())).get();
        } catch (Throwable t) {
            throw rethrow(t);
        }
    }

    @Nonnull @Override
    protected UUID masterUuid() {
        Collection<Member> members = container().getClusterService().getMembers();
        if (members.isEmpty()) {
            throw new IllegalStateException("No members in cluster");
        }
        return members.iterator().next().getUuid();
    }

    @Override
    protected SerializationService serializationService() {
        return container().getSerializationService();
    }

    @Override
    protected LoggingService loggingService() {
        return container().getLoggingService();
    }

    @Override
    protected boolean isRunning() {
        return container().isRunning();
    }

    private <T> CompletableFuture<T> invokeOp(Operation op) {
        Address target = coordinatorMemberId != null ? coordinatorMemberId : masterAddress();
        return container()
                .getOperationService()
                .createInvocationBuilder(JetService.SERVICE_NAME, op, target)
                .invoke();
    }

    private Address masterAddress() {
        Address masterAddress = container().getMasterAddress();
        if (masterAddress == null) {
            throw new IllegalStateException("Master address unknown: instance is not yet initialized or is shut down");
        }
        return masterAddress;
    }
}<|MERGE_RESOLUTION|>--- conflicted
+++ resolved
@@ -109,12 +109,7 @@
 
     @Override
     protected CompletableFuture<Void> invokeSubmitJob(Data dag, JobConfig config) {
-<<<<<<< HEAD
-        return invokeOp(new SubmitJobOperation(getId(), dag, serializationService().toData(config),
-                coordinatorMemberId != null));
-=======
-        return invokeOp(new SubmitJobOperation(getId(), dag, serializationService().toData(config), false));
->>>>>>> 12c630e0
+        return invokeOp(new SubmitJobOperation(getId(), dag, serializationService().toData(config), isLightJob()));
     }
 
     @Override
@@ -124,11 +119,7 @@
 
     @Override
     protected CompletableFuture<Void> invokeTerminateJob(TerminationMode mode) {
-<<<<<<< HEAD
         return invokeOp(new TerminateJobOperation(getId(), mode, isLightJob()));
-=======
-        return invokeOp(new TerminateJobOperation(getId(), mode, false));
->>>>>>> 12c630e0
     }
 
     @Override
