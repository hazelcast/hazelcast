/*
 * Copyright (c) 2008-2021, Hazelcast, Inc. All Rights Reserved.
 *
 * Licensed under the Apache License, Version 2.0 (the "License");
 * you may not use this file except in compliance with the License.
 * You may obtain a copy of the License at
 *
 * http://www.apache.org/licenses/LICENSE-2.0
 *
 * Unless required by applicable law or agreed to in writing, software
 * distributed under the License is distributed on an "AS IS" BASIS,
 * WITHOUT WARRANTIES OR CONDITIONS OF ANY KIND, either express or implied.
 * See the License for the specific language governing permissions and
 * limitations under the License.
 */

package com.hazelcast.jet.impl;

import com.hazelcast.cluster.Address;
import com.hazelcast.cluster.Member;
import com.hazelcast.internal.serialization.Data;
import com.hazelcast.internal.serialization.SerializationService;
import com.hazelcast.jet.Job;
import com.hazelcast.jet.JobStateSnapshot;
import com.hazelcast.jet.config.JobConfig;
import com.hazelcast.jet.core.JobStatus;
import com.hazelcast.jet.core.JobSuspensionCause;
import com.hazelcast.jet.core.metrics.JobMetrics;
import com.hazelcast.jet.impl.metrics.RawJobMetrics;
import com.hazelcast.jet.impl.operation.GetJobConfigOperation;
import com.hazelcast.jet.impl.operation.GetJobMetricsOperation;
import com.hazelcast.jet.impl.operation.GetJobStatusOperation;
import com.hazelcast.jet.impl.operation.GetJobSubmissionTimeOperation;
import com.hazelcast.jet.impl.operation.GetJobSuspensionCauseOperation;
import com.hazelcast.jet.impl.operation.JoinSubmittedJobOperation;
import com.hazelcast.jet.impl.operation.ResumeJobOperation;
import com.hazelcast.jet.impl.operation.SubmitJobOperation;
import com.hazelcast.jet.impl.operation.TerminateJobOperation;
import com.hazelcast.logging.LoggingService;
import com.hazelcast.spi.impl.NodeEngineImpl;
import com.hazelcast.spi.impl.operationservice.Operation;

import javax.annotation.Nonnull;
import java.util.Collection;
import java.util.List;
import java.util.UUID;
import java.util.concurrent.CompletableFuture;
import java.util.concurrent.ThreadLocalRandom;

import static com.hazelcast.cluster.memberselector.MemberSelectors.DATA_MEMBER_SELECTOR;
import static com.hazelcast.jet.impl.JobMetricsUtil.toJobMetrics;
import static com.hazelcast.jet.impl.util.ExceptionUtil.rethrow;

/**
 * {@link Job} proxy on member.
 */
public class JobProxy extends AbstractJobProxy<NodeEngineImpl, Address> {

    public JobProxy(NodeEngineImpl nodeEngine, long jobId, Address coordinator) {
        super(nodeEngine, jobId, coordinator);
    }

    public JobProxy(NodeEngineImpl engine, long jobId, boolean isLightJob, Object jobDefinition, JobConfig config) {
        super(engine, jobId, isLightJob, jobDefinition, config);
    }

    @Nonnull @Override
    public JobStatus getStatus() {
        try {
            return this.<JobStatus>invokeOp(new GetJobStatusOperation(getId())).get();
        } catch (Throwable t) {
            throw rethrow(t);
        }
    }

    @Nonnull
    @Override
    public JobSuspensionCause getSuspensionCause() {
        try {
            return this.<JobSuspensionCause>invokeOp(new GetJobSuspensionCauseOperation(getId())).get();
        } catch (Throwable t) {
            throw rethrow(t);
        }
    }

    @Nonnull @Override
    public JobMetrics getMetrics() {
        if (isLightJob()) {
            throw new UnsupportedOperationException("metrics not supported for light jobs");
        }
        try {
            List<RawJobMetrics> shards = this.<List<RawJobMetrics>>invokeOp(new GetJobMetricsOperation(getId())).get();
            return toJobMetrics(shards);
        } catch (Throwable t) {
            throw rethrow(t);
        }
    }

    @Override
    protected Address findLightJobCoordinator() {
        Address randomMember;
        // if we're a lite member, forward to random data member. Otherwise use local member.
        if (container().getLocalMember().isLiteMember()) {
            Member[] members = container().getClusterService().getMembers(DATA_MEMBER_SELECTOR).toArray(new Member[0]);
            randomMember = members[ThreadLocalRandom.current().nextInt(members.length)].getAddress();
        } else {
            randomMember = container().getThisAddress();
        }
        return randomMember;
    }

    @Override
    protected CompletableFuture<Void> invokeSubmitJob(Data dag, JobConfig config) {
        return invokeOp(new SubmitJobOperation(getId(), dag, serializationService().toData(config), isLightJob()));
    }

    @Override
    protected CompletableFuture<Void> invokeJoinJob() {
        return invokeOp(new JoinSubmittedJobOperation(getId(), isLightJob()));
    }

    @Override
    protected CompletableFuture<Void> invokeTerminateJob(TerminationMode mode) {
        return invokeOp(new TerminateJobOperation(getId(), mode, isLightJob()));
    }

    @Override
    public void resume() {
        try {
            invokeOp(new ResumeJobOperation(getId())).get();
        } catch (Exception e) {
            throw rethrow(e);
        }
    }

    @Override
    public JobStateSnapshot cancelAndExportSnapshot(String name) {
        return doExportSnapshot(name, true);
    }

    @Override
    public JobStateSnapshot exportSnapshot(String name) {
        return doExportSnapshot(name, false);
    }

    private JobStateSnapshot doExportSnapshot(String name, boolean cancelJob) {
        JetServiceBackend jetServiceBackend = container().getService(JetServiceBackend.SERVICE_NAME);
        try {
            Operation operation = jetServiceBackend.createExportSnapshotOperation(getId(), name, cancelJob);
            invokeOp(operation).get();
        } catch (Exception e) {
            throw rethrow(e);
        }
        return jetServiceBackend.getJet().getJobStateSnapshot(name);
    }

    @Override
    protected long doGetJobSubmissionTime() {
        try {
            return this.<Long>invokeOp(new GetJobSubmissionTimeOperation(getId(), isLightJob())).get();
        } catch (Throwable t) {
            throw rethrow(t);
        }
    }

    @Override
    protected JobConfig doGetJobConfig() {
        try {
            return this.<JobConfig>invokeOp(new GetJobConfigOperation(getId())).get();
        } catch (Throwable t) {
            throw rethrow(t);
        }
    }

    @Nonnull @Override
    protected UUID masterUuid() {
        Collection<Member> members = container().getClusterService().getMembers();
        if (members.isEmpty()) {
            throw new IllegalStateException("No members in cluster");
        }
        return members.iterator().next().getUuid();
    }

    @Override
    protected SerializationService serializationService() {
        return container().getSerializationService();
    }

    @Override
    protected LoggingService loggingService() {
        return container().getLoggingService();
    }

    @Override
    protected boolean isRunning() {
        return container().isRunning();
    }

    private <T> CompletableFuture<T> invokeOp(Operation op) {
        Address target = lightJobCoordinator != null ? lightJobCoordinator : masterAddress();
        return container()
                .getOperationService()
<<<<<<< HEAD
                .createInvocationBuilder(JetService.SERVICE_NAME, op, target)
=======
                .createInvocationBuilder(JetServiceBackend.SERVICE_NAME, op, masterAddress())
>>>>>>> a85fa8f9
                .invoke();
    }

    private Address masterAddress() {
        Address masterAddress = container().getMasterAddress();
        if (masterAddress == null) {
            throw new IllegalStateException("Master address unknown: instance is not yet initialized or is shut down");
        }
        return masterAddress;
    }
}<|MERGE_RESOLUTION|>--- conflicted
+++ resolved
@@ -200,11 +200,7 @@
         Address target = lightJobCoordinator != null ? lightJobCoordinator : masterAddress();
         return container()
                 .getOperationService()
-<<<<<<< HEAD
-                .createInvocationBuilder(JetService.SERVICE_NAME, op, target)
-=======
-                .createInvocationBuilder(JetServiceBackend.SERVICE_NAME, op, masterAddress())
->>>>>>> a85fa8f9
+                .createInvocationBuilder(JetServiceBackend.SERVICE_NAME, op, target)
                 .invoke();
     }
 
