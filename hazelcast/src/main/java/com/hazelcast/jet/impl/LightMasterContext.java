--- conflicted
+++ resolved
@@ -74,7 +74,6 @@
 
     private final NodeEngine nodeEngine;
     private final long jobId;
-    private final JobConfig config;
 
     private final ILogger logger;
     private final String jobIdString;
@@ -93,11 +92,7 @@
     ) {
         this.nodeEngine = nodeEngine;
         this.jobId = jobId;
-<<<<<<< HEAD
-        this.config = config;
-=======
         this.jobConfig = config;
->>>>>>> 73f11adc
 
         jobCompletionFuture = new NamedCompletableFuture<>("light job " + idToString(jobId));
         logger = nodeEngine.getLogger(LightMasterContext.class);
@@ -124,16 +119,13 @@
         if (members.isEmpty()) {
             throw new JetException("No data member with version equal to the coordinator version found");
         }
-<<<<<<< HEAD
         assert members.stream().filter(m -> m.getUuid().equals(nodeEngine.getLocalMember().getUuid())).count() == 1
                 : "schizophrenia: local member not a member";
-=======
         if (members.size() < membersView.size()) {
             logFine(logger, "Light job %s will run on a subset of members: %d out of %d members with version %s",
-                    idToString(jobId), members.size(), membersView.size(), coordinatorVersion);
-        }
-
->>>>>>> 73f11adc
+                    idToString(jobId), members.size(), membersView.size(), localMemberVersion);
+        }
+
         if (logger.isFineEnabled()) {
             logger.info("aaa job " + jobIdString + " will use members: " + members); // TODO [viliam] remove
             String dotRepresentation = dag.toDotString();
@@ -230,7 +222,7 @@
         if (!hasParticipant(uuid)) {
             return null;
         }
-        if (!config.isPreventShutdown()) {
+        if (!jobConfig.isPreventShutdown()) {
             requestTermination();
         }
         return jobCompletionFuture;
