/*
 * Copyright (c) 2008-2021, Hazelcast, Inc. All Rights Reserved.
 *
 * Licensed under the Apache License, Version 2.0 (the "License");
 * you may not use this file except in compliance with the License.
 * You may obtain a copy of the License at
 *
 * http://www.apache.org/licenses/LICENSE-2.0
 *
 * Unless required by applicable law or agreed to in writing, software
 * distributed under the License is distributed on an "AS IS" BASIS,
 * WITHOUT WARRANTIES OR CONDITIONS OF ANY KIND, either express or implied.
 * See the License for the specific language governing permissions and
 * limitations under the License.
 */

package com.hazelcast.jet.impl;

import com.hazelcast.cluster.Address;
import com.hazelcast.core.OperationTimeoutException;
import com.hazelcast.internal.cluster.MemberInfo;
import com.hazelcast.internal.cluster.impl.ClusterServiceImpl;
import com.hazelcast.internal.cluster.impl.MembersView;
import com.hazelcast.internal.serialization.Data;
import com.hazelcast.jet.JetException;
import com.hazelcast.jet.config.JobConfig;
import com.hazelcast.jet.core.DAG;
import com.hazelcast.jet.core.Vertex;
import com.hazelcast.jet.impl.exception.JobTerminateRequestedException;
import com.hazelcast.jet.impl.execution.init.ExecutionPlan;
import com.hazelcast.jet.impl.operation.InitExecutionOperation;
import com.hazelcast.jet.impl.operation.TerminateExecutionOperation;
import com.hazelcast.logging.ILogger;
import com.hazelcast.spi.impl.NodeEngine;
import com.hazelcast.spi.impl.operationservice.Operation;
import com.hazelcast.spi.impl.operationservice.impl.InvocationFuture;
import com.hazelcast.version.Version;

import javax.annotation.Nullable;
import java.util.Collection;
import java.util.HashSet;
import java.util.Map;
import java.util.Map.Entry;
import java.util.Set;
import java.util.concurrent.CancellationException;
import java.util.concurrent.CompletableFuture;
import java.util.concurrent.ConcurrentHashMap;
import java.util.concurrent.ConcurrentMap;
import java.util.concurrent.atomic.AtomicBoolean;
import java.util.concurrent.atomic.AtomicInteger;
import java.util.function.Consumer;
import java.util.function.Function;
import java.util.stream.Collectors;

import static com.hazelcast.jet.Util.idToString;
import static com.hazelcast.jet.impl.TerminationMode.CANCEL_FORCEFUL;
import static com.hazelcast.jet.impl.execution.init.ExecutionPlanBuilder.createExecutionPlans;
import static com.hazelcast.jet.impl.util.ExceptionUtil.peel;
import static com.hazelcast.jet.impl.util.LoggingUtil.logFine;

public class LightMasterContext {

    private static final Object NULL_OBJECT = new Object() {
        @Override
        public String toString() {
            return "NULL_OBJECT";
        }
    };

    private final NodeEngine nodeEngine;
    private final long jobId;

    private final ILogger logger;
    private final String jobIdString;
    private final long startTime = System.nanoTime();

    private final Map<MemberInfo, ExecutionPlan> executionPlanMap;
    private final AtomicBoolean invocationsCancelled = new AtomicBoolean();
    private final CompletableFuture<Void> jobCompletionFuture = new CompletableFuture<>();
    private final Set<Vertex> vertices;

    @SuppressWarnings("checkstyle:ExecutableStatementCount")
    public LightMasterContext(NodeEngine nodeEngine, DAG dag, long jobId, JobConfig config) {
        this.nodeEngine = nodeEngine;
        this.jobId = jobId;

        logger = nodeEngine.getLogger(LightMasterContext.class);
        jobIdString = idToString(jobId);

        // find a subset of members with version equal to the coordinator version.
        MembersView membersView = getMembersView();
        Address thisAddress = nodeEngine.getThisAddress();
        Collection<MemberInfo> members = membersView.getMembers().stream()
                .filter(m -> m.getAddress().equals(thisAddress))
                .collect(Collectors.toList());
        if (members.size() < membersView.size()) {
            logFine(logger, "Light job %s will run on a subset of members: %d out of %d members",
                    idToString(jobId), members.size(), membersView.size());
        }
        if (logger.isFineEnabled()) {
            String dotRepresentation = dag.toDotString();
            logFine(logger, "Start executing light job %s, execution graph in DOT format:\n%s"
                            + "\nHINT: You can use graphviz or http://viz-js.com to visualize the printed graph.",
                    jobIdString, dotRepresentation);
            logFine(logger, "Building execution plan for %s", jobIdString);
        }

        vertices = new HashSet<>();
        dag.iterator().forEachRemaining(vertices::add);
        Map<MemberInfo, ExecutionPlan> executionPlanMapTmp;
        try {
<<<<<<< HEAD
            executionPlanMapTmp = createExecutionPlans(nodeEngine, members, dag, jobId, jobId, LIGHT_JOB_CONFIG, 0, true);
=======
            executionPlanMapTmp = createExecutionPlans(nodeEngine, membersView, dag, jobId, jobId, config, 0, true);
>>>>>>> b6adaf7f
        } catch (Throwable e) {
            executionPlanMap = null;
            finalizeJob(e);
            return;
        }
        executionPlanMap = executionPlanMapTmp;
        logFine(logger, "Built execution plans for %s", jobIdString);
        Set<MemberInfo> participants = executionPlanMap.keySet();
        Version coordinatorVersion = nodeEngine.getLocalMember().getVersion().asVersion();
        Function<ExecutionPlan, Operation> operationCtor = plan -> {
            Data serializedPlan = nodeEngine.getSerializationService().toData(plan);
            return new InitExecutionOperation(jobId, jobId, membersView.getVersion(), coordinatorVersion, participants,
                    serializedPlan, true);
        };
        invokeOnParticipants(operationCtor,
                responses -> finalizeJob(findError(responses)),
                error -> cancelInvocations()
        );
    }

    public long getJobId() {
        return jobId;
    }

    private void finalizeJob(@Nullable Throwable failure) {
        // close ProcessorMetaSuppliers
        for (Vertex vertex : vertices) {
            try {
                vertex.getMetaSupplier().close(failure);
            } catch (Throwable e) {
                logger.severe(jobIdString
                        + " encountered an exception in ProcessorMetaSupplier.complete(), ignoring it", e);
            }
        }

        if (failure == null) {
            jobCompletionFuture.complete(null);
        } else {
            // translate JobTerminateRequestedException(CANCEL_FORCEFUL) to CancellationException
            if (failure instanceof JobTerminateRequestedException
                    && ((JobTerminateRequestedException) failure).mode() == CANCEL_FORCEFUL) {
                CancellationException newFailure = new CancellationException();
                newFailure.initCause(failure);
                failure = newFailure;
            }
            jobCompletionFuture.completeExceptionally(failure);
        }
    }

    private void cancelInvocations() {
        if (invocationsCancelled.compareAndSet(false, true)) {
            for (MemberInfo memberInfo : executionPlanMap.keySet()) {
                // Termination is fire and forget. If the termination isn't handled (e.g. due to a packet loss or
                // because the execution wasn't yet initialized at the target), it will be fixed by the
                // CheckLightJobsOperation.
                TerminateExecutionOperation op = new TerminateExecutionOperation(jobId, jobId, CANCEL_FORCEFUL);
                nodeEngine.getOperationService()
                        .createInvocationBuilder(JetServiceBackend.SERVICE_NAME, op, memberInfo.getAddress())
                        .invoke();
            }
        }
    }

    /**
     * @param completionCallback a consumer that will receive a list of
     *                           responses, one for each member, after all have
     *                           been received. The value will be either the
     *                           response (including a null response) or an
     *                           exception thrown from the operation; size will
     *                           be equal to participant count
     * @param errorCallback A callback that will be called after each a
     *                     failure of each individual operation
     */
    private void invokeOnParticipants(
            Function<ExecutionPlan, Operation> operationCtor,
            @Nullable Consumer<Collection<Object>> completionCallback,
            @Nullable Consumer<Throwable> errorCallback
    ) {
        ConcurrentMap<Address, Object> responses = new ConcurrentHashMap<>();
        AtomicInteger remainingCount = new AtomicInteger(executionPlanMap.size());
        for (Entry<MemberInfo, ExecutionPlan> entry : executionPlanMap.entrySet()) {
            Address address = entry.getKey().getAddress();
            Operation op = operationCtor.apply(entry.getValue());
            invokeOnParticipant(address, op, completionCallback, errorCallback, responses, remainingCount);
        }
    }

    private void invokeOnParticipant(
            Address address,
            Operation op,
            @Nullable Consumer<Collection<Object>> completionCallback,
            @Nullable Consumer<Throwable> errorCallback,
            ConcurrentMap<Address, Object> collectedResponses,
            AtomicInteger remainingCount
    ) {
        InvocationFuture<Object> future = nodeEngine.getOperationService()
                                                    .createInvocationBuilder(JetServiceBackend.SERVICE_NAME, op, address)
                                                    .invoke();

        future.whenComplete((r, throwable) -> {
            Object response = r != null ? r : throwable != null ? peel(throwable) : NULL_OBJECT;
            if (throwable instanceof OperationTimeoutException) {
                logger.warning("Retrying " + op.getClass().getSimpleName() + " that failed with "
                        + OperationTimeoutException.class.getSimpleName() + " in " + jobIdString);
                invokeOnParticipant(address, op, completionCallback, errorCallback,
                        collectedResponses, remainingCount);
                return;
            }
            if (errorCallback != null && throwable != null) {
                errorCallback.accept(throwable);
            }
            Object oldResponse = collectedResponses.put(address, response);
            assert oldResponse == null :
                    "Duplicate response for " + address + ". Old=" + oldResponse + ", new=" + response;
            if (remainingCount.decrementAndGet() == 0 && completionCallback != null) {
                completionCallback.accept(collectedResponses.values().stream()
                                                            .map(o -> o == NULL_OBJECT ? null : o)
                                                            .collect(Collectors.toList()));
            }
        });
    }

    private MembersView getMembersView() {
        ClusterServiceImpl clusterService = (ClusterServiceImpl) nodeEngine.getClusterService();
        return clusterService.getMembershipManager().getMembersView();
    }

    /**
     * Returns any error from a collection of responses. Ignores non-Throwable
     * responses. Exceptions other than {@link CancellationException} and
     * {@link JobTerminateRequestedException} take precedence.
     */
    private Throwable findError(Collection<Object> responses) {
        Throwable result = null;
        for (Object response : responses) {
            if (response instanceof Throwable
                    && (result == null
                            || result instanceof JobTerminateRequestedException
                            || result instanceof CancellationException)
            ) {
                result = (Throwable) response;
            }
        }
        if (result != null
                && !(result instanceof CancellationException)
                && !(result instanceof JobTerminateRequestedException)) {
            // We must wrap the exception. Otherwise the error will become the error of the SubmitJobOp. And
            // if the error is, for example, MemberLeftException, the job will be resubmitted even though it
            // was already running. Fixes https://github.com/hazelcast/hazelcast/issues/18844
            result = new JetException("Execution on a member failed: " + result, result);
        }
        return result;
    }

    public void requestTermination() {
        cancelInvocations();
    }

    public boolean isCancelled() {
        return invocationsCancelled.get();
    }

    public long getStartTime() {
        return startTime;
    }

    public CompletableFuture<Void> getCompletionFuture() {
        return jobCompletionFuture;
    }
}<|MERGE_RESOLUTION|>--- conflicted
+++ resolved
@@ -109,11 +109,7 @@
         dag.iterator().forEachRemaining(vertices::add);
         Map<MemberInfo, ExecutionPlan> executionPlanMapTmp;
         try {
-<<<<<<< HEAD
-            executionPlanMapTmp = createExecutionPlans(nodeEngine, members, dag, jobId, jobId, LIGHT_JOB_CONFIG, 0, true);
-=======
-            executionPlanMapTmp = createExecutionPlans(nodeEngine, membersView, dag, jobId, jobId, config, 0, true);
->>>>>>> b6adaf7f
+            executionPlanMapTmp = createExecutionPlans(nodeEngine, members, dag, jobId, jobId, config, 0, true);
         } catch (Throwable e) {
             executionPlanMap = null;
             finalizeJob(e);
