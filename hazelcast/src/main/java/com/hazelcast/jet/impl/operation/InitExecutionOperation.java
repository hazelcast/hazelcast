/*
 * Copyright (c) 2008-2021, Hazelcast, Inc. All Rights Reserved.
 *
 * Licensed under the Apache License, Version 2.0 (the "License");
 * you may not use this file except in compliance with the License.
 * You may obtain a copy of the License at
 *
 * http://www.apache.org/licenses/LICENSE-2.0
 *
 * Unless required by applicable law or agreed to in writing, software
 * distributed under the License is distributed on an "AS IS" BASIS,
 * WITHOUT WARRANTIES OR CONDITIONS OF ANY KIND, either express or implied.
 * See the License for the specific language governing permissions and
 * limitations under the License.
 */

package com.hazelcast.jet.impl.operation;

import com.hazelcast.cluster.Address;
import com.hazelcast.internal.cluster.MemberInfo;
import com.hazelcast.internal.nio.IOUtil;
import com.hazelcast.internal.serialization.Data;
import com.hazelcast.jet.JetException;
import com.hazelcast.jet.config.JobConfig;
import com.hazelcast.jet.impl.JetServiceBackend;
import com.hazelcast.jet.impl.JobExecutionService;
import com.hazelcast.jet.impl.execution.init.ExecutionPlan;
import com.hazelcast.jet.impl.execution.init.JetInitDataSerializerHook;
import com.hazelcast.jet.impl.util.LoggingUtil;
import com.hazelcast.logging.ILogger;
import com.hazelcast.nio.ObjectDataInput;
import com.hazelcast.nio.ObjectDataOutput;
import com.hazelcast.version.Version;

import java.io.IOException;
import java.util.HashSet;
import java.util.Set;
import java.util.concurrent.CompletableFuture;

import static com.hazelcast.jet.impl.execution.init.CustomClassLoadedObject.deserializeWithCustomClassLoader;
<<<<<<< HEAD
import static com.hazelcast.jet.impl.util.ExceptionUtil.isTopologyException;
=======
>>>>>>> e65b933c
import static com.hazelcast.jet.impl.util.Util.jobIdAndExecutionId;

/**
 * Operation sent from master to members to initialize execution of a job.
 * The behavior is different for light and normal jobs:
 * <ul>
 *     <li>for light jobs, it immediately starts the execution
 *     <li>for normal jobs, after the master receives all responses to this op,
 *         it sends {@link StartExecutionOperation}.
 * </ul>
 */
public class InitExecutionOperation extends AsyncJobOperation {

    private long executionId;
    private int coordinatorMemberListVersion;
    private Version coordinatorVersion;
    private Set<MemberInfo> participants;
    private Data serializedPlan;
    private boolean isLightJob;

    public InitExecutionOperation() {
    }

    public InitExecutionOperation(long jobId, long executionId, int coordinatorMemberListVersion,
                                  Version coordinatorVersion,
                                  Set<MemberInfo> participants, Data serializedPlan, boolean isLightJob) {
        super(jobId);
        this.executionId = executionId;
        this.coordinatorMemberListVersion = coordinatorMemberListVersion;
        this.coordinatorVersion = coordinatorVersion;
        this.participants = participants;
        this.serializedPlan = serializedPlan;
        this.isLightJob = isLightJob;
    }

    @Override
    protected CompletableFuture<?> doRun() {
        ILogger logger = getLogger();
        if (!getNodeEngine().getLocalMember().getVersion().asVersion().equals(coordinatorVersion)) {
            // Operations are sent to targets by Address. It can happen that the coordinator finds members
            // with the same version, but some member is upgraded before the operation is sent and has
            // the same address.
            throw new JetException("Mismatch between coordinator and participant version");
        }

        JetServiceBackend service = getJetServiceBackend();
        Address caller = getCallerAddress();
        LoggingUtil.logFine(logger, "Initializing execution plan for %s from %s", jobIdAndExecutionId(jobId(), executionId),
                caller);

        ExecutionPlan plan = deserializePlan(serializedPlan);
        if (isLightJob) {
            return service.getJobExecutionService().runLightJob(jobId(), executionId, caller,
                    coordinatorMemberListVersion, participants, plan);
        } else {
            service.getJobExecutionService().initExecution(jobId(), executionId, caller,
                    coordinatorMemberListVersion, participants, plan);
            return CompletableFuture.completedFuture(null);
        }
    }

    @Override
<<<<<<< HEAD
    public ExceptionAction onInvocationException(Throwable throwable) {
        return isTopologyException(throwable) ? THROW_EXCEPTION : super.onInvocationException(throwable);
    }

    @Override
=======
>>>>>>> e65b933c
    public int getClassId() {
        return JetInitDataSerializerHook.INIT_EXECUTION_OP;
    }

    @Override
    protected void writeInternal(ObjectDataOutput out) throws IOException {
        super.writeInternal(out);

        out.writeLong(executionId);
        out.writeBoolean(isLightJob);
        out.writeInt(coordinatorMemberListVersion);
        out.writeObject(coordinatorVersion);
        out.writeInt(participants.size());
        for (MemberInfo participant : participants) {
            out.writeObject(participant);
        }
        IOUtil.writeData(out, serializedPlan);
    }

    @Override
    protected void readInternal(ObjectDataInput in) throws IOException {
        super.readInternal(in);

        executionId = in.readLong();
        isLightJob = in.readBoolean();
        coordinatorMemberListVersion = in.readInt();
        coordinatorVersion = in.readObject();
        int count = in.readInt();
        participants = new HashSet<>();
        for (int i = 0; i < count; i++) {
            participants.add(in.readObject());
        }
        serializedPlan = IOUtil.readData(in);
    }

    private ExecutionPlan deserializePlan(Data planBlob) {
        if (isLightJob) {
            return getNodeEngine().getSerializationService().toObject(planBlob);
        } else {
            JetServiceBackend service = getJetServiceBackend();
            JobExecutionService jobExecutionService = service.getJobExecutionService();

            try {
                ClassLoader cl = service.getClassLoader(jobId());
                JobConfig jobConfig = service.getJobConfig(this.jobId());

                jobExecutionService.prepareProcessorClassLoaders(jobId(), jobConfig);
                return deserializeWithCustomClassLoader(getNodeEngine().getSerializationService(), cl, planBlob);
            } finally {
                jobExecutionService.clearProcessorClassLoaders();
            }
        }
    }
}<|MERGE_RESOLUTION|>--- conflicted
+++ resolved
@@ -38,10 +38,6 @@
 import java.util.concurrent.CompletableFuture;
 
 import static com.hazelcast.jet.impl.execution.init.CustomClassLoadedObject.deserializeWithCustomClassLoader;
-<<<<<<< HEAD
-import static com.hazelcast.jet.impl.util.ExceptionUtil.isTopologyException;
-=======
->>>>>>> e65b933c
 import static com.hazelcast.jet.impl.util.Util.jobIdAndExecutionId;
 
 /**
@@ -104,14 +100,6 @@
     }
 
     @Override
-<<<<<<< HEAD
-    public ExceptionAction onInvocationException(Throwable throwable) {
-        return isTopologyException(throwable) ? THROW_EXCEPTION : super.onInvocationException(throwable);
-    }
-
-    @Override
-=======
->>>>>>> e65b933c
     public int getClassId() {
         return JetInitDataSerializerHook.INIT_EXECUTION_OP;
     }
