/*
 * Copyright (c) 2008-2022, Hazelcast, Inc. All Rights Reserved.
 *
 * Licensed under the Apache License, Version 2.0 (the "License");
 * you may not use this file except in compliance with the License.
 * You may obtain a copy of the License at
 *
 * http://www.apache.org/licenses/LICENSE-2.0
 *
 * Unless required by applicable law or agreed to in writing, software
 * distributed under the License is distributed on an "AS IS" BASIS,
 * WITHOUT WARRANTIES OR CONDITIONS OF ANY KIND, either express or implied.
 * See the License for the specific language governing permissions and
 * limitations under the License.
 */

package com.hazelcast.jet.impl.processor;

import com.hazelcast.internal.metrics.Probe;
import com.hazelcast.internal.util.collection.Long2ObjectHashMap;
import com.hazelcast.internal.util.counters.Counter;
import com.hazelcast.internal.util.counters.SwCounter;
import com.hazelcast.jet.JetException;
import com.hazelcast.jet.Traverser;
import com.hazelcast.jet.Traversers;
import com.hazelcast.jet.aggregate.AggregateOperation;
import com.hazelcast.jet.config.ProcessingGuarantee;
import com.hazelcast.jet.core.AbstractProcessor;
import com.hazelcast.jet.core.BroadcastKey;
import com.hazelcast.jet.core.SlidingWindowPolicy;
import com.hazelcast.jet.core.Watermark;
import com.hazelcast.jet.core.function.KeyedWindowResultFunction;
import com.hazelcast.jet.core.processor.Processors;
import com.hazelcast.jet.impl.execution.init.JetInitDataSerializerHook;
import com.hazelcast.nio.ObjectDataInput;
import com.hazelcast.nio.ObjectDataOutput;
import com.hazelcast.nio.serialization.IdentifiedDataSerializable;
import com.hazelcast.partition.PartitionAware;

import javax.annotation.Nonnull;
import javax.annotation.Nullable;
import java.io.IOException;
import java.util.HashMap;
import java.util.List;
import java.util.Map;
import java.util.Map.Entry;
import java.util.Objects;
import java.util.function.BiConsumer;
import java.util.function.Function;
import java.util.function.LongFunction;
import java.util.function.ToLongFunction;
import java.util.stream.LongStream;
import java.util.stream.Stream;

import static com.hazelcast.function.ComparatorEx.naturalOrder;
import static com.hazelcast.internal.util.Preconditions.checkNotNegative;
import static com.hazelcast.internal.util.Preconditions.checkTrue;
import static com.hazelcast.jet.Traversers.traverseIterable;
import static com.hazelcast.jet.Traversers.traverseStream;
import static com.hazelcast.jet.Util.entry;
import static com.hazelcast.jet.config.ProcessingGuarantee.EXACTLY_ONCE;
import static com.hazelcast.jet.core.BroadcastKey.broadcastKey;
import static com.hazelcast.jet.impl.util.LoggingUtil.logFine;
import static com.hazelcast.jet.impl.util.LoggingUtil.logFinest;
import static com.hazelcast.jet.impl.util.Util.logLateEvent;
import static java.lang.Math.max;
import static java.lang.Math.min;
import static java.util.Collections.emptyMap;
import static java.util.Objects.requireNonNull;
import static java.util.concurrent.TimeUnit.NANOSECONDS;

/**
 * Handles various setups of sliding and tumbling window aggregation.
 * See {@link Processors} for more documentation.
 *
 * @param <A> type of the frame accumulator object
 * @param <R> type of the finished result
 */
@SuppressWarnings("checkstyle:ExecutableStatementCount")
public class SlidingWindowP<K, A, R, OUT> extends AbstractProcessor {

    // package-visible for testing
    final Long2ObjectHashMap<Map<K, A>> tsToKeyToAcc = new Long2ObjectHashMap<>();
    Map<K, A> slidingWindow;
    // Holds the sliding window while emitting early window results. We reuse the
    // slidingWindow field for early results so the code can be simpler.
    Map<K, A> slidingWindowBackup;
    long nextWinToEmit = Long.MIN_VALUE;

    @Nonnull
    private final SlidingWindowPolicy winPolicy;
    @Nonnull
    private final List<ToLongFunction<Object>> frameTimestampFns;
    @Nonnull
    private final List<Function<Object, ? extends K>> keyFns;
    @Nonnull
    private final AggregateOperation<A, ? extends R> aggrOp;
    @Nonnull
    private final A emptyAcc;
    @Nonnull
    private final KeyedWindowResultFunction<? super K, ? super R, ? extends OUT> mapToOutputFn;
    @Nullable
    private final BiConsumer<? super A, ? super A> combineFn;
    private final boolean isLastStage;
    @Nonnull
    private final FlatMapper<Watermark, ?> wmFlatMapper;
    private ProcessingGuarantee processingGuarantee;
    private final byte windowWatermarkKey;

    // extracted lambdas to reduce GC litter
    private final LongFunction<Map<K, A>> createMapPerTsFunction;
    private final Function<K, A> createAccFunction;

    @Probe(name = "lateEventsDropped")
    private final Counter lateEventsDropped = SwCounter.newSwCounter();
    @Probe(name = "totalFrames")
    private final Counter totalFrames = SwCounter.newSwCounter();
    @Probe(name = "totalKeysInFrames")
    private final Counter totalKeysInFrames = SwCounter.newSwCounter();

    // Fields for early results emission
    private final long earlyResultsPeriod;
    private long lastTimeEarlyResultsEmitted;
    private Traverser<? extends OUT> earlyWinTraverser;

    private Traverser<Object> flushTraverser;
    private Traverser<Entry> snapshotTraverser;

    // Tracks the upper bound for the keyset of tsToKeyToAcc. Serves as an
    // optimization that avoids a full scan over the entire keyset.
    private long topTs = Long.MIN_VALUE;

    // values used temporarily during snapshot restore
    private long minRestoredNextWinToEmit = Long.MAX_VALUE;
    private long minRestoredFrameTs = Long.MAX_VALUE;
    private boolean badFrameRestored;

    @SuppressWarnings("unchecked")
    public SlidingWindowP(
            @Nonnull List<? extends Function<?, ? extends K>> keyFns,
            @Nonnull List<? extends ToLongFunction<?>> frameTimestampFns,
            @Nonnull SlidingWindowPolicy winPolicy,
            long earlyResultsPeriod,
            @Nonnull AggregateOperation<A, ? extends R> aggrOp,
            @Nonnull KeyedWindowResultFunction<? super K, ? super R, ? extends OUT> mapToOutputFn,
            boolean isLastStage,
            byte windowWatermarkKey
    ) {
        checkTrue(keyFns.size() == aggrOp.arity(), keyFns.size() + " key functions " +
                "provided for " + aggrOp.arity() + "-arity aggregate operation");
        if (!winPolicy.isTumbling()) {
            requireNonNull(aggrOp.combineFn(), "AggregateOperation.combineFn is required for sliding windows");
        }
        checkNotNegative(earlyResultsPeriod, "earlyResultsPeriod must be zero or positive");
        this.winPolicy = winPolicy;
        this.frameTimestampFns = (List<ToLongFunction<Object>>) frameTimestampFns;
        this.keyFns = (List<Function<Object, ? extends K>>) keyFns;
        this.earlyResultsPeriod = earlyResultsPeriod;
        this.aggrOp = aggrOp;
        this.combineFn = aggrOp.combineFn();
        this.mapToOutputFn = mapToOutputFn;
        this.isLastStage = isLastStage;
        this.wmFlatMapper = flatMapper(
                wm -> windowTraverserAndEvictor(wm.timestamp())
                        .append(wm)
                        .onFirstNull(() -> nextWinToEmit = winPolicy.higherFrameTs(wm.timestamp()))
        );
        this.emptyAcc = aggrOp.createFn().get();
        this.createMapPerTsFunction = x -> {
            totalFrames.inc();
            return new HashMap<>();
        };
        this.createAccFunction = k -> {
            totalKeysInFrames.inc();
            return aggrOp.createFn().get();
        };
        this.windowWatermarkKey = windowWatermarkKey;
    }

    @Override
    protected void init(@Nonnull Context context) {
        processingGuarantee = context.processingGuarantee();
        lastTimeEarlyResultsEmitted = NANOSECONDS.toMillis(System.nanoTime());
    }

    @Override
    public boolean tryProcess() {
        if (earlyResultsPeriod == 0 || topTs == Long.MIN_VALUE) {
            return true;
        }
        if (earlyWinTraverser != null) {
            return emitFromTraverser(earlyWinTraverser);
        }
        long now = NANOSECONDS.toMillis(System.nanoTime());
        if (now < lastTimeEarlyResultsEmitted + earlyResultsPeriod) {
            return true;
        }
        long rangeStart = startingWindowTs(Long.MAX_VALUE);
        if (rangeStart == Long.MIN_VALUE) {
            // There's no data to emit
            return true;
        }
        lastTimeEarlyResultsEmitted = now;
        slidingWindowBackup = slidingWindow;
        slidingWindow = null;
        Stream<Long> earlyWinRange = range(
                rangeStart,
                topTs + winPolicy.windowSize() - winPolicy.frameSize(),
                winPolicy.frameSize())
            .boxed();
        earlyWinTraverser = traverseStream(earlyWinRange)
                .flatMap(winEnd -> traverseIterable(computeWindow(winEnd).entrySet())
                        .map(e -> mapToOutputFn.apply(
                                winEnd - winPolicy.windowSize(),
                                winEnd,
                                e.getKey(),
                                aggrOp.exportFn().apply(e.getValue()),
                                true))
                        .onFirstNull(() -> completeEarlyWindow(winEnd)))
                .onFirstNull(() -> {
                    slidingWindow = slidingWindowBackup;
                    slidingWindowBackup = null;
                    earlyWinTraverser = null;
                });
        return emitFromTraverser(earlyWinTraverser);
    }

    @Override
    protected boolean tryProcess(int ordinal, @Nonnull Object item) {
        final long frameTs = frameTimestampFns.get(ordinal).applyAsLong(item);
        assert frameTs == winPolicy.floorFrameTs(frameTs) : "getFrameTsFn returned an invalid frame timestamp";

        // Ensure the event isn't late. We don't allow a "partially late" event:
        // one which belongs to some windows that are already emitted, even though
        // we still have the frame it belongs to. Such frames were already combined
        // into `slidingWindow` and we can't modify the value because that would
        // disturb the value that we'll deduct from `slidingWindow` later on.
        if (frameTs < nextWinToEmit) {
            logLateEvent(getLogger(), (byte) 0, nextWinToEmit, item);
            lateEventsDropped.inc();
            return true;
        }
        final K key = keyFns.get(ordinal).apply(item);
        A acc = tsToKeyToAcc
                .computeIfAbsent(frameTs, createMapPerTsFunction)
                .computeIfAbsent(key, createAccFunction);
        aggrOp.accumulateFn(ordinal).accept(acc, item);
        topTs = max(topTs, frameTs);
        return true;
    }

    @Override
    public boolean tryProcessWatermark(@Nonnull Watermark wm) {
<<<<<<< HEAD
        keyedWatermarkCheck(wm);
=======
        if (shouldIgnoreMismatchedWatermark(wm, windowWatermarkKey)) {
            return true;
        }
>>>>>>> cf43d341
        return wmFlatMapper.tryProcess(wm);
    }

    @Override
    public boolean complete() {
        return flushBuffers();
    }

    @Override
    public boolean saveToSnapshot() {
        if (!isLastStage || flushTraverser != null) {
            return flushBuffers();
        }
        if (snapshotTraverser == null) {
            snapshotTraverser = traverseIterable(tsToKeyToAcc.entrySet())
                    .<Entry>flatMap(e -> traverseIterable(e.getValue().entrySet())
                            .map(e2 -> entry(new SnapshotKey(e.getKey(), e2.getKey()), e2.getValue()))
                    )
                    .append(entry(broadcastKey(Keys.NEXT_WIN_TO_EMIT), nextWinToEmit))
                    .onFirstNull(() -> {
                        logFinest(getLogger(), "Saved nextWinToEmit: %s", nextWinToEmit);
                        snapshotTraverser = null;
                    });
        }
        return emitFromTraverserToSnapshot(snapshotTraverser);
    }

    @Override
    @SuppressWarnings("unchecked")
    protected void restoreFromSnapshot(@Nonnull Object key, @Nonnull Object value) {
        if (key instanceof BroadcastKey) {
            BroadcastKey bcastKey = (BroadcastKey) key;
            if (!Keys.NEXT_WIN_TO_EMIT.equals(bcastKey.key())) {
                throw new JetException("Unexpected broadcast key: " + bcastKey.key());
            }
            long newNextWinToEmit = (long) value;
            assert processingGuarantee != EXACTLY_ONCE
                    || minRestoredNextWinToEmit == Long.MAX_VALUE
                    || minRestoredNextWinToEmit == newNextWinToEmit
                    : "different values for nextWinToEmit restored, before=" + minRestoredNextWinToEmit
                            + ", new=" + newNextWinToEmit;
            minRestoredNextWinToEmit = Math.min(newNextWinToEmit, minRestoredNextWinToEmit);
            return;
        }
        SnapshotKey k = (SnapshotKey) key;
        // align frame timestamp to our frame - they can be misaligned
        // if the slide step was changed in the updated DAG
        long higherFrameTs = winPolicy.higherFrameTs(k.timestamp - 1);
        if (higherFrameTs != k.timestamp) {
            if (!badFrameRestored) {
                badFrameRestored = true;
                getLogger().warning("Frames in the state do not match the current frame size: they were likely " +
                        "saved for a different window slide step or a different offset. The window results will " +
                        "probably be incorrect until all restored frames are emitted.");
            }
        }
        minRestoredFrameTs = Math.min(higherFrameTs, minRestoredFrameTs);
        tsToKeyToAcc
                .computeIfAbsent(higherFrameTs, createMapPerTsFunction)
                .merge((K) k.key, (A) value, (o, n) -> {
                    if (!badFrameRestored) {
                        throw new JetException("Duplicate key in snapshot: " + k);
                    }
                    if (combineFn == null) {
                        throw new JetException("AggregateOperation.combineFn required for merging restored frames");
                    }
                    combineFn.accept(o, n);
                    totalKeysInFrames.inc(-1);
                    return o;
                });
        totalKeysInFrames.inc();
        topTs = max(topTs, higherFrameTs);
    }

    @Override
    public boolean finishSnapshotRestore() {
        // In the first stage we should theoretically have saved `nextWinToEmit`
        // to the snapshot. We don't bother since the first stage is effectively a
        // tumbling window and it makes no difference in that case. So we don't
        // restore and remain at MIN_VALUE.
        if (isLastStage) {
            // if nextWinToEmit is not on frame boundary, push it to next boundary
            nextWinToEmit = minRestoredNextWinToEmit > Long.MIN_VALUE
                    ? winPolicy.higherFrameTs(minRestoredNextWinToEmit - 1)
                    : minRestoredNextWinToEmit;
            logFine(getLogger(), "Restored nextWinToEmit from snapshot to: %s", nextWinToEmit);
            // Delete too old restored frames. This can happen when restoring from exported state and new job
            // has smaller window size
            if (nextWinToEmit > Long.MIN_VALUE + winPolicy.windowSize()) {
                for (long ts = minRestoredFrameTs; ts <= nextWinToEmit - winPolicy.windowSize();
                        ts += winPolicy.frameSize()) {
                    Map<K, A> removed = tsToKeyToAcc.remove(ts);
                    if (removed != null) {
                        totalFrames.inc(-1);
                        totalKeysInFrames.inc(-removed.size());
                    }
                }
            }
        }
        return true;
    }

    private Traverser<Object> windowTraverserAndEvictor(long wm) {
        long rangeStart = startingWindowTs(wm);
        if (rangeStart == Long.MIN_VALUE) {
            // we have no data yet, but returning an empty traverser will cause the
            // wmFlatMapper to initialize nextWinToEmit to the next window
            return Traversers.empty();
        }
        return traverseStream(range(rangeStart, wm, winPolicy.frameSize()).boxed())
                .flatMap(winEnd -> traverseIterable(computeWindow(winEnd).entrySet())
                        .<Object>map(e -> mapToOutputFn.apply(
                                winEnd - winPolicy.windowSize(), winEnd,
                                e.getKey(), aggrOp.finishFn().apply(e.getValue()),
                                false))
                        .onFirstNull(() -> completeWindow(winEnd)));
    }

    private long startingWindowTs(long wm) {
        if (nextWinToEmit != Long.MIN_VALUE) {
            return nextWinToEmit;
        }
        if (tsToKeyToAcc.isEmpty()) {
            return Long.MIN_VALUE;
        }
        // We haven't yet processed a watermark so nextWinToEmit is not initialized.
        // Find the lowest frame timestamp that can be emitted: at most the top
        // existing timestamp lower than wm, but even lower than that if there are
        // older frames on record. The above guarantees that the sliding window can
        // be correctly initialized using the "add leading/deduct trailing" approach
        // because we start from a window that covers at most one existing frame --
        // the lowest one on record.
        long bottomTs = tsToKeyToAcc
                .keySet().stream()
                .min(naturalOrder())
                .orElseThrow(() -> new AssertionError("Failed to find the min key in a non-empty map"));
        return min(bottomTs, winPolicy.floorFrameTs(wm));
    }

    private Map<K, A> computeWindow(long frameTs) {
        if (winPolicy.isTumbling()) {
            return tsToKeyToAcc.getOrDefault(frameTs, emptyMap());
        }
        if (aggrOp.deductFn() == null) {
            return recomputeWindow(frameTs);
        }
        if (slidingWindow == null) {
            slidingWindow = recomputeWindow(frameTs);
        } else {
            // add leading-edge frame
            patchSlidingWindow(aggrOp.combineFn(), tsToKeyToAcc.get(frameTs));
        }
        return slidingWindow;
    }

    private Map<K, A> recomputeWindow(long frameTs) {
        Map<K, A> window = new HashMap<>();
        for (long ts = frameTs - winPolicy.windowSize() + winPolicy.frameSize();
             ts <= frameTs;
             ts += winPolicy.frameSize()
        ) {
            assert combineFn != null : "combineFn == null";
            for (Entry<K, A> entry : tsToKeyToAcc.getOrDefault(ts, emptyMap()).entrySet()) {
                combineFn.accept(
                        window.computeIfAbsent(entry.getKey(), k -> aggrOp.createFn().get()),
                        entry.getValue());
            }
        }
        return window;
    }

    private void patchSlidingWindow(BiConsumer<? super A, ? super A> patchOp, Map<K, A> patchingFrame) {
        if (patchingFrame == null) {
            return;
        }
        for (Entry<K, A> e : patchingFrame.entrySet()) {
            slidingWindow.compute(e.getKey(), (k, acc) -> {
                A result = acc != null ? acc : aggrOp.createFn().get();
                patchOp.accept(result, e.getValue());
                return result.equals(emptyAcc) ? null : result;
            });
        }
    }

    private void completeWindow(long frameTs) {
        long tsOfFrameToEvict = frameTs - winPolicy.windowSize() + winPolicy.frameSize();
        Map<K, A> evictedFrame = tsToKeyToAcc.remove(tsOfFrameToEvict);
        if (evictedFrame != null) {
            totalKeysInFrames.inc(-evictedFrame.size());
            totalFrames.inc(-1);
            if (!winPolicy.isTumbling() && aggrOp.deductFn() != null) {
                // deduct trailing-edge frame
                patchSlidingWindow(aggrOp.deductFn(), evictedFrame);
            }
        }
        assert tsToKeyToAcc.values().stream().mapToInt(Map::size).sum() == totalKeysInFrames.get()
                : "totalKeysInFrames mismatch, expected=" + tsToKeyToAcc.values().stream().mapToInt(Map::size).sum()
                + ", actual=" + totalKeysInFrames.get();
    }

    private void completeEarlyWindow(long frameTs) {
        if (winPolicy.isTumbling() || aggrOp.deductFn() == null) {
            return;
        }
        Map<K, A> frameToDeduct = tsToKeyToAcc.get(frameTs - winPolicy.windowSize() + winPolicy.frameSize());
        if (frameToDeduct != null) {
            patchSlidingWindow(aggrOp.deductFn(), frameToDeduct);
        }
    }

    private boolean flushBuffers() {
        if (flushTraverser == null) {
            if (tsToKeyToAcc.isEmpty()) {
                return true;
            }
            flushTraverser = windowTraverserAndEvictor(topTs + winPolicy.windowSize() - winPolicy.frameSize())
                    .onFirstNull(() -> flushTraverser = null);
        }
        return emitFromTraverser(flushTraverser);
    }

    /**
     * Returns a stream of {@code long}s:
     * {@code for (long i = start; i <= end; i += step) yield i;}
     */
    private static LongStream range(long start, long end, long step) {
        return start > end
                ? LongStream.empty()
                : LongStream.iterate(start, n -> n + step).limit(1 + (end - start) / step);
    }

    // package-visible for test
    enum Keys {
        NEXT_WIN_TO_EMIT
    }

    public static final class SnapshotKey implements PartitionAware<Object>, IdentifiedDataSerializable {
        long timestamp;
        Object key;

        public SnapshotKey() {
        }

        SnapshotKey(long timestamp, @Nonnull Object key) {
            this.timestamp = timestamp;
            this.key = key;
        }

        @Override
        public Object getPartitionKey() {
            return key;
        }

        @Override
        public int getFactoryId() {
            return JetInitDataSerializerHook.FACTORY_ID;
        }

        @Override
        public int getClassId() {
            return JetInitDataSerializerHook.SLIDING_WINDOW_P_SNAPSHOT_KEY;
        }

        @Override
        public void writeData(ObjectDataOutput out) throws IOException {
            out.writeLong(timestamp);
            out.writeObject(key);
        }

        @Override
        public void readData(ObjectDataInput in) throws IOException {
            timestamp = in.readLong();
            key = in.readObject();
        }

        @Override
        public boolean equals(Object o) {
            SnapshotKey that;
            return this == o
                    || o instanceof SnapshotKey
                    && this.timestamp == (that = (SnapshotKey) o).timestamp
                    && Objects.equals(this.key, that.key);
        }

        @Override
        public int hashCode() {
            int hc = (int) (timestamp ^ (timestamp >>> 32));
            hc = 73 * hc + Objects.hashCode(key);
            return hc;
        }

        @Override
        public String toString() {
            return "SnapshotKey{timestamp=" + timestamp + ", key=" + key + '}';
        }
    }
}<|MERGE_RESOLUTION|>--- conflicted
+++ resolved
@@ -251,13 +251,9 @@
 
     @Override
     public boolean tryProcessWatermark(@Nonnull Watermark wm) {
-<<<<<<< HEAD
-        keyedWatermarkCheck(wm);
-=======
         if (shouldIgnoreMismatchedWatermark(wm, windowWatermarkKey)) {
             return true;
         }
->>>>>>> cf43d341
         return wmFlatMapper.tryProcess(wm);
     }
 
