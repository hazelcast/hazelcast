--- conflicted
+++ resolved
@@ -109,13 +109,10 @@
     public static final int PROCESSOR_SUPPLIER_FROM_SIMPLE_SUPPLIER = 45;
     public static final int NOOP_PROCESSOR_SUPPLIER = 46;
     public static final int CHECK_LIGHT_JOBS_OP = 47;
-<<<<<<< HEAD
     public static final int GET_JOB_AND_SQL_SUMMARY_LIST_OP = 48;
-=======
     public static final int SQL_SUMMARY = 48;
     public static final int WRAPPING_PROCESSOR_META_SUPPLIER = 49;
     public static final int WRAPPING_PROCESSOR_SUPPLIER = 50;
->>>>>>> fe1e8682
 
     public static final int FACTORY_ID = FactoryIdHelper.getFactoryId(JET_IMPL_DS_FACTORY, JET_IMPL_DS_FACTORY_ID);
 
@@ -216,17 +213,12 @@
                     return new NoopP.NoopPSupplier();
                 case CHECK_LIGHT_JOBS_OP:
                     return new CheckLightJobsOperation();
-<<<<<<< HEAD
                 case GET_JOB_AND_SQL_SUMMARY_LIST_OP:
                     return new GetJobAndSqlSummaryListOperation();
-=======
-                case SQL_SUMMARY:
-                    return new SqlSummary();
                 case WRAPPING_PROCESSOR_META_SUPPLIER:
                     return new WrappingProcessorMetaSupplier();
                 case WRAPPING_PROCESSOR_SUPPLIER:
                     return new WrappingProcessorSupplier();
->>>>>>> fe1e8682
                 default:
                     throw new IllegalArgumentException("Unknown type id " + typeId);
             }
