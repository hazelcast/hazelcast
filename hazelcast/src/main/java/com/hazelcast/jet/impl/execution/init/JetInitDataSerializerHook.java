--- conflicted
+++ resolved
@@ -108,11 +108,8 @@
     public static final int PROCESSOR_SUPPLIER_FROM_SIMPLE_SUPPLIER = 45;
     public static final int NOOP_PROCESSOR_SUPPLIER = 46;
     public static final int CHECK_LIGHT_JOBS_OP = 47;
-<<<<<<< HEAD
-    public static final int NOTIFY_MEMBER_SHUTDOWN_TO_MEMBERS_OP = 48;
-=======
     public static final int SQL_SUMMARY = 48;
->>>>>>> 73f11adc
+    public static final int NOTIFY_MEMBER_SHUTDOWN_TO_MEMBERS_OP = 49;
 
     public static final int FACTORY_ID = FactoryIdHelper.getFactoryId(JET_IMPL_DS_FACTORY, JET_IMPL_DS_FACTORY_ID);
 
@@ -213,13 +210,10 @@
                     return new NoopP.NoopPSupplier();
                 case CHECK_LIGHT_JOBS_OP:
                     return new CheckLightJobsOperation();
-<<<<<<< HEAD
+                case SQL_SUMMARY:
+                    return new SqlSummary();
                 case NOTIFY_MEMBER_SHUTDOWN_TO_MEMBERS_OP:
                     return new NotifyShutdownToMemberOperation();
-=======
-                case SQL_SUMMARY:
-                    return new SqlSummary();
->>>>>>> 73f11adc
                 default:
                     throw new IllegalArgumentException("Unknown type id " + typeId);
             }
