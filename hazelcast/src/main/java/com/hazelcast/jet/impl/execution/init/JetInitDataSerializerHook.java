--- conflicted
+++ resolved
@@ -116,12 +116,9 @@
     public static final int SQL_SUMMARY = 48;
     public static final int WRAPPING_PROCESSOR_META_SUPPLIER = 49;
     public static final int WRAPPING_PROCESSOR_SUPPLIER = 50;
-<<<<<<< HEAD
+    public static final int GET_JOB_USER_CANCELLED_OP = 51;
     public static final int UPLOAD_JOB_METADATA_OP = 51;
     public static final int UPLOAD_JOB_MULTIPART_OP = 52;
-=======
-    public static final int GET_JOB_USER_CANCELLED_OP = 51;
->>>>>>> e861620d
 
     public static final int FACTORY_ID = FactoryIdHelper.getFactoryId(JET_IMPL_DS_FACTORY, JET_IMPL_DS_FACTORY_ID);
 
@@ -228,15 +225,12 @@
                     return new WrappingProcessorMetaSupplier();
                 case WRAPPING_PROCESSOR_SUPPLIER:
                     return new WrappingProcessorSupplier();
-<<<<<<< HEAD
                 case UPLOAD_JOB_METADATA_OP:
                     return new UploadJobMetaDataOperation();
                 case UPLOAD_JOB_MULTIPART_OP:
                     return new UploadJobMultiPartOperation();
-=======
                 case GET_JOB_USER_CANCELLED_OP:
                     return new IsJobUserCancelledOperation();
->>>>>>> e861620d
                 default:
                     throw new IllegalArgumentException("Unknown type id " + typeId);
             }
