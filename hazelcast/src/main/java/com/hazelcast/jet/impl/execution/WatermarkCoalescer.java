/*
 * Copyright (c) 2008-2022, Hazelcast, Inc. All Rights Reserved.
 *
 * Licensed under the Apache License, Version 2.0 (the "License");
 * you may not use this file except in compliance with the License.
 * You may obtain a copy of the License at
 *
 * http://www.apache.org/licenses/LICENSE-2.0
 *
 * Unless required by applicable law or agreed to in writing, software
 * distributed under the License is distributed on an "AS IS" BASIS,
 * WITHOUT WARRANTIES OR CONDITIONS OF ANY KIND, either express or implied.
 * See the License for the specific language governing permissions and
 * limitations under the License.
 */

package com.hazelcast.jet.impl.execution;

import com.hazelcast.internal.util.counters.Counter;
import com.hazelcast.internal.util.counters.SwCounter;
import com.hazelcast.jet.JetException;
import com.hazelcast.jet.core.Watermark;

import java.util.Arrays;

import static com.hazelcast.internal.util.Preconditions.checkNotNegative;

/**
 * Implements {@link Watermark} coalescing for a single watermark key. For
 * handling WMs with multiple keys, see {@link KeyedWatermarkCoalescer}.
 * <p>
 * The class tracks WMs on input queues and decides when to forward the WM. The
 * watermark should be forwarded when it has been received from all input
 * streams (ignoring idle streams).
 * <p>
 * The class also handles idle messages from inputs (coming in the form of a
 * watermark with value equal to {@link #IDLE_MESSAGE_TIME}). When such a
 * message is received, that input is switched to <em>idle</em> and excluded
 * from coalescing. Any event or watermark from such input will turn the input
 * back to <em>active</em> state.
 */
public abstract class WatermarkCoalescer {

    public static final long IDLE_MESSAGE_TIME = Long.MAX_VALUE;

    static final long NO_NEW_WM = Long.MIN_VALUE;

    private WatermarkCoalescer() {
    }

    public static Watermark createIdleMessage(byte wmKey) {
        return new Watermark(IDLE_MESSAGE_TIME, wmKey);
    }

    /**
     * Called when the queue with the given index is exhausted.
     *
     * @return the watermark value to emit or {@link #NO_NEW_WM} if no
     * watermark should be forwarded
     */
    public abstract long queueDone(int queueIndex);

    /**
     * Called after receiving a new event. Will change the queue state to
     * <em>active</em>.
     *
     * @param queueIndex index of the queue on which the event was received.
     */
    public abstract void observeEvent(int queueIndex);

    /**
     * Called after receiving a new watermark.
     *
     * @param queueIndex index of the queue on which the WM was received.
     * @param wmValue    the watermark value, it can be {@link #IDLE_MESSAGE_TIME}
     * @return the watermark value to emit or {@link #NO_NEW_WM} if no
     *      watermark should be forwarded. It can return {@link #IDLE_MESSAGE_TIME}
     */
    public abstract long observeWm(int queueIndex, long wmValue);

    /**
     * Return {@code true}, if an idle message should be forwarded. The status
     * is reset after this method is called. It can return {@code true} at most
     * once after a {@link #queueDone(int)} call, never after any other method.
     */
    public abstract boolean idleMessagePending();

    /**
     * Returns the last emitted watermark.
     */
    public abstract long coalescedWm();

    /**
     * Returns the highest received watermark from any input.
     */
    public abstract long topObservedWm();

    /**
     * Factory method.
     *
     * @param queueCount number of queues
     */
    public static WatermarkCoalescer create(int queueCount) {
        checkNotNegative(queueCount, "queueCount must be >= 0, but is " + queueCount);
        switch (queueCount) {
            case 0:
                return new ZeroInputImpl();
            case 1:
                return new SingleInputImpl();
            default:
                return new StandardImpl(queueCount);
        }
    }

    /**
     * Special-case implementation for zero inputs (source processors).
     */
    private static final class ZeroInputImpl extends WatermarkCoalescer {

        @Override
        public void observeEvent(int queueIndex) {
            throw new UnsupportedOperationException();
        }

        @Override
        public long observeWm(int queueIndex, long wmValue) {
            throw new UnsupportedOperationException();
        }

        @Override
        public long queueDone(int queueIndex) {
            throw new UnsupportedOperationException();
        }

        @Override
        public boolean idleMessagePending() {
            return false;
        }

        @Override
        public long coalescedWm() {
            return Long.MIN_VALUE;
        }

        @Override
        public long topObservedWm() {
            return Long.MIN_VALUE;
        }
    }

    /**
     * Special-case implementation for single input (i.e. no coalescing, just
     * forwarding).
     */
    private static final class SingleInputImpl extends WatermarkCoalescer {

        private final Counter queueWm = SwCounter.newSwCounter(Long.MIN_VALUE);

        @Override
        public long queueDone(int queueIndex) {
            assert queueWm.get() < Long.MAX_VALUE : "Duplicate DONE call";
            queueWm.set(Long.MAX_VALUE);
            return NO_NEW_WM;
        }

        @Override
        public void observeEvent(int queueIndex) {
        }

        @Override
        public long observeWm(int queueIndex, long wmValue) {
            assert queueIndex == 0 : "queueIndex=" + queueIndex;
            if (queueWm.get() >= wmValue) {
                throw new JetException("Watermarks not monotonically increasing on queue: " +
                        "last one=" + queueWm + ", new one=" + wmValue);
            }
            if (wmValue != IDLE_MESSAGE_TIME) {
                queueWm.set(wmValue);
            }
            return wmValue;
        }

        @Override
        public boolean idleMessagePending() {
            return false;
        }

        @Override
        public long coalescedWm() {
            return queueWm.get();
        }

        @Override
        public long topObservedWm() {
            return queueWm.get();
        }
    }

    /**
     * Standard implementation for 1..n inputs.
     */
    private static final class StandardImpl extends WatermarkCoalescer {

        private final long[] queueWms;
        private final boolean[] isIdle;
        private final Counter lastEmittedWm = SwCounter.newSwCounter(Long.MIN_VALUE);
        private final Counter topObservedWm = SwCounter.newSwCounter(Long.MIN_VALUE);
        private boolean allInputsAreIdle;
        private boolean idleMessagePending;

        StandardImpl(int queueCount) {
            isIdle = new boolean[queueCount];
            queueWms = new long[queueCount];
            Arrays.fill(queueWms, Long.MIN_VALUE);
        }

        @Override
        public long queueDone(int queueIndex) {
            assert queueWms[queueIndex] < Long.MAX_VALUE : "Duplicate DONE call";
            queueWms[queueIndex] = Long.MAX_VALUE;
            return checkObservedWms();
        }

        @Override
        public void observeEvent(int queueIndex) {
            if (isIdle[queueIndex]) {
                isIdle[queueIndex] = false;
                allInputsAreIdle = false;
            }
        }

        @Override
        public long observeWm(int queueIndex, long wmValue) {
            if (queueWms[queueIndex] >= wmValue) {
                throw new JetException("Watermarks not monotonically increasing on queue: " +
                        "last one=" + queueWms[queueIndex] + ", new one=" + wmValue);
            }

            if (wmValue == IDLE_MESSAGE_TIME) {
                isIdle[queueIndex] = true;
            } else {
                isIdle[queueIndex] = false;
                allInputsAreIdle = false;
                queueWms[queueIndex] = wmValue;
                if (wmValue > topObservedWm.get()) {
                    topObservedWm.set(wmValue);
                }
            }
            return checkObservedWms();
        }

        private long checkObservedWms() {
            if (allInputsAreIdle) {
                // we've already returned IDLE_MESSAGE, let's do nothing now
                return NO_NEW_WM;
            }

            // find lowest observed wm
            long min = Long.MAX_VALUE;
            int notDoneInputCount = 0;
            for (int i = 0; i < queueWms.length; i++) {
                if (queueWms[i] < Long.MAX_VALUE) {
                    notDoneInputCount++;
                }
                if (!isIdle[i] && queueWms[i] < min) {
                    min = queueWms[i];
                }
            }

            // if the lowest observed wm is MAX_VALUE that means that all inputs are idle or done
            if (min == Long.MAX_VALUE) {
                // When all inputs are idle, we should first emit top observed WM.
                // For example: have 2 queues. Q1 got to wm(1), Q2 to wm(2). Later on, both become idle at the
                // same moment. Now two things can happen:
                //   1. Idle-message from Q1 is received first: Q1 is excluded from coalescing, wm(2) is forwarded.
                //      Then message from Q2 is received, WM stays at wm(2)
                //   2. Idle-message from Q2 is received first: Q2 is excluded from coalescing, WM stays at wm(1).
                //      Then message from Q1 is received. Without this condition WM would stay at wm(1). With it,
                //      wm(2) is forwarded.
                allInputsAreIdle = true;
                final long topObservedWmLocal = topObservedWm.get();
                if (topObservedWmLocal > lastEmittedWm.get()) {
                    idleMessagePending = notDoneInputCount != 0;
                    lastEmittedWm.set(topObservedWmLocal);
                    return topObservedWmLocal;
                }
<<<<<<< HEAD
                return notDoneInputCount != 0
                        ? IDLE_MESSAGE_TIME
                        : NO_NEW_WM;
=======

                return notDoneInputCount != 0 ? IDLE_MESSAGE_TIME : NO_NEW_WM;
>>>>>>> cf43d341
            }

            // if the new lowest observed wm is larger than already emitted, emit it
            if (min > lastEmittedWm.get()) {
                lastEmittedWm.set(min);
                return min;
            }

            return NO_NEW_WM;
        }

        @Override
        public boolean idleMessagePending() {
            try {
                return idleMessagePending;
            } finally {
                idleMessagePending = false;
            }
        }

        @Override
        public long coalescedWm() {
            return lastEmittedWm.get();
        }

        @Override
        public long topObservedWm() {
            return topObservedWm.get();
        }
    }
}<|MERGE_RESOLUTION|>--- conflicted
+++ resolved
@@ -284,14 +284,8 @@
                     lastEmittedWm.set(topObservedWmLocal);
                     return topObservedWmLocal;
                 }
-<<<<<<< HEAD
-                return notDoneInputCount != 0
-                        ? IDLE_MESSAGE_TIME
-                        : NO_NEW_WM;
-=======
 
                 return notDoneInputCount != 0 ? IDLE_MESSAGE_TIME : NO_NEW_WM;
->>>>>>> cf43d341
             }
 
             // if the new lowest observed wm is larger than already emitted, emit it
