/*
 * Copyright (c) 2008-2021, Hazelcast, Inc. All Rights Reserved.
 *
 * Licensed under the Apache License, Version 2.0 (the "License");
 * you may not use this file except in compliance with the License.
 * You may obtain a copy of the License at
 *
 * http://www.apache.org/licenses/LICENSE-2.0
 *
 * Unless required by applicable law or agreed to in writing, software
 * distributed under the License is distributed on an "AS IS" BASIS,
 * WITHOUT WARRANTIES OR CONDITIONS OF ANY KIND, either express or implied.
 * See the License for the specific language governing permissions and
 * limitations under the License.
 */

package com.hazelcast.jet.impl.processor;

import com.hazelcast.internal.metrics.DynamicMetricsProvider;
import com.hazelcast.internal.metrics.MetricDescriptor;
import com.hazelcast.internal.metrics.MetricsCollectionContext;
import com.hazelcast.jet.core.Inbox;
import com.hazelcast.jet.core.Outbox;
import com.hazelcast.jet.core.Processor;
import com.hazelcast.jet.core.Watermark;
import com.hazelcast.jet.impl.execution.init.Contexts.ProcCtx;
import com.hazelcast.logging.ILogger;
import com.hazelcast.logging.LoggingService;

import javax.annotation.Nonnull;

import static com.hazelcast.jet.impl.util.PrefixedLogger.prefix;
import static com.hazelcast.jet.impl.util.PrefixedLogger.prefixedLogger;

/**
 * Base class for processor wrappers. Delegates all calls to the wrapped
 * processor.
 */
public abstract class ProcessorWrapper implements Processor, DynamicMetricsProvider {

    private Processor wrapped;

    protected ProcessorWrapper(Processor wrapped) {
        this.wrapped = wrapped;
    }

    public Processor getWrapped() {
        return wrapped;
    }

    /**
     * Can be used only before any other method is called.
     */
    public void setWrapped(Processor wrapped) {
        this.wrapped = wrapped;
    }

    @Override
    public boolean isCooperative() {
        return wrapped.isCooperative();
    }

    @Override
    public final void init(@Nonnull Outbox outbox, @Nonnull Context context) throws Exception {
        context = initContext(context);
        outbox = wrapOutbox(outbox);
        wrapped.init(outbox, context);
        initWrapper(outbox, context);
    }

    protected Context initContext(Context context) {
        // Pass a logger with real class name to processor
        // We do this only if context is ProcCtx (that is, not for tests where TestProcessorContext can be used
        // and also other objects could be mocked or null, such as hazelcastInstance())
        if (context instanceof ProcCtx) {
            ProcCtx c = (ProcCtx) context;
            LoggingService loggingService = c.hazelcastInstance().getLoggingService();
            String prefix = prefix(c.jobConfig().getName(), c.jobId(), c.vertexName(), c.globalProcessorIndex());
            ILogger newLogger = prefixedLogger(loggingService.getLogger(wrapped.getClass()), prefix);
            context = new ProcCtx(c.nodeEngine(), c.jobId(), c.executionId(), c.jobConfig(),
                    newLogger, c.vertexName(), c.localProcessorIndex(), c.globalProcessorIndex(),
<<<<<<< HEAD
                    c.isLightJob(), c.partitionAssignment(), c.localParallelism(), c.memberIndex(), c.memberCount(),
                    c.tempDirectories(), c.serializationService(), c.subject());
=======
                    c.isLightJob(), c.partitionAssignment(), c.localParallelism(), c.memberIndex(),
                    c.memberCount(), c.tempDirectories(), c.serializationService(), c.classLoader());
>>>>>>> ef1c386d
        }
        return context;
    }

    protected Outbox wrapOutbox(Outbox outbox) {
        return outbox;
    }

    protected void initWrapper(Outbox outbox, Context context) {
    }

    @Override
    public void process(int ordinal, @Nonnull Inbox inbox) {
        wrapped.process(ordinal, inbox);
    }

    @Override
    public boolean tryProcessWatermark(@Nonnull Watermark watermark) {
        return wrapped.tryProcessWatermark(watermark);
    }

    @Override
    public boolean tryProcess() {
        return wrapped.tryProcess();
    }

    @Override
    public boolean completeEdge(int ordinal) {
        return wrapped.completeEdge(ordinal);
    }

    @Override
    public boolean complete() {
        return wrapped.complete();
    }

    @Override
    public boolean saveToSnapshot() {
        return wrapped.saveToSnapshot();
    }

    @Override
    public boolean snapshotCommitPrepare() {
        return wrapped.snapshotCommitPrepare();
    }

    @Override
    public boolean snapshotCommitFinish(boolean success) {
        return wrapped.snapshotCommitFinish(success);
    }

    @Override
    public void restoreFromSnapshot(@Nonnull Inbox inbox) {
        wrapped.restoreFromSnapshot(inbox);
    }

    @Override
    public boolean finishSnapshotRestore() {
        return wrapped.finishSnapshotRestore();
    }

    @Override
    public void close() throws Exception {
        wrapped.close();
    }

    @Override
    public void provideDynamicMetrics(MetricDescriptor descriptor, MetricsCollectionContext context) {
        //collect static metrics from wrapped
        context.collect(descriptor, wrapped);

        //collect dynamic metrics from wrapped
        if (wrapped instanceof DynamicMetricsProvider) {
            ((DynamicMetricsProvider) wrapped).provideDynamicMetrics(descriptor.copy(), context);
        }
    }
}<|MERGE_RESOLUTION|>--- conflicted
+++ resolved
@@ -79,13 +79,8 @@
             ILogger newLogger = prefixedLogger(loggingService.getLogger(wrapped.getClass()), prefix);
             context = new ProcCtx(c.nodeEngine(), c.jobId(), c.executionId(), c.jobConfig(),
                     newLogger, c.vertexName(), c.localProcessorIndex(), c.globalProcessorIndex(),
-<<<<<<< HEAD
-                    c.isLightJob(), c.partitionAssignment(), c.localParallelism(), c.memberIndex(), c.memberCount(),
-                    c.tempDirectories(), c.serializationService(), c.subject());
-=======
                     c.isLightJob(), c.partitionAssignment(), c.localParallelism(), c.memberIndex(),
-                    c.memberCount(), c.tempDirectories(), c.serializationService(), c.classLoader());
->>>>>>> ef1c386d
+                    c.memberCount(), c.tempDirectories(), c.serializationService(), c.subject(), c.classLoader());
         }
         return context;
     }
