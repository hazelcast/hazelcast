--- conflicted
+++ resolved
@@ -78,14 +78,9 @@
             String prefix = prefix(c.jobConfig().getName(), c.jobId(), c.vertexName(), c.globalProcessorIndex());
             ILogger newLogger = prefixedLogger(loggingService.getLogger(wrapped.getClass()), prefix);
             context = new ProcCtx(c.jetInstance(), c.jobId(), c.executionId(), c.jobConfig(),
-<<<<<<< HEAD
-                    newLogger, c.vertexName(), c.localProcessorIndex(), c.globalProcessorIndex(), c.processingGuarantee(),
+                    newLogger, c.vertexName(), c.localProcessorIndex(), c.globalProcessorIndex(),
                     c.isLightJob(), c.localParallelism(), c.memberIndex(), c.memberCount(), c.tempDirectories(),
                     c.serializationService());
-=======
-                    newLogger, c.vertexName(), c.localProcessorIndex(), c.globalProcessorIndex(),
-                    c.localParallelism(), c.memberIndex(), c.memberCount(), c.tempDirectories(), c.serializationService());
->>>>>>> 7b67e37f
         }
         return context;
     }
