/*
 * Copyright (c) 2008-2023, Hazelcast, Inc. All Rights Reserved.
 *
 * Licensed under the Apache License, Version 2.0 (the "License");
 * you may not use this file except in compliance with the License.
 * You may obtain a copy of the License at
 *
 * http://www.apache.org/licenses/LICENSE-2.0
 *
 * Unless required by applicable law or agreed to in writing, software
 * distributed under the License is distributed on an "AS IS" BASIS,
 * WITHOUT WARRANTIES OR CONDITIONS OF ANY KIND, either express or implied.
 * See the License for the specific language governing permissions and
 * limitations under the License.
 */

package com.hazelcast.jet.impl.execution.init;

import com.hazelcast.cluster.Address;
import com.hazelcast.internal.cluster.MemberInfo;
import com.hazelcast.internal.partition.IPartitionService;
import com.hazelcast.jet.config.EdgeConfig;
import com.hazelcast.jet.config.JobConfig;
import com.hazelcast.jet.core.DAG;
import com.hazelcast.jet.core.Edge;
import com.hazelcast.jet.core.ProcessorMetaSupplier;
import com.hazelcast.jet.core.ProcessorSupplier;
import com.hazelcast.jet.core.Vertex;
import com.hazelcast.jet.function.RunnableEx;
import com.hazelcast.jet.impl.JetServiceBackend;
import com.hazelcast.jet.impl.JobClassLoaderService;
import com.hazelcast.jet.impl.execution.init.Contexts.MetaSupplierCtx;
import com.hazelcast.logging.ILogger;
import com.hazelcast.spi.impl.NodeEngine;
import com.hazelcast.spi.impl.NodeEngineImpl;

import javax.annotation.Nonnull;
import javax.annotation.Nullable;
import javax.security.auth.Subject;
import java.util.ArrayList;
import java.util.Arrays;
import java.util.HashMap;
import java.util.Iterator;
import java.util.LinkedHashMap;
import java.util.List;
import java.util.Map;
import java.util.Map.Entry;
import java.util.Set;
import java.util.concurrent.CompletableFuture;
import java.util.concurrent.Executor;
import java.util.concurrent.ExecutorService;
import java.util.function.Function;

import static com.hazelcast.internal.util.ConcurrencyUtil.CALLER_RUNS;
import static com.hazelcast.jet.config.JobConfigArguments.KEY_REQUIRED_PARTITIONS;
import static com.hazelcast.jet.impl.util.ExceptionUtil.peel;
import static com.hazelcast.jet.impl.util.ExceptionUtil.sneakyThrow;
import static com.hazelcast.jet.impl.util.PrefixedLogger.prefix;
import static com.hazelcast.jet.impl.util.PrefixedLogger.prefixedLogger;
import static com.hazelcast.jet.impl.util.Util.checkSerializable;
import static com.hazelcast.jet.impl.util.Util.doWithClassLoader;
import static com.hazelcast.jet.impl.util.Util.range;
import static com.hazelcast.jet.impl.util.Util.toList;
import static com.hazelcast.spi.impl.executionservice.ExecutionService.JOB_OFFLOADABLE_EXECUTOR;
import static java.util.concurrent.CompletableFuture.completedFuture;
import static java.util.concurrent.CompletableFuture.runAsync;
import static java.util.stream.Collectors.toMap;

public final class ExecutionPlanBuilder {

    private ExecutionPlanBuilder() {
    }

    @SuppressWarnings({"checkstyle:ParameterNumber", "rawtypes"})
    public static CompletableFuture<Map<MemberInfo, ExecutionPlan>> createExecutionPlans(
            NodeEngineImpl nodeEngine,
            List<MemberInfo> memberInfos,
            DAG dag,
            long jobId,
            long executionId,
            JobConfig jobConfig,
            long lastSnapshotId,
            boolean isLightJob,
            Subject subject
    ) {
        final VerticesIdAndOrder verticesIdAndOrder = VerticesIdAndOrder.assignVertexIds(dag);
        final int defaultParallelism = nodeEngine.getConfig().getJetConfig().getCooperativeThreadCount();
        final EdgeConfig defaultEdgeConfig = nodeEngine.getConfig().getJetConfig().getDefaultEdgeConfig();
        final Set<Integer> requiredPartitions = jobConfig.getArgument(KEY_REQUIRED_PARTITIONS);
        final boolean memberPruningUsed = requiredPartitions != null;

        final Map<MemberInfo, ExecutionPlan> plans = new HashMap<>();
        int memberIndex = 0;

        final Map<MemberInfo, int[]> partitionsByMember = getPartitionAssignment(nodeEngine, memberInfos, requiredPartitions);

<<<<<<< HEAD
=======
        // If member pruning is used, we need to add the coordinator to the list of members, because at the moment
        // we implement member pruning for the interactive queries which required the coordinator for query result.
>>>>>>> 2aea4a15
        if (memberPruningUsed && !nodeEngine.getNode().isLiteMember()) {
            Address localMemberAddress = nodeEngine.getThisAddress();
            MemberInfo localMemberInfo = memberInfos.stream()
                    .filter(mi -> mi.getAddress().equals(localMemberAddress))
                    .findAny()
                    .orElseThrow();
            partitionsByMember.computeIfAbsent(localMemberInfo, (i) -> {
                nodeEngine.getLogger(ExecutionPlanBuilder.class).fine("Adding coordinator to partition-pruned job members");
                return new int[]{};
            });
        }

        final Map<Address, int[]> partitionsByAddress = partitionsByMember
                .entrySet()
                .stream()
                .collect(toMap(en -> en.getKey().getAddress(), Entry::getValue));
        final int clusterSize = partitionsByAddress.size();
        final boolean isJobDistributed = clusterSize > 1;

        for (MemberInfo member : partitionsByMember.keySet()) {
            plans.put(member, new ExecutionPlan(partitionsByAddress, jobConfig, lastSnapshotId, memberIndex++,
                    clusterSize, isLightJob, subject, verticesIdAndOrder.count()));
        }

        final List<Address> addresses = toList(partitionsByMember.keySet(), MemberInfo::getAddress);
        ExecutorService initOffloadExecutor = nodeEngine.getExecutionService().getExecutor(JOB_OFFLOADABLE_EXECUTOR);
        CompletableFuture[] futures = new CompletableFuture[verticesIdAndOrder.count()];
        for (VertexIdPos entry : verticesIdAndOrder) {
            final Vertex vertex = dag.getVertex(entry.vertexName);
            assert vertex != null;
            final ProcessorMetaSupplier metaSupplier = vertex.getMetaSupplier();
            final int vertexId = entry.vertexId;
            // The local parallelism determination here is effective only
            // in jobs submitted as DAG. Otherwise, in jobs submitted as
            // pipeline, we are already doing this determination while
            // converting it to DAG and there is no vertex left with LP=-1.
            final int localParallelism = vertex.determineLocalParallelism(defaultParallelism);
            final int totalParallelism = localParallelism * clusterSize;
            final List<EdgeDef> inbound = toEdgeDefs(dag.getInboundEdges(vertex.getName()), defaultEdgeConfig,
                    e -> verticesIdAndOrder.idByName(e.getSourceName()), isJobDistributed);
            final List<EdgeDef> outbound = toEdgeDefs(dag.getOutboundEdges(vertex.getName()), defaultEdgeConfig,
                    e -> verticesIdAndOrder.idByName(e.getDestName()), isJobDistributed);
            String prefix = prefix(jobConfig.getName(), jobId, vertex.getName(), "#PMS");
            ILogger logger = prefixedLogger(nodeEngine.getLogger(metaSupplier.getClass()), prefix);

            RunnableEx action = () -> {
                JetServiceBackend jetBackend = nodeEngine.getService(JetServiceBackend.SERVICE_NAME);
                JobClassLoaderService jobClassLoaderService = jetBackend.getJobClassLoaderService();
                ClassLoader processorClassLoader = jobClassLoaderService.getClassLoader(jobId);
                try {
                    doWithClassLoader(processorClassLoader, () ->
                            metaSupplier.init(new MetaSupplierCtx(nodeEngine, jobId, executionId,
                                    jobConfig, logger, vertex.getName(), localParallelism, totalParallelism, clusterSize,
                                    isLightJob, partitionsByAddress, subject, processorClassLoader)));
                } catch (Exception e) {
                    throw sneakyThrow(peel(e));
                }

                Function<? super Address, ? extends ProcessorSupplier> procSupplierFn =
                        doWithClassLoader(processorClassLoader, () -> metaSupplier.get(addresses));
                for (Entry<MemberInfo, ExecutionPlan> e : plans.entrySet()) {
                    final ProcessorSupplier processorSupplier =
                            doWithClassLoader(processorClassLoader, () -> procSupplierFn.apply(e.getKey().getAddress()));
                    if (!isLightJob) {
                        // We avoid the check for light jobs - the user will get the error anyway, but maybe with less
                        // information. And we can recommend the user to use normal job to have more checks.
                        checkSerializable(processorSupplier, "ProcessorSupplier in vertex '" + vertex.getName() + '\'');
                    }
                    final VertexDef vertexDef = new VertexDef(vertexId, vertex.getName(), processorSupplier, localParallelism);
                    vertexDef.addInboundEdges(inbound);
                    vertexDef.addOutboundEdges(outbound);
                    e.getValue().setVertex(entry.requiredPosition, vertexDef);
                }
            };
            Executor executor = metaSupplier.initIsCooperative() ? CALLER_RUNS : initOffloadExecutor;
            futures[entry.requiredPosition] = runAsync(action, executor);
        }
        return CompletableFuture.allOf(futures)
                .thenCompose(r -> completedFuture(plans));
    }

    /**
     * Basic vertex data wrapper:
     * - id
     * - name
     * - position
     */
    private static final class VerticesIdAndOrder implements Iterable<VertexIdPos> {
        private final LinkedHashMap<String, Integer> vertexIdMap;
        private final HashMap<Integer, Integer> vertexPosById;

        private VerticesIdAndOrder(LinkedHashMap<String, Integer> vertexIdMap) {
            this.vertexIdMap = vertexIdMap;
            int index = 0;
            vertexPosById = new LinkedHashMap<>(vertexIdMap.size());
            for (Integer vertexId : vertexIdMap.values()) {
                vertexPosById.put(vertexId, index++);
            }
        }

        private Integer idByName(String vertexName) {
            return vertexIdMap.get(vertexName);
        }

        private static VerticesIdAndOrder assignVertexIds(DAG dag) {
            LinkedHashMap<String, Integer> vertexIdMap = new LinkedHashMap<>();
            final int[] vertexId = {0};
            dag.forEach(v -> vertexIdMap.put(v.getName(), vertexId[0]++));
            return new VerticesIdAndOrder(vertexIdMap);
        }

        private int count() {
            return vertexIdMap.size();
        }

        @Nonnull
        @Override
        public Iterator<VertexIdPos> iterator() {
            return vertexIdMap.entrySet().stream()
                    .map(e -> new VertexIdPos(e.getValue(), e.getKey(), vertexPosById.get(e.getValue())))
                    .iterator();
        }
    }

    private static final class VertexIdPos {
        private final int vertexId;
        private final String vertexName;

        /**
         * Position on vertices list that vertex with this id/name should occupy.
         * {@link ExecutionPlan#getVertices()} order matters, it must be the same as DAG iteration order,
         * otherwise some functions in further processing won't give good results.
         */
        private final int requiredPosition;

        private VertexIdPos(int vertexId, String vertexName, int position) {
            this.vertexId = vertexId;
            this.vertexName = vertexName;
            this.requiredPosition = position;
        }
    }

    private static List<EdgeDef> toEdgeDefs(
            List<Edge> edges, EdgeConfig defaultEdgeConfig,
            Function<Edge, Integer> oppositeVtxId, boolean isJobDistributed
    ) {
        List<EdgeDef> list = new ArrayList<>(edges.size());
        for (Edge edge : edges) {
            list.add(new EdgeDef(edge, edge.getConfig() == null ? defaultEdgeConfig : edge.getConfig(),
                    oppositeVtxId.apply(edge), isJobDistributed));
        }
        return list;
    }

    /**
     * Assign the partitions to their owners. Partitions whose owner isn't in
     * the {@code memberList}, are assigned to one of the members in a
     * round-robin way.
     */
    public static Map<MemberInfo, int[]> getPartitionAssignment(
            NodeEngine nodeEngine, List<MemberInfo> memberList, @Nullable Set<Integer> requiredPartitions) {
        IPartitionService partitionService = nodeEngine.getPartitionService();
        Map<Address, MemberInfo> membersByAddress = new HashMap<>();
        for (MemberInfo memberInfo : memberList) {
            membersByAddress.put(memberInfo.getAddress(), memberInfo);
        }

        Map<MemberInfo, FixedCapacityIntArrayList> partitionsForMember = new HashMap<>();
        int partitionCount = partitionService.getPartitionCount();
        int memberIndex = 0;

        for (int partitionId : requiredPartitions != null ? requiredPartitions : range(0, partitionCount)) {
            Address address = partitionService.getPartitionOwnerOrWait(partitionId);
            MemberInfo member = membersByAddress.get(address);
            if (member == null) {
                // if the partition owner isn't in the current memberList, assign to one of the other members in
                // round-robin fashion
                member = memberList.get(memberIndex++ % memberList.size());
            }
            partitionsForMember.computeIfAbsent(member, ignored -> new FixedCapacityIntArrayList(partitionCount))
                    .add(partitionId);
        }

        Map<MemberInfo, int[]> partitionAssignment = new HashMap<>();
        for (Entry<MemberInfo, FixedCapacityIntArrayList> memberWithPartitions : partitionsForMember.entrySet()) {
            partitionAssignment.put(memberWithPartitions.getKey(), memberWithPartitions.getValue().asArray());
        }
        return partitionAssignment;
    }

    static class FixedCapacityIntArrayList {
        private int[] elements;
        private int size;

        FixedCapacityIntArrayList(int capacity) {
            elements = new int[capacity];
        }

        void add(int element) {
            elements[size++] = element;
        }

        int[] asArray() {
            int[] result = size == elements.length ? elements : Arrays.copyOfRange(elements, 0, size);
            elements = null;
            return result;
        }
    }
}<|MERGE_RESOLUTION|>--- conflicted
+++ resolved
@@ -94,11 +94,8 @@
 
         final Map<MemberInfo, int[]> partitionsByMember = getPartitionAssignment(nodeEngine, memberInfos, requiredPartitions);
 
-<<<<<<< HEAD
-=======
         // If member pruning is used, we need to add the coordinator to the list of members, because at the moment
         // we implement member pruning for the interactive queries which required the coordinator for query result.
->>>>>>> 2aea4a15
         if (memberPruningUsed && !nodeEngine.getNode().isLiteMember()) {
             Address localMemberAddress = nodeEngine.getThisAddress();
             MemberInfo localMemberInfo = memberInfos.stream()
