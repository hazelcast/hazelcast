/*
 * Copyright (c) 2008-2022, Hazelcast, Inc. All Rights Reserved.
 *
 * Licensed under the Apache License, Version 2.0 (the "License");
 * you may not use this file except in compliance with the License.
 * You may obtain a copy of the License at
 *
 * http://www.apache.org/licenses/LICENSE-2.0
 *
 * Unless required by applicable law or agreed to in writing, software
 * distributed under the License is distributed on an "AS IS" BASIS,
 * WITHOUT WARRANTIES OR CONDITIONS OF ANY KIND, either express or implied.
 * See the License for the specific language governing permissions and
 * limitations under the License.
 */

package com.hazelcast.jet.impl.execution.init;

import com.hazelcast.cluster.Address;
import com.hazelcast.internal.cluster.MemberInfo;
import com.hazelcast.internal.partition.IPartitionService;
import com.hazelcast.jet.config.EdgeConfig;
import com.hazelcast.jet.config.JobConfig;
import com.hazelcast.jet.core.DAG;
import com.hazelcast.jet.core.Edge;
import com.hazelcast.jet.core.ProcessorMetaSupplier;
import com.hazelcast.jet.core.ProcessorSupplier;
import com.hazelcast.jet.core.Vertex;
import com.hazelcast.jet.impl.JetServiceBackend;
import com.hazelcast.jet.impl.JobClassLoaderService;
import com.hazelcast.jet.impl.execution.init.Contexts.MetaSupplierCtx;
import com.hazelcast.logging.ILogger;
import com.hazelcast.spi.exception.RetryableHazelcastException;
import com.hazelcast.spi.impl.NodeEngine;
import com.hazelcast.spi.impl.NodeEngineImpl;

import javax.security.auth.Subject;
import java.util.ArrayList;
import java.util.Arrays;
import java.util.HashMap;
import java.util.LinkedHashMap;
import java.util.List;
import java.util.Map;
import java.util.Map.Entry;
import java.util.function.Function;

import static com.hazelcast.jet.impl.util.ExceptionUtil.sneakyThrow;
import static com.hazelcast.jet.impl.util.PrefixedLogger.prefix;
import static com.hazelcast.jet.impl.util.PrefixedLogger.prefixedLogger;
import static com.hazelcast.jet.impl.util.Util.checkSerializable;
import static com.hazelcast.jet.impl.util.Util.doWithClassLoader;
import static com.hazelcast.jet.impl.util.Util.toList;
import static java.util.stream.Collectors.toMap;

public final class ExecutionPlanBuilder {

    private ExecutionPlanBuilder() {
    }

    @SuppressWarnings("checkstyle:ParameterNumber")
    public static Map<MemberInfo, ExecutionPlan> createExecutionPlans(
            NodeEngineImpl nodeEngine, List<MemberInfo> memberInfos, DAG dag, long jobId, long executionId,
            JobConfig jobConfig, long lastSnapshotId, boolean isLightJob, Subject subject
    ) {
        final int defaultParallelism = nodeEngine.getConfig().getJetConfig().getCooperativeThreadCount();
        final Map<MemberInfo, int[]> partitionsByMember = getPartitionAssignment(nodeEngine, memberInfos);
        final Map<Address, int[]> partitionsByAddress =
                partitionsByMember.entrySet().stream().collect(toMap(en -> en.getKey().getAddress(), Entry::getValue));
        final List<Address> addresses = toList(partitionsByMember.keySet(), MemberInfo::getAddress);
        final int clusterSize = partitionsByMember.size();
        final boolean isJobDistributed = clusterSize > 1;
        final EdgeConfig defaultEdgeConfig = nodeEngine.getConfig().getJetConfig().getDefaultEdgeConfig();
        final Map<MemberInfo, ExecutionPlan> plans = new HashMap<>();
        int memberIndex = 0;
        for (MemberInfo member : partitionsByMember.keySet()) {
            plans.put(member, new ExecutionPlan(partitionsByAddress, jobConfig, lastSnapshotId, memberIndex++,
                    clusterSize, isLightJob, subject));
        }
        final Map<String, Integer> vertexIdMap = assignVertexIds(dag);

        for (Entry<String, Integer> entry : vertexIdMap.entrySet()) {
            final Vertex vertex = dag.getVertex(entry.getKey());
            assert vertex != null;
            final ProcessorMetaSupplier metaSupplier = vertex.getMetaSupplier();
            final int vertexId = entry.getValue();
            // The local parallelism determination here is effective only
            // in jobs submitted as DAG. Otherwise, in jobs submitted as
            // pipeline, we are already doing this determination while
            // converting it to DAG and there is no vertex left with LP=-1.
            final int localParallelism = vertex.determineLocalParallelism(defaultParallelism);
            final int totalParallelism = localParallelism * clusterSize;
            final List<EdgeDef> inbound = toEdgeDefs(dag.getInboundEdges(vertex.getName()), defaultEdgeConfig,
                    e -> vertexIdMap.get(e.getSourceName()), isJobDistributed);
            final List<EdgeDef> outbound = toEdgeDefs(dag.getOutboundEdges(vertex.getName()), defaultEdgeConfig,
                    e -> vertexIdMap.get(e.getDestName()), isJobDistributed);
            String prefix = prefix(jobConfig.getName(), jobId, vertex.getName(), "#PMS");
            ILogger logger = prefixedLogger(nodeEngine.getLogger(metaSupplier.getClass()), prefix);

            JetServiceBackend jetBackend = nodeEngine.getService(JetServiceBackend.SERVICE_NAME);
            JobClassLoaderService jobClassLoaderService = jetBackend.getJobClassLoaderService();
            ClassLoader processorClassLoader = jobClassLoaderService.getClassLoader(jobId);
            try {
                doWithClassLoader(processorClassLoader, () ->
                        metaSupplier.init(new MetaSupplierCtx(nodeEngine, jobId, executionId,
                                jobConfig, logger, vertex.getName(), localParallelism, totalParallelism, clusterSize,
                                isLightJob, partitionsByAddress, subject, processorClassLoader)));
            } catch (Exception e) {
                throw sneakyThrow(e);
            }

            Function<? super Address, ? extends ProcessorSupplier> procSupplierFn =
                    doWithClassLoader(processorClassLoader, () -> metaSupplier.get(addresses));
            for (Entry<MemberInfo, ExecutionPlan> e : plans.entrySet()) {
                final ProcessorSupplier processorSupplier =
                        doWithClassLoader(processorClassLoader, () -> procSupplierFn.apply(e.getKey().getAddress()));
                if (!isLightJob) {
                    // We avoid the check for light jobs - the user will get the error anyway, but maybe with less information.
                    // And we can recommend the user to use normal job to have more checks.
                    checkSerializable(processorSupplier, "ProcessorSupplier in vertex '" + vertex.getName() + '\'');
                }
                final VertexDef vertexDef = new VertexDef(vertexId, vertex.getName(), processorSupplier, localParallelism);
                vertexDef.addInboundEdges(inbound);
                vertexDef.addOutboundEdges(outbound);
                e.getValue().addVertex(vertexDef);
            }
        }
        return plans;
    }

    private static Map<String, Integer> assignVertexIds(DAG dag) {
        Map<String, Integer> vertexIdMap = new LinkedHashMap<>();
        final int[] vertexId = {0};
        dag.forEach(v -> vertexIdMap.put(v.getName(), vertexId[0]++));
        return vertexIdMap;
    }

    private static List<EdgeDef> toEdgeDefs(
            List<Edge> edges, EdgeConfig defaultEdgeConfig,
            Function<Edge, Integer> oppositeVtxId, boolean isJobDistributed
    ) {
        List<EdgeDef> list = new ArrayList<>(edges.size());
        for (Edge edge : edges) {
            list.add(new EdgeDef(edge, edge.getConfig() == null ? defaultEdgeConfig : edge.getConfig(),
                    oppositeVtxId.apply(edge), isJobDistributed));
        }
        return list;
    }

    /**
     * Assign the partitions to their owners. Partitions whose owner isn't in
     * the {@code memberList}, are assigned to one of the members in a
     * round-robin way.
     */
    public static Map<MemberInfo, int[]> getPartitionAssignment(NodeEngine nodeEngine, List<MemberInfo> memberList) {
        IPartitionService partitionService = nodeEngine.getPartitionService();
        Map<Address, MemberInfo> membersByAddress = new HashMap<>();
        for (MemberInfo memberInfo : memberList) {
            membersByAddress.put(memberInfo.getAddress(), memberInfo);
        }

        Map<MemberInfo, FixedCapacityIntArrayList> partitionsForMember = new HashMap<>();
        int partitionCount = partitionService.getPartitionCount();
        int memberIndex = 0;

        for (int partitionId = 0; partitionId < partitionCount; partitionId++) {
            Address address = partitionService.getPartitionOwnerOrWait(partitionId);
            MemberInfo member = membersByAddress.get(address);
            if (member == null) {
                // if the partition owner isn't in the current memberList, assign to one of the other members in
                // round-robin fashion
                member = memberList.get(memberIndex++ % memberList.size());
            }
            partitionsForMember.computeIfAbsent(member, ignored -> new FixedCapacityIntArrayList(partitionCount))
                    .add(partitionId);
        }

        Map<MemberInfo, int[]> partitionAssignment = new HashMap<>();
        for (Entry<MemberInfo, FixedCapacityIntArrayList> memberWithPartitions : partitionsForMember.entrySet()) {
            partitionAssignment.put(memberWithPartitions.getKey(), memberWithPartitions.getValue().asArray());
        }
        return partitionAssignment;
    }

    static class FixedCapacityIntArrayList {
        private int[] elements;
        private int size;

<<<<<<< HEAD
        Map<MemberInfo, int[]> result = IntStream.range(0, partitionOwners.length)
                .mapToObj(i -> tuple2(partitionOwners[i], i))
                .collect(Collectors.groupingBy(Tuple2::f0,
                        Collectors.mapping(Tuple2::f1,
                                Collectors.collectingAndThen(Collectors.<Integer>toList(),
                                        intList -> intList.stream().mapToInt(Integer::intValue).toArray()))));
        if (result.keySet().size() != memberList.size()) {
            throw new RetryableHazelcastException("some participants don't own any partitions");
        }
        return result;
=======
        FixedCapacityIntArrayList(int capacity) {
            elements = new int[capacity];
        }

        void add(int element) {
            elements[size++] = element;
        }

        int[] asArray() {
            int[] result = size == elements.length ? elements : Arrays.copyOfRange(elements, 0, size);
            elements = null;
            return result;
        }
>>>>>>> 73f11adc
    }
}<|MERGE_RESOLUTION|>--- conflicted
+++ resolved
@@ -185,18 +185,6 @@
         private int[] elements;
         private int size;
 
-<<<<<<< HEAD
-        Map<MemberInfo, int[]> result = IntStream.range(0, partitionOwners.length)
-                .mapToObj(i -> tuple2(partitionOwners[i], i))
-                .collect(Collectors.groupingBy(Tuple2::f0,
-                        Collectors.mapping(Tuple2::f1,
-                                Collectors.collectingAndThen(Collectors.<Integer>toList(),
-                                        intList -> intList.stream().mapToInt(Integer::intValue).toArray()))));
-        if (result.keySet().size() != memberList.size()) {
-            throw new RetryableHazelcastException("some participants don't own any partitions");
-        }
-        return result;
-=======
         FixedCapacityIntArrayList(int capacity) {
             elements = new int[capacity];
         }
@@ -210,6 +198,5 @@
             elements = null;
             return result;
         }
->>>>>>> 73f11adc
     }
 }