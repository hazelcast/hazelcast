--- conflicted
+++ resolved
@@ -96,12 +96,7 @@
             ILogger logger = prefixedLogger(nodeEngine.getLogger(metaSupplier.getClass()), prefix);
             try {
                 metaSupplier.init(new MetaSupplierCtx(instance, jobId, executionId, jobConfig, logger,
-<<<<<<< HEAD
-                        vertex.getName(), localParallelism, totalParallelism, clusterSize,
-                        jobConfig.getProcessingGuarantee(), isLightJob));
-=======
-                        vertex.getName(), localParallelism, totalParallelism, clusterSize));
->>>>>>> 7b67e37f
+                        vertex.getName(), localParallelism, totalParallelism, clusterSize, isLightJob));
             } catch (Exception e) {
                 throw sneakyThrow(e);
             }
@@ -112,7 +107,7 @@
                 if (!isLightJob) {
                     // We avoid the check for light jobs - the user will get the error anyway, but maybe with less information.
                     // And we can recommend the user to use normal job to have more checks.
-                    checkSerializable(processorSupplier, "ProcessorSupplier in vertex '" + vertex.getName() + '\'');
+                checkSerializable(processorSupplier, "ProcessorSupplier in vertex '" + vertex.getName() + '\'');
                 }
                 final VertexDef vertexDef = new VertexDef(vertexId, vertex.getName(), processorSupplier, localParallelism);
                 vertexDef.addInboundEdges(inbound);
@@ -138,7 +133,7 @@
         for (Edge edge : edges) {
             list.add(new EdgeDef(edge, edge.getConfig() == null ? defaultEdgeConfig : edge.getConfig(),
                     oppositeVtxId.apply(edge), isJobDistributed));
-        }
+    }
         return list;
     }
 
