/*
 * Copyright (c) 2008-2022, Hazelcast, Inc. All Rights Reserved.
 *
 * Licensed under the Apache License, Version 2.0 (the "License");
 * you may not use this file except in compliance with the License.
 * You may obtain a copy of the License at
 *
 * http://www.apache.org/licenses/LICENSE-2.0
 *
 * Unless required by applicable law or agreed to in writing, software
 * distributed under the License is distributed on an "AS IS" BASIS,
 * WITHOUT WARRANTIES OR CONDITIONS OF ANY KIND, either express or implied.
 * See the License for the specific language governing permissions and
 * limitations under the License.
 */

package com.hazelcast.jet.impl.execution;

import com.hazelcast.core.ManagedContext;
import com.hazelcast.internal.metrics.DynamicMetricsProvider;
import com.hazelcast.internal.metrics.MetricDescriptor;
import com.hazelcast.internal.metrics.MetricsCollectionContext;
import com.hazelcast.internal.metrics.Probe;
import com.hazelcast.internal.metrics.ProbeLevel;
import com.hazelcast.internal.metrics.ProbeUnit;
import com.hazelcast.internal.serialization.SerializationService;
import com.hazelcast.internal.util.MutableInteger;
import com.hazelcast.internal.util.Preconditions;
import com.hazelcast.internal.util.collection.FixedCapacityArrayList;
import com.hazelcast.internal.util.collection.Int2ObjectHashMap;
import com.hazelcast.internal.util.counters.Counter;
import com.hazelcast.internal.util.counters.SwCounter;
import com.hazelcast.jet.JetException;
import com.hazelcast.jet.config.ProcessingGuarantee;
import com.hazelcast.jet.core.Processor;
import com.hazelcast.jet.core.Processor.Context;
import com.hazelcast.jet.core.Watermark;
import com.hazelcast.jet.core.metrics.MetricNames;
import com.hazelcast.jet.core.metrics.MetricTags;
import com.hazelcast.jet.impl.execution.init.Contexts.ProcCtx;
import com.hazelcast.jet.impl.processor.ProcessorWrapper;
import com.hazelcast.jet.impl.util.ArrayDequeInbox;
import com.hazelcast.jet.impl.util.CircularListCursor;
import com.hazelcast.jet.impl.util.ProgressState;
import com.hazelcast.jet.impl.util.ProgressTracker;
import com.hazelcast.logging.ILogger;
import com.hazelcast.logging.Logger;
import edu.umd.cs.findbugs.annotations.SuppressFBWarnings;

import javax.annotation.Nonnull;
import javax.annotation.Nullable;
import java.util.ArrayDeque;
import java.util.BitSet;
import java.util.Deque;
import java.util.List;
import java.util.Map;
import java.util.Optional;
import java.util.Queue;
import java.util.TreeMap;
import java.util.concurrent.ExecutorService;
import java.util.concurrent.Future;
import java.util.concurrent.atomic.AtomicLongArray;
import java.util.function.Consumer;

import static com.hazelcast.jet.core.metrics.MetricNames.COALESCED_WM;
import static com.hazelcast.jet.core.metrics.MetricNames.EMITTED_COUNT;
import static com.hazelcast.jet.core.metrics.MetricNames.LAST_FORWARDED_WM;
import static com.hazelcast.jet.core.metrics.MetricNames.LAST_FORWARDED_WM_LATENCY;
import static com.hazelcast.jet.core.metrics.MetricNames.RECEIVED_BATCHES;
import static com.hazelcast.jet.core.metrics.MetricNames.RECEIVED_COUNT;
import static com.hazelcast.jet.core.metrics.MetricNames.TOP_OBSERVED_WM;
import static com.hazelcast.jet.impl.execution.DoneItem.DONE_ITEM;
import static com.hazelcast.jet.impl.execution.ProcessorState.CLOSE;
import static com.hazelcast.jet.impl.execution.ProcessorState.COMPLETE;
import static com.hazelcast.jet.impl.execution.ProcessorState.COMPLETE_EDGE;
import static com.hazelcast.jet.impl.execution.ProcessorState.EMIT_BARRIER;
import static com.hazelcast.jet.impl.execution.ProcessorState.EMIT_DONE_ITEM;
import static com.hazelcast.jet.impl.execution.ProcessorState.END;
import static com.hazelcast.jet.impl.execution.ProcessorState.NULLARY_PROCESS;
import static com.hazelcast.jet.impl.execution.ProcessorState.PRE_EMIT_DONE_ITEM;
import static com.hazelcast.jet.impl.execution.ProcessorState.PROCESS_INBOX;
import static com.hazelcast.jet.impl.execution.ProcessorState.PROCESS_WATERMARKS;
import static com.hazelcast.jet.impl.execution.ProcessorState.SAVE_SNAPSHOT;
import static com.hazelcast.jet.impl.execution.ProcessorState.SNAPSHOT_COMMIT_FINISH__COMPLETE;
import static com.hazelcast.jet.impl.execution.ProcessorState.SNAPSHOT_COMMIT_FINISH__FINAL;
import static com.hazelcast.jet.impl.execution.ProcessorState.SNAPSHOT_COMMIT_FINISH__PROCESS;
import static com.hazelcast.jet.impl.execution.ProcessorState.SNAPSHOT_COMMIT_PREPARE;
import static com.hazelcast.jet.impl.execution.ProcessorState.WAITING_FOR_SNAPSHOT_COMPLETED;
import static com.hazelcast.jet.impl.execution.WatermarkCoalescer.IDLE_MESSAGE_TIME;
import static com.hazelcast.jet.impl.util.ExceptionUtil.sneakyThrow;
import static com.hazelcast.jet.impl.util.PrefixedLogger.prefix;
import static com.hazelcast.jet.impl.util.PrefixedLogger.prefixedLogger;
import static com.hazelcast.jet.impl.util.ProgressState.NO_PROGRESS;
import static com.hazelcast.jet.impl.util.Util.doWithClassLoader;
import static com.hazelcast.jet.impl.util.Util.jobNameAndExecutionId;
import static com.hazelcast.jet.impl.util.Util.lazyAdd;
import static com.hazelcast.jet.impl.util.Util.lazyIncrement;
import static com.hazelcast.jet.impl.util.Util.sum;
import static java.util.Comparator.comparing;

public class ProcessorTasklet implements Tasklet {

    private static final int OUTBOX_BATCH_SIZE = 2048;

    private final ProgressTracker progTracker = new ProgressTracker();
    private final OutboundEdgeStream[] outstreams;
    private final OutboxImpl outbox;
    private final Processor.Context context;

    private final SnapshotContext ssContext;
    private final BitSet receivedBarriers; // indicates if current snapshot is received on the ordinal

    private final ArrayDequeInbox inbox = new ArrayDequeInbox(progTracker);
    private final Queue<InboundEdgeStream[]> instreamGroupQueue;
    private final KeyedWatermarkCoalescer coalescers;
    private final ILogger logger;
    private final SerializationService serializationService;
    private final List<? extends InboundEdgeStream> instreams;
    private final ExecutorService executionService;
    private final boolean isSource;

    private Processor processor;
    private int numActiveOrdinals; // counter for remaining active ordinals
    private CircularListCursor<InboundEdgeStream> instreamCursor;
    private InboundEdgeStream currInstream;
    private ProcessorState state;

    // pending snapshot IDs are the IDs of the next expected snapshot IDs for phase 1 and 2
    private long pendingSnapshotId1;
    private long pendingSnapshotId2;

    private SnapshotBarrier currentBarrier;

    /**
     * A "global watermark" is a watermark coalesced from all input edges,
     * passed to the {@link Processor#tryProcessWatermark(Watermark)} method
     * (the one without the ordinal).
     */
    private final Deque<Watermark> pendingGlobalWatermarks = new ArrayDeque<>();
    /**
     * An "edge watermark" is non-coalesced watermark, received from a
     * particular edge, passed to the {@link Processor#tryProcessWatermark(int,
     * Watermark)} method (the one with the ordinal).
     */
    private final Deque<Watermark> pendingEdgeWatermark = new ArrayDeque<>();

    // Tells whether we are operating in exactly-once or at-least-once mode.
    // In other words, whether a barrier from all inputs must be present before
    // draining more items from an input stream where a barrier has been reached.
    // Once a terminal snapshot barrier is reached, this is always true.
    private boolean waitForAllBarriers;

    private final AtomicLongArray receivedCounts;
    private final AtomicLongArray receivedBatches;
    private final AtomicLongArray emittedCounts;

    @Probe(name = MetricNames.QUEUES_SIZE)
    private final Counter queuesSize = SwCounter.newSwCounter();

    @Probe(name = MetricNames.QUEUES_CAPACITY)
    private final Counter queuesCapacity = SwCounter.newSwCounter();

    private final Consumer<Object> addToInboxFunction = inbox.queue()::add;
    private Future<?> closeFuture;

    @SuppressWarnings("checkstyle:ExecutableStatementCount")
    public ProcessorTasklet(
            @Nonnull Context context,
            @Nonnull ExecutorService executionService,
            @Nonnull SerializationService serializationService,
            @Nonnull Processor processor,
            @Nonnull List<? extends InboundEdgeStream> instreams,
            @Nonnull List<? extends OutboundEdgeStream> outstreams,
            @Nonnull SnapshotContext ssContext,
            @Nullable OutboundCollector ssCollector,
            boolean isSource
    ) {
        Preconditions.checkNotNull(processor, "processor");
        this.context = context;
        this.executionService = executionService;
        this.serializationService = serializationService;
        this.processor = processor;
        this.numActiveOrdinals = instreams.size();
        this.instreams = instreams;
        this.instreamGroupQueue = createInstreamGroupQueue(instreams);
        this.outstreams = outstreams.stream()
                                    .sorted(comparing(OutboundEdgeStream::ordinal))
                                    .toArray(OutboundEdgeStream[]::new);
        this.ssContext = ssContext;
        String prefix = prefix(context.jobConfig().getName(),
                context.jobId(), context.vertexName(), context.globalProcessorIndex());
        this.logger = prefixedLogger(getLogger(context), prefix);
        this.isSource = isSource;

        instreamCursor = popInstreamGroup();
        receivedCounts = new AtomicLongArray(instreams.size());
        receivedBatches = new AtomicLongArray(instreams.size());
        emittedCounts = new AtomicLongArray(outstreams.size() + 1);
        outbox = createOutbox(ssCollector);
        receivedBarriers = new BitSet(instreams.size());
        state = processingState();
        pendingSnapshotId1 = pendingSnapshotId2 = ssContext.activeSnapshotIdPhase1() + 1;
        waitForAllBarriers = ssContext.processingGuarantee() == ProcessingGuarantee.EXACTLY_ONCE;

        coalescers = new KeyedWatermarkCoalescer(instreams.size());
    }

    private Queue<InboundEdgeStream[]> createInstreamGroupQueue(List<? extends InboundEdgeStream> instreams) {
        Int2ObjectHashMap<MutableInteger> priorityCounters = new Int2ObjectHashMap<>();
        for (InboundEdgeStream instream : instreams) {
            priorityCounters.computeIfAbsent(instream.priority(), priority -> new MutableInteger()).getAndInc();
        }

        Map<Integer, FixedCapacityArrayList<InboundEdgeStream>> priorityToStreams = new TreeMap<>();
        for (Map.Entry<Integer, MutableInteger> priorityWithCounter : priorityCounters.entrySet()) {
            FixedCapacityArrayList<InboundEdgeStream> streams =
                    new FixedCapacityArrayList<>(InboundEdgeStream.class, priorityWithCounter.getValue().value);
            priorityToStreams.put(priorityWithCounter.getKey(), streams);
        }

        for (InboundEdgeStream instream : instreams) {
            priorityToStreams.get(instream.priority()).add(instream);
        }

        Queue<InboundEdgeStream[]> queue = new ArrayDeque<>(priorityToStreams.size());
        for (FixedCapacityArrayList<InboundEdgeStream> streams : priorityToStreams.values()) {
            queue.add(streams.asArray());
        }

        return queue;
    }

    @SuppressFBWarnings(value = "RCN_REDUNDANT_NULLCHECK_OF_NONNULL_VALUE",
            justification = "hazelcastInstance() can be null in TestProcessorContext")
    private ILogger getLogger(@Nonnull Context context) {
        //noinspection ConstantConditions
        return context.hazelcastInstance() != null
                ? context.hazelcastInstance().getLoggingService().getLogger(getClass())
                : Logger.getLogger(getClass());
    }

    private OutboxImpl createOutbox(@Nullable OutboundCollector ssCollector) {
        OutboundCollector[] collectors;
        if (ssCollector != null) {
            collectors = new OutboundCollector[outstreams.length + 1];
            collectors[outstreams.length] = ssCollector;
        } else {
            collectors = new OutboundCollector[outstreams.length];
        }
        for (int i = 0; i < outstreams.length; i++) {
            collectors[i] = outstreams[i].getCollector();
        }
        return new OutboxImpl(collectors, ssCollector != null, progTracker,
                serializationService, OUTBOX_BATCH_SIZE, emittedCounts);
    }

    @Override
    public void init() {
        ManagedContext managedContext = serializationService.getManagedContext();
        if (managedContext != null) {
            Processor toInit = processor instanceof ProcessorWrapper
                    ? ((ProcessorWrapper) processor).getWrapped() : processor;
            Object initialized = null;
            try {
                initialized = managedContext.initialize(toInit);
                toInit = (Processor) initialized;
            } catch (ClassCastException e) {
                throw new IllegalArgumentException(String.format(
                        "The initialized object(%s) should be an instance of %s", initialized, Processor.class), e);
            }
            if (processor instanceof ProcessorWrapper) {
                ((ProcessorWrapper) processor).setWrapped(toInit);
            } else {
                processor = toInit;
            }
        }
        try {
            doWithClassLoader(context.classLoader(), () -> processor.init(outbox, context));
        } catch (Exception e) {
            throw sneakyThrow(e);
        }
    }

    @Override @Nonnull
    public ProgressState call() {
        assert state != END : "already in terminal state";
        progTracker.reset();
        progTracker.notDone();
        outbox.reset();
        stateMachineStep();
        return progTracker.toProgressState();
    }

    private void closeProcessor() {
        try {
            doWithClassLoader(context.classLoader(), () -> processor.close());
        } catch (Throwable e) {
            logger.severe(jobNameAndExecutionId(context.jobConfig().getName(), context.executionId())
                    + " encountered an exception in Processor.close(), ignoring it", e);
        }
    }

    @Override
    public Processor.Context getProcessorContext() {
        return context;
    }

    @SuppressWarnings("checkstyle:returncount")
    private void stateMachineStep() {
        switch (state) {
            case PROCESS_WATERMARKS:
                while (!pendingEdgeWatermark.isEmpty()) {
                    if (!tryProcessEdgeWatermark(currInstream.ordinal(), pendingEdgeWatermark.peek())) {
                        return;
                    }
                    pendingEdgeWatermark.remove();
                }

                while (!pendingGlobalWatermarks.isEmpty()) {
                    if (!tryProcessGlobalWatermark(pendingGlobalWatermarks.peek())) {
                        return;
                    }
                    pendingGlobalWatermarks.remove();
                }

                state = NULLARY_PROCESS;
                stateMachineStep();
                break;

            case NULLARY_PROCESS:
                // if currInstream is null, maybe fillInbox wasn't called yet. Avoid calling tryProcess in that case.
                if (currInstream == null || isSnapshotInbox() ||
                        doWithClassLoader(context.classLoader(), () -> processor.tryProcess())) {
                    state = PROCESS_INBOX;
                    stateMachineStep(); // recursion
                }
                break;

            case PROCESS_INBOX:
                processInbox();
                return;

            case COMPLETE_EDGE:
                if (isSnapshotInbox()
                        ? doWithClassLoader(context.classLoader(), () -> processor.finishSnapshotRestore())
                        : doWithClassLoader(context.classLoader(), () -> processor.completeEdge(currInstream.ordinal()))) {
                    assert !outbox.hasUnfinishedItem() || !isSnapshotInbox() :
                            "outbox has an unfinished item after successful finishSnapshotRestore()";
                    progTracker.madeProgress();
                    state = processingState();
                }
                return;

            case SAVE_SNAPSHOT:
                if (doWithClassLoader(context.classLoader(), () -> processor.saveToSnapshot())) {
                    progTracker.madeProgress();
                    state = ssContext.isExportOnly() ? EMIT_BARRIER : SNAPSHOT_COMMIT_PREPARE;
                    stateMachineStep(); // recursion
                }
                return;

            case SNAPSHOT_COMMIT_PREPARE:
                if (doWithClassLoader(context.classLoader(), () -> processor.snapshotCommitPrepare())) {
                    progTracker.madeProgress();
                    state = EMIT_BARRIER;
                    stateMachineStep(); // recursion
                }
                return;

            case EMIT_BARRIER:
                assert currentBarrier != null : "currentBarrier == null";
                if (outbox.offerToEdgesAndSnapshot(currentBarrier)) {
                    progTracker.madeProgress();
                    if (currentBarrier.isTerminal()) {
                        state = WAITING_FOR_SNAPSHOT_COMPLETED;
                    } else {
                        currentBarrier = null;
                        receivedBarriers.clear();
                        pendingSnapshotId1++;
                        state = processingState();
                    }
                }
                return;

            case SNAPSHOT_COMMIT_FINISH__PROCESS:
            case SNAPSHOT_COMMIT_FINISH__COMPLETE:
            case SNAPSHOT_COMMIT_FINISH__FINAL:
                if (ssContext.isExportOnly() ||
                        doWithClassLoader(context.classLoader(),
                                () -> processor.snapshotCommitFinish(ssContext.isLastPhase1Successful()))) {

                    pendingSnapshotId2++;
                    ssContext.phase2DoneForTasklet();
                    progTracker.madeProgress();
                    switch (state) {
                        case SNAPSHOT_COMMIT_FINISH__PROCESS:
                            state = PROCESS_INBOX;
                            break;
                        case SNAPSHOT_COMMIT_FINISH__COMPLETE:
                            state = COMPLETE;
                            break;
                        case SNAPSHOT_COMMIT_FINISH__FINAL:
                            state = PRE_EMIT_DONE_ITEM;
                            break;
                        default:
                            throw new RuntimeException("unexpected state: " + state);
                    }
                }
                return;

            case WAITING_FOR_SNAPSHOT_COMPLETED:
                long currSnapshotId2 = ssContext.activeSnapshotIdPhase2();
                if (currSnapshotId2 >= pendingSnapshotId2) {
                    state = SNAPSHOT_COMMIT_FINISH__FINAL;
                    stateMachineStep(); // recursion
                }
                return;

            case COMPLETE:
                complete();
                return;

            case PRE_EMIT_DONE_ITEM:
                ssContext.processorTaskletDone(pendingSnapshotId2 - 1);
                state = EMIT_DONE_ITEM;
                stateMachineStep();
                return;

            case EMIT_DONE_ITEM:
                if (outbox.offerToEdgesAndSnapshot(DONE_ITEM)) {
                    progTracker.madeProgress();
                    state = CLOSE;
                    stateMachineStep();
                }
                return;

            case CLOSE:
                if (isCooperative() && !processor.closeIsCooperative()) {
                    if (closeFuture == null) {
                        ClassLoader contextCl = Thread.currentThread().getContextClassLoader();
                        closeFuture = executionService.submit(() -> doWithClassLoader(contextCl, this::closeProcessor));
                        progTracker.madeProgress();
                    }
                    if (!closeFuture.isDone()) {
                        return;
                    }
                    progTracker.madeProgress();
                } else {
                    closeProcessor();
                }
                state = END;
                progTracker.done();
                return;

            default:
                // note ProcessorState.END goes here
                throw new JetException("Unexpected state: " + state);
        }
    }

    private boolean tryProcessGlobalWatermark(Watermark wm) {
        // A watermark is handled by the processor, while the IDLE message is passed directly to the outbox.
        if (wm.timestamp() == IDLE_MESSAGE_TIME) {
            return outbox.offer(wm);
        } else {
            return doWithClassLoader(context.classLoader(), () -> processor.tryProcessWatermark(wm));
        }
    }

    private boolean tryProcessEdgeWatermark(int ordinal, Watermark wm) {
        assert wm.timestamp() != IDLE_MESSAGE_TIME;
        return doWithClassLoader(context.classLoader(), () -> processor.tryProcessWatermark(ordinal, wm));
    }

    private void processInbox() {
        if (ssContext.activeSnapshotIdPhase2() == pendingSnapshotId2) {
            state = SNAPSHOT_COMMIT_FINISH__PROCESS;
            progTracker.madeProgress();
            return;
        }

        if (inbox.isEmpty()) {
            fillInbox();
        }
        if (!inbox.isEmpty()) {
            if (isSnapshotInbox()) {
                doWithClassLoader(context.classLoader(), () -> processor.restoreFromSnapshot(inbox));
            } else {
                doWithClassLoader(context.classLoader(), () -> processor.process(currInstream.ordinal(), inbox));
            }
        }

        if (inbox.isEmpty()) {
            // there is either snapshot or instream is done, not both
            if (currInstream != null && currInstream.isDone()) {
                state = COMPLETE_EDGE;
                progTracker.madeProgress();
            } else if (numActiveOrdinals > 0
                    && receivedBarriers.cardinality() == numActiveOrdinals) {
                // we have an empty inbox and received the current snapshot barrier from all active ordinals
                state = SAVE_SNAPSHOT;
            } else if (numActiveOrdinals == 0) {
                progTracker.madeProgress();
                state = COMPLETE;
            } else {
                state = PROCESS_WATERMARKS;
            }
        }
    }

    private void complete() {
        // check ssContext to see if a snapshot phase should be executed
        if (pendingSnapshotId1 == pendingSnapshotId2) {
            long currSnapshotId1 = ssContext.activeSnapshotIdPhase1();
            assert currSnapshotId1 + 1 == pendingSnapshotId1 || currSnapshotId1 == pendingSnapshotId1
                    : "Unexpected new phase 1 snapshot id: " + currSnapshotId1 + ", expected was "
                    + (pendingSnapshotId1 - 1) + " or " + pendingSnapshotId1;
            if (currSnapshotId1 == pendingSnapshotId1) {
                if (outbox.hasUnfinishedItem()) {
                    outbox.block();
                } else {
                    outbox.unblock();
                    state = SAVE_SNAPSHOT;
                    currentBarrier = new SnapshotBarrier(currSnapshotId1, ssContext.isTerminalSnapshot());
                    progTracker.madeProgress();
                    return;
                }
            }
        } else {
            long currSnapshotId2 = ssContext.activeSnapshotIdPhase2();
            assert currSnapshotId2 + 1 == pendingSnapshotId2 || currSnapshotId2 == pendingSnapshotId2
                    : "Unexpected new phase 2 snapshot id: " + currSnapshotId2 + ", expected was "
                    + (pendingSnapshotId2 - 1) + " or " + pendingSnapshotId2;
            if (currSnapshotId2 == pendingSnapshotId2) {
                state = SNAPSHOT_COMMIT_FINISH__COMPLETE;
                progTracker.madeProgress();
                return;
            }
        }
        if (processor.complete()) {
            progTracker.madeProgress();
            state = pendingSnapshotId2 < pendingSnapshotId1
                    ? WAITING_FOR_SNAPSHOT_COMPLETED
                    : PRE_EMIT_DONE_ITEM;
        }
    }

    private void fillInbox() {
        assert inbox.isEmpty() : "inbox is not empty";
        assert pendingGlobalWatermarks.isEmpty() && pendingEdgeWatermark.isEmpty()
                : "No pending watermarks are expected here";

        // We need to collect metrics before draining the queues into Inbox,
        // otherwise they would appear empty even for slow processors
        queuesCapacity.set(instreamCursor == null ? 0 :
                sum(instreamCursor.getArray(), InboundEdgeStream::capacities, instreamCursor.getSize()));
        queuesSize.set(instreamCursor == null ? 0 :
                sum(instreamCursor.getArray(), InboundEdgeStream::sizes, instreamCursor.getSize()));

        if (instreamCursor == null) {
            return;
        }

        final InboundEdgeStream first = instreamCursor.value();
        ProgressState result;
        do {
            currInstream = instreamCursor.value();
            result = NO_PROGRESS;

            // skip ordinals where a snapshot barrier has already been received
            if (waitForAllBarriers && receivedBarriers.get(currInstream.ordinal())) {
                instreamCursor.advance();
                continue;
            }
            result = currInstream.drainTo(addToInboxFunction);
            assert inbox.queue().stream().allMatch(i -> i instanceof SpecialBroadcastItem)
                    || inbox.queue().stream().noneMatch(i -> i instanceof SpecialBroadcastItem)
                    : "mix of special and non-special items in the inbox: " + inbox.queue();
            progTracker.madeProgress(result.isMadeProgress());

            // handle special items
            while (inbox.queue().peek() instanceof SpecialBroadcastItem) {
                Object item = inbox.queue().poll();
                if (item instanceof Watermark) {
                    Watermark wm = ((Watermark) item);
                    if (wm.timestamp() != IDLE_MESSAGE_TIME) {
                        pendingEdgeWatermark.add(wm);
                    }
                    pendingGlobalWatermarks.addAll(coalescers.observeWm(currInstream.ordinal(), wm));
                } else if (item instanceof SnapshotBarrier) {
                    observeBarrier(currInstream.ordinal(), (SnapshotBarrier) item);
                } else {
                    assert false : "Unexpected item in inbox: " + item;
                }
            }

            if (!inbox.queue().isEmpty()) {
                // based on the contract of InboundEdgeStream.drainTo(), if there were any special items
                // in the inbox, there must be no normal items there, and vice versa.
                assert pendingEdgeWatermark.isEmpty() && pendingGlobalWatermarks.isEmpty();
                coalescers.observeEvent(currInstream.ordinal());
            }

            if (result.isDone()) {
                receivedBarriers.clear(currInstream.ordinal());
                pendingGlobalWatermarks.addAll(coalescers.queueDone(currInstream.ordinal()));
                instreamCursor.remove();
                numActiveOrdinals--;
            }

            // pop current priority group
            if (!instreamCursor.advance()) {
                instreamCursor = popInstreamGroup();
                break;
            }
        } while (!result.isMadeProgress() && instreamCursor.value() != first);

        // we are the only updating thread, no need for CAS operations
        lazyAdd(receivedCounts, currInstream.ordinal(), inbox.size());
        if (!inbox.isEmpty()) {
            lazyIncrement(receivedBatches, currInstream.ordinal());
        }
    }

    private CircularListCursor<InboundEdgeStream> popInstreamGroup() {
        return Optional.ofNullable(instreamGroupQueue.poll())
                       .map(CircularListCursor::new)
                       .orElse(null);
    }

    @Override
    public String toString() {
        String prefix = prefix(context.jobConfig().getName(),
                context.jobId(), context.vertexName(), context.globalProcessorIndex());
        return "ProcessorTasklet{" + prefix + '}';
    }

    private void observeBarrier(int ordinal, SnapshotBarrier barrier) {
        if (barrier.snapshotId() != pendingSnapshotId1) {
            throw new JetException("Unexpected snapshot barrier ID " + barrier.snapshotId() + " from ordinal " + ordinal +
                    ", expected " + pendingSnapshotId1);
        }
        currentBarrier = barrier;
        if (barrier.isTerminal()) {
            // Switch to exactly-once mode. The reason is that there will be DONE_ITEM just after the
            // terminal barrier and if we process it before receiving the other barriers, it could cause
            // the watermark to advance. The exactly-once mode disallows processing of any items after
            // the barrier before the barrier is processed.
            waitForAllBarriers = true;
        }
        receivedBarriers.set(ordinal);
    }

    /**
     * If there are no inbound ordinals left, we will go to COMPLETE state,
     * otherwise to PROCESS_WATERMARKS.
     */
    private ProcessorState processingState() {
        return instreamCursor == null ? COMPLETE : PROCESS_WATERMARKS;
    }

    /**
     * Returns, if the inbox we are currently on is the snapshot restoring inbox.
     */
    private boolean isSnapshotInbox() {
        return currInstream != null && currInstream.priority() == Integer.MIN_VALUE;
    }

    private long lastForwardedWmLatency(byte wmKey) {
        long wm = outbox.lastForwardedWm(wmKey);
        if (wm == IDLE_MESSAGE_TIME) {
            return Long.MIN_VALUE; // idle
        }
        if (wm == Long.MIN_VALUE) {
            return Long.MAX_VALUE; // no wms emitted
        }
        return System.currentTimeMillis() - wm;
    }

    @Override
    public boolean isCooperative() {
        return doWithClassLoader(context.classLoader(), () -> processor.isCooperative());
    }

    @Override
    public void close() {
        if (state == CLOSE) {
            try {
                closeFuture.get();
            } catch (Exception e) {
                throw sneakyThrow(e);
            }
        } else if (state != END) {
            closeProcessor();
        }
    }

    @Override
    public void provideDynamicMetrics(MetricDescriptor descriptor, MetricsCollectionContext mContext) {
        descriptor = descriptor.withTag(MetricTags.VERTEX, this.context.vertexName())
                       .withTag(MetricTags.PROCESSOR_TYPE, this.processor.getClass().getSimpleName())
                       .withTag(MetricTags.PROCESSOR, Integer.toString(this.context.globalProcessorIndex()));

        if (isSource) {
            descriptor = descriptor.withTag(MetricTags.SOURCE, "true");
        }
        if (outstreams.length == 0) {
            descriptor = descriptor.withTag(MetricTags.SINK, "true");
        }

        for (int i = 0; i < instreams.size(); i++) {
            MetricDescriptor descWithOrdinal = descriptor.copy().withTag(MetricTags.ORDINAL, String.valueOf(i));
            mContext.collect(descWithOrdinal, RECEIVED_COUNT, ProbeLevel.INFO, ProbeUnit.COUNT, receivedCounts.get(i));
            mContext.collect(descWithOrdinal, RECEIVED_BATCHES, ProbeLevel.INFO, ProbeUnit.COUNT, receivedBatches.get(i));
        }

        for (int i = 0; i < emittedCounts.length() - (this.context.snapshottingEnabled() ? 0 : 1); i++) {
            String ordinal = i == emittedCounts.length() - 1 ? "snapshot" : String.valueOf(i);
            MetricDescriptor descriptorWithOrdinal = descriptor.copy().withTag(MetricTags.ORDINAL, ordinal);
            mContext.collect(descriptorWithOrdinal, EMITTED_COUNT, ProbeLevel.INFO, ProbeUnit.COUNT, emittedCounts.get(i));
        }

        for (Byte key : coalescers.keys()) {
            MetricDescriptor keyedDesc = descriptor.copy().withDiscriminator("key", Byte.toString(key));
            mContext.collect(keyedDesc, TOP_OBSERVED_WM, ProbeLevel.INFO, ProbeUnit.MS, coalescers.topObservedWm(key));
            mContext.collect(keyedDesc, COALESCED_WM, ProbeLevel.INFO, ProbeUnit.MS, coalescers.coalescedWm(key));
<<<<<<< HEAD
            mContext.collect(descriptor, LAST_FORWARDED_WM, ProbeLevel.INFO, ProbeUnit.MS, outbox.lastForwardedWm(key));
            mContext.collect(descriptor, LAST_FORWARDED_WM_LATENCY, ProbeLevel.INFO, ProbeUnit.MS, lastForwardedWmLatency(key));
=======
            mContext.collect(keyedDesc, LAST_FORWARDED_WM, ProbeLevel.INFO, ProbeUnit.MS, outbox.lastForwardedWm(key));
            mContext.collect(keyedDesc, LAST_FORWARDED_WM_LATENCY, ProbeLevel.INFO, ProbeUnit.MS, lastForwardedWmLatency(key));
>>>>>>> 127afdff
        }

        mContext.collect(descriptor, this);

        //collect static metrics from processor
        mContext.collect(descriptor, this.processor);
        //collect dynamic metrics from processor
        if (processor instanceof DynamicMetricsProvider) {
            ((DynamicMetricsProvider) processor).provideDynamicMetrics(descriptor.copy(), mContext);
        }
        if (context instanceof ProcCtx) {
            ((ProcCtx) context).metricsContext().provideDynamicMetrics(descriptor, mContext);
        }
    }
}<|MERGE_RESOLUTION|>--- conflicted
+++ resolved
@@ -724,13 +724,8 @@
             MetricDescriptor keyedDesc = descriptor.copy().withDiscriminator("key", Byte.toString(key));
             mContext.collect(keyedDesc, TOP_OBSERVED_WM, ProbeLevel.INFO, ProbeUnit.MS, coalescers.topObservedWm(key));
             mContext.collect(keyedDesc, COALESCED_WM, ProbeLevel.INFO, ProbeUnit.MS, coalescers.coalescedWm(key));
-<<<<<<< HEAD
-            mContext.collect(descriptor, LAST_FORWARDED_WM, ProbeLevel.INFO, ProbeUnit.MS, outbox.lastForwardedWm(key));
-            mContext.collect(descriptor, LAST_FORWARDED_WM_LATENCY, ProbeLevel.INFO, ProbeUnit.MS, lastForwardedWmLatency(key));
-=======
             mContext.collect(keyedDesc, LAST_FORWARDED_WM, ProbeLevel.INFO, ProbeUnit.MS, outbox.lastForwardedWm(key));
             mContext.collect(keyedDesc, LAST_FORWARDED_WM_LATENCY, ProbeLevel.INFO, ProbeUnit.MS, lastForwardedWmLatency(key));
->>>>>>> 127afdff
         }
 
         mContext.collect(descriptor, this);
