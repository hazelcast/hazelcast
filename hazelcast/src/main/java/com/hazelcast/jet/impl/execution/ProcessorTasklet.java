--- conflicted
+++ resolved
@@ -315,22 +315,12 @@
                     }
                     pendingEdgeWatermark.remove();
                 }
-<<<<<<< HEAD
-                if (pendingWatermark.equals(IDLE_MESSAGE)
-                        ? outbox.offer(IDLE_MESSAGE)
-                        : doWithClassLoader(context.classLoader(), () ->
-                                processor.tryProcessWatermark(pendingWatermark))
-                ) {
-                    state = NULLARY_PROCESS;
-                    pendingWatermark = null;
-=======
 
                 while (!pendingGlobalWatermarks.isEmpty()) {
                     if (!tryProcessGlobalWatermark(pendingGlobalWatermarks.peek())) {
                         return;
                     }
                     pendingGlobalWatermarks.remove();
->>>>>>> deaf004b
                 }
 
                 state = NULLARY_PROCESS;
@@ -677,13 +667,8 @@
     }
 
     private long lastForwardedWmLatency() {
-<<<<<<< HEAD
         long wm = outbox.lastForwardedWm((byte) 0);
-        if (wm == IDLE_MESSAGE.timestamp()) {
-=======
-        long wm = outbox.lastForwardedWm();
         if (wm == IDLE_MESSAGE_TIME) {
->>>>>>> deaf004b
             return Long.MIN_VALUE; // idle
         }
         if (wm == Long.MIN_VALUE) {
@@ -735,20 +720,13 @@
             mContext.collect(descriptorWithOrdinal, EMITTED_COUNT, ProbeLevel.INFO, ProbeUnit.COUNT, emittedCounts.get(i));
         }
 
-<<<<<<< HEAD
-        mContext.collect(descriptor, TOP_OBSERVED_WM, ProbeLevel.INFO, ProbeUnit.MS, watermarkCoalescer.topObservedWm());
-        mContext.collect(descriptor, COALESCED_WM, ProbeLevel.INFO, ProbeUnit.MS, watermarkCoalescer.coalescedWm());
-//        TODO: metrics for keyed WM will be fully supported in corresponding PR. Now we are requesting the default key.
-        mContext.collect(descriptor, LAST_FORWARDED_WM, ProbeLevel.INFO, ProbeUnit.MS, outbox.lastForwardedWm((byte) 0));
-=======
         for (Byte key : coalescers.keys()) {
             MetricDescriptor keyedDesc = descriptor.copy().withDiscriminator("key", Byte.toString(key));
             mContext.collect(keyedDesc, TOP_OBSERVED_WM, ProbeLevel.INFO, ProbeUnit.MS, coalescers.topObservedWm(key));
             mContext.collect(keyedDesc, COALESCED_WM, ProbeLevel.INFO, ProbeUnit.MS, coalescers.coalescedWm(key));
         }
 
-        mContext.collect(descriptor, LAST_FORWARDED_WM, ProbeLevel.INFO, ProbeUnit.MS, outbox.lastForwardedWm());
->>>>>>> deaf004b
+        mContext.collect(descriptor, LAST_FORWARDED_WM, ProbeLevel.INFO, ProbeUnit.MS, outbox.lastForwardedWm((byte) 0));
         mContext.collect(descriptor, LAST_FORWARDED_WM_LATENCY, ProbeLevel.INFO, ProbeUnit.MS, lastForwardedWmLatency());
 
         mContext.collect(descriptor, this);
