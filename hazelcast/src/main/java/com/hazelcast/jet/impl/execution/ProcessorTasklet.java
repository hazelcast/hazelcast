/*
 * Copyright (c) 2008-2022, Hazelcast, Inc. All Rights Reserved.
 *
 * Licensed under the Apache License, Version 2.0 (the "License");
 * you may not use this file except in compliance with the License.
 * You may obtain a copy of the License at
 *
 * http://www.apache.org/licenses/LICENSE-2.0
 *
 * Unless required by applicable law or agreed to in writing, software
 * distributed under the License is distributed on an "AS IS" BASIS,
 * WITHOUT WARRANTIES OR CONDITIONS OF ANY KIND, either express or implied.
 * See the License for the specific language governing permissions and
 * limitations under the License.
 */

package com.hazelcast.jet.impl.execution;

import com.hazelcast.core.ManagedContext;
import com.hazelcast.internal.metrics.DynamicMetricsProvider;
import com.hazelcast.internal.metrics.MetricDescriptor;
import com.hazelcast.internal.metrics.MetricsCollectionContext;
import com.hazelcast.internal.metrics.Probe;
import com.hazelcast.internal.metrics.ProbeLevel;
import com.hazelcast.internal.metrics.ProbeUnit;
import com.hazelcast.internal.serialization.SerializationService;
import com.hazelcast.internal.util.MutableInteger;
import com.hazelcast.internal.util.Preconditions;
import com.hazelcast.internal.util.collection.FixedCapacityArrayList;
import com.hazelcast.internal.util.collection.Int2ObjectHashMap;
import com.hazelcast.internal.util.counters.Counter;
import com.hazelcast.internal.util.counters.SwCounter;
import com.hazelcast.jet.JetException;
import com.hazelcast.jet.config.ProcessingGuarantee;
import com.hazelcast.jet.core.Processor;
import com.hazelcast.jet.core.Processor.Context;
import com.hazelcast.jet.core.Watermark;
import com.hazelcast.jet.core.metrics.MetricNames;
import com.hazelcast.jet.core.metrics.MetricTags;
import com.hazelcast.jet.impl.execution.init.Contexts.ProcCtx;
import com.hazelcast.jet.impl.processor.ProcessorWrapper;
import com.hazelcast.jet.impl.util.ArrayDequeInbox;
import com.hazelcast.jet.impl.util.CircularListCursor;
import com.hazelcast.jet.impl.util.ProgressState;
import com.hazelcast.jet.impl.util.ProgressTracker;
import com.hazelcast.logging.ILogger;
import com.hazelcast.logging.Logger;
import edu.umd.cs.findbugs.annotations.SuppressFBWarnings;

import javax.annotation.Nonnull;
import javax.annotation.Nullable;
import java.util.ArrayDeque;
import java.util.BitSet;
import java.util.Deque;
import java.util.List;
import java.util.Map;
import java.util.Optional;
import java.util.Queue;
import java.util.TreeMap;
import java.util.concurrent.ExecutorService;
import java.util.concurrent.Future;
import java.util.concurrent.atomic.AtomicLongArray;
import java.util.function.Consumer;

import static com.hazelcast.jet.core.metrics.MetricNames.COALESCED_WM;
import static com.hazelcast.jet.core.metrics.MetricNames.EMITTED_COUNT;
import static com.hazelcast.jet.core.metrics.MetricNames.LAST_FORWARDED_WM;
import static com.hazelcast.jet.core.metrics.MetricNames.LAST_FORWARDED_WM_LATENCY;
import static com.hazelcast.jet.core.metrics.MetricNames.RECEIVED_BATCHES;
import static com.hazelcast.jet.core.metrics.MetricNames.RECEIVED_COUNT;
import static com.hazelcast.jet.core.metrics.MetricNames.TOP_OBSERVED_WM;
import static com.hazelcast.jet.impl.execution.DoneItem.DONE_ITEM;
import static com.hazelcast.jet.impl.execution.ProcessorState.CLOSE;
import static com.hazelcast.jet.impl.execution.ProcessorState.COMPLETE;
import static com.hazelcast.jet.impl.execution.ProcessorState.COMPLETE_EDGE;
import static com.hazelcast.jet.impl.execution.ProcessorState.EMIT_BARRIER;
import static com.hazelcast.jet.impl.execution.ProcessorState.EMIT_DONE_ITEM;
import static com.hazelcast.jet.impl.execution.ProcessorState.END;
import static com.hazelcast.jet.impl.execution.ProcessorState.NULLARY_PROCESS;
import static com.hazelcast.jet.impl.execution.ProcessorState.PRE_EMIT_DONE_ITEM;
import static com.hazelcast.jet.impl.execution.ProcessorState.PROCESS_INBOX;
import static com.hazelcast.jet.impl.execution.ProcessorState.PROCESS_WATERMARKS;
import static com.hazelcast.jet.impl.execution.ProcessorState.SAVE_SNAPSHOT;
import static com.hazelcast.jet.impl.execution.ProcessorState.SNAPSHOT_COMMIT_FINISH__COMPLETE;
import static com.hazelcast.jet.impl.execution.ProcessorState.SNAPSHOT_COMMIT_FINISH__FINAL;
import static com.hazelcast.jet.impl.execution.ProcessorState.SNAPSHOT_COMMIT_FINISH__PROCESS;
import static com.hazelcast.jet.impl.execution.ProcessorState.SNAPSHOT_COMMIT_PREPARE;
import static com.hazelcast.jet.impl.execution.ProcessorState.WAITING_FOR_SNAPSHOT_COMPLETED;
import static com.hazelcast.jet.impl.execution.WatermarkCoalescer.IDLE_MESSAGE_TIME;
import static com.hazelcast.jet.impl.util.ExceptionUtil.sneakyThrow;
import static com.hazelcast.jet.impl.util.PrefixedLogger.prefix;
import static com.hazelcast.jet.impl.util.PrefixedLogger.prefixedLogger;
import static com.hazelcast.jet.impl.util.ProgressState.NO_PROGRESS;
import static com.hazelcast.jet.impl.util.Util.doWithClassLoader;
import static com.hazelcast.jet.impl.util.Util.jobNameAndExecutionId;
import static com.hazelcast.jet.impl.util.Util.lazyAdd;
import static com.hazelcast.jet.impl.util.Util.lazyIncrement;
import static com.hazelcast.jet.impl.util.Util.sum;
import static java.util.Comparator.comparing;

public class ProcessorTasklet implements Tasklet {

    private static final int OUTBOX_BATCH_SIZE = 2048;

    private final ProgressTracker progTracker = new ProgressTracker();
    private final OutboundEdgeStream[] outstreams;
    private final OutboxImpl outbox;
    private final Processor.Context context;

    private final SnapshotContext ssContext;
    private final BitSet receivedBarriers; // indicates if current snapshot is received on the ordinal

    private final ArrayDequeInbox inbox = new ArrayDequeInbox(progTracker);
    private final Queue<InboundEdgeStream[]> instreamGroupQueue;
    private final KeyedWatermarkCoalescer coalescers;
    private final ILogger logger;
    private final SerializationService serializationService;
    private final List<? extends InboundEdgeStream> instreams;
    private final ExecutorService executionService;
    private final boolean isSource;

    private Processor processor;
    private int numActiveOrdinals; // counter for remaining active ordinals
    private CircularListCursor<InboundEdgeStream> instreamCursor;
    private InboundEdgeStream currInstream;
    private ProcessorState state;

    // pending snapshot IDs are the IDs of the next expected snapshot IDs for phase 1 and 2
    private long pendingSnapshotId1;
    private long pendingSnapshotId2;

    private SnapshotBarrier currentBarrier;

    /**
     * A "global watermark" is a watermark coalesced from all input edges,
     * passed to the {@link Processor#tryProcessWatermark(Watermark)} method
     * (the one without the ordinal).
     */
    private final Deque<Watermark> pendingGlobalWatermarks = new ArrayDeque<>();
    /**
     * An "edge watermark" is non-coalesced watermark, received from a
     * particular edge, passed to the {@link Processor#tryProcessWatermark(int,
     * Watermark)} method (the one with the ordinal).
     */
    private final Deque<Watermark> pendingEdgeWatermark = new ArrayDeque<>();

    // Tells whether we are operating in exactly-once or at-least-once mode.
    // In other words, whether a barrier from all inputs must be present before
    // draining more items from an input stream where a barrier has been reached.
    // Once a terminal snapshot barrier is reached, this is always true.
    private boolean waitForAllBarriers;

    private final AtomicLongArray receivedCounts;
    private final AtomicLongArray receivedBatches;
    private final AtomicLongArray emittedCounts;

    @Probe(name = MetricNames.QUEUES_SIZE)
    private final Counter queuesSize = SwCounter.newSwCounter();

    @Probe(name = MetricNames.QUEUES_CAPACITY)
    private final Counter queuesCapacity = SwCounter.newSwCounter();

    private final Consumer<Object> addToInboxFunction = inbox.queue()::add;
    private Future<?> closeFuture;

    @SuppressWarnings("checkstyle:ExecutableStatementCount")
    public ProcessorTasklet(
            @Nonnull Context context,
            @Nonnull ExecutorService executionService,
            @Nonnull SerializationService serializationService,
            @Nonnull Processor processor,
            @Nonnull List<? extends InboundEdgeStream> instreams,
            @Nonnull List<? extends OutboundEdgeStream> outstreams,
            @Nonnull SnapshotContext ssContext,
            @Nullable OutboundCollector ssCollector,
            boolean isSource
    ) {
        Preconditions.checkNotNull(processor, "processor");
        this.context = context;
        this.executionService = executionService;
        this.serializationService = serializationService;
        this.processor = processor;
        this.numActiveOrdinals = instreams.size();
        this.instreams = instreams;
        this.instreamGroupQueue = createInstreamGroupQueue(instreams);
        this.outstreams = outstreams.stream()
                                    .sorted(comparing(OutboundEdgeStream::ordinal))
                                    .toArray(OutboundEdgeStream[]::new);
        this.ssContext = ssContext;
        String prefix = prefix(context.jobConfig().getName(),
                context.jobId(), context.vertexName(), context.globalProcessorIndex());
        this.logger = prefixedLogger(getLogger(context), prefix);
        this.isSource = isSource;

        instreamCursor = popInstreamGroup();
        receivedCounts = new AtomicLongArray(instreams.size());
        receivedBatches = new AtomicLongArray(instreams.size());
        emittedCounts = new AtomicLongArray(outstreams.size() + 1);
        outbox = createOutbox(ssCollector);
        receivedBarriers = new BitSet(instreams.size());
        state = processingState();
        pendingSnapshotId1 = pendingSnapshotId2 = ssContext.activeSnapshotIdPhase1() + 1;
        waitForAllBarriers = ssContext.processingGuarantee() == ProcessingGuarantee.EXACTLY_ONCE;

        coalescers = new KeyedWatermarkCoalescer(instreams.size());
    }

    private Queue<InboundEdgeStream[]> createInstreamGroupQueue(List<? extends InboundEdgeStream> instreams) {
        Int2ObjectHashMap<MutableInteger> priorityCounters = new Int2ObjectHashMap<>();
        for (InboundEdgeStream instream : instreams) {
            priorityCounters.computeIfAbsent(instream.priority(), priority -> new MutableInteger()).getAndInc();
        }

        Map<Integer, FixedCapacityArrayList<InboundEdgeStream>> priorityToStreams = new TreeMap<>();
        for (Map.Entry<Integer, MutableInteger> priorityWithCounter : priorityCounters.entrySet()) {
            FixedCapacityArrayList<InboundEdgeStream> streams =
                    new FixedCapacityArrayList<>(InboundEdgeStream.class, priorityWithCounter.getValue().value);
            priorityToStreams.put(priorityWithCounter.getKey(), streams);
        }

        for (InboundEdgeStream instream : instreams) {
            priorityToStreams.get(instream.priority()).add(instream);
        }

        Queue<InboundEdgeStream[]> queue = new ArrayDeque<>(priorityToStreams.size());
        for (FixedCapacityArrayList<InboundEdgeStream> streams : priorityToStreams.values()) {
            queue.add(streams.asArray());
        }

        return queue;
    }

    @SuppressFBWarnings(value = "RCN_REDUNDANT_NULLCHECK_OF_NONNULL_VALUE",
            justification = "hazelcastInstance() can be null in TestProcessorContext")
    private ILogger getLogger(@Nonnull Context context) {
        //noinspection ConstantConditions
        return context.hazelcastInstance() != null
                ? context.hazelcastInstance().getLoggingService().getLogger(getClass())
                : Logger.getLogger(getClass());
    }

    private OutboxImpl createOutbox(@Nullable OutboundCollector ssCollector) {
        OutboundCollector[] collectors;
        if (ssCollector != null) {
            collectors = new OutboundCollector[outstreams.length + 1];
            collectors[outstreams.length] = ssCollector;
        } else {
            collectors = new OutboundCollector[outstreams.length];
        }
        for (int i = 0; i < outstreams.length; i++) {
            collectors[i] = outstreams[i].getCollector();
        }
        return new OutboxImpl(collectors, ssCollector != null, progTracker,
                serializationService, OUTBOX_BATCH_SIZE, emittedCounts);
    }

    @Override
    public void init() {
        ManagedContext managedContext = serializationService.getManagedContext();
        if (managedContext != null) {
            Processor toInit = processor instanceof ProcessorWrapper
                    ? ((ProcessorWrapper) processor).getWrapped() : processor;
            Object initialized = null;
            try {
                initialized = managedContext.initialize(toInit);
                toInit = (Processor) initialized;
            } catch (ClassCastException e) {
                throw new IllegalArgumentException(String.format(
                        "The initialized object(%s) should be an instance of %s", initialized, Processor.class), e);
            }
            if (processor instanceof ProcessorWrapper) {
                ((ProcessorWrapper) processor).setWrapped(toInit);
            } else {
                processor = toInit;
            }
        }
        try {
            doWithClassLoader(context.classLoader(), () -> processor.init(outbox, context));
        } catch (Exception e) {
            throw sneakyThrow(e);
        }
    }

    @Override @Nonnull
    public ProgressState call() {
        assert state != END : "already in terminal state";
        progTracker.reset();
        progTracker.notDone();
        outbox.reset();
        stateMachineStep();
        return progTracker.toProgressState();
    }

    private void closeProcessor() {
        try {
            doWithClassLoader(context.classLoader(), () -> processor.close());
        } catch (Throwable e) {
            logger.severe(jobNameAndExecutionId(context.jobConfig().getName(), context.executionId())
                    + " encountered an exception in Processor.close(), ignoring it", e);
        }
    }

    @Override
    public Processor.Context getProcessorContext() {
        return context;
    }

    @SuppressWarnings("checkstyle:returncount")
    private void stateMachineStep() {
        switch (state) {
            case PROCESS_WATERMARKS:
                while (!pendingEdgeWatermark.isEmpty()) {
                    if (!tryProcessEdgeWatermark(currInstream.ordinal(), pendingEdgeWatermark.peek())) {
                        return;
                    }
                    pendingEdgeWatermark.remove();
                }

                while (!pendingGlobalWatermarks.isEmpty()) {
                    if (!tryProcessGlobalWatermark(pendingGlobalWatermarks.peek())) {
                        return;
                    }
                    pendingGlobalWatermarks.remove();
                }

                state = NULLARY_PROCESS;
                stateMachineStep();
                break;

            case NULLARY_PROCESS:
                // if currInstream is null, maybe fillInbox wasn't called yet. Avoid calling tryProcess in that case.
                if (currInstream == null || isSnapshotInbox() ||
                        doWithClassLoader(context.classLoader(), () -> processor.tryProcess())) {
                    state = PROCESS_INBOX;
                    stateMachineStep(); // recursion
                }
                break;

            case PROCESS_INBOX:
                processInbox();
                return;

            case COMPLETE_EDGE:
                if (isSnapshotInbox()
                        ? doWithClassLoader(context.classLoader(), () -> processor.finishSnapshotRestore())
                        : doWithClassLoader(context.classLoader(), () -> processor.completeEdge(currInstream.ordinal()))) {
                    assert !outbox.hasUnfinishedItem() || !isSnapshotInbox() :
                            "outbox has an unfinished item after successful finishSnapshotRestore()";
                    progTracker.madeProgress();
                    state = processingState();
                }
                return;

            case SAVE_SNAPSHOT:
                if (doWithClassLoader(context.classLoader(), () -> processor.saveToSnapshot())) {
                    progTracker.madeProgress();
                    state = ssContext.isExportOnly() ? EMIT_BARRIER : SNAPSHOT_COMMIT_PREPARE;
                    stateMachineStep(); // recursion
                }
                return;

            case SNAPSHOT_COMMIT_PREPARE:
                if (doWithClassLoader(context.classLoader(), () -> processor.snapshotCommitPrepare())) {
                    progTracker.madeProgress();
                    state = EMIT_BARRIER;
                    stateMachineStep(); // recursion
                }
                return;

            case EMIT_BARRIER:
                assert currentBarrier != null : "currentBarrier == null";
                if (outbox.offerToEdgesAndSnapshot(currentBarrier)) {
                    progTracker.madeProgress();
                    if (currentBarrier.isTerminal()) {
                        state = WAITING_FOR_SNAPSHOT_COMPLETED;
                    } else {
                        currentBarrier = null;
                        receivedBarriers.clear();
                        pendingSnapshotId1++;
                        state = processingState();
                    }
                }
                return;

            case SNAPSHOT_COMMIT_FINISH__PROCESS:
            case SNAPSHOT_COMMIT_FINISH__COMPLETE:
            case SNAPSHOT_COMMIT_FINISH__FINAL:
                if (ssContext.isExportOnly() ||
                        doWithClassLoader(context.classLoader(),
                                () -> processor.snapshotCommitFinish(ssContext.isLastPhase1Successful()))) {

                    pendingSnapshotId2++;
                    ssContext.phase2DoneForTasklet();
                    progTracker.madeProgress();
                    switch (state) {
                        case SNAPSHOT_COMMIT_FINISH__PROCESS:
                            state = PROCESS_INBOX;
                            break;
                        case SNAPSHOT_COMMIT_FINISH__COMPLETE:
                            state = COMPLETE;
                            break;
                        case SNAPSHOT_COMMIT_FINISH__FINAL:
                            state = PRE_EMIT_DONE_ITEM;
                            break;
                        default:
                            throw new RuntimeException("unexpected state: " + state);
                    }
                }
                return;

            case WAITING_FOR_SNAPSHOT_COMPLETED:
                long currSnapshotId2 = ssContext.activeSnapshotIdPhase2();
                if (currSnapshotId2 >= pendingSnapshotId2) {
                    state = SNAPSHOT_COMMIT_FINISH__FINAL;
                    stateMachineStep(); // recursion
                }
                return;

            case COMPLETE:
                complete();
                return;

            case PRE_EMIT_DONE_ITEM:
                ssContext.processorTaskletDone(pendingSnapshotId2 - 1);
                state = EMIT_DONE_ITEM;
                stateMachineStep();
                return;

            case EMIT_DONE_ITEM:
                if (outbox.offerToEdgesAndSnapshot(DONE_ITEM)) {
                    progTracker.madeProgress();
                    state = CLOSE;
                    stateMachineStep();
                }
                return;

            case CLOSE:
                if (isCooperative() && !processor.closeIsCooperative()) {
                    if (closeFuture == null) {
                        ClassLoader contextCl = Thread.currentThread().getContextClassLoader();
                        closeFuture = executionService.submit(() -> doWithClassLoader(contextCl, this::closeProcessor));
                        progTracker.madeProgress();
                    }
                    if (!closeFuture.isDone()) {
                        return;
                    }
                    progTracker.madeProgress();
                } else {
                    closeProcessor();
                }
                state = END;
                progTracker.done();
                return;

            default:
                // note ProcessorState.END goes here
                throw new JetException("Unexpected state: " + state);
        }
    }

    private boolean tryProcessGlobalWatermark(Watermark wm) {
        // A watermark is handled by the processor, while the IDLE message is passed directly to the outbox.
        if (wm.timestamp() == IDLE_MESSAGE_TIME) {
            return outbox.offer(wm);
        } else {
            return doWithClassLoader(context.classLoader(), () -> processor.tryProcessWatermark(wm));
        }
    }

    private boolean tryProcessEdgeWatermark(int ordinal, Watermark wm) {
        assert wm.timestamp() != IDLE_MESSAGE_TIME;
        return doWithClassLoader(context.classLoader(), () -> processor.tryProcessWatermark(ordinal, wm));
    }

    private void processInbox() {
        if (ssContext.activeSnapshotIdPhase2() == pendingSnapshotId2) {
            state = SNAPSHOT_COMMIT_FINISH__PROCESS;
            progTracker.madeProgress();
            return;
        }

        if (inbox.isEmpty()) {
            fillInbox();
        }
        if (!inbox.isEmpty()) {
            if (isSnapshotInbox()) {
                doWithClassLoader(context.classLoader(), () -> processor.restoreFromSnapshot(inbox));
            } else {
                doWithClassLoader(context.classLoader(), () -> processor.process(currInstream.ordinal(), inbox));
            }
        }

        if (inbox.isEmpty()) {
            // there is either snapshot or instream is done, not both
            if (currInstream != null && currInstream.isDone()) {
                state = COMPLETE_EDGE;
                progTracker.madeProgress();
            } else if (numActiveOrdinals > 0
                    && receivedBarriers.cardinality() == numActiveOrdinals) {
                // we have an empty inbox and received the current snapshot barrier from all active ordinals
                state = SAVE_SNAPSHOT;
            } else if (numActiveOrdinals == 0) {
                progTracker.madeProgress();
                state = COMPLETE;
            } else {
                state = PROCESS_WATERMARKS;
            }
        }
    }

    private void complete() {
        // check ssContext to see if a snapshot phase should be executed
        if (pendingSnapshotId1 == pendingSnapshotId2) {
            long currSnapshotId1 = ssContext.activeSnapshotIdPhase1();
            assert currSnapshotId1 + 1 == pendingSnapshotId1 || currSnapshotId1 == pendingSnapshotId1
                    : "Unexpected new phase 1 snapshot id: " + currSnapshotId1 + ", expected was "
                    + (pendingSnapshotId1 - 1) + " or " + pendingSnapshotId1;
            if (currSnapshotId1 == pendingSnapshotId1) {
                if (outbox.hasUnfinishedItem()) {
                    outbox.block();
                } else {
                    outbox.unblock();
                    state = SAVE_SNAPSHOT;
                    currentBarrier = new SnapshotBarrier(currSnapshotId1, ssContext.isTerminalSnapshot());
                    progTracker.madeProgress();
                    return;
                }
            }
        } else {
            long currSnapshotId2 = ssContext.activeSnapshotIdPhase2();
            assert currSnapshotId2 + 1 == pendingSnapshotId2 || currSnapshotId2 == pendingSnapshotId2
                    : "Unexpected new phase 2 snapshot id: " + currSnapshotId2 + ", expected was "
                    + (pendingSnapshotId2 - 1) + " or " + pendingSnapshotId2;
            if (currSnapshotId2 == pendingSnapshotId2) {
                state = SNAPSHOT_COMMIT_FINISH__COMPLETE;
                progTracker.madeProgress();
                return;
            }
        }
        if (processor.complete()) {
            progTracker.madeProgress();
            state = pendingSnapshotId2 < pendingSnapshotId1
                    ? WAITING_FOR_SNAPSHOT_COMPLETED
                    : PRE_EMIT_DONE_ITEM;
        }
    }

    private void fillInbox() {
        assert inbox.isEmpty() : "inbox is not empty";
        assert pendingGlobalWatermarks.isEmpty() && pendingEdgeWatermark.isEmpty()
                : "No pending watermarks are expected here";

        // We need to collect metrics before draining the queues into Inbox,
        // otherwise they would appear empty even for slow processors
        queuesCapacity.set(instreamCursor == null ? 0 :
                sum(instreamCursor.getArray(), InboundEdgeStream::capacities, instreamCursor.getSize()));
        queuesSize.set(instreamCursor == null ? 0 :
                sum(instreamCursor.getArray(), InboundEdgeStream::sizes, instreamCursor.getSize()));

        if (instreamCursor == null) {
            return;
        }

        final InboundEdgeStream first = instreamCursor.value();
        ProgressState result;
        do {
            currInstream = instreamCursor.value();
            result = NO_PROGRESS;

            // skip ordinals where a snapshot barrier has already been received
            if (waitForAllBarriers && receivedBarriers.get(currInstream.ordinal())) {
                instreamCursor.advance();
                continue;
            }
            result = currInstream.drainTo(addToInboxFunction);
            assert inbox.queue().stream().allMatch(i -> i instanceof SpecialBroadcastItem)
                    || inbox.queue().stream().noneMatch(i -> i instanceof SpecialBroadcastItem)
                    : "mix of special and non-special items in the inbox: " + inbox.queue();
            progTracker.madeProgress(result.isMadeProgress());

            // handle special items
            while (inbox.queue().peek() instanceof SpecialBroadcastItem) {
                Object item = inbox.queue().poll();
                if (item instanceof Watermark) {
                    Watermark wm = ((Watermark) item);
                    if (wm.timestamp() != IDLE_MESSAGE_TIME) {
                        pendingEdgeWatermark.add(wm);
                    }
                    pendingGlobalWatermarks.addAll(
                            coalescers.observeWm(wm.key(), currInstream.ordinal(), wm.timestamp()));
                } else if (item instanceof SnapshotBarrier) {
                    observeBarrier(currInstream.ordinal(), (SnapshotBarrier) item);
                } else {
                    assert false : "Unexpected item in inbox: " + item;
                }
            }

            if (!inbox.queue().isEmpty()) {
                // based on the contract of InboundEdgeStream.drainTo(), if there were any special items
                // in the inbox, there must be no normal items there, and vice versa.
                assert pendingEdgeWatermark.isEmpty() && pendingGlobalWatermarks.isEmpty();
                coalescers.observeEvent(currInstream.ordinal());
            }

            if (result.isDone()) {
                receivedBarriers.clear(currInstream.ordinal());
                pendingGlobalWatermarks.addAll(coalescers.queueDone(currInstream.ordinal()));
                instreamCursor.remove();
                numActiveOrdinals--;
            }

            // pop current priority group
            if (!instreamCursor.advance()) {
                instreamCursor = popInstreamGroup();
                break;
            }
        } while (!result.isMadeProgress() && instreamCursor.value() != first);

        // we are the only updating thread, no need for CAS operations
        lazyAdd(receivedCounts, currInstream.ordinal(), inbox.size());
        if (!inbox.isEmpty()) {
            lazyIncrement(receivedBatches, currInstream.ordinal());
        }
    }

    private CircularListCursor<InboundEdgeStream> popInstreamGroup() {
        return Optional.ofNullable(instreamGroupQueue.poll())
                       .map(CircularListCursor::new)
                       .orElse(null);
    }

    @Override
    public String toString() {
        String prefix = prefix(context.jobConfig().getName(),
                context.jobId(), context.vertexName(), context.globalProcessorIndex());
        return "ProcessorTasklet{" + prefix + '}';
    }

    private void observeBarrier(int ordinal, SnapshotBarrier barrier) {
        if (barrier.snapshotId() != pendingSnapshotId1) {
            throw new JetException("Unexpected snapshot barrier ID " + barrier.snapshotId() + " from ordinal " + ordinal +
                    ", expected " + pendingSnapshotId1);
        }
        currentBarrier = barrier;
        if (barrier.isTerminal()) {
            // Switch to exactly-once mode. The reason is that there will be DONE_ITEM just after the
            // terminal barrier and if we process it before receiving the other barriers, it could cause
            // the watermark to advance. The exactly-once mode disallows processing of any items after
            // the barrier before the barrier is processed.
            waitForAllBarriers = true;
        }
        receivedBarriers.set(ordinal);
    }

    /**
     * If there are no inbound ordinals left, we will go to COMPLETE state,
     * otherwise to PROCESS_WATERMARKS.
     */
    private ProcessorState processingState() {
        return instreamCursor == null ? COMPLETE : PROCESS_WATERMARKS;
    }

    /**
     * Returns, if the inbox we are currently on is the snapshot restoring inbox.
     */
    private boolean isSnapshotInbox() {
        return currInstream != null && currInstream.priority() == Integer.MIN_VALUE;
    }

<<<<<<< HEAD
    private long lastForwardedWmLatency(byte key) {
        long wm = outbox.lastForwardedWm(key);
=======
    private long lastForwardedWmLatency(byte wmKey) {
        long wm = outbox.lastForwardedWm(wmKey);
>>>>>>> 0b6d0072
        if (wm == IDLE_MESSAGE_TIME) {
            return Long.MIN_VALUE; // idle
        }
        if (wm == Long.MIN_VALUE) {
            return Long.MAX_VALUE; // no wms emitted
        }
        return System.currentTimeMillis() - wm;
    }

    @Override
    public boolean isCooperative() {
        return doWithClassLoader(context.classLoader(), () -> processor.isCooperative());
    }

    @Override
    public void close() {
        if (state == CLOSE) {
            try {
                closeFuture.get();
            } catch (Exception e) {
                throw sneakyThrow(e);
            }
        } else if (state != END) {
            closeProcessor();
        }
    }

    @Override
    public void provideDynamicMetrics(MetricDescriptor descriptor, MetricsCollectionContext mContext) {
        descriptor = descriptor.withTag(MetricTags.VERTEX, this.context.vertexName())
                       .withTag(MetricTags.PROCESSOR_TYPE, this.processor.getClass().getSimpleName())
                       .withTag(MetricTags.PROCESSOR, Integer.toString(this.context.globalProcessorIndex()));

        if (isSource) {
            descriptor = descriptor.withTag(MetricTags.SOURCE, "true");
        }
        if (outstreams.length == 0) {
            descriptor = descriptor.withTag(MetricTags.SINK, "true");
        }

        for (int i = 0; i < instreams.size(); i++) {
            MetricDescriptor descWithOrdinal = descriptor.copy().withTag(MetricTags.ORDINAL, String.valueOf(i));
            mContext.collect(descWithOrdinal, RECEIVED_COUNT, ProbeLevel.INFO, ProbeUnit.COUNT, receivedCounts.get(i));
            mContext.collect(descWithOrdinal, RECEIVED_BATCHES, ProbeLevel.INFO, ProbeUnit.COUNT, receivedBatches.get(i));
        }

        for (int i = 0; i < emittedCounts.length() - (this.context.snapshottingEnabled() ? 0 : 1); i++) {
            String ordinal = i == emittedCounts.length() - 1 ? "snapshot" : String.valueOf(i);
            MetricDescriptor descriptorWithOrdinal = descriptor.copy().withTag(MetricTags.ORDINAL, ordinal);
            mContext.collect(descriptorWithOrdinal, EMITTED_COUNT, ProbeLevel.INFO, ProbeUnit.COUNT, emittedCounts.get(i));
        }

        for (Byte key : coalescers.keys()) {
            MetricDescriptor keyedDesc = descriptor.copy().withDiscriminator("key", Byte.toString(key));
            mContext.collect(keyedDesc, TOP_OBSERVED_WM, ProbeLevel.INFO, ProbeUnit.MS, coalescers.topObservedWm(key));
            mContext.collect(keyedDesc, COALESCED_WM, ProbeLevel.INFO, ProbeUnit.MS, coalescers.coalescedWm(key));
<<<<<<< HEAD
            mContext.collect(keyedDesc, LAST_FORWARDED_WM, ProbeLevel.INFO, ProbeUnit.MS, outbox.lastForwardedWm(key));
            mContext.collect(keyedDesc, LAST_FORWARDED_WM_LATENCY, ProbeLevel.INFO, ProbeUnit.MS, lastForwardedWmLatency(key));
        }
=======
            mContext.collect(descriptor, LAST_FORWARDED_WM, ProbeLevel.INFO, ProbeUnit.MS, outbox.lastForwardedWm(key));
            mContext.collect(descriptor, LAST_FORWARDED_WM_LATENCY, ProbeLevel.INFO, ProbeUnit.MS, lastForwardedWmLatency(key));
        }

>>>>>>> 0b6d0072
        mContext.collect(descriptor, this);

        //collect static metrics from processor
        mContext.collect(descriptor, this.processor);
        //collect dynamic metrics from processor
        if (processor instanceof DynamicMetricsProvider) {
            ((DynamicMetricsProvider) processor).provideDynamicMetrics(descriptor.copy(), mContext);
        }
        if (context instanceof ProcCtx) {
            ((ProcCtx) context).metricsContext().provideDynamicMetrics(descriptor, mContext);
        }
    }
}<|MERGE_RESOLUTION|>--- conflicted
+++ resolved
@@ -586,8 +586,7 @@
                     if (wm.timestamp() != IDLE_MESSAGE_TIME) {
                         pendingEdgeWatermark.add(wm);
                     }
-                    pendingGlobalWatermarks.addAll(
-                            coalescers.observeWm(wm.key(), currInstream.ordinal(), wm.timestamp()));
+                    pendingGlobalWatermarks.addAll(coalescers.observeWm(currInstream.ordinal(), wm));
                 } else if (item instanceof SnapshotBarrier) {
                     observeBarrier(currInstream.ordinal(), (SnapshotBarrier) item);
                 } else {
@@ -667,13 +666,8 @@
         return currInstream != null && currInstream.priority() == Integer.MIN_VALUE;
     }
 
-<<<<<<< HEAD
-    private long lastForwardedWmLatency(byte key) {
-        long wm = outbox.lastForwardedWm(key);
-=======
     private long lastForwardedWmLatency(byte wmKey) {
         long wm = outbox.lastForwardedWm(wmKey);
->>>>>>> 0b6d0072
         if (wm == IDLE_MESSAGE_TIME) {
             return Long.MIN_VALUE; // idle
         }
@@ -730,16 +724,10 @@
             MetricDescriptor keyedDesc = descriptor.copy().withDiscriminator("key", Byte.toString(key));
             mContext.collect(keyedDesc, TOP_OBSERVED_WM, ProbeLevel.INFO, ProbeUnit.MS, coalescers.topObservedWm(key));
             mContext.collect(keyedDesc, COALESCED_WM, ProbeLevel.INFO, ProbeUnit.MS, coalescers.coalescedWm(key));
-<<<<<<< HEAD
-            mContext.collect(keyedDesc, LAST_FORWARDED_WM, ProbeLevel.INFO, ProbeUnit.MS, outbox.lastForwardedWm(key));
-            mContext.collect(keyedDesc, LAST_FORWARDED_WM_LATENCY, ProbeLevel.INFO, ProbeUnit.MS, lastForwardedWmLatency(key));
-        }
-=======
             mContext.collect(descriptor, LAST_FORWARDED_WM, ProbeLevel.INFO, ProbeUnit.MS, outbox.lastForwardedWm(key));
             mContext.collect(descriptor, LAST_FORWARDED_WM_LATENCY, ProbeLevel.INFO, ProbeUnit.MS, lastForwardedWmLatency(key));
         }
 
->>>>>>> 0b6d0072
         mContext.collect(descriptor, this);
 
         //collect static metrics from processor
