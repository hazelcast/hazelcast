/*
 * Copyright (c) 2008-2022, Hazelcast, Inc. All Rights Reserved.
 *
 * Licensed under the Apache License, Version 2.0 (the "License");
 * you may not use this file except in compliance with the License.
 * You may obtain a copy of the License at
 *
 * http://www.apache.org/licenses/LICENSE-2.0
 *
 * Unless required by applicable law or agreed to in writing, software
 * distributed under the License is distributed on an "AS IS" BASIS,
 * WITHOUT WARRANTIES OR CONDITIONS OF ANY KIND, either express or implied.
 * See the License for the specific language governing permissions and
 * limitations under the License.
 */

package com.hazelcast.jet.impl.execution;

import com.hazelcast.core.ManagedContext;
import com.hazelcast.internal.metrics.DynamicMetricsProvider;
import com.hazelcast.internal.metrics.MetricDescriptor;
import com.hazelcast.internal.metrics.MetricsCollectionContext;
import com.hazelcast.internal.metrics.Probe;
import com.hazelcast.internal.metrics.ProbeLevel;
import com.hazelcast.internal.metrics.ProbeUnit;
import com.hazelcast.internal.serialization.SerializationService;
import com.hazelcast.internal.util.MutableInteger;
import com.hazelcast.internal.util.Preconditions;
import com.hazelcast.internal.util.collection.FixedCapacityArrayList;
import com.hazelcast.internal.util.collection.Int2ObjectHashMap;
import com.hazelcast.internal.util.counters.Counter;
import com.hazelcast.internal.util.counters.SwCounter;
import com.hazelcast.jet.JetException;
import com.hazelcast.jet.config.ProcessingGuarantee;
import com.hazelcast.jet.core.Processor;
import com.hazelcast.jet.core.Processor.Context;
import com.hazelcast.jet.core.Watermark;
import com.hazelcast.jet.core.metrics.MetricNames;
import com.hazelcast.jet.core.metrics.MetricTags;
import com.hazelcast.jet.impl.execution.init.Contexts.ProcCtx;
import com.hazelcast.jet.impl.processor.ProcessorWrapper;
import com.hazelcast.jet.impl.util.ArrayDequeInbox;
import com.hazelcast.jet.impl.util.CircularListCursor;
import com.hazelcast.jet.impl.util.ProgressState;
import com.hazelcast.jet.impl.util.ProgressTracker;
import com.hazelcast.logging.ILogger;
import com.hazelcast.logging.Logger;
import edu.umd.cs.findbugs.annotations.SuppressFBWarnings;

import javax.annotation.Nonnull;
import javax.annotation.Nullable;
import java.util.ArrayDeque;
import java.util.BitSet;
import java.util.Deque;
import java.util.List;
import java.util.Map;
import java.util.Optional;
import java.util.Queue;
import java.util.TreeMap;
import java.util.concurrent.ExecutorService;
import java.util.concurrent.Future;
import java.util.concurrent.atomic.AtomicLongArray;
import java.util.function.Consumer;

import static com.hazelcast.jet.core.metrics.MetricNames.COALESCED_WM;
import static com.hazelcast.jet.core.metrics.MetricNames.EMITTED_COUNT;
import static com.hazelcast.jet.core.metrics.MetricNames.LAST_FORWARDED_WM;
import static com.hazelcast.jet.core.metrics.MetricNames.LAST_FORWARDED_WM_LATENCY;
import static com.hazelcast.jet.core.metrics.MetricNames.RECEIVED_BATCHES;
import static com.hazelcast.jet.core.metrics.MetricNames.RECEIVED_COUNT;
import static com.hazelcast.jet.core.metrics.MetricNames.TOP_OBSERVED_WM;
import static com.hazelcast.jet.impl.execution.DoneItem.DONE_ITEM;
import static com.hazelcast.jet.impl.execution.ProcessorState.CLOSE;
import static com.hazelcast.jet.impl.execution.ProcessorState.COMPLETE;
import static com.hazelcast.jet.impl.execution.ProcessorState.COMPLETE_EDGE;
import static com.hazelcast.jet.impl.execution.ProcessorState.EMIT_BARRIER;
import static com.hazelcast.jet.impl.execution.ProcessorState.EMIT_DONE_ITEM;
import static com.hazelcast.jet.impl.execution.ProcessorState.END;
import static com.hazelcast.jet.impl.execution.ProcessorState.NULLARY_PROCESS;
import static com.hazelcast.jet.impl.execution.ProcessorState.PRE_EMIT_DONE_ITEM;
import static com.hazelcast.jet.impl.execution.ProcessorState.PROCESS_INBOX;
import static com.hazelcast.jet.impl.execution.ProcessorState.PROCESS_WATERMARKS;
import static com.hazelcast.jet.impl.execution.ProcessorState.SAVE_SNAPSHOT;
import static com.hazelcast.jet.impl.execution.ProcessorState.SNAPSHOT_COMMIT_FINISH__COMPLETE;
import static com.hazelcast.jet.impl.execution.ProcessorState.SNAPSHOT_COMMIT_FINISH__FINAL;
import static com.hazelcast.jet.impl.execution.ProcessorState.SNAPSHOT_COMMIT_FINISH__PROCESS;
import static com.hazelcast.jet.impl.execution.ProcessorState.SNAPSHOT_COMMIT_PREPARE;
import static com.hazelcast.jet.impl.execution.ProcessorState.WAITING_FOR_SNAPSHOT_COMPLETED;
import static com.hazelcast.jet.impl.execution.WatermarkCoalescer.IDLE_MESSAGE_TIME;
import static com.hazelcast.jet.impl.util.ExceptionUtil.sneakyThrow;
import static com.hazelcast.jet.impl.util.PrefixedLogger.prefix;
import static com.hazelcast.jet.impl.util.PrefixedLogger.prefixedLogger;
import static com.hazelcast.jet.impl.util.ProgressState.NO_PROGRESS;
import static com.hazelcast.jet.impl.util.Util.doWithClassLoader;
import static com.hazelcast.jet.impl.util.Util.jobNameAndExecutionId;
import static com.hazelcast.jet.impl.util.Util.lazyAdd;
import static com.hazelcast.jet.impl.util.Util.lazyIncrement;
import static com.hazelcast.jet.impl.util.Util.sum;
import static java.util.Comparator.comparing;

public class ProcessorTasklet implements Tasklet {

    private static final int OUTBOX_BATCH_SIZE = 2048;

    private final ProgressTracker progTracker = new ProgressTracker();
    private final OutboundEdgeStream[] outstreams;
    private final OutboxImpl outbox;
    private final Processor.Context context;

    private final SnapshotContext ssContext;
    private final BitSet receivedBarriers; // indicates if current snapshot is received on the ordinal

    private final ArrayDequeInbox inbox = new ArrayDequeInbox(progTracker);
    private final Queue<InboundEdgeStream[]> instreamGroupQueue;
    private final KeyedWatermarkCoalescer coalescer;
    private final ILogger logger;
    private final SerializationService serializationService;
    private final List<? extends InboundEdgeStream> instreams;
    private final ExecutorService executionService;
    private final boolean isSource;

    private Processor processor;
    private int numActiveOrdinals; // counter for remaining active ordinals
    private CircularListCursor<InboundEdgeStream> instreamCursor;
    private InboundEdgeStream currInstream;
    private ProcessorState state;

    // pending snapshot IDs are the IDs of the next expected snapshot IDs for phase 1 and 2
    private long pendingSnapshotId1;
    private long pendingSnapshotId2;

    private SnapshotBarrier currentBarrier;

    /**
     * A "global watermark" is a watermark coalesced from all input edges,
     * passed to the {@link Processor#tryProcessWatermark(Watermark)} method
     * (the one without the ordinal).
     */
    private final Deque<Watermark> pendingGlobalWatermarks = new ArrayDeque<>();
    /**
     * An "edge watermark" is non-coalesced watermark, received from a
     * particular edge, passed to the {@link Processor#tryProcessWatermark(int,
     * Watermark)} method (the one with the ordinal).
     */
    private final Deque<Watermark> pendingEdgeWatermark = new ArrayDeque<>();

    // Tells whether we are operating in exactly-once or at-least-once mode.
    // In other words, whether a barrier from all inputs must be present before
    // draining more items from an input stream where a barrier has been reached.
    // Once a terminal snapshot barrier is reached, this is always true.
    private boolean waitForAllBarriers;

    private final AtomicLongArray receivedCounts;
    private final AtomicLongArray receivedBatches;
    private final AtomicLongArray emittedCounts;

    @Probe(name = MetricNames.QUEUES_SIZE)
    private final Counter queuesSize = SwCounter.newSwCounter();

    @Probe(name = MetricNames.QUEUES_CAPACITY)
    private final Counter queuesCapacity = SwCounter.newSwCounter();

    private final Consumer<Object> addToInboxFunction = inbox.queue()::add;
    private Future<?> closeFuture;

    @SuppressWarnings("checkstyle:ExecutableStatementCount")
    public ProcessorTasklet(
            @Nonnull Context context,
            @Nonnull ExecutorService executionService,
            @Nonnull SerializationService serializationService,
            @Nonnull Processor processor,
            @Nonnull List<? extends InboundEdgeStream> instreams,
            @Nonnull List<? extends OutboundEdgeStream> outstreams,
            @Nonnull SnapshotContext ssContext,
            @Nullable OutboundCollector ssCollector,
            boolean isSource
    ) {
        Preconditions.checkNotNull(processor, "processor");
        this.context = context;
        this.executionService = executionService;
        this.serializationService = serializationService;
        this.processor = processor;
        this.numActiveOrdinals = instreams.size();
        this.instreams = instreams;
        this.instreamGroupQueue = createInstreamGroupQueue(instreams);
        this.outstreams = outstreams.stream()
                .sorted(comparing(OutboundEdgeStream::ordinal))
                .toArray(OutboundEdgeStream[]::new);
        this.ssContext = ssContext;
        String prefix = prefix(context.jobConfig().getName(),
                context.jobId(), context.vertexName(), context.globalProcessorIndex());
        this.logger = prefixedLogger(getLogger(context), prefix);
        this.isSource = isSource;

        instreamCursor = popInstreamGroup();
        receivedCounts = new AtomicLongArray(instreams.size());
        receivedBatches = new AtomicLongArray(instreams.size());
        emittedCounts = new AtomicLongArray(outstreams.size() + 1);
        outbox = createOutbox(ssCollector);
        receivedBarriers = new BitSet(instreams.size());
        state = processingState();
        pendingSnapshotId1 = pendingSnapshotId2 = ssContext.activeSnapshotIdPhase1() + 1;
        waitForAllBarriers = ssContext.processingGuarantee() == ProcessingGuarantee.EXACTLY_ONCE;

        coalescer = new KeyedWatermarkCoalescer(instreams.size());
    }

    private Queue<InboundEdgeStream[]> createInstreamGroupQueue(List<? extends InboundEdgeStream> instreams) {
        Int2ObjectHashMap<MutableInteger> priorityCounters = new Int2ObjectHashMap<>();
        for (InboundEdgeStream instream : instreams) {
            priorityCounters.computeIfAbsent(instream.priority(), priority -> new MutableInteger()).getAndInc();
        }

        Map<Integer, FixedCapacityArrayList<InboundEdgeStream>> priorityToStreams = new TreeMap<>();
        for (Map.Entry<Integer, MutableInteger> priorityWithCounter : priorityCounters.entrySet()) {
            FixedCapacityArrayList<InboundEdgeStream> streams =
                    new FixedCapacityArrayList<>(InboundEdgeStream.class, priorityWithCounter.getValue().value);
            priorityToStreams.put(priorityWithCounter.getKey(), streams);
        }

        for (InboundEdgeStream instream : instreams) {
            priorityToStreams.get(instream.priority()).add(instream);
        }

        Queue<InboundEdgeStream[]> queue = new ArrayDeque<>(priorityToStreams.size());
        for (FixedCapacityArrayList<InboundEdgeStream> streams : priorityToStreams.values()) {
            queue.add(streams.asArray());
        }

        return queue;
    }

    @SuppressFBWarnings(value = "RCN_REDUNDANT_NULLCHECK_OF_NONNULL_VALUE",
            justification = "hazelcastInstance() can be null in TestProcessorContext")
    private ILogger getLogger(@Nonnull Context context) {
        //noinspection ConstantConditions
        return context.hazelcastInstance() != null
                ? context.hazelcastInstance().getLoggingService().getLogger(getClass())
                : Logger.getLogger(getClass());
    }

    private OutboxImpl createOutbox(@Nullable OutboundCollector ssCollector) {
        OutboundCollector[] collectors;
        if (ssCollector != null) {
            collectors = new OutboundCollector[outstreams.length + 1];
            collectors[outstreams.length] = ssCollector;
        } else {
            collectors = new OutboundCollector[outstreams.length];
        }
        for (int i = 0; i < outstreams.length; i++) {
            collectors[i] = outstreams[i].getCollector();
        }
        return new OutboxImpl(collectors, ssCollector != null, progTracker,
                serializationService, OUTBOX_BATCH_SIZE, emittedCounts);
    }

    @Override
    public void init() {
        ManagedContext managedContext = serializationService.getManagedContext();
        if (managedContext != null) {
            Processor toInit = processor instanceof ProcessorWrapper
                    ? ((ProcessorWrapper) processor).getWrapped() : processor;
            Object initialized = null;
            try {
                initialized = managedContext.initialize(toInit);
                toInit = (Processor) initialized;
            } catch (ClassCastException e) {
                throw new IllegalArgumentException(String.format(
                        "The initialized object(%s) should be an instance of %s", initialized, Processor.class), e);
            }
            if (processor instanceof ProcessorWrapper) {
                ((ProcessorWrapper) processor).setWrapped(toInit);
            } else {
                processor = toInit;
            }
        }
        try {
            doWithClassLoader(context.classLoader(), () -> processor.init(outbox, context));
        } catch (Exception e) {
            throw sneakyThrow(e);
        }
    }

    @Override
    @Nonnull
    public ProgressState call() {
        assert state != END : "already in terminal state";
        progTracker.reset();
        progTracker.notDone();
        outbox.reset();
        stateMachineStep();
        return progTracker.toProgressState();
    }

    private void closeProcessor() {
        try {
            doWithClassLoader(context.classLoader(), () -> processor.close());
        } catch (Throwable e) {
            logger.severe(jobNameAndExecutionId(context.jobConfig().getName(), context.executionId())
                    + " encountered an exception in Processor.close(), ignoring it", e);
        }
    }

    @Override
    public Processor.Context getProcessorContext() {
        return context;
    }

    @SuppressWarnings("checkstyle:returncount")
    private void stateMachineStep() {
        switch (state) {
            case PROCESS_WATERMARKS:
                while (!pendingEdgeWatermark.isEmpty()) {
                    if (tryProcessEdgeWatermark(currInstream.ordinal(), pendingEdgeWatermark.peek())) {
                        pendingEdgeWatermark.remove();
                    } else {
                        return;
                    }
                }
<<<<<<< HEAD
                if (pendingWatermark.equals(IDLE_MESSAGE)
                        ? outbox.offer(IDLE_MESSAGE)
                        : doWithClassLoader(context.classLoader(), () ->
                        processor.tryProcessWatermark(currInstream.ordinal(), pendingWatermark))) {
                    state = NULLARY_PROCESS;
                    pendingWatermark = null;
=======

                for (Watermark wm; (wm = pendingGlobalWatermarks.peek()) != null; ) {
                    if (!tryProcessGlobalWatermark(wm)) {
                        return;
                    }
                    // see the comment at outbox.reset() above
                    pendingGlobalWatermarks.remove();
>>>>>>> 27a8c0b9
                }

                state = NULLARY_PROCESS;
                stateMachineStep();
                break;

            case NULLARY_PROCESS:
                // if currInstream is null, maybe fillInbox wasn't called yet. Avoid calling tryProcess in that case.
                if (currInstream == null || isSnapshotInbox() ||
                        doWithClassLoader(context.classLoader(), () -> processor.tryProcess())) {
                    state = PROCESS_INBOX;
                    stateMachineStep(); // recursion
                }
                break;

            case PROCESS_INBOX:
                processInbox();
                return;

            case COMPLETE_EDGE:
                if (isSnapshotInbox()
                        ? doWithClassLoader(context.classLoader(), () -> processor.finishSnapshotRestore())
                        : doWithClassLoader(context.classLoader(), () -> processor.completeEdge(currInstream.ordinal()))) {
                    assert !outbox.hasUnfinishedItem() || !isSnapshotInbox() :
                            "outbox has an unfinished item after successful finishSnapshotRestore()";
                    progTracker.madeProgress();
                    state = processingState();
                }
                return;

            case SAVE_SNAPSHOT:
                if (doWithClassLoader(context.classLoader(), () -> processor.saveToSnapshot())) {
                    progTracker.madeProgress();
                    state = ssContext.isExportOnly() ? EMIT_BARRIER : SNAPSHOT_COMMIT_PREPARE;
                    stateMachineStep(); // recursion
                }
                return;

            case SNAPSHOT_COMMIT_PREPARE:
                if (doWithClassLoader(context.classLoader(), () -> processor.snapshotCommitPrepare())) {
                    progTracker.madeProgress();
                    state = EMIT_BARRIER;
                    stateMachineStep(); // recursion
                }
                return;

            case EMIT_BARRIER:
                assert currentBarrier != null : "currentBarrier == null";
                if (outbox.offerToEdgesAndSnapshot(currentBarrier)) {
                    progTracker.madeProgress();
                    if (currentBarrier.isTerminal()) {
                        state = WAITING_FOR_SNAPSHOT_COMPLETED;
                    } else {
                        currentBarrier = null;
                        receivedBarriers.clear();
                        pendingSnapshotId1++;
                        state = processingState();
                    }
                }
                return;

            case SNAPSHOT_COMMIT_FINISH__PROCESS:
            case SNAPSHOT_COMMIT_FINISH__COMPLETE:
            case SNAPSHOT_COMMIT_FINISH__FINAL:
                if (ssContext.isExportOnly() ||
                        doWithClassLoader(context.classLoader(),
                                () -> processor.snapshotCommitFinish(ssContext.isLastPhase1Successful()))) {

                    pendingSnapshotId2++;
                    ssContext.phase2DoneForTasklet();
                    progTracker.madeProgress();
                    switch (state) {
                        case SNAPSHOT_COMMIT_FINISH__PROCESS:
                            state = PROCESS_INBOX;
                            break;
                        case SNAPSHOT_COMMIT_FINISH__COMPLETE:
                            state = COMPLETE;
                            break;
                        case SNAPSHOT_COMMIT_FINISH__FINAL:
                            state = PRE_EMIT_DONE_ITEM;
                            break;
                        default:
                            throw new RuntimeException("unexpected state: " + state);
                    }
                }
                return;

            case WAITING_FOR_SNAPSHOT_COMPLETED:
                long currSnapshotId2 = ssContext.activeSnapshotIdPhase2();
                if (currSnapshotId2 >= pendingSnapshotId2) {
                    state = SNAPSHOT_COMMIT_FINISH__FINAL;
                    stateMachineStep(); // recursion
                }
                return;

            case COMPLETE:
                complete();
                return;

            case PRE_EMIT_DONE_ITEM:
                ssContext.processorTaskletDone(pendingSnapshotId2 - 1);
                state = EMIT_DONE_ITEM;
                stateMachineStep();
                return;

            case EMIT_DONE_ITEM:
                if (outbox.offerToEdgesAndSnapshot(DONE_ITEM)) {
                    progTracker.madeProgress();
                    state = CLOSE;
                    stateMachineStep();
                }
                return;

            case CLOSE:
                if (isCooperative() && !processor.closeIsCooperative()) {
                    if (closeFuture == null) {
                        ClassLoader contextCl = Thread.currentThread().getContextClassLoader();
                        closeFuture = executionService.submit(() -> doWithClassLoader(contextCl, this::closeProcessor));
                        progTracker.madeProgress();
                    }
                    if (!closeFuture.isDone()) {
                        return;
                    }
                    progTracker.madeProgress();
                } else {
                    closeProcessor();
                }
                state = END;
                progTracker.done();
                return;

            default:
                // note ProcessorState.END goes here
                throw new JetException("Unexpected state: " + state);
        }
    }

    private boolean tryProcessGlobalWatermark(Watermark wm) {
        // A watermark is handled by the processor, while the IDLE message is passed directly to the outbox.
        if (wm.timestamp() == IDLE_MESSAGE_TIME) {
            return outbox.offer(wm);
        } else {
            return doWithClassLoader(context.classLoader(), () -> processor.tryProcessWatermark(wm));
        }
    }

    private boolean tryProcessEdgeWatermark(int ordinal, Watermark wm) {
        return doWithClassLoader(context.classLoader(), () -> processor.tryProcessWatermark(ordinal, wm));
    }

    private void processInbox() {
        if (ssContext.activeSnapshotIdPhase2() == pendingSnapshotId2) {
            state = SNAPSHOT_COMMIT_FINISH__PROCESS;
            progTracker.madeProgress();
            return;
        }

        if (inbox.isEmpty()) {
            fillInbox();
        }
        if (!inbox.isEmpty()) {
            if (isSnapshotInbox()) {
                doWithClassLoader(context.classLoader(), () -> processor.restoreFromSnapshot(inbox));
            } else {
                doWithClassLoader(context.classLoader(), () -> processor.process(currInstream.ordinal(), inbox));
            }
        }

        if (inbox.isEmpty()) {
            // there is either snapshot or instream is done, not both
            if (currInstream != null && currInstream.isDone()) {
                state = COMPLETE_EDGE;
                progTracker.madeProgress();
            } else if (numActiveOrdinals > 0
                    && receivedBarriers.cardinality() == numActiveOrdinals) {
                // we have an empty inbox and received the current snapshot barrier from all active ordinals
                state = SAVE_SNAPSHOT;
            } else if (numActiveOrdinals == 0) {
                progTracker.madeProgress();
                state = COMPLETE;
            } else {
                state = PROCESS_WATERMARKS;
            }
        }
    }

    private void complete() {
        // check ssContext to see if a snapshot phase should be executed
        if (pendingSnapshotId1 == pendingSnapshotId2) {
            long currSnapshotId1 = ssContext.activeSnapshotIdPhase1();
            assert currSnapshotId1 + 1 == pendingSnapshotId1 || currSnapshotId1 == pendingSnapshotId1
                    : "Unexpected new phase 1 snapshot id: " + currSnapshotId1 + ", expected was "
                    + (pendingSnapshotId1 - 1) + " or " + pendingSnapshotId1;
            if (currSnapshotId1 == pendingSnapshotId1) {
                if (outbox.hasUnfinishedItem()) {
                    outbox.block();
                } else {
                    outbox.unblock();
                    state = SAVE_SNAPSHOT;
                    currentBarrier = new SnapshotBarrier(currSnapshotId1, ssContext.isTerminalSnapshot());
                    progTracker.madeProgress();
                    return;
                }
            }
        } else {
            long currSnapshotId2 = ssContext.activeSnapshotIdPhase2();
            assert currSnapshotId2 + 1 == pendingSnapshotId2 || currSnapshotId2 == pendingSnapshotId2
                    : "Unexpected new phase 2 snapshot id: " + currSnapshotId2 + ", expected was "
                    + (pendingSnapshotId2 - 1) + " or " + pendingSnapshotId2;
            if (currSnapshotId2 == pendingSnapshotId2) {
                state = SNAPSHOT_COMMIT_FINISH__COMPLETE;
                progTracker.madeProgress();
                return;
            }
        }
        if (processor.complete()) {
            progTracker.madeProgress();
            state = pendingSnapshotId2 < pendingSnapshotId1
                    ? WAITING_FOR_SNAPSHOT_COMPLETED
                    : PRE_EMIT_DONE_ITEM;
        }
    }

    private void fillInbox() {
        assert inbox.isEmpty() : "inbox is not empty";
        assert pendingGlobalWatermarks.isEmpty() :
                "No pending watermarks are expected, but was " + pendingGlobalWatermarks.size();

        // We need to collect metrics before draining the queues into Inbox,
        // otherwise they would appear empty even for slow processors
        queuesCapacity.set(instreamCursor == null ? 0 :
                sum(instreamCursor.getArray(), InboundEdgeStream::capacities, instreamCursor.getSize()));
        queuesSize.set(instreamCursor == null ? 0 :
                sum(instreamCursor.getArray(), InboundEdgeStream::sizes, instreamCursor.getSize()));

        if (instreamCursor == null) {
            return;
        }

        final InboundEdgeStream first = instreamCursor.value();
        ProgressState result;
        do {
            currInstream = instreamCursor.value();
            result = NO_PROGRESS;

            // skip ordinals where a snapshot barrier has already been received
            if (waitForAllBarriers && receivedBarriers.get(currInstream.ordinal())) {
                instreamCursor.advance();
                continue;
            }

            result = currInstream.drainTo(addToInboxFunction);
            assert inbox.queue().stream().allMatch(i -> i instanceof SpecialBroadcastItem)
                    || inbox.queue().stream().noneMatch(i -> i instanceof SpecialBroadcastItem)
                    : "special and non-special items in the inbox: " + inbox.queue();
            progTracker.madeProgress(result.isMadeProgress());

            // handle special items
            while (inbox.queue().peek() instanceof SpecialBroadcastItem) {
                Object item = inbox.queue().poll();
                if (item instanceof Watermark) {
                    Watermark wm = ((Watermark) item);
                    if (wm.timestamp() != IDLE_MESSAGE_TIME) {
                        pendingEdgeWatermark.add(wm);
                    }
                    pendingGlobalWatermarks.addAll(
                            coalescer.observeWm(wm.key(), currInstream.ordinal(), wm.timestamp()));
                } else if (item instanceof SnapshotBarrier) {
                    observeBarrier(currInstream.ordinal(), (SnapshotBarrier) item);
                } else {
                    assert false : "should never get here";
                }
            }

            if (!inbox.queue().isEmpty()) {
                // based on the contract of InboundEdgeStream.drainTo(), if there were any special items
                // in the inbox, there must be no normal items there, and vice versa.
                assert pendingEdgeWatermark.isEmpty() && pendingGlobalWatermarks.isEmpty();
                coalescer.observeEvent(currInstream.ordinal());
            }

            if (result.isDone()) {
                receivedBarriers.clear(currInstream.ordinal());
                // Note that there can be a WM received from upstream and the result can be done after single drain.
                // In this case we might overwrite the WM here, but that's fine since the second WM should be newer.
                pendingGlobalWatermarks.addAll(coalescer.queueDone(currInstream.ordinal()));
                instreamCursor.remove();
                numActiveOrdinals--;
            }

            // pop current priority group
            if (!instreamCursor.advance()) {
                instreamCursor = popInstreamGroup();
                break;
            }
        } while (!result.isMadeProgress() && instreamCursor.value() != first);

        // we are the only updating thread, no need for CAS operations
        lazyAdd(receivedCounts, currInstream.ordinal(), inbox.size());
        if (!inbox.isEmpty()) {
            lazyIncrement(receivedBatches, currInstream.ordinal());
        }
    }

    private CircularListCursor<InboundEdgeStream> popInstreamGroup() {
        return Optional.ofNullable(instreamGroupQueue.poll())
                .map(CircularListCursor::new)
                .orElse(null);
    }

    @Override
    public String toString() {
        String prefix = prefix(context.jobConfig().getName(),
                context.jobId(), context.vertexName(), context.globalProcessorIndex());
        return "ProcessorTasklet{" + prefix + '}';
    }

    private void observeBarrier(int ordinal, SnapshotBarrier barrier) {
        if (barrier.snapshotId() != pendingSnapshotId1) {
            throw new JetException("Unexpected snapshot barrier ID " + barrier.snapshotId() + " from ordinal " + ordinal +
                    ", expected " + pendingSnapshotId1);
        }
        currentBarrier = barrier;
        if (barrier.isTerminal()) {
            // Switch to exactly-once mode. The reason is that there will be DONE_ITEM just after the
            // terminal barrier and if we process it before receiving the other barriers, it could cause
            // the watermark to advance. The exactly-once mode disallows processing of any items after
            // the barrier before the barrier is processed.
            waitForAllBarriers = true;
        }
        receivedBarriers.set(ordinal);
    }

    /**
     * If there are no inbound ordinals left, we will go to COMPLETE state,
     * otherwise to PROCESS_WATERMARKS.
     */
    private ProcessorState processingState() {
        return instreamCursor == null ? COMPLETE : PROCESS_WATERMARKS;
    }

    /**
     * Returns, if the inbox we are currently on is the snapshot restoring inbox.
     */
    private boolean isSnapshotInbox() {
        return currInstream != null && currInstream.priority() == Integer.MIN_VALUE;
    }

    private long lastForwardedWmLatency() {
        long wm = outbox.lastForwardedWm();
        if (wm == IDLE_MESSAGE_TIME) {
            return Long.MIN_VALUE; // idle
        }
        if (wm == Long.MIN_VALUE) {
            return Long.MAX_VALUE; // no wms emitted
        }
        return System.currentTimeMillis() - wm;
    }

    @Override
    public boolean isCooperative() {
        return doWithClassLoader(context.classLoader(), () -> processor.isCooperative());
    }

    @Override
    public void close() {
        if (state == CLOSE) {
            try {
                closeFuture.get();
            } catch (Exception e) {
                throw sneakyThrow(e);
            }
        } else if (state != END) {
            closeProcessor();
        }
    }

    @Override
    public void provideDynamicMetrics(MetricDescriptor descriptor, MetricsCollectionContext mContext) {
        descriptor = descriptor.withTag(MetricTags.VERTEX, this.context.vertexName())
                .withTag(MetricTags.PROCESSOR_TYPE, this.processor.getClass().getSimpleName())
                .withTag(MetricTags.PROCESSOR, Integer.toString(this.context.globalProcessorIndex()));

        if (isSource) {
            descriptor = descriptor.withTag(MetricTags.SOURCE, "true");
        }
        if (outstreams.length == 0) {
            descriptor = descriptor.withTag(MetricTags.SINK, "true");
        }

        for (int i = 0; i < instreams.size(); i++) {
            MetricDescriptor descWithOrdinal = descriptor.copy().withTag(MetricTags.ORDINAL, String.valueOf(i));
            mContext.collect(descWithOrdinal, RECEIVED_COUNT, ProbeLevel.INFO, ProbeUnit.COUNT, receivedCounts.get(i));
            mContext.collect(descWithOrdinal, RECEIVED_BATCHES, ProbeLevel.INFO, ProbeUnit.COUNT, receivedBatches.get(i));
        }

        for (int i = 0; i < emittedCounts.length() - (this.context.snapshottingEnabled() ? 0 : 1); i++) {
            String ordinal = i == emittedCounts.length() - 1 ? "snapshot" : String.valueOf(i);
            MetricDescriptor descriptorWithOrdinal = descriptor.copy().withTag(MetricTags.ORDINAL, ordinal);
            mContext.collect(descriptorWithOrdinal, EMITTED_COUNT, ProbeLevel.INFO, ProbeUnit.COUNT, emittedCounts.get(i));
        }

        mContext.collect(descriptor, LAST_FORWARDED_WM, ProbeLevel.INFO, ProbeUnit.MS, outbox.lastForwardedWm());
        mContext.collect(descriptor, LAST_FORWARDED_WM_LATENCY, ProbeLevel.INFO, ProbeUnit.MS, lastForwardedWmLatency());

        for (Byte key : coalescer.keys()) {
            MetricDescriptor keyedDesc = descriptor.copy().withDiscriminator("key", Byte.toString(key));
            mContext.collect(keyedDesc, TOP_OBSERVED_WM, ProbeLevel.INFO, ProbeUnit.MS, coalescer.topObservedWm(key));
            mContext.collect(keyedDesc, COALESCED_WM, ProbeLevel.INFO, ProbeUnit.MS, coalescer.coalescedWm(key));
        }

        mContext.collect(descriptor, this);

        //collect static metrics from processor
        mContext.collect(descriptor, this.processor);
        //collect dynamic metrics from processor
        if (processor instanceof DynamicMetricsProvider) {
            ((DynamicMetricsProvider) processor).provideDynamicMetrics(descriptor.copy(), mContext);
        }
        if (context instanceof ProcCtx) {
            ((ProcCtx) context).metricsContext().provideDynamicMetrics(descriptor, mContext);
        }
    }
}<|MERGE_RESOLUTION|>--- conflicted
+++ resolved
@@ -184,8 +184,8 @@
         this.instreams = instreams;
         this.instreamGroupQueue = createInstreamGroupQueue(instreams);
         this.outstreams = outstreams.stream()
-                .sorted(comparing(OutboundEdgeStream::ordinal))
-                .toArray(OutboundEdgeStream[]::new);
+                                    .sorted(comparing(OutboundEdgeStream::ordinal))
+                                    .toArray(OutboundEdgeStream[]::new);
         this.ssContext = ssContext;
         String prefix = prefix(context.jobConfig().getName(),
                 context.jobId(), context.vertexName(), context.globalProcessorIndex());
@@ -281,8 +281,7 @@
         }
     }
 
-    @Override
-    @Nonnull
+    @Override @Nonnull
     public ProgressState call() {
         assert state != END : "already in terminal state";
         progTracker.reset();
@@ -317,14 +316,6 @@
                         return;
                     }
                 }
-<<<<<<< HEAD
-                if (pendingWatermark.equals(IDLE_MESSAGE)
-                        ? outbox.offer(IDLE_MESSAGE)
-                        : doWithClassLoader(context.classLoader(), () ->
-                        processor.tryProcessWatermark(currInstream.ordinal(), pendingWatermark))) {
-                    state = NULLARY_PROCESS;
-                    pendingWatermark = null;
-=======
 
                 for (Watermark wm; (wm = pendingGlobalWatermarks.peek()) != null; ) {
                     if (!tryProcessGlobalWatermark(wm)) {
@@ -332,7 +323,6 @@
                     }
                     // see the comment at outbox.reset() above
                     pendingGlobalWatermarks.remove();
->>>>>>> 27a8c0b9
                 }
 
                 state = NULLARY_PROCESS;
@@ -639,8 +629,8 @@
 
     private CircularListCursor<InboundEdgeStream> popInstreamGroup() {
         return Optional.ofNullable(instreamGroupQueue.poll())
-                .map(CircularListCursor::new)
-                .orElse(null);
+                       .map(CircularListCursor::new)
+                       .orElse(null);
     }
 
     @Override
