/*
 * Copyright (c) 2008-2023, Hazelcast, Inc. All Rights Reserved.
 *
 * Licensed under the Apache License, Version 2.0 (the "License");
 * you may not use this file except in compliance with the License.
 * You may obtain a copy of the License at
 *
 * http://www.apache.org/licenses/LICENSE-2.0
 *
 * Unless required by applicable law or agreed to in writing, software
 * distributed under the License is distributed on an "AS IS" BASIS,
 * WITHOUT WARRANTIES OR CONDITIONS OF ANY KIND, either express or implied.
 * See the License for the specific language governing permissions and
 * limitations under the License.
 */

package com.hazelcast.jet.impl.client.protocol.task;

import com.hazelcast.client.impl.protocol.MessageTaskFactory;
import com.hazelcast.client.impl.protocol.MessageTaskFactoryProvider;
import com.hazelcast.client.impl.protocol.codec.JetAddJobStatusListenerCodec;
import com.hazelcast.client.impl.protocol.codec.JetExistsDistributedObjectCodec;
import com.hazelcast.client.impl.protocol.codec.JetExportSnapshotCodec;
import com.hazelcast.client.impl.protocol.codec.JetGetJobAndSqlSummaryListCodec;
import com.hazelcast.client.impl.protocol.codec.JetGetJobConfigCodec;
import com.hazelcast.client.impl.protocol.codec.JetGetJobIdsCodec;
import com.hazelcast.client.impl.protocol.codec.JetGetJobMetricsCodec;
import com.hazelcast.client.impl.protocol.codec.JetGetJobStatusCodec;
import com.hazelcast.client.impl.protocol.codec.JetGetJobSubmissionTimeCodec;
import com.hazelcast.client.impl.protocol.codec.JetGetJobSummaryListCodec;
import com.hazelcast.client.impl.protocol.codec.JetGetJobSuspensionCauseCodec;
import com.hazelcast.client.impl.protocol.codec.JetIsJobUserCancelledCodec;
import com.hazelcast.client.impl.protocol.codec.JetJoinSubmittedJobCodec;
import com.hazelcast.client.impl.protocol.codec.JetRemoveJobStatusListenerCodec;
import com.hazelcast.client.impl.protocol.codec.JetResumeJobCodec;
import com.hazelcast.client.impl.protocol.codec.JetSubmitJobCodec;
import com.hazelcast.client.impl.protocol.codec.JetTerminateJobCodec;
import com.hazelcast.client.impl.protocol.codec.JetUpdateJobConfigCodec;
import com.hazelcast.client.impl.protocol.codec.JetUploadJobMetaDataCodec;
import com.hazelcast.client.impl.protocol.codec.JetUploadJobMultipartCodec;
import com.hazelcast.instance.impl.Node;
import com.hazelcast.internal.util.collection.Int2ObjectHashMap;
import com.hazelcast.spi.impl.NodeEngine;
import com.hazelcast.spi.impl.NodeEngineImpl;

public class JetMessageTaskFactoryProvider implements MessageTaskFactoryProvider {
    private final Int2ObjectHashMap<MessageTaskFactory> factories = new Int2ObjectHashMap<>(50);
    private final Node node;

    public JetMessageTaskFactoryProvider(NodeEngine nodeEngine) {
        this.node = ((NodeEngineImpl) nodeEngine).getNode();
        initFactories();
    }

    public void initFactories() {
<<<<<<< HEAD
        factories.put(JetSubmitJobCodec.REQUEST_MESSAGE_TYPE, toFactory(JetSubmitJobMessageTask::new));
        factories.put(JetTerminateJobCodec.REQUEST_MESSAGE_TYPE, toFactory(JetTerminateJobMessageTask::new));
        factories.put(JetGetJobStatusCodec.REQUEST_MESSAGE_TYPE, toFactory(JetGetJobStatusMessageTask::new));
        factories.put(JetGetJobSuspensionCauseCodec.REQUEST_MESSAGE_TYPE, toFactory(JetGetJobSuspensionCauseMessageTask::new));
        factories.put(JetGetJobMetricsCodec.REQUEST_MESSAGE_TYPE, toFactory(JetGetJobMetricsMessageTask::new));
        factories.put(JetGetJobIdsCodec.REQUEST_MESSAGE_TYPE, toFactory(JetGetJobIdsMessageTask::new));
        factories.put(JetJoinSubmittedJobCodec.REQUEST_MESSAGE_TYPE, toFactory(JetJoinSubmittedJobMessageTask::new));
        factories.put(JetGetJobSubmissionTimeCodec.REQUEST_MESSAGE_TYPE, toFactory(JetGetJobSubmissionTimeMessageTask::new));
        factories.put(JetGetJobConfigCodec.REQUEST_MESSAGE_TYPE, toFactory(JetGetJobConfigMessageTask::new));
        factories.put(JetUpdateJobConfigCodec.REQUEST_MESSAGE_TYPE, toFactory(JetUpdateJobConfigMessageTask::new));
        factories.put(JetResumeJobCodec.REQUEST_MESSAGE_TYPE, toFactory(JetResumeJobMessageTask::new));
        factories.put(JetExportSnapshotCodec.REQUEST_MESSAGE_TYPE, toFactory(JetExportSnapshotMessageTask::new));
        factories.put(JetGetJobSummaryListCodec.REQUEST_MESSAGE_TYPE, toFactory(JetGetJobSummaryListMessageTask::new));
=======
        factories.put(JetSubmitJobCodec.REQUEST_MESSAGE_TYPE,
                (cm, con) -> new JetSubmitJobMessageTask(cm, node, con));
        factories.put(JetTerminateJobCodec.REQUEST_MESSAGE_TYPE,
                (cm, con) -> new JetTerminateJobMessageTask(cm, node, con));
        factories.put(JetGetJobStatusCodec.REQUEST_MESSAGE_TYPE,
                (cm, con) -> new JetGetJobStatusMessageTask(cm, node, con));
        factories.put(JetGetJobSuspensionCauseCodec.REQUEST_MESSAGE_TYPE,
                (cm, con) -> new JetGetJobSuspensionCauseMessageTask(cm, node, con));
        factories.put(JetGetJobMetricsCodec.REQUEST_MESSAGE_TYPE,
                (cm, con) -> new JetGetJobMetricsMessageTask(cm, node, con));
        factories.put(JetGetJobIdsCodec.REQUEST_MESSAGE_TYPE,
                (cm, con) -> new JetGetJobIdsMessageTask(cm, node, con));
        factories.put(JetJoinSubmittedJobCodec.REQUEST_MESSAGE_TYPE,
                (cm, con) -> new JetJoinSubmittedJobMessageTask(cm, node, con));
        factories.put(JetGetJobSubmissionTimeCodec.REQUEST_MESSAGE_TYPE,
                (cm, con) -> new JetGetJobSubmissionTimeMessageTask(cm, node, con));
        factories.put(JetGetJobConfigCodec.REQUEST_MESSAGE_TYPE,
                (cm, con) -> new JetGetJobConfigMessageTask(cm, node, con));
        factories.put(JetResumeJobCodec.REQUEST_MESSAGE_TYPE,
                (cm, con) -> new JetResumeJobMessageTask(cm, node, con));
        factories.put(JetExportSnapshotCodec.REQUEST_MESSAGE_TYPE,
                (cm, con) -> new JetExportSnapshotMessageTask(cm, node, con));
        factories.put(JetGetJobSummaryListCodec.REQUEST_MESSAGE_TYPE,
                (cm, con) -> new JetGetJobSummaryListMessageTask(cm, node, con));
>>>>>>> b4bc2529
        factories.put(JetGetJobAndSqlSummaryListCodec.REQUEST_MESSAGE_TYPE,
                (cm, con) -> new JetGetJobAndSqlSummaryListMessageTask(cm, node, con));
        factories.put(JetExistsDistributedObjectCodec.REQUEST_MESSAGE_TYPE,
                (cm, con) -> new JetExistsDistributedObjectMessageTask(cm, node, con));
        factories.put(JetIsJobUserCancelledCodec.REQUEST_MESSAGE_TYPE,
                (cm, con) -> new JetIsJobUserCancelledMessageTask(cm, node, con));
        factories.put(JetUploadJobMetaDataCodec.REQUEST_MESSAGE_TYPE,
                (cm, con) -> new JetUploadJobMetaDataTask(cm, node, con));
        factories.put(JetUploadJobMultipartCodec.REQUEST_MESSAGE_TYPE,
                (cm, con) -> new JetUploadJobMultipartTask(cm, node, con));
        factories.put(JetAddJobStatusListenerCodec.REQUEST_MESSAGE_TYPE,
                (cm, con) -> new JetAddJobStatusListenerMessageTask(cm, node, con));
        factories.put(JetRemoveJobStatusListenerCodec.REQUEST_MESSAGE_TYPE,
                (cm, con) -> new JetRemoveJobStatusListenerMessageTask(cm, node, con));
    }

    @Override
    public Int2ObjectHashMap<MessageTaskFactory> getFactories() {
        return factories;
    }
}<|MERGE_RESOLUTION|>--- conflicted
+++ resolved
@@ -53,21 +53,6 @@
     }
 
     public void initFactories() {
-<<<<<<< HEAD
-        factories.put(JetSubmitJobCodec.REQUEST_MESSAGE_TYPE, toFactory(JetSubmitJobMessageTask::new));
-        factories.put(JetTerminateJobCodec.REQUEST_MESSAGE_TYPE, toFactory(JetTerminateJobMessageTask::new));
-        factories.put(JetGetJobStatusCodec.REQUEST_MESSAGE_TYPE, toFactory(JetGetJobStatusMessageTask::new));
-        factories.put(JetGetJobSuspensionCauseCodec.REQUEST_MESSAGE_TYPE, toFactory(JetGetJobSuspensionCauseMessageTask::new));
-        factories.put(JetGetJobMetricsCodec.REQUEST_MESSAGE_TYPE, toFactory(JetGetJobMetricsMessageTask::new));
-        factories.put(JetGetJobIdsCodec.REQUEST_MESSAGE_TYPE, toFactory(JetGetJobIdsMessageTask::new));
-        factories.put(JetJoinSubmittedJobCodec.REQUEST_MESSAGE_TYPE, toFactory(JetJoinSubmittedJobMessageTask::new));
-        factories.put(JetGetJobSubmissionTimeCodec.REQUEST_MESSAGE_TYPE, toFactory(JetGetJobSubmissionTimeMessageTask::new));
-        factories.put(JetGetJobConfigCodec.REQUEST_MESSAGE_TYPE, toFactory(JetGetJobConfigMessageTask::new));
-        factories.put(JetUpdateJobConfigCodec.REQUEST_MESSAGE_TYPE, toFactory(JetUpdateJobConfigMessageTask::new));
-        factories.put(JetResumeJobCodec.REQUEST_MESSAGE_TYPE, toFactory(JetResumeJobMessageTask::new));
-        factories.put(JetExportSnapshotCodec.REQUEST_MESSAGE_TYPE, toFactory(JetExportSnapshotMessageTask::new));
-        factories.put(JetGetJobSummaryListCodec.REQUEST_MESSAGE_TYPE, toFactory(JetGetJobSummaryListMessageTask::new));
-=======
         factories.put(JetSubmitJobCodec.REQUEST_MESSAGE_TYPE,
                 (cm, con) -> new JetSubmitJobMessageTask(cm, node, con));
         factories.put(JetTerminateJobCodec.REQUEST_MESSAGE_TYPE,
@@ -86,13 +71,14 @@
                 (cm, con) -> new JetGetJobSubmissionTimeMessageTask(cm, node, con));
         factories.put(JetGetJobConfigCodec.REQUEST_MESSAGE_TYPE,
                 (cm, con) -> new JetGetJobConfigMessageTask(cm, node, con));
+        factories.put(JetUpdateJobConfigCodec.REQUEST_MESSAGE_TYPE,
+                (cm, con) -> new toFactory(JetUpdateJobConfigMessageTask()));
         factories.put(JetResumeJobCodec.REQUEST_MESSAGE_TYPE,
                 (cm, con) -> new JetResumeJobMessageTask(cm, node, con));
         factories.put(JetExportSnapshotCodec.REQUEST_MESSAGE_TYPE,
                 (cm, con) -> new JetExportSnapshotMessageTask(cm, node, con));
         factories.put(JetGetJobSummaryListCodec.REQUEST_MESSAGE_TYPE,
                 (cm, con) -> new JetGetJobSummaryListMessageTask(cm, node, con));
->>>>>>> b4bc2529
         factories.put(JetGetJobAndSqlSummaryListCodec.REQUEST_MESSAGE_TYPE,
                 (cm, con) -> new JetGetJobAndSqlSummaryListMessageTask(cm, node, con));
         factories.put(JetExistsDistributedObjectCodec.REQUEST_MESSAGE_TYPE,
