--- conflicted
+++ resolved
@@ -19,26 +19,17 @@
 import com.hazelcast.client.impl.protocol.ClientMessage;
 import com.hazelcast.client.impl.spi.impl.ClientInvocation;
 import com.hazelcast.client.impl.spi.impl.ClientInvocationFuture;
-<<<<<<< HEAD
 import com.hazelcast.jet.BasicJob;
-import com.hazelcast.jet.impl.client.protocol.codec.JetCancelLightJobCodec;
-=======
-import com.hazelcast.jet.LightJob;
 import com.hazelcast.jet.impl.client.protocol.codec.JetTerminateJobCodec;
->>>>>>> 24d3706f
 import com.hazelcast.jet.impl.util.NonCompletableFuture;
 
 import javax.annotation.Nonnull;
 import java.util.UUID;
 import java.util.concurrent.CompletableFuture;
 
-<<<<<<< HEAD
-public class ClientLightJobProxy implements BasicJob {
-=======
 import static com.hazelcast.jet.impl.TerminationMode.CANCEL_FORCEFUL;
 
-public class ClientLightJobProxy implements LightJob {
->>>>>>> 24d3706f
+public class ClientLightJobProxy implements BasicJob {
 
     private final JetClientInstanceImpl client;
     private final UUID coordinatorUuid;
@@ -65,13 +56,8 @@
 
     @Override
     public void cancel() {
-<<<<<<< HEAD
-        ClientMessage message = JetCancelLightJobCodec.encodeRequest(jobId);
+        ClientMessage message = JetTerminateJobCodec.encodeRequest(jobId, CANCEL_FORCEFUL.ordinal(), true);
         ClientInvocation invocation = new ClientInvocation(client.getHazelcastClient(), message, null, coordinatorUuid);
-=======
-        ClientMessage message = JetTerminateJobCodec.encodeRequest(jobId, CANCEL_FORCEFUL.ordinal(), true);
-        ClientInvocation invocation = new ClientInvocation(client, message, null, coordinatorUuid);
->>>>>>> 24d3706f
         invocation.invoke().join();
     }
 }
