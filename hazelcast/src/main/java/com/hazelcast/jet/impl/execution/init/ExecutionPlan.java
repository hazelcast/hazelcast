--- conflicted
+++ resolved
@@ -182,17 +182,17 @@
             // create StoreSnapshotTasklet and the queues to it
             ConcurrentConveyor<Object> ssConveyor = null;
             if (snapshotContext.processingGuarantee() != ProcessingGuarantee.NONE) {
-                @SuppressWarnings("unchecked")
-                QueuedPipe<Object>[] snapshotQueues = new QueuedPipe[vertex.localParallelism()];
-                Arrays.setAll(snapshotQueues, i -> new OneToOneConcurrentArrayQueue<>(SNAPSHOT_QUEUE_SIZE));
+            @SuppressWarnings("unchecked")
+            QueuedPipe<Object>[] snapshotQueues = new QueuedPipe[vertex.localParallelism()];
+            Arrays.setAll(snapshotQueues, i -> new OneToOneConcurrentArrayQueue<>(SNAPSHOT_QUEUE_SIZE));
                 ssConveyor = ConcurrentConveyor.concurrentConveyor(null, snapshotQueues);
-                ILogger storeSnapshotLogger = prefixedLogger(nodeEngine.getLogger(StoreSnapshotTasklet.class), jobPrefix);
-                StoreSnapshotTasklet ssTasklet = new StoreSnapshotTasklet(snapshotContext,
-                        ConcurrentInboundEdgeStream.create(ssConveyor, 0, 0, true, jobPrefix + "/ssFrom", null),
-                        new AsyncSnapshotWriterImpl(nodeEngine, snapshotContext, vertex.name(), memberIndex, memberCount,
-                                jobSerializationService),
-                        storeSnapshotLogger, vertex.name(), higherPriorityVertices.contains(vertex.vertexId()));
-                tasklets.add(ssTasklet);
+            ILogger storeSnapshotLogger = prefixedLogger(nodeEngine.getLogger(StoreSnapshotTasklet.class), jobPrefix);
+            StoreSnapshotTasklet ssTasklet = new StoreSnapshotTasklet(snapshotContext,
+                    ConcurrentInboundEdgeStream.create(ssConveyor, 0, 0, true, jobPrefix + "/ssFrom", null),
+                    new AsyncSnapshotWriterImpl(nodeEngine, snapshotContext, vertex.name(), memberIndex, memberCount,
+                            jobSerializationService),
+                    storeSnapshotLogger, vertex.name(), higherPriorityVertices.contains(vertex.vertexId()));
+            tasklets.add(ssTasklet);
             }
 
             int localProcessorIdx = 0;
@@ -209,11 +209,7 @@
                         vertex.name(),
                         localProcessorIdx,
                         globalProcessorIndex,
-<<<<<<< HEAD
-                        jobConfig.getProcessingGuarantee(),
                         isLightJob,
-=======
->>>>>>> 7b67e37f
                         vertex.localParallelism(),
                         memberIndex,
                         memberCount,
@@ -299,7 +295,7 @@
         }
         out.writeBoolean(isLightJob);
         if (!isLightJob) {
-            out.writeObject(jobConfig);
+        out.writeObject(jobConfig);
         }
         out.writeInt(memberIndex);
         out.writeInt(memberCount);
@@ -343,11 +339,7 @@
                         vertex.localParallelism() * memberCount,
                         memberIndex,
                         memberCount,
-<<<<<<< HEAD
-                        jobConfig.getProcessingGuarantee(),
                         isLightJob,
-=======
->>>>>>> 7b67e37f
                         tempDirectories,
                         jobSerializationService
                 ));
