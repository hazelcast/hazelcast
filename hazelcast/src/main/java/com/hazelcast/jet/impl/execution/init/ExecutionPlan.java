--- conflicted
+++ resolved
@@ -167,13 +167,8 @@
         initProcSuppliers(jobId, tempDirectories, jobSerializationService);
         initDag(jobSerializationService);
 
-<<<<<<< HEAD
-        this.ptionArrgmt = new PartitionArrangement(partitionOwners, nodeEngine.getThisAddress());
+        this.ptionArrgmt = new PartitionArrangement(partitionAssignment, nodeEngine.getThisAddress());
         HazelcastInstance hazelcastInstance = nodeEngine.getHazelcastInstance();
-=======
-        this.ptionArrgmt = new PartitionArrangement(partitionAssignment, nodeEngine.getThisAddress());
-        JetInstance instance = getJetInstance(nodeEngine);
->>>>>>> 817b2333
         Set<Integer> higherPriorityVertices = VertexDef.getHigherPriorityVertices(vertices);
         for (Address destAddr : remoteMembers.get()) {
             memberConnections.put(destAddr, getMemberConnection(nodeEngine, destAddr));
