--- conflicted
+++ resolved
@@ -16,17 +16,15 @@
 
 package com.hazelcast.jet.core.test;
 
-<<<<<<< HEAD
 import com.hazelcast.core.HazelcastInstance;
-=======
 import com.hazelcast.cluster.Address;
 import com.hazelcast.instance.impl.HazelcastInstanceImpl;
->>>>>>> 817b2333
 import com.hazelcast.jet.JetInstance;
 import com.hazelcast.jet.config.JobConfig;
 import com.hazelcast.jet.config.ProcessingGuarantee;
 import com.hazelcast.jet.core.ProcessorMetaSupplier;
 import com.hazelcast.jet.impl.execution.init.ExecutionPlanBuilder;
+import com.hazelcast.jet.impl.util.Util;
 import com.hazelcast.logging.ILogger;
 import com.hazelcast.logging.Logger;
 import com.hazelcast.spi.impl.NodeEngineImpl;
@@ -81,17 +79,12 @@
      * Sets the Hazelcast instance.
      */
     @Nonnull
-<<<<<<< HEAD
     public TestProcessorMetaSupplierContext setHazelcastInstance(@Nonnull HazelcastInstance instance) {
         this.instance = instance;
-=======
-    public TestProcessorMetaSupplierContext setJetInstance(@Nonnull JetInstance jetInstance) {
-        this.jetInstance = jetInstance;
-        if (jetInstance.getHazelcastInstance() instanceof HazelcastInstanceImpl) {
-            NodeEngineImpl nodeEngine = ((HazelcastInstanceImpl) jetInstance.getHazelcastInstance()).node.nodeEngine;
+        if (this.instance instanceof HazelcastInstanceImpl) {
+            NodeEngineImpl nodeEngine = Util.getNodeEngine(this.instance);
             this.partitionAssignment = ExecutionPlanBuilder.getPartitionAssignment(nodeEngine);
         }
->>>>>>> 817b2333
         return this;
     }
 
