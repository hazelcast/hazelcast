--- conflicted
+++ resolved
@@ -18,10 +18,6 @@
 
 import com.hazelcast.cache.EventJournalCacheEvent;
 import com.hazelcast.client.config.ClientConfig;
-<<<<<<< HEAD
-import com.hazelcast.datalink.JdbcDataLink;
-=======
->>>>>>> a6e4d173
 import com.hazelcast.function.BiConsumerEx;
 import com.hazelcast.function.BiFunctionEx;
 import com.hazelcast.function.ConsumerEx;
@@ -455,19 +451,7 @@
             @Nonnull ToResultSetFunction resultSetFn,
             @Nonnull FunctionEx<? super ResultSet, ? extends T> mapOutputFn
     ) {
-<<<<<<< HEAD
-        return ReadJdbcP.supplier(context -> {
-                    try (JdbcDataLink dataLink = context.dataLinkService()
-                                                        .getDataLink(dataLinkRef.getName(), JdbcDataLink.class)) {
-                        return dataLink.getConnection();
-                    }
-                },
-                resultSetFn,
-                mapOutputFn
-        );
-=======
         return ReadJdbcP.supplier(dataLinkRef, resultSetFn, mapOutputFn);
->>>>>>> a6e4d173
     }
 
     /**
