--- conflicted
+++ resolved
@@ -18,10 +18,7 @@
 
 import com.hazelcast.cluster.Address;
 import com.hazelcast.core.HazelcastInstance;
-<<<<<<< HEAD
-=======
 import com.hazelcast.datalink.DataLink;
->>>>>>> a6e4d173
 import com.hazelcast.datalink.DataLinkService;
 import com.hazelcast.function.FunctionEx;
 import com.hazelcast.function.SupplierEx;
@@ -685,12 +682,7 @@
         ClassLoader classLoader();
 
         /**
-<<<<<<< HEAD
-         * {@link DataLinkService} to access {@link com.hazelcast.datalink.DataLink}s
-         * in processors.
-=======
          * A service to access {@link DataLink}s in processors.
->>>>>>> a6e4d173
          *
          * @since 5.3
          */
