/*
 * Copyright (c) 2008-2022, Hazelcast, Inc. All Rights Reserved.
 *
 * Licensed under the Apache License, Version 2.0 (the "License");
 * you may not use this file except in compliance with the License.
 * You may obtain a copy of the License at
 *
 * http://www.apache.org/licenses/LICENSE-2.0
 *
 * Unless required by applicable law or agreed to in writing, software
 * distributed under the License is distributed on an "AS IS" BASIS,
 * WITHOUT WARRANTIES OR CONDITIONS OF ANY KIND, either express or implied.
 * See the License for the specific language governing permissions and
 * limitations under the License.
 */

package com.hazelcast.jet.core;

import com.hazelcast.cluster.Address;
import com.hazelcast.core.HazelcastInstance;
import com.hazelcast.function.FunctionEx;
import com.hazelcast.function.SupplierEx;
import com.hazelcast.internal.serialization.SerializableByConvention;
import com.hazelcast.jet.JetException;
import com.hazelcast.jet.JetInstance;
import com.hazelcast.jet.JetService;
import com.hazelcast.jet.config.JobConfig;
import com.hazelcast.jet.config.ProcessingGuarantee;
import com.hazelcast.jet.impl.processor.ExpectNothingP;
import com.hazelcast.jet.impl.processor.MetaSupplierFromProcessorSupplier;
import com.hazelcast.jet.pipeline.Pipeline;
import com.hazelcast.logging.ILogger;
import com.hazelcast.nio.ObjectDataInput;
import com.hazelcast.nio.ObjectDataOutput;
import com.hazelcast.nio.serialization.IdentifiedDataSerializable;
import com.hazelcast.partition.strategy.StringPartitioningStrategy;
import com.hazelcast.security.PermissionsUtil;
import edu.umd.cs.findbugs.annotations.SuppressFBWarnings;

import javax.annotation.Nonnull;
import javax.annotation.Nullable;
import java.io.IOException;
import java.io.Serializable;
import java.security.Permission;
import java.util.Collection;
import java.util.Collections;
import java.util.List;
import java.util.Map;
import java.util.Map.Entry;
import java.util.function.Function;

import static com.hazelcast.internal.util.UuidUtil.newUnsecureUuidString;
import static com.hazelcast.jet.impl.util.Util.arrayIndexOf;
import static java.util.Collections.singletonList;

/**
 * Factory of {@link ProcessorSupplier} instances. The starting point of
 * the chain leading to the eventual creation of {@code Processor} instances
 * on each cluster member:
 * <ol><li>
 * client creates {@code ProcessorMetaSupplier} as a part of the DAG;
 * </li><li>
 * serializes it and sends to a cluster member;
 * </li><li>
 * the member deserializes and uses it to create one {@code ProcessorSupplier}
 * for each cluster member;
 * </li><li>
 * serializes each {@code ProcessorSupplier} and sends it to its target member;
 * </li><li>
 * the target member deserializes and uses it to instantiate as many instances
 * of {@code Processor} as requested by the <em>parallelism</em> property on
 * the corresponding {@code Vertex}.
 * </li></ol>
 * Before being asked to create {@code ProcessorSupplier}s this meta-supplier will
 * be given access to the Hazelcast instance and, in particular, its cluster topology
 * and partitioning services. It can use the information from these services to
 * precisely parameterize each {@code Processor} instance that will be created on
 * each member.
 *
 * @since Jet 3.0
 */
@FunctionalInterface
public interface ProcessorMetaSupplier extends Serializable {

    /**
     * Returns the required permission to execute the vertex which has
     * this ProcessorMetaSupplier. This is an Enterprise feature.
     */
    @Nullable
    default Permission getRequiredPermission() {
        return null;
    }

    /**
     * Returns the metadata on this supplier, a string-to-string map. There is
     * no predefined metadata; this facility exists to allow the DAG vertices
     * to contribute some information to the execution planning phase.
     *
     * @since Jet 4.0
     */
    @Nonnull
    default Map<String, String> getTags() {
        return Collections.emptyMap();
    }

    /**
     * Returns the local parallelism the vertex should be configured with.
     * The default implementation returns {@link
     * Vertex#LOCAL_PARALLELISM_USE_DEFAULT}.
     */
    default int preferredLocalParallelism() {
        return Vertex.LOCAL_PARALLELISM_USE_DEFAULT;
    }

    /**
     * Called on the cluster member that receives the client request, after
     * deserializing the meta-supplier instance. Gives access to the Hazelcast
     * instance's services and provides the parallelism parameters determined
     * from the cluster size.
     */
    default void init(@Nonnull Context context) throws Exception {
    }

    /**
     * Called to create a mapping from member {@link Address} to the
     * {@link ProcessorSupplier} that will be sent to that member. Jet calls
     * this method with a list of all cluster members' addresses and the
     * returned function must be a mapping that returns a non-null value for
     * each given address.
     * <p>
     * The method will be called once per job execution on the job's
     * <em>coordinator</em> member. {@code init()} will have already
     * been called.
     */
    @Nonnull
    Function<? super Address, ? extends ProcessorSupplier> get(@Nonnull List<Address> addresses);

    /**
     * Called on coordinator member after execution has finished on all
     * members, successfully or not. This method will be called after {@link
     * ProcessorSupplier#close(Throwable)} has been called on all
     * <em>available</em> members. The job can be restarted later.
     * <p>
     * If there is an exception during the creation of the execution plan, this
     * method will be called regardless of whether the {@link #init(Context)
     * init()} or {@link #get(List) get()} method have been called or not.
     * If this method throws an exception, it will be logged and ignored; it
     * won't be reported as a job failure.
     * <p>
     * If you rely on the fact that this method is run once per cluster, it can
     * happen that it is not called at all, if the coordinator member crashed.
     * It can be also called multiple times, if the job restarts.
     *
     * @param error the exception (if any) that caused the job to fail;
     *              {@code null} in the case of successful job completion.
     *              Note that it might not be the actual error that caused the job
     *              to fail - it can be several other exceptions. We only guarantee
     *              that it's non-null if the job didn't complete successfully.
     */
    default void close(@Nullable Throwable error) throws Exception {
    }

    /**
     * Factory method that wraps the given {@code ProcessorSupplier} and
     * returns the same instance for each given {@code Address}.
     *
     * @param preferredLocalParallelism the value to return from {@link #preferredLocalParallelism()}
     * @param permission the required permission to run the processor
     * @param procSupplier the processor supplier
     */
    @Nonnull
    static ProcessorMetaSupplier of(
            int preferredLocalParallelism,
            @Nullable Permission permission,
            @Nonnull ProcessorSupplier procSupplier
    ) {
        return new MetaSupplierFromProcessorSupplier(preferredLocalParallelism, permission, procSupplier);
    }

    /**
     * Variant of {@link #of(int, Permission, ProcessorSupplier)} where
     * the processor does not require any permission to run.
     */
    @Nonnull
    static ProcessorMetaSupplier of(
            int preferredLocalParallelism,
            @Nonnull ProcessorSupplier procSupplier
    ) {
        return of(preferredLocalParallelism, null, procSupplier);
    }

    /**
     * Wraps the provided {@code ProcessorSupplier} into a meta-supplier that
     * will always return it. The {@link #preferredLocalParallelism()} of
     * the meta-supplier will be {@link Vertex#LOCAL_PARALLELISM_USE_DEFAULT}.
     */
    @Nonnull
    static ProcessorMetaSupplier of(@Nullable Permission permission, @Nonnull ProcessorSupplier procSupplier) {
        return of(Vertex.LOCAL_PARALLELISM_USE_DEFAULT, permission, procSupplier);
    }

    /**
     * Variant of {@link #of(Permission, ProcessorSupplier)} where
     * the processor does not require any permission to run.
     */
    @Nonnull
    static ProcessorMetaSupplier of(@Nonnull ProcessorSupplier procSupplier) {
        return of(null, procSupplier);
    }

    /**
     * Factory method that wraps the given {@code Supplier<Processor>}
     * and uses it as the supplier of all {@code Processor} instances.
     * Specifically, returns a meta-supplier that will always return the
     * result of calling {@link ProcessorSupplier#of(SupplierEx)}.
     *
     * @param preferredLocalParallelism the value to return from {@link #preferredLocalParallelism()}
     * @param procSupplier              the supplier of processors
     */
    @Nonnull
    static ProcessorMetaSupplier of(
            int preferredLocalParallelism, @Nonnull SupplierEx<? extends Processor> procSupplier
    ) {
        return of(preferredLocalParallelism, null, ProcessorSupplier.of(procSupplier));
    }

    /**
     * Factory method that wraps the given {@code Supplier<Processor>}
     * and uses it as the supplier of all {@code Processor} instances.
     * Specifically, returns a meta-supplier that will always return the
     * result of calling {@link ProcessorSupplier#of(SupplierEx)}.
     * The {@link #preferredLocalParallelism()} of the meta-supplier will be
     * {@link Vertex#LOCAL_PARALLELISM_USE_DEFAULT}.
     */
    @Nonnull
    static ProcessorMetaSupplier of(@Nonnull SupplierEx<? extends Processor> procSupplier) {
        return of(Vertex.LOCAL_PARALLELISM_USE_DEFAULT, procSupplier);
    }

    /**
     * Factory method that creates a {@link ProcessorMetaSupplier} from the
     * supplied function that maps a cluster member address to a {@link
     * ProcessorSupplier}.
     *
     * @param preferredLocalParallelism the value to return from {@link #preferredLocalParallelism()}
     * @param addressToSupplier the mapping from address to ProcessorSupplier
     */
    @Nonnull
    static ProcessorMetaSupplier of(
            int preferredLocalParallelism,
            @Nonnull FunctionEx<? super Address, ? extends ProcessorSupplier> addressToSupplier
    ) {
        Vertex.checkLocalParallelism(preferredLocalParallelism);
        return new ProcessorMetaSupplier() {
            @Override
            public int preferredLocalParallelism() {
                return preferredLocalParallelism;
            }

            @Nonnull @Override
            public Function<? super Address, ? extends ProcessorSupplier> get(@Nonnull List<Address> addresses) {
                return addressToSupplier;
            }
        };
    }

    /**
     * Factory method that creates a {@link ProcessorMetaSupplier} from the
     * supplied function that maps a cluster member address to a {@link
     * ProcessorSupplier}. The {@link #preferredLocalParallelism()} of
     * the meta-supplier will be {@link Vertex#LOCAL_PARALLELISM_USE_DEFAULT}.
     */
    @Nonnull
    static ProcessorMetaSupplier of(
            @Nonnull FunctionEx<? super Address, ? extends ProcessorSupplier> addressToSupplier
    ) {
        return of(Vertex.LOCAL_PARALLELISM_USE_DEFAULT, addressToSupplier);
    }


    /**
     * Wraps the provided {@code ProcessorSupplier} into a meta-supplier that
     * will always return it. The {@link #preferredLocalParallelism()} of
     * the meta-supplier will be one, i.e., no local parallelization.
     * <p>
     * The parallelism will be overridden if the {@link Vertex#localParallelism(int)} is
     * set to a specific value.
     */
    @Nonnull
    static ProcessorMetaSupplier preferLocalParallelismOne(@Nonnull ProcessorSupplier supplier) {
        return of(1, null, supplier);
    }

    /**
     * Variant of {@link #preferLocalParallelismOne(ProcessorSupplier)} where the
     * processor requires given permission to run.
     */
    @Nonnull
    static ProcessorMetaSupplier preferLocalParallelismOne(
            @Nullable Permission permission,
            @Nonnull ProcessorSupplier supplier
    ) {
        return of(1, permission, supplier);
    }

    /**
     * Variant of {@link #preferLocalParallelismOne(ProcessorSupplier)} where
     * the supplied {@code SupplierEx<Processor>} will be
     * wrapped into a {@link ProcessorSupplier}.
     */
    @Nonnull
    static ProcessorMetaSupplier preferLocalParallelismOne(
            @Nonnull SupplierEx<? extends Processor> procSupplier
    ) {
        return of(1, null, ProcessorSupplier.of(procSupplier));
    }

    /**
     * Variant of {@link #preferLocalParallelismOne(SupplierEx)} where the
     * processor requires given permission to run.
     */
    @Nonnull
    static ProcessorMetaSupplier preferLocalParallelismOne(
            @Nullable Permission permission,
            @Nonnull SupplierEx<? extends Processor> procSupplier
    ) {
        return of(1, permission, ProcessorSupplier.of(procSupplier));
    }

    /**
     * Variant of {@link #forceTotalParallelismOne(ProcessorSupplier, String, Permission)}
     * where the node for the supplier will be chosen randomly.
     */
    @Nonnull
    static ProcessorMetaSupplier forceTotalParallelismOne(
            @Nonnull ProcessorSupplier supplier, @Nullable Permission permission) {
        return forceTotalParallelismOne(supplier, newUnsecureUuidString(), permission);
    }

    /**
     * Variant of {@link #forceTotalParallelismOne(ProcessorSupplier, String, Permission)}
     * where the node for the supplier will be chosen randomly and
     * without any required permission.
     */
    @Nonnull
    static ProcessorMetaSupplier forceTotalParallelismOne(@Nonnull ProcessorSupplier supplier) {
        return forceTotalParallelismOne(supplier, newUnsecureUuidString(), null);
    }

    /**
     * Variant of {@link #forceTotalParallelismOne(ProcessorSupplier, String, Permission)}
     * without any required permission.
     */
    @Nonnull
    static ProcessorMetaSupplier forceTotalParallelismOne(
            @Nonnull ProcessorSupplier supplier, @Nonnull String partitionKey
    ) {
        return forceTotalParallelismOne(supplier, partitionKey, null);
    }

    /**
     * Wraps the provided {@code ProcessorSupplier} into a meta-supplier that
     * will only use the given {@code ProcessorSupplier} on a single node.
     * The node will be chosen according to the {@code partitionKey} supplied.
     * This is mainly provided as a convenience for implementing
     * non-distributed sources where data can't be read in parallel by multiple
     * consumers. When used as a sink or intermediate vertex, the DAG should ensure
     * that only the processor instance on the designated node receives any data,
     * otherwise an {@code IllegalStateException} will be thrown.
     * <p>
     * The vertex containing the {@code ProcessorMetaSupplier} must have a local
     * parallelism setting of 1, otherwise {code IllegalArgumentException} is thrown.
     *
     * @param supplier the supplier that will be wrapped
     * @param partitionKey the supplier will only be created on the node that owns the supplied
     *                     partition key
     * @param permission the required permission to run the processor
     * @return the wrapped {@code ProcessorMetaSupplier}
     *
     * @throws IllegalArgumentException if vertex has local parallelism setting of greater than 1
     */
    @Nonnull
    @SuppressWarnings("checkstyle:AnonInnerLength") // we can't move the anon class out, it couldn't be private
    static ProcessorMetaSupplier forceTotalParallelismOne(
            @Nonnull ProcessorSupplier supplier, @Nonnull String partitionKey, @Nullable Permission permission
    ) {
        return new ProcessorMetaSupplier() {
            private transient Address ownerAddress;

            @Override
            public void init(@Nonnull Context context) {
                PermissionsUtil.checkPermission(supplier, context);
                if (context.localParallelism() != 1) {
                    throw new IllegalArgumentException(
                            "Local parallelism of " + context.localParallelism() + " was requested for a vertex that "
                                    + "supports only total parallelism of 1. Local parallelism must be 1.");
                }
                String key = StringPartitioningStrategy.getPartitionKey(partitionKey);
                int partitionId = context.hazelcastInstance().getPartitionService().getPartition(key).getPartitionId();
                ownerAddress = context.partitionAssignment().entrySet().stream()
                        .filter(en -> arrayIndexOf(partitionId, en.getValue()) >= 0)
                        .findAny()
                        .map(Entry::getKey)
                        .orElseThrow(() -> new RuntimeException("Owner partition not assigned to any participating member"));
            }

            @Nonnull @Override
            public Function<Address, ProcessorSupplier> get(@Nonnull List<Address> addresses) {
                return addr -> addr.equals(ownerAddress) ? supplier : count -> singletonList(new ExpectNothingP());
            }

            @Override
            public int preferredLocalParallelism() {
                return 1;
            }

            @Override
            public Permission getRequiredPermission() {
                return permission;
            }
        };
    }

    /**
     * Wraps the provided {@code ProcessorSupplier} into a meta-supplier that
     * will only use the given {@code ProcessorSupplier} on a node with the
     * given {@link Address}. This is mainly provided as a convenience for
     * implementing non-distributed sources where data can't be read in
     * parallel by multiple consumers. When used as a sink or intermediate
     * vertex, the DAG should ensure that only the processor instance on the
     * designated node receives any data, otherwise an {@code
     * IllegalStateException} will be thrown.
     * <p>
     * The vertex containing the {@code ProcessorMetaSupplier} must have a
     * local parallelism setting of 1, otherwise {code
     * IllegalArgumentException} is thrown.
     *
     * @param supplier      the supplier that will be wrapped
     * @param memberAddress the supplier will only be created on the node with given {@link Address}
     * @return the wrapped {@code ProcessorMetaSupplier}
     * @throws IllegalArgumentException if vertex has local parallelism setting of greater than 1
     */
    @Nonnull
    static ProcessorMetaSupplier forceTotalParallelismOne(
            @Nonnull ProcessorSupplier supplier,
            @Nonnull Address memberAddress
    ) {
        return new SpecificMemberPms(supplier, memberAddress);
    }

    /**
     * A meta-supplier that will only use the given {@code ProcessorSupplier}
     * on a node with given {@link Address}.
     */
    @SuppressFBWarnings(value = "SE_BAD_FIELD", justification = "the class is never java-serialized")
    @SerializableByConvention
    class SpecificMemberPms implements ProcessorMetaSupplier, IdentifiedDataSerializable {

        private ProcessorSupplier supplier;
        private Address memberAddress;

        SpecificMemberPms() {
        }

        private SpecificMemberPms(ProcessorSupplier supplier, Address memberAddress) {
            this.supplier = supplier;
            this.memberAddress = memberAddress;
        }

        @Override
        public void init(@Nonnull Context context) throws Exception {
            PermissionsUtil.checkPermission(supplier, context);
            if (context.localParallelism() != 1) {
                throw new IllegalArgumentException(
                        "Local parallelism of " + context.localParallelism() + " was requested for a vertex that "
                                + "supports only total parallelism of 1. Local parallelism must be 1.");
            }
        }

<<<<<<< HEAD
            @Nonnull @Override
            public Function<? super Address, ? extends ProcessorSupplier> get(@Nonnull List<Address> addresses) {
                if (!addresses.contains(memberAddress)) {
                    throw new JetException("The required member isn't participant in the job: " + memberAddress);
                }
                return addr -> addr.equals(memberAddress) ? supplier : count -> singletonList(new ExpectNothingP());
=======
        @Nonnull @Override
        public Function<? super Address, ? extends ProcessorSupplier> get(@Nonnull List<Address> addresses) {
            if (!addresses.contains(memberAddress)) {
                throw new JetException("Cluster does not contain the required member: " + memberAddress);
>>>>>>> 73f11adc
            }
            return addr -> addr.equals(memberAddress) ? supplier : new ExpectNothingProcessorSupplier();
        }

        @Override
        public int preferredLocalParallelism() {
            return 1;
        }

        @Override
        public void writeData(ObjectDataOutput out) throws IOException {
            out.writeObject(supplier);
            out.writeObject(memberAddress);
        }

        @Override
        public void readData(ObjectDataInput in) throws IOException {
            supplier = in.readObject();
            memberAddress = in.readObject();
        }

        @Override
        public int getFactoryId() {
            return JetDataSerializerHook.FACTORY_ID;
        }

        @Override
        public int getClassId() {
            return JetDataSerializerHook.SPECIFIC_MEMBER_PROCESSOR_META_SUPPLIER;
        }
    }

    class ExpectNothingProcessorSupplier implements ProcessorSupplier, IdentifiedDataSerializable {
        @Override @Nonnull
        public Collection<? extends Processor> get(int count) {
            assert count == 1;
            return singletonList(new ExpectNothingP());
        }

        @Override
        public void writeData(ObjectDataOutput out) throws IOException {
        }

        @Override
        public void readData(ObjectDataInput in) throws IOException {
        }

        @Override
        public int getFactoryId() {
            return JetDataSerializerHook.FACTORY_ID;
        }

        @Override
        public int getClassId() {
            return JetDataSerializerHook.EXPECT_NOTHING_PROCESSOR_SUPPLIER;
        }
    }

    /**
     * Context passed to the meta-supplier at init time on the member that
     * received a job request from the client.
     *
     * @since Jet 3.0
     */
    interface Context {

        /**
         * Returns the current Hazelcast instance.
         * @since 5.0
         */
        @Nonnull
        HazelcastInstance hazelcastInstance();

        /**
         * Returns the current Jet instance.
         *
         * @deprecated Use {@code hazelcastInstance().getJet()} instead.
         */
        @Nonnull
        @Deprecated
        JetInstance jetInstance();

        /**
         * Returns the job ID. Job id is unique for job submission and doesn't
         * change when the job restarts. It's also unique for all running and
         * archived jobs.
         */
        long jobId();

        /**
         * Returns the job execution ID. It's unique for one execution, but
         * changes when the job restarts.
         */
        long executionId();

        /**
         * Returns the {@link JobConfig}.
         */
        @Nonnull
        JobConfig jobConfig();

        /**
         * Returns the total number of {@code Processor}s that will be created
         * across the cluster. This number remains stable for entire job
         * execution. It is equal to {@link #memberCount()} * {@link
         * #localParallelism()}.
         */
        int totalParallelism();

        /**
         * Returns the number of processors that each {@code ProcessorSupplier}
         * will be asked to create once deserialized on each member. All
         * members have equal local parallelism. The count doesn't change
         * unless the job restarts.
         */
        int localParallelism();

        /**
         * Returns the number of members running this job.
         * <p>
         * Note that the value might be lower than current member count if
         * members were added after the job started. The count doesn't change
         * unless the job restarts.
         */
        int memberCount();

        /**
         * Returns the name of the associated vertex.
         */
        @Nonnull
        String vertexName();

        /**
         * Returns a logger for the associated {@code ProcessorMetaSupplier}.
         */
        @Nonnull
        ILogger logger();

        /**
         * Returns true, if snapshots will be saved for this job.
         */
        default boolean snapshottingEnabled() {
            return processingGuarantee() != ProcessingGuarantee.NONE;
        }

        /**
         * Returns the guarantee for current job.
         */
        ProcessingGuarantee processingGuarantee();

        /**
         * Returns the maximum number of records that can be accumulated by any
         * single {@link Processor}.
         */
        long maxProcessorAccumulatedRecords();

        /**
         * Returns if this job runs as a light job, see {@link
         * JetService#newLightJob(Pipeline)}.
         */
        boolean isLightJob();

        /**
         * Returns the partition assignment used by this job. This is the
         * assignment partitioned edges will use and the assignment processors
         * dealing with Hazelcast data structures should use.
         */
        Map<Address, int[]> partitionAssignment();

        /**
         * Processor classloader configured via {@link JobConfig#addCustomClasspath(String, String)}
         *
         * @return processor classloader, null if no custom classpath elements are configured
         */
        ClassLoader classLoader();
    }
}<|MERGE_RESOLUTION|>--- conflicted
+++ resolved
@@ -477,19 +477,10 @@
             }
         }
 
-<<<<<<< HEAD
-            @Nonnull @Override
-            public Function<? super Address, ? extends ProcessorSupplier> get(@Nonnull List<Address> addresses) {
-                if (!addresses.contains(memberAddress)) {
-                    throw new JetException("The required member isn't participant in the job: " + memberAddress);
-                }
-                return addr -> addr.equals(memberAddress) ? supplier : count -> singletonList(new ExpectNothingP());
-=======
         @Nonnull @Override
         public Function<? super Address, ? extends ProcessorSupplier> get(@Nonnull List<Address> addresses) {
             if (!addresses.contains(memberAddress)) {
                 throw new JetException("Cluster does not contain the required member: " + memberAddress);
->>>>>>> 73f11adc
             }
             return addr -> addr.equals(memberAddress) ? supplier : new ExpectNothingProcessorSupplier();
         }
