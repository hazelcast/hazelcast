/*
 * Copyright (c) 2008-2021, Hazelcast, Inc. All Rights Reserved.
 *
 * Licensed under the Apache License, Version 2.0 (the "License");
 * you may not use this file except in compliance with the License.
 * You may obtain a copy of the License at
 *
 * http://www.apache.org/licenses/LICENSE-2.0
 *
 * Unless required by applicable law or agreed to in writing, software
 * distributed under the License is distributed on an "AS IS" BASIS,
 * WITHOUT WARRANTIES OR CONDITIONS OF ANY KIND, either express or implied.
 * See the License for the specific language governing permissions and
 * limitations under the License.
 */

package com.hazelcast.jet.core;

import com.hazelcast.cluster.Address;
import com.hazelcast.core.HazelcastInstance;
import com.hazelcast.function.FunctionEx;
import com.hazelcast.function.SupplierEx;
import com.hazelcast.internal.serialization.SerializableByConvention;
import com.hazelcast.jet.JetException;
import com.hazelcast.jet.JetInstance;
import com.hazelcast.jet.JetService;
import com.hazelcast.jet.config.JobConfig;
import com.hazelcast.jet.config.ProcessingGuarantee;
import com.hazelcast.jet.impl.processor.ExpectNothingP;
import com.hazelcast.jet.impl.processor.MetaSupplierFromProcessorSupplier;
import com.hazelcast.jet.pipeline.Pipeline;
import com.hazelcast.logging.ILogger;
import com.hazelcast.nio.ObjectDataInput;
import com.hazelcast.nio.ObjectDataOutput;
import com.hazelcast.nio.serialization.DataSerializable;
import com.hazelcast.partition.strategy.StringPartitioningStrategy;
import com.hazelcast.security.PermissionsUtil;
import edu.umd.cs.findbugs.annotations.SuppressFBWarnings;

import javax.annotation.Nonnull;
import javax.annotation.Nullable;
import java.io.IOException;
import java.io.Serializable;
import java.security.Permission;
import java.util.Collections;
import java.util.List;
import java.util.Map;
import java.util.Map.Entry;
import java.util.function.Function;

import static com.hazelcast.internal.util.UuidUtil.newUnsecureUuidString;
import static com.hazelcast.jet.impl.util.Util.arrayIndexOf;
import static java.util.Collections.singletonList;

/**
 * Factory of {@link ProcessorSupplier} instances. The starting point of
 * the chain leading to the eventual creation of {@code Processor} instances
 * on each cluster member:
 * <ol><li>
 * client creates {@code ProcessorMetaSupplier} as a part of the DAG;
 * </li><li>
 * serializes it and sends to a cluster member;
 * </li><li>
 * the member deserializes and uses it to create one {@code ProcessorSupplier}
 * for each cluster member;
 * </li><li>
 * serializes each {@code ProcessorSupplier} and sends it to its target member;
 * </li><li>
 * the target member deserializes and uses it to instantiate as many instances
 * of {@code Processor} as requested by the <em>parallelism</em> property on
 * the corresponding {@code Vertex}.
 * </li></ol>
 * Before being asked to create {@code ProcessorSupplier}s this meta-supplier will
 * be given access to the Hazelcast instance and, in particular, its cluster topology
 * and partitioning services. It can use the information from these services to
 * precisely parameterize each {@code Processor} instance that will be created on
 * each member.
 *
 * @since Jet 3.0
 */
@FunctionalInterface
public interface ProcessorMetaSupplier extends Serializable {

    /**
     * Returns the required permission to execute the vertex which has
     * this ProcessorMetaSupplier. This is an Enterprise feature.
     */
    @Nullable
    default Permission getRequiredPermission() {
        return null;
    }

    /**
     * Returns the metadata on this supplier, a string-to-string map. There is
     * no predefined metadata; this facility exists to allow the DAG vertices
     * to contribute some information to the execution planning phase.
     *
     * @since Jet 4.0
     */
    @Nonnull
    default Map<String, String> getTags() {
        return Collections.emptyMap();
    }

    /**
     * Returns the local parallelism the vertex should be configured with.
     * The default implementation returns {@link
     * Vertex#LOCAL_PARALLELISM_USE_DEFAULT}.
     */
    default int preferredLocalParallelism() {
        return Vertex.LOCAL_PARALLELISM_USE_DEFAULT;
    }

    /**
     * Called on the cluster member that receives the client request, after
     * deserializing the meta-supplier instance. Gives access to the Hazelcast
     * instance's services and provides the parallelism parameters determined
     * from the cluster size.
     */
    default void init(@Nonnull Context context) throws Exception {
    }

    /**
     * Called to create a mapping from member {@link Address} to the
     * {@link ProcessorSupplier} that will be sent to that member. Jet calls
     * this method with a list of all cluster members' addresses and the
     * returned function must be a mapping that returns a non-null value for
     * each given address.
     * <p>
     * The method will be called once per job execution on the job's
     * <em>coordinator</em> member. {@code init()} will have already
     * been called.
     */
    @Nonnull
    Function<? super Address, ? extends ProcessorSupplier> get(@Nonnull List<Address> addresses);

    /**
     * Called on coordinator member after execution has finished on all
     * members, successfully or not. This method will be called after {@link
     * ProcessorSupplier#close(Throwable)} has been called on all
     * <em>available</em> members. The job can be restarted later.
     * <p>
     * If there is an exception during the creation of the execution plan, this
     * method will be called regardless of whether the {@link #init(Context)
     * init()} or {@link #get(List) get()} method have been called or not.
     * If this method throws an exception, it will be logged and ignored; it
     * won't be reported as a job failure.
     * <p>
     * If you rely on the fact that this method is run once per cluster, it can
     * happen that it is not called at all, if the coordinator member crashed.
     * It can be also called multiple times, if the job restarts.
     *
     * @param error the exception (if any) that caused the job to fail;
     *              {@code null} in the case of successful job completion.
     *              Note that it might not be the actual error that caused the job
     *              to fail - it can be several other exceptions. We only guarantee
     *              that it's non-null if the job didn't complete successfully.
     */
    default void close(@Nullable Throwable error) throws Exception {
    }

    /**
     * Factory method that wraps the given {@code ProcessorSupplier} and
     * returns the same instance for each given {@code Address}.
     *
     * @param preferredLocalParallelism the value to return from {@link #preferredLocalParallelism()}
     * @param permission the required permission to run the processor
     * @param procSupplier the processor supplier
     */
    @Nonnull
    static ProcessorMetaSupplier of(
            int preferredLocalParallelism,
            @Nullable Permission permission,
            @Nonnull ProcessorSupplier procSupplier
    ) {
        return new MetaSupplierFromProcessorSupplier(preferredLocalParallelism, permission, procSupplier);
    }

    /**
     * Variant of {@link #of(int, Permission, ProcessorSupplier)} where
     * the processor does not require any permission to run.
     */
    @Nonnull
    static ProcessorMetaSupplier of(
            int preferredLocalParallelism,
            @Nonnull ProcessorSupplier procSupplier
    ) {
        return of(preferredLocalParallelism, null, procSupplier);
    }

    /**
     * Wraps the provided {@code ProcessorSupplier} into a meta-supplier that
     * will always return it. The {@link #preferredLocalParallelism()} of
     * the meta-supplier will be {@link Vertex#LOCAL_PARALLELISM_USE_DEFAULT}.
     */
    @Nonnull
    static ProcessorMetaSupplier of(@Nullable Permission permission, @Nonnull ProcessorSupplier procSupplier) {
        return of(Vertex.LOCAL_PARALLELISM_USE_DEFAULT, permission, procSupplier);
    }

    /**
     * Variant of {@link #of(Permission, ProcessorSupplier)} where
     * the processor does not require any permission to run.
     */
    @Nonnull
    static ProcessorMetaSupplier of(@Nonnull ProcessorSupplier procSupplier) {
        return of(null, procSupplier);
    }

    /**
     * Factory method that wraps the given {@code Supplier<Processor>}
     * and uses it as the supplier of all {@code Processor} instances.
     * Specifically, returns a meta-supplier that will always return the
     * result of calling {@link ProcessorSupplier#of(SupplierEx)}.
     *
     * @param preferredLocalParallelism the value to return from {@link #preferredLocalParallelism()}
     * @param procSupplier              the supplier of processors
     */
    @Nonnull
    static ProcessorMetaSupplier of(
            int preferredLocalParallelism, @Nonnull SupplierEx<? extends Processor> procSupplier
    ) {
        return of(preferredLocalParallelism, null, ProcessorSupplier.of(procSupplier));
    }

    /**
     * Factory method that wraps the given {@code Supplier<Processor>}
     * and uses it as the supplier of all {@code Processor} instances.
     * Specifically, returns a meta-supplier that will always return the
     * result of calling {@link ProcessorSupplier#of(SupplierEx)}.
     * The {@link #preferredLocalParallelism()} of the meta-supplier will be
     * {@link Vertex#LOCAL_PARALLELISM_USE_DEFAULT}.
     */
    @Nonnull
    static ProcessorMetaSupplier of(@Nonnull SupplierEx<? extends Processor> procSupplier) {
        return of(Vertex.LOCAL_PARALLELISM_USE_DEFAULT, procSupplier);
    }

    /**
     * Factory method that creates a {@link ProcessorMetaSupplier} from the
     * supplied function that maps a cluster member address to a {@link
     * ProcessorSupplier}.
     *
     * @param preferredLocalParallelism the value to return from {@link #preferredLocalParallelism()}
     * @param addressToSupplier the mapping from address to ProcessorSupplier
     */
    @Nonnull
    static ProcessorMetaSupplier of(
            int preferredLocalParallelism,
            @Nonnull FunctionEx<? super Address, ? extends ProcessorSupplier> addressToSupplier
    ) {
        Vertex.checkLocalParallelism(preferredLocalParallelism);
        return new ProcessorMetaSupplier() {
            @Override
            public int preferredLocalParallelism() {
                return preferredLocalParallelism;
            }

            @Nonnull @Override
            public Function<? super Address, ? extends ProcessorSupplier> get(@Nonnull List<Address> addresses) {
                return addressToSupplier;
            }
        };
    }

    /**
     * Factory method that creates a {@link ProcessorMetaSupplier} from the
     * supplied function that maps a cluster member address to a {@link
     * ProcessorSupplier}. The {@link #preferredLocalParallelism()} of
     * the meta-supplier will be {@link Vertex#LOCAL_PARALLELISM_USE_DEFAULT}.
     */
    @Nonnull
    static ProcessorMetaSupplier of(
            @Nonnull FunctionEx<? super Address, ? extends ProcessorSupplier> addressToSupplier
    ) {
        return of(Vertex.LOCAL_PARALLELISM_USE_DEFAULT, addressToSupplier);
    }


    /**
     * Wraps the provided {@code ProcessorSupplier} into a meta-supplier that
     * will always return it. The {@link #preferredLocalParallelism()} of
     * the meta-supplier will be one, i.e., no local parallelization.
     * <p>
     * The parallelism will be overridden if the {@link Vertex#localParallelism(int)} is
     * set to a specific value.
     */
    @Nonnull
    static ProcessorMetaSupplier preferLocalParallelismOne(@Nonnull ProcessorSupplier supplier) {
        return of(1, null, supplier);
    }

    /**
     * Variant of {@link #preferLocalParallelismOne(ProcessorSupplier)} where the
     * processor requires given permission to run.
     */
    @Nonnull
    static ProcessorMetaSupplier preferLocalParallelismOne(
            @Nullable Permission permission,
            @Nonnull ProcessorSupplier supplier
    ) {
        return of(1, permission, supplier);
    }

    /**
     * Variant of {@link #preferLocalParallelismOne(ProcessorSupplier)} where
     * the supplied {@code SupplierEx<Processor>} will be
     * wrapped into a {@link ProcessorSupplier}.
     */
    @Nonnull
    static ProcessorMetaSupplier preferLocalParallelismOne(
            @Nonnull SupplierEx<? extends Processor> procSupplier
    ) {
        return of(1, null, ProcessorSupplier.of(procSupplier));
    }

    /**
     * Variant of {@link #preferLocalParallelismOne(SupplierEx)} where the
     * processor requires given permission to run.
     */
    @Nonnull
    static ProcessorMetaSupplier preferLocalParallelismOne(
            @Nullable Permission permission,
            @Nonnull SupplierEx<? extends Processor> procSupplier
    ) {
        return of(1, permission, ProcessorSupplier.of(procSupplier));
    }

    /**
     * Variant of {@link #forceTotalParallelismOne(ProcessorSupplier, String, Permission)}
     * where the node for the supplier will be chosen randomly.
     */
    @Nonnull
    static ProcessorMetaSupplier forceTotalParallelismOne(
            @Nonnull ProcessorSupplier supplier, @Nullable Permission permission) {
        return forceTotalParallelismOne(supplier, newUnsecureUuidString(), permission);
    }

    /**
     * Variant of {@link #forceTotalParallelismOne(ProcessorSupplier, String, Permission)}
     * where the node for the supplier will be chosen randomly and
     * without any required permission.
     */
    @Nonnull
    static ProcessorMetaSupplier forceTotalParallelismOne(@Nonnull ProcessorSupplier supplier) {
        return forceTotalParallelismOne(supplier, newUnsecureUuidString(), null);
    }

    /**
     * Variant of {@link #forceTotalParallelismOne(ProcessorSupplier, String, Permission)}
     * without any required permission.
     */
    @Nonnull
    static ProcessorMetaSupplier forceTotalParallelismOne(
            @Nonnull ProcessorSupplier supplier, @Nonnull String partitionKey
    ) {
        return forceTotalParallelismOne(supplier, partitionKey, null);
    }

    /**
     * Wraps the provided {@code ProcessorSupplier} into a meta-supplier that
     * will only use the given {@code ProcessorSupplier} on a single node.
     * The node will be chosen according to the {@code partitionKey} supplied.
     * This is mainly provided as a convenience for implementing
     * non-distributed sources where data can't be read in parallel by multiple
     * consumers. When used as a sink or intermediate vertex, the DAG should ensure
     * that only the processor instance on the designated node receives any data,
     * otherwise an {@code IllegalStateException} will be thrown.
     * <p>
     * The vertex containing the {@code ProcessorMetaSupplier} must have a local
     * parallelism setting of 1, otherwise {code IllegalArgumentException} is thrown.
     *
     * @param supplier the supplier that will be wrapped
     * @param partitionKey the supplier will only be created on the node that owns the supplied
     *                     partition key
     * @param permission the required permission to run the processor
     * @return the wrapped {@code ProcessorMetaSupplier}
     *
     * @throws IllegalArgumentException if vertex has local parallelism setting of greater than 1
     */
    @Nonnull
    static ProcessorMetaSupplier forceTotalParallelismOne(
            @Nonnull ProcessorSupplier supplier, @Nonnull String partitionKey, @Nullable Permission permission
    ) {
        return new ProcessorMetaSupplier() {
            private transient Address ownerAddress;

            @Override
            public void init(@Nonnull Context context) {
                PermissionsUtil.checkPermission(supplier, context);
                if (context.localParallelism() != 1) {
                    throw new IllegalArgumentException(
                            "Local parallelism of " + context.localParallelism() + " was requested for a vertex that "
                                    + "supports only total parallelism of 1. Local parallelism must be 1.");
                }
<<<<<<< HEAD
                String key = StringPartitioningStrategy.getPartitionKey(partitionKey);
                int partitionId = context.hazelcastInstance().getPartitionService().getPartition(key).getPartitionId();
                ownerAddress = context.partitionAssignment().entrySet().stream()
                        .filter(en -> arrayIndexOf(partitionId, en.getValue()) >= 0)
                        .findAny()
                        .map(Entry::getKey)
                        .orElseThrow(() -> new RuntimeException("Owner partition not assigned to any participating member"));
=======
                ownerAddress = context.hazelcastInstance().getPartitionService().getPartition(
                        StringPartitioningStrategy.getPartitionKey(partitionKey)).getOwner().getAddress();
>>>>>>> 4f88f0e2
            }

            @Nonnull @Override
            public Function<Address, ProcessorSupplier> get(@Nonnull List<Address> addresses) {
                return addr -> addr.equals(ownerAddress) ? supplier : count -> singletonList(new ExpectNothingP());
            }

            @Override
            public int preferredLocalParallelism() {
                return 1;
            }

            @Override
            public Permission getRequiredPermission() {
                return permission;
            }
        };
    }

    /**
     * Wraps the provided {@code ProcessorSupplier} into a meta-supplier that
     * will only use the given {@code ProcessorSupplier} on a node with the
     * given {@link Address}. This is mainly provided as a convenience for
     * implementing non-distributed sources where data can't be read in
     * parallel by multiple consumers. When used as a sink or intermediate
     * vertex, the DAG should ensure that only the processor instance on the
     * designated node receives any data, otherwise an {@code
     * IllegalStateException} will be thrown.
     * <p>
     * The vertex containing the {@code ProcessorMetaSupplier} must have a
     * local parallelism setting of 1, otherwise {code
     * IllegalArgumentException} is thrown.
     *
     * @param supplier      the supplier that will be wrapped
     * @param memberAddress the supplier will only be created on the node with given {@link Address}
     * @return the wrapped {@code ProcessorMetaSupplier}
     * @throws IllegalArgumentException if vertex has local parallelism setting of greater than 1
     */
    @Nonnull
    static ProcessorMetaSupplier forceTotalParallelismOne(
            @Nonnull ProcessorSupplier supplier,
            @Nonnull Address memberAddress
    ) {

        /**
         * A meta-supplier that will only use the given {@code ProcessorSupplier}
         * on a node with given {@link Address}.
         */
        @SuppressFBWarnings(value = "SE_BAD_FIELD", justification = "the class is never java-serialized")
        @SerializableByConvention
        class SpecificMemberPms implements ProcessorMetaSupplier, DataSerializable {

            private ProcessorSupplier supplier;
            private Address memberAddress;

            @SuppressWarnings("unused")
            private SpecificMemberPms() {
            }

            private SpecificMemberPms(ProcessorSupplier supplier, Address memberAddress) {
                this.supplier = supplier;
                this.memberAddress = memberAddress;
            }

            @Override
            public void init(@Nonnull Context context) throws Exception {
                PermissionsUtil.checkPermission(supplier, context);
                if (context.localParallelism() != 1) {
                    throw new IllegalArgumentException(
                            "Local parallelism of " + context.localParallelism() + " was requested for a vertex that "
                                    + "supports only total parallelism of 1. Local parallelism must be 1.");
                }
            }

            @Nonnull @Override
            public Function<? super Address, ? extends ProcessorSupplier> get(@Nonnull List<Address> addresses) {
                if (!addresses.contains(memberAddress)) {
                    throw new JetException("Cluster does not contain the required member: " + memberAddress);
                }
                return addr -> addr.equals(memberAddress) ? supplier : count -> singletonList(new ExpectNothingP());
            }

            @Override
            public int preferredLocalParallelism() {
                return 1;
            }

            @Override
            public void writeData(ObjectDataOutput out) throws IOException {
                out.writeObject(supplier);
                out.writeObject(memberAddress);
            }

            @Override
            public void readData(ObjectDataInput in) throws IOException {
                supplier = in.readObject();
                memberAddress = in.readObject();
            }
        }

        return new SpecificMemberPms(supplier, memberAddress);
    }

    /**
     * Context passed to the meta-supplier at init time on the member that
     * received a job request from the client.
     *
     * @since Jet 3.0
     */
    interface Context {

        /**
         * Returns the current Hazelcast instance.
         * @since 5.0
         */
        @Nonnull
        HazelcastInstance hazelcastInstance();

        /**
         * Returns the current Jet instance.
         *
         * @deprecated Use {@code hazelcastInstance().getJet()} instead.
         */
        @Nonnull
        @Deprecated
        JetInstance jetInstance();

        /**
         * Returns the job ID. Job id is unique for job submission and doesn't
         * change when the job restarts. It's also unique for all running and
         * archived jobs.
         */
        long jobId();

        /**
         * Returns the job execution ID. It's unique for one execution, but
         * changes when the job restarts.
         */
        long executionId();

        /**
         * Returns the {@link JobConfig}.
         */
        @Nonnull
        JobConfig jobConfig();

        /**
         * Returns the total number of {@code Processor}s that will be created
         * across the cluster. This number remains stable for entire job
         * execution. It is equal to {@link #memberCount()} * {@link
         * #localParallelism()}.
         */
        int totalParallelism();

        /**
         * Returns the number of processors that each {@code ProcessorSupplier}
         * will be asked to create once deserialized on each member. All
         * members have equal local parallelism. The count doesn't change
         * unless the job restarts.
         */
        int localParallelism();

        /**
         * Returns the number of members running this job.
         * <p>
         * Note that the value might be lower than current member count if
         * members were added after the job started. The count doesn't change
         * unless the job restarts.
         */
        int memberCount();

        /**
         * Returns the name of the associated vertex.
         */
        @Nonnull
        String vertexName();

        /**
         * Returns a logger for the associated {@code ProcessorMetaSupplier}.
         */
        @Nonnull
        ILogger logger();

        /**
         * Returns true, if snapshots will be saved for this job.
         */
        default boolean snapshottingEnabled() {
            return processingGuarantee() != ProcessingGuarantee.NONE;
        }

        /**
         * Returns the guarantee for current job.
         */
        ProcessingGuarantee processingGuarantee();

        /**
         * Returns the maximum number of records that can be accumulated by any
         * single {@link Processor}.
         */
        long maxProcessorAccumulatedRecords();

        /**
         * Returns if this job runs as a light job, see {@link
         * JetService#newLightJob(Pipeline)}.
         */
        boolean isLightJob();

        /**
         * Returns the partition assignment used by this job. This is the
         * assignment partitioned edges will use and the assignment processors
         * dealing with Hazelcast data structures should use.
         */
        Map<Address, int[]> partitionAssignment();

        /**
         * Processor classloader configured via {@link JobConfig#addCustomClasspath(String, String)}
         *
         * @return processor classloader, null if no custom classpath elements are configured
         */
        ClassLoader classLoader();
    }
}<|MERGE_RESOLUTION|>--- conflicted
+++ resolved
@@ -393,7 +393,6 @@
                             "Local parallelism of " + context.localParallelism() + " was requested for a vertex that "
                                     + "supports only total parallelism of 1. Local parallelism must be 1.");
                 }
-<<<<<<< HEAD
                 String key = StringPartitioningStrategy.getPartitionKey(partitionKey);
                 int partitionId = context.hazelcastInstance().getPartitionService().getPartition(key).getPartitionId();
                 ownerAddress = context.partitionAssignment().entrySet().stream()
@@ -401,10 +400,6 @@
                         .findAny()
                         .map(Entry::getKey)
                         .orElseThrow(() -> new RuntimeException("Owner partition not assigned to any participating member"));
-=======
-                ownerAddress = context.hazelcastInstance().getPartitionService().getPartition(
-                        StringPartitioningStrategy.getPartitionKey(partitionKey)).getOwner().getAddress();
->>>>>>> 4f88f0e2
             }
 
             @Nonnull @Override
