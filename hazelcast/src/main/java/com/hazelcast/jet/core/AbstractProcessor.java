/*
 * Copyright (c) 2008-2022, Hazelcast, Inc. All Rights Reserved.
 *
 * Licensed under the Apache License, Version 2.0 (the "License");
 * you may not use this file except in compliance with the License.
 * You may obtain a copy of the License at
 *
 * http://www.apache.org/licenses/LICENSE-2.0
 *
 * Unless required by applicable law or agreed to in writing, software
 * distributed under the License is distributed on an "AS IS" BASIS,
 * WITHOUT WARRANTIES OR CONDITIONS OF ANY KIND, either express or implied.
 * See the License for the specific language governing permissions and
 * limitations under the License.
 */

package com.hazelcast.jet.core;

import com.hazelcast.jet.Traverser;
import com.hazelcast.jet.Traversers;
import com.hazelcast.logging.ILogger;

import javax.annotation.CheckReturnValue;
import javax.annotation.Nonnull;
import javax.annotation.Nullable;
import java.util.Map.Entry;
import java.util.function.Function;

import static com.hazelcast.internal.util.ExceptionUtil.sneakyThrow;


/**
 * Base class to implement custom processors. Simplifies the contract of
 * {@code Processor} with several levels of convenience:
 * <ol><li>
 *     {@link Processor#init(Outbox, Context)} retains the supplied outbox
 *     and the logger retrieved from the context.
 * </li><li>
 *     {@link #process(int, Inbox) process(n, inbox)} delegates to the matching
 *     {@code tryProcessN()} with each item received in the inbox.
 * </li><li>
 *     There is also the general {@link #tryProcess(int, Object)} to which
 *     the {@code tryProcessN} methods delegate by default. It is convenient
 *     to override it when the processor doesn't care which edge an item
 *     originates from. Another convenient idiom is to override {@code
 *     tryProcessN()} for one or two specially treated edges and override
 *     {@link #tryProcess(int, Object)} to process the rest of the edges, which
 *     are treated uniformly.
 * </li><li>
 *     The {@code tryEmit(...)} methods avoid the need to deal with {@code Outbox}
 *     directly.
 * </li><li>
 *     The {@code emitFromTraverser(...)} methods handle the boilerplate of
 *     emission from a traverser. They are especially useful in the
 *     {@link #complete()} step when there is a collection of items to emit.
 *     The {@link Traversers} class contains traversers tailored to simplify
 *     the implementation of {@code complete()}.
 * </li><li>
 *     The {@link FlatMapper FlatMapper} class additionally simplifies the
 *     usage of {@code emitFromTraverser()} inside {@code tryProcess()}, in
 *     a scenario where an input item results in a collection of output
 *     items. {@code FlatMapper} is obtained from one of the factory methods
 *     {@link #flatMapper(Function) flatMapper(...)}.
 * </li></ol>
 *
 * @since Jet 3.0
 */
public abstract class AbstractProcessor implements Processor {

    private ILogger logger;
    private Outbox outbox;

    private Object pendingItem;
    private Entry<?, ?> pendingSnapshotItem;

    // final implementations of the Processor API

    @Override
    public final void init(@Nonnull Outbox outbox, @Nonnull Context context) throws Exception {
        this.outbox = outbox;
        this.logger = context.logger();
        init(context);
    }

    /**
     * Implements the boilerplate of polling the inbox, casting the items to
     * {@code Map.Entry}, and extracting the key and value. Forwards each
     * key-value pair to {@link #restoreFromSnapshot(Object, Object)}.
     */
    @Override
    public final void restoreFromSnapshot(@Nonnull Inbox inbox) {
        for (Entry entry; (entry = (Entry) inbox.poll()) != null; ) {
            restoreFromSnapshot(entry.getKey(), entry.getValue());
        }
    }

    /**
     * Implements the boilerplate of dispatching against the ordinal,
     * taking items from the inbox one by one, and invoking the
     * processing logic on each.
     */
    @Override
    @SuppressWarnings("checkstyle:magicnumber")
    public void process(int ordinal, @Nonnull Inbox inbox) {
        try {
            switch (ordinal) {
                case 0:
                    process0(inbox);
                    break;
                case 1:
                    process1(inbox);
                    break;
                case 2:
                    process2(inbox);
                    break;
                case 3:
                    process3(inbox);
                    break;
                case 4:
                    process4(inbox);
                    break;
                default:
                    processAny(ordinal, inbox);
            }
        } catch (Exception e) {
            throw sneakyThrow(e);
        }
    }


    //                Callback methods designed to be overridden by subclasses


    /**
     * Method that can be overridden to perform any necessary initialization
     * for the processor. It is called exactly once and strictly before any of
     * the processing methods ({@link #process(int, Inbox) process()} and
     * {@link #complete()}), but after the outbox and {@link #getLogger()
     * logger} have been initialized.
     * <p>
     * Subclasses are not required to call this superclass method, it does
     * nothing.
     *
     * @param context the {@link Processor.Context context} associated with this
     *                processor
     */
    protected void init(@Nonnull Context context) throws Exception {
    }

    /**
     * Tries to process the supplied input item, which was received from the
     * edge with the supplied ordinal. May choose to process only partially
     * and return {@code false}, in which case it will be called again later
     * with the same {@code (ordinal, item)} combination before any other
     * processing method is called.
     * <p>
     * The default implementation throws an {@code UnsupportedOperationException}.
     * <p>
     * <strong>NOTE:</strong> unless the processor doesn't differentiate between
     * its inbound edges, the first choice should be leaving this method alone
     * and instead overriding the specific {@code tryProcessN()} methods for
     * each ordinal the processor expects.
     *
     * @param ordinal ordinal of the edge that delivered the item
     * @param item    item to be processed
     * @return {@code true} if this item has now been processed,
     *         {@code false} otherwise.
     */
    protected boolean tryProcess(int ordinal, @Nonnull Object item) throws Exception {
        throw new UnsupportedOperationException("Missing implementation in " + getClass());
    }

    /**
     * Tries to process the supplied input item, which was received from the
     * edge with ordinal 0. May choose to process only partially and return
     * {@code false}, in which case it will be called again later with the same
     * item before any other processing method is called.
     * <p>
     * The default implementation delegates to {@link #tryProcess(int, Object)
     * tryProcess(0, item)}.
     *
     * @param item    item to be processed
     * @return {@code true} if this item has now been processed,
     *         {@code false} otherwise.
     */
    protected boolean tryProcess0(@Nonnull Object item) throws Exception {
        return tryProcess(0, item);
    }

    /**
     * Tries to process the supplied input item, which was received from the
     * edge with ordinal 1. May choose to process only partially and return
     * {@code false}, in which case it will be called again later with the same
     * item before any other processing method is called.
     * <p>
     * The default implementation delegates to {@link #tryProcess(int, Object)
     * tryProcess(1, item)}.
     *
     * @param item    item to be processed
     * @return {@code true} if this item has now been processed,
     *         {@code false} otherwise.
     */
    protected boolean tryProcess1(@Nonnull Object item) throws Exception {
        return tryProcess(1, item);
    }

    /**
     * Tries to process the supplied input item, which was received from the
     * edge with ordinal 2. May choose to process only partially and return
     * {@code false}, in which case it will be called again later with the same
     * item before any other processing method is called.
     * <p>
     * The default implementation delegates to {@link #tryProcess(int, Object)
     * tryProcess(2, item)}.
     *
     * @param item    item to be processed
     * @return {@code true} if this item has now been processed,
     *         {@code false} otherwise.
     */
    protected boolean tryProcess2(@Nonnull Object item) throws Exception {
        return tryProcess(2, item);
    }

    /**
     * Tries to process the supplied input item, which was received from the
     * edge with ordinal 3. May choose to process only partially and return
     * {@code false}, in which case it will be called again later with the same
     * item before any other processing method is called.
     * <p>
     * The default implementation delegates to {@link #tryProcess(int, Object)
     * tryProcess(3, item)}.
     *
     * @param item    item to be processed
     * @return {@code true} if this item has now been processed,
     *         {@code false} otherwise.
     */
    protected boolean tryProcess3(@Nonnull Object item) throws Exception {
        return tryProcess(3, item);
    }

    /**
     * Tries to process the supplied input item, which was received from the
     * edge with ordinal 4. May choose to process only partially and return
     * {@code false}, in which case it will be called again later with the same
     * item before any other processing method is called.
     * <p>
     * The default implementation delegates to {@link #tryProcess(int, Object)
     * tryProcess(4, item)}.
     *
     * @param item    item to be processed
     * @return {@code true} if this item has now been processed,
     *         {@code false} otherwise.
     */
    @SuppressWarnings("checkstyle:magicnumber")
    protected boolean tryProcess4(@Nonnull Object item) throws Exception {
        return tryProcess(4, item);
    }

    /**
     * Called to restore one key-value pair from the snapshot to processor's
     * internal state.
     * <p>
     * The default implementation throws an {@code
     * UnsupportedOperationException}, but it will not be called unless you
     * override {@link #saveToSnapshot()}.
     *
     * @param key      key of the entry from the snapshot
     * @param value    value of the entry from the snapshot
     */
    protected void restoreFromSnapshot(@Nonnull Object key, @Nonnull Object value) {
        throw new UnsupportedOperationException("Missing implementation in " + getClass());
    }

    /**
     * This basic implementation only forwards the passed watermark.
     */
    @Override
    public boolean tryProcessWatermark(@Nonnull Watermark watermark) {
        return tryEmit(watermark);
    }


    //                  Convenience methods for subclasses, non-overridable


    /**
     * Returns the logger associated with this processor instance.
     */
    protected final ILogger getLogger() {
        return logger;
    }

    protected final Outbox getOutbox() {
        return outbox;
    }

    /**
     * Offers the item to the outbox bucket at the supplied ordinal.
     * <p>
     * Emitted items should not be subsequently mutated because the same
     * instance might be used by a downstream processor in a different thread,
     * causing concurrent access.
     *
     * @return {@code true}, if the item was accepted. If {@code false} is
     * returned, the call must be retried later with the same (or equal) item.
     */
    @CheckReturnValue
    protected final boolean tryEmit(int ordinal, @Nonnull Object item) {
        return outbox.offer(ordinal, item);
    }

    /**
     * Offers the item to all the outbox buckets (except the snapshot outbox).
     * <p>
     * Emitted items should not be subsequently mutated because the same
     * instance might be used by a downstream processor in a different thread,
     * causing concurrent access.
     *
     * @return {@code true}, if the item was accepted. If {@code false} is
     * returned, the call must be retried later with the same (or equal) item.
     */
    @CheckReturnValue
    protected final boolean tryEmit(@Nonnull Object item) {
        return outbox.offer(item);
    }

    /**
     * Offers the item to the outbox buckets identified in the supplied array.
     * <p>
     * Emitted items should not be subsequently mutated because the same
     * instance might be used by a downstream processor in a different thread,
     * causing concurrent access.
     *
     * @return {@code true}, if the item was accepted. If {@code false} is
     * returned, the call must be retried later with the same (or equal) item.
     */
    @CheckReturnValue
    protected final boolean tryEmit(@Nonnull int[] ordinals, @Nonnull Object item) {
        return outbox.offer(ordinals, item);
    }

    /**
     * Obtains items from the traverser and offers them to the outbox's buckets
     * identified in the supplied array. If the outbox refuses an item, it backs
     * off and returns {@code false}.
     * <p>
     * Emitted items should not be subsequently mutated because the same
     * instance might be used by a downstream processor in a different thread,
     * causing concurrent access.
     * <p>
     * If this method returns {@code false}, then the caller must retain the
     * traverser and pass it again in the subsequent invocation of this method,
     * so as to resume emitting where it left off.
     * <p>
     * For simplified usage from {@link #tryProcess(int, Object)
     * tryProcess(ordinal, item)} methods, see {@link FlatMapper}.
     *
     * @param ordinals ordinals of the target bucket
     * @param traverser traverser over items to emit
     * @return whether the traverser has been exhausted
     */
    @SuppressWarnings("unchecked")
    protected final <E> boolean emitFromTraverser(@Nonnull int[] ordinals, @Nonnull Traverser<E> traverser) {
        E item;
        if (pendingItem != null) {
            item = (E) pendingItem;
            pendingItem = null;
        } else {
            item = traverser.next();
        }
        for (; item != null; item = traverser.next()) {
            if (!tryEmit(ordinals, item)) {
                pendingItem = item;
                return false;
            }
        }
        return true;
    }

    /**
     * Obtains items from the traverser and offers them to the outbox's buckets
     * identified in the supplied array. If the outbox refuses an item, it backs
     * off and returns {@code false}.
     * <p>
     * Do not mutate the items you emit because the downstream processor may be
     * using them in a different thread, resulting in concurrent access.
     * <p>
     * If this method returns {@code false}, then you must retain the traverser
     * and pass it again in the subsequent invocation of this method, so as to
     * resume emitting where you left off.
     * <p>
     * For simplified usage in {@link #tryProcess(int, Object)
     * tryProcess(ordinal, item)} methods, see {@link FlatMapper}.
     *
     * @param ordinal ordinal of the target bucket
     * @param traverser traverser over items to emit
     * @return whether the traverser has been exhausted
     */
    protected final <E> boolean emitFromTraverser(int ordinal, @Nonnull Traverser<E> traverser) {
        E item;
        if (pendingItem != null) {
            item = (E) pendingItem;
            pendingItem = null;
        } else {
            item = traverser.next();
        }
        for (; item != null; item = traverser.next()) {
            if (!tryEmit(ordinal, item)) {
                pendingItem = item;
                return false;
            }
        }
        return true;
    }

    /**
     * Convenience for {@link #emitFromTraverser(int, Traverser)}
     * which emits to all ordinals.
     */
    protected final boolean emitFromTraverser(@Nonnull Traverser<?> traverser) {
        return emitFromTraverser(-1, traverser);
    }

    /**
     * Offers one key-value pair to the snapshot bucket.
     * <p>
     * The type of the offered key determines which processors receive the key
     * and value pair when it is restored. If the key is of type {@link
     * BroadcastKey}, the entry will be restored to all processor instances.
     * Otherwise, the key will be distributed according to default partitioning
     * and only a single processor instance will receive the key.
     * <p>
     * Keys and values offered to snapshot are serialized and can be further
     * mutated as soon as this method returns.
     *
     * @return {@code true}, if the item was accepted. If {@code false} is
     * returned, the call must be retried later with the same (or equal) key
     * and value.
     */
    @CheckReturnValue
    protected final boolean tryEmitToSnapshot(@Nonnull Object key, @Nonnull Object value) {
        return outbox.offerToSnapshot(key, value);
    }

    /**
     * Obtains items from the traverser and offers them to the snapshot bucket
     * of the outbox. Each item is a {@code Map.Entry} and its key and value
     * are passed as the two arguments of {@link #tryEmitToSnapshot(Object, Object)}.
     * If the outbox refuses an item, it backs off and returns {@code false}.
     * <p>
     * Keys and values offered to snapshot are serialized and can be further
     * mutated as soon as this method returns.
     * <p>
     * If this method returns {@code false}, then the caller must retain the
     * traverser and pass it again in the subsequent invocation of this method,
     * so as to resume emitting where it left off.
     * <p>
     * The type of the offered key determines which processors receive the key
     * and value pair when it is restored. If the key is of type {@link
     * BroadcastKey}, the entry will be restored to all processor instances.
     * Otherwise, the key will be distributed according to default partitioning
     * and only a single processor instance will receive the key.
     *
     * @param traverser traverser over the items to emit to the snapshot
     * @return whether the traverser has been exhausted
     */
    protected final <T extends Entry<?, ?>> boolean emitFromTraverserToSnapshot(@Nonnull Traverser<T> traverser) {
        Entry<?, ?> item;
        if (pendingSnapshotItem != null) {
            item = pendingSnapshotItem;
            pendingSnapshotItem = null;
        } else {
            item = traverser.next();
        }
        for (; item != null; item = traverser.next()) {
            if (!tryEmitToSnapshot(item.getKey(), item.getValue())) {
                pendingSnapshotItem = item;
                return false;
            }
        }
        return true;
    }

    /**
     * Factory of {@link FlatMapper}. The {@code FlatMapper} will emit items to
     * the given output ordinal.
     */
    @Nonnull
    protected final <T, R> FlatMapper<T, R> flatMapper(
            int ordinal, @Nonnull Function<? super T, ? extends Traverser<? extends R>> mapper
    ) {
        return ordinal != -1 ? flatMapper(new int[] {ordinal}, mapper) : flatMapper(mapper);
    }

    /**
     * Factory of {@link FlatMapper}. The {@code FlatMapper} will emit items to
     * all defined output ordinals.
     */
    @Nonnull
    protected final <T, R> FlatMapper<T, R> flatMapper(
            @Nonnull Function<? super T, ? extends Traverser<? extends R>> mapper
    ) {
        return new FlatMapper<>(null, mapper);
    }

    /**
     * Factory of {@link FlatMapper}. The {@code FlatMapper} will emit items to
     * the ordinals identified in the array.
     */
    @Nonnull
    protected final <T, R> FlatMapper<T, R> flatMapper(
            @Nonnull int[] ordinals, @Nonnull Function<? super T, ? extends Traverser<? extends R>> mapper
    ) {
        return new FlatMapper<>(ordinals, mapper);
    }


    //               End of convenience methods for subclass, non-overridable


    /**
     * A helper that simplifies the implementation of {@link #tryProcess(int,
     * Object) tryProcess(ordinal, item)} for emitting collections. User
     * supplies a {@code mapper} which takes an item and returns a traverser
     * over all output items that should be emitted. The {@link
     * #tryProcess(Object)} method obtains and passes the traverser to {@link
     * #emitFromTraverser(int, Traverser)}.
     * <p>
     * Example:
     * <pre>
     * public static class SplitWordsP extends AbstractProcessor {
     *
     *    {@code private FlatMapper<String, String> flatMapper =
     *             flatMapper(item -> Traverser.over(item.split("\\W")));}
     *
     *    {@code @Override}
     *     protected boolean tryProcess(int ordinal, Object item) throws Exception {
     *         return flatMapper.tryProcess((String) item);
     *     }
     * }</pre>
     *
     * @param <T> type of the input item
     * @param <R> type of the emitted item
     */
    protected final class FlatMapper<T, R> {
        private final int[] outputOrdinals;
        private final Function<? super T, ? extends Traverser<? extends R>> mapper;
        private Traverser<? extends R> outputTraverser;

        private FlatMapper(@Nullable int[] outputOrdinals,
                           @Nonnull Function<? super T, ? extends Traverser<? extends R>> mapper) {
            this.outputOrdinals = outputOrdinals;
            this.mapper = mapper;
        }

        /**
         * Method designed to be called from one of {@code AbstractProcessor#tryProcessX()}
         * methods. The calling method must return this method's return
         * value.
         *
         * @param item the item to process
         * @return what the calling {@code tryProcessX()} method should return
         */
        public boolean tryProcess(@Nonnull T item) {
            if (outputTraverser == null) {
                outputTraverser = mapper.apply(item);
            }
            if (emit()) {
                outputTraverser = null;
                return true;
            }
            return false;
        }

        private boolean emit() {
            return outputOrdinals != null
                    ? emitFromTraverser(outputOrdinals, outputTraverser)
                    : emitFromTraverser(outputTraverser);
        }
    }

<<<<<<< HEAD
    /**
     * Throws {@link UnsupportedOperationException} if watermark has non-zero
     * key.
     * <p>
     * Supposed to be used by processors that don't work with keyed watermarks.
     */
    protected void keyedWatermarkCheck(Watermark watermark) {
        if (watermark.key() != 0) {
            throw new UnsupportedOperationException("Keyed watermarks are not supported for "
                    + this.getClass().getName());
        }
    }

=======
>>>>>>> cf43d341
    // The processN methods contain repeated looping code in order to give an
    // easier job to the JIT compiler to optimize each case independently, and
    // to ensure that ordinal is dispatched on just once per process(ordinal,
    // inbox) call.

    private void process0(@Nonnull Inbox inbox) throws Exception {
        for (Object item; (item = inbox.peek()) != null && tryProcess0(item); ) {
            inbox.remove();
        }
    }

    private void process1(@Nonnull Inbox inbox) throws Exception {
        for (Object item; (item = inbox.peek()) != null && tryProcess1(item); ) {
            inbox.remove();
        }
    }

    private void process2(@Nonnull Inbox inbox) throws Exception {
        for (Object item; (item = inbox.peek()) != null && tryProcess2(item); ) {
            inbox.remove();
        }
    }

    private void process3(@Nonnull Inbox inbox) throws Exception {
        for (Object item; (item = inbox.peek()) != null && tryProcess3(item); ) {
            inbox.remove();
        }
    }

    private void process4(@Nonnull Inbox inbox) throws Exception {
        for (Object item; (item = inbox.peek()) != null && tryProcess4(item); ) {
            inbox.remove();
        }
    }

    private void processAny(int ordinal, @Nonnull Inbox inbox) throws Exception {
        for (Object item; (item = inbox.peek()) != null && tryProcess(ordinal, item); ) {
            inbox.remove();
        }
    }

    /**
     * Return {@code true} if watermark doesn't match given {@code matchingKey}.
     * <p>
     * Supposed to be used by processors that may work with multiple watermarks.
     */
    protected boolean shouldIgnoreMismatchedWatermark(Watermark watermark, byte matchingKey) {
        return watermark.key() != matchingKey;
    }
}<|MERGE_RESOLUTION|>--- conflicted
+++ resolved
@@ -579,22 +579,6 @@
         }
     }
 
-<<<<<<< HEAD
-    /**
-     * Throws {@link UnsupportedOperationException} if watermark has non-zero
-     * key.
-     * <p>
-     * Supposed to be used by processors that don't work with keyed watermarks.
-     */
-    protected void keyedWatermarkCheck(Watermark watermark) {
-        if (watermark.key() != 0) {
-            throw new UnsupportedOperationException("Keyed watermarks are not supported for "
-                    + this.getClass().getName());
-        }
-    }
-
-=======
->>>>>>> cf43d341
     // The processN methods contain repeated looping code in order to give an
     // easier job to the JIT compiler to optimize each case independently, and
     // to ensure that ordinal is dispatched on just once per process(ordinal,
