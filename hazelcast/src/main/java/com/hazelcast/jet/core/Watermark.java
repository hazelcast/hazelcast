/*
 * Copyright (c) 2008-2022, Hazelcast, Inc. All Rights Reserved.
 *
 * Licensed under the Apache License, Version 2.0 (the "License");
 * you may not use this file except in compliance with the License.
 * You may obtain a copy of the License at
 *
 * http://www.apache.org/licenses/LICENSE-2.0
 *
 * Unless required by applicable law or agreed to in writing, software
 * distributed under the License is distributed on an "AS IS" BASIS,
 * WITHOUT WARRANTIES OR CONDITIONS OF ANY KIND, either express or implied.
 * See the License for the specific language governing permissions and
 * limitations under the License.
 */

package com.hazelcast.jet.core;

import com.hazelcast.jet.impl.execution.SpecialBroadcastItem;
import com.hazelcast.jet.impl.execution.WatermarkCoalescer;

import java.util.Objects;

import static com.hazelcast.jet.impl.util.Util.toLocalTime;

/**
 * Watermark is an item occasionally inserted into a disordered
 * (sub)stream of timestamped items. The watermark's timestamp value has
 * the meaning "no items will follow with timestamp less than this." The
 * value of the watermark is always monotonically increasing in the
 * (sub)stream, with the effect of superimposing an ordered timestamp
 * sequence over the original disordered one. Watermark items are used by
 * windowing processors as anchoring points where the processor knows which
 * windows it can close and emit their aggregated results.
 *
 * @since Jet 3.0
 */
public final class Watermark implements SpecialBroadcastItem {

    private final long timestamp;
    private final byte key;

    /**
<<<<<<< HEAD
=======
     * The watermark identifier distinguishes watermarks obtained from different sources.
     */
    private final byte key;

    /**
>>>>>>> cf43d341
     * Constructs a new watermark item with {@code 0} watermark key.
     */
    public Watermark(long timestamp) {
        this.timestamp = timestamp;
        this.key = 0;
    }

    /**
     * Constructs a new watermark item with specified key.
     */
    public Watermark(long timestamp, byte key) {
        this.timestamp = timestamp;
        this.key = key;
    }

    /**
     * Returns the timestamp of this watermark item.
     */
    public long timestamp() {
        return timestamp;
    }

    /**
     * Returns the key of this watermark item.
     */
    public byte key() {
        return key;
    }

    @Override
    public boolean equals(Object o) {
        return this == o || o instanceof Watermark
                && this.timestamp == ((Watermark) o).timestamp
                && this.key == ((Watermark) o).key;
    }

    @Override
    public int hashCode() {
        return Objects.hash(timestamp, key);
    }

    @Override
    public String toString() {
        return timestamp ==
                WatermarkCoalescer.IDLE_MESSAGE_TIME
<<<<<<< HEAD
                        ? "Watermark{IDLE_MESSAGE"
=======
                        ? "Watermark{IDLE_MESSAGE}"
>>>>>>> cf43d341
                        : "Watermark{ts=" + toLocalTime(timestamp)
                + ", key=" + key + "}";
    }
}<|MERGE_RESOLUTION|>--- conflicted
+++ resolved
@@ -38,17 +38,13 @@
 public final class Watermark implements SpecialBroadcastItem {
 
     private final long timestamp;
-    private final byte key;
 
     /**
-<<<<<<< HEAD
-=======
      * The watermark identifier distinguishes watermarks obtained from different sources.
      */
     private final byte key;
 
     /**
->>>>>>> cf43d341
      * Constructs a new watermark item with {@code 0} watermark key.
      */
     public Watermark(long timestamp) {
@@ -94,11 +90,7 @@
     public String toString() {
         return timestamp ==
                 WatermarkCoalescer.IDLE_MESSAGE_TIME
-<<<<<<< HEAD
-                        ? "Watermark{IDLE_MESSAGE"
-=======
                         ? "Watermark{IDLE_MESSAGE}"
->>>>>>> cf43d341
                         : "Watermark{ts=" + toLocalTime(timestamp)
                 + ", key=" + key + "}";
     }
