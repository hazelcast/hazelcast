/*
 * Copyright (c) 2008-2022, Hazelcast, Inc. All Rights Reserved.
 *
 * Licensed under the Apache License, Version 2.0 (the "License");
 * you may not use this file except in compliance with the License.
 * You may obtain a copy of the License at
 *
 * http://www.apache.org/licenses/LICENSE-2.0
 *
 * Unless required by applicable law or agreed to in writing, software
 * distributed under the License is distributed on an "AS IS" BASIS,
 * WITHOUT WARRANTIES OR CONDITIONS OF ANY KIND, either express or implied.
 * See the License for the specific language governing permissions and
 * limitations under the License.
 */

package com.hazelcast.jet.core;

import com.hazelcast.jet.impl.execution.SpecialBroadcastItem;
import com.hazelcast.jet.impl.execution.WatermarkCoalescer;

import java.util.Objects;

<<<<<<< HEAD
import java.util.Objects;

import static com.hazelcast.jet.impl.execution.WatermarkCoalescer.IDLE_MESSAGE;
=======
>>>>>>> c058b359
import static com.hazelcast.jet.impl.util.Util.toLocalTime;

/**
 * Watermark is an item occasionally inserted into a disordered
 * (sub)stream of timestamped items. The watermark's timestamp value has
 * the meaning "no items will follow with timestamp less than this." The
 * value of the watermark is always monotonically increasing in the
 * (sub)stream, with the effect of superimposing an ordered timestamp
 * sequence over the original disordered one. Watermark items are used by
 * windowing processors as anchoring points where the processor knows which
 * windows it can close and emit their aggregated results.
 *
 * @since Jet 3.0
 */
public final class Watermark implements SpecialBroadcastItem {

    private final byte key;
    private final long timestamp;

    /**
     * The watermark identifier distinguishes watermarks obtained from different sources.
     */
    private final byte key;

    /**
     * Constructs a new watermark item with {@code 0} watermark key.
     */
    public Watermark(long timestamp) {
        this.timestamp = timestamp;
        this.key = 0;
    }

<<<<<<< HEAD
=======
    /**
     * Constructs a new watermark item with specified key.
     */
>>>>>>> c058b359
    public Watermark(long timestamp, byte key) {
        this.timestamp = timestamp;
        this.key = key;
    }

    /**
     * Returns the timestamp of this watermark item.
     */
    public long timestamp() {
        return timestamp;
    }

    /**
<<<<<<< HEAD
     * Returns key of this watermark item.
=======
     * Returns the key of this watermark item.
>>>>>>> c058b359
     */
    public byte key() {
        return key;
    }

    @Override
    public boolean equals(Object o) {
        return this == o || o instanceof Watermark
                && this.timestamp == ((Watermark) o).timestamp
                && this.key == ((Watermark) o).key;
    }

    @Override
    public int hashCode() {
        return Objects.hash(timestamp, key);
    }

    @Override
    public String toString() {
<<<<<<< HEAD
        return (timestamp == IDLE_MESSAGE.timestamp
                ? "Watermark{IDLE_MESSAGE}"
                : "Watermark{ts=" + toLocalTime(timestamp)) +
                ", key=" + key + '}';
=======
        return timestamp ==
                WatermarkCoalescer.IDLE_MESSAGE_TIME
                        ? "Watermark{IDLE_MESSAGE}"
                        : "Watermark{ts=" + toLocalTime(timestamp)
                + ", key=" + key + "}";
>>>>>>> c058b359
    }
}<|MERGE_RESOLUTION|>--- conflicted
+++ resolved
@@ -21,12 +21,6 @@
 
 import java.util.Objects;
 
-<<<<<<< HEAD
-import java.util.Objects;
-
-import static com.hazelcast.jet.impl.execution.WatermarkCoalescer.IDLE_MESSAGE;
-=======
->>>>>>> c058b359
 import static com.hazelcast.jet.impl.util.Util.toLocalTime;
 
 /**
@@ -43,7 +37,6 @@
  */
 public final class Watermark implements SpecialBroadcastItem {
 
-    private final byte key;
     private final long timestamp;
 
     /**
@@ -59,12 +52,9 @@
         this.key = 0;
     }
 
-<<<<<<< HEAD
-=======
     /**
      * Constructs a new watermark item with specified key.
      */
->>>>>>> c058b359
     public Watermark(long timestamp, byte key) {
         this.timestamp = timestamp;
         this.key = key;
@@ -78,11 +68,7 @@
     }
 
     /**
-<<<<<<< HEAD
-     * Returns key of this watermark item.
-=======
      * Returns the key of this watermark item.
->>>>>>> c058b359
      */
     public byte key() {
         return key;
@@ -102,17 +88,10 @@
 
     @Override
     public String toString() {
-<<<<<<< HEAD
-        return (timestamp == IDLE_MESSAGE.timestamp
-                ? "Watermark{IDLE_MESSAGE}"
-                : "Watermark{ts=" + toLocalTime(timestamp)) +
-                ", key=" + key + '}';
-=======
         return timestamp ==
                 WatermarkCoalescer.IDLE_MESSAGE_TIME
                         ? "Watermark{IDLE_MESSAGE}"
                         : "Watermark{ts=" + toLocalTime(timestamp)
                 + ", key=" + key + "}";
->>>>>>> c058b359
     }
 }