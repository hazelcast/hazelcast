--- conflicted
+++ resolved
@@ -213,14 +213,9 @@
     private boolean logInputOutput = true;
     private boolean callComplete = true;
     private int outputOrdinalCount;
-<<<<<<< HEAD
-    private Runnable beforeEachRun = () -> {
-    };
-=======
     private boolean outputMustOccurOnTime;
     private final List<ItemWithOrdinal> accumulatedExpectedOutput = new ArrayList<>();
     private Runnable beforeEachRun = () -> { };
->>>>>>> 81cf213b
 
     private int localProcessorIndex;
     private int globalProcessorIndex;
@@ -284,9 +279,9 @@
      * item0 from input0, item0 from input1, item1 from input0 etc.
      * <p>
      * See also:<ul>
-     * <li>{@link #input(List)} - if you have just one input ordinal
-     * <li>{@link #inputs(List, int[])} - if you want to specify input
-     * priorities
+     *     <li>{@link #input(List)} - if you have just one input ordinal
+     *     <li>{@link #inputs(List, int[])} - if you want to specify input
+     *     priorities
      * </ul>
      *
      * @param inputs one list of input items for each input edge
@@ -303,8 +298,8 @@
      * round-robin fashion.
      * <p>
      * See also:<ul>
-     * <li>{@link #input(List)} - if you have just one input ordinal
-     * <li>{@link #inputs(List)} - if all inputs are of equal priority
+     *     <li>{@link #input(List)} - if you have just one input ordinal
+     *     <li>{@link #inputs(List)} - if all inputs are of equal priority
      * </ul>
      *
      * @param inputs one list of input items for each input edge
@@ -352,7 +347,7 @@
         }
 
         assertOutput(
-                expectedOutputs.size(), (mode, actual) -> assertExpectedOutput(mode, expectedOutputs, actual)
+            expectedOutputs.size(), (mode, actual) -> assertExpectedOutput(mode, expectedOutputs, actual)
         );
     }
 
@@ -395,7 +390,7 @@
      * can be used in the assertion message.
      *
      * @param outputOrdinalCount how many output ordinals should be created
-     * @param assertFn           an assertion function which takes the current mode and the collected output
+     * @param assertFn an assertion function which takes the current mode and the collected output
      */
     public void assertOutput(int outputOrdinalCount, BiConsumer<TestMode, List<List<Object>>> assertFn) {
         this.assertOutputFn = assertFn;
@@ -432,9 +427,9 @@
      * Has no effect if calling {@code complete()} is {@linkplain
      * #disableCompleteCall() disabled}.
      *
-     * @param timeoutMillis   maximum time to wait for the output to match
+     * @param timeoutMillis maximum time to wait for the output to match
      * @param extraTimeMillis for how long to call {@code complete()}
-     *                        after the output matches
+     *                       after the output matches
      * @return {@code this} instance for fluent API
      */
     public TestSupport runUntilOutputMatches(long timeoutMillis, long extraTimeMillis) {
@@ -662,18 +657,11 @@
             if (inbox.isEmpty()) {
                 inboxOrdinal = inputOutput.get(ioPosition).ordinal();
                 for (int added = 0;
-<<<<<<< HEAD
-                     inputPosition < input.size()
-                             && added < testMode.inboxLimit()
-                             && inboxOrdinal == input.get(inputPosition).ordinal
-                             && (added == 0 || !(input.get(inputPosition).item instanceof Watermark));
-=======
                      ioPosition < inputOutput.size()
                              && added < testMode.inboxLimit()
                              && inputOutput.get(ioPosition).isInput()
                              && inboxOrdinal == inputOutput.get(ioPosition).ordinal
                              && (added == 0 || !(inputOutput.get(ioPosition).item instanceof Watermark));
->>>>>>> 81cf213b
                      added++
                 ) {
                     ItemWithOrdinal objectWithOrdinal = inputOutput.get(ioPosition++);
@@ -704,7 +692,7 @@
             String methodName;
             methodName = processInbox(inbox, inboxOrdinal, isCooperative, processor);
             boolean madeProgress = inbox.size() < lastInboxSize ||
-                    (outbox[0].bucketCount() > 0 && !outbox[0].queue(0).isEmpty());
+                (outbox[0].bucketCount() > 0 && !outbox[0].queue(0).isEmpty());
             assertTrue(methodName + "() call without progress", !assertProgress || madeProgress);
             idleCount = idle(idler, idleCount, madeProgress);
             if (outbox[0].bucketCount() > 0 && outbox[0].queue(0).size() == 1 && !inbox.isEmpty()) {
@@ -803,7 +791,7 @@
         SortedMap<Integer, List<Integer>> ordinalsByPriority = new TreeMap<>();
         for (int i = 0; i < priorities.length; i++) {
             ordinalsByPriority.computeIfAbsent(priorities[i], k -> new ArrayList<>())
-                    .add(i);
+                            .add(i);
         }
 
         List<ItemWithOrdinal> result = new ArrayList<>();
