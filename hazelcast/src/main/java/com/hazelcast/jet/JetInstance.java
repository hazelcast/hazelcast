--- conflicted
+++ resolved
@@ -53,123 +53,6 @@
      * sense when the entry point was {@link Jet}.
      */
     @Nonnull
-<<<<<<< HEAD
-    Job newJob(@Nonnull Pipeline pipeline, @Nonnull JobConfig config);
-
-    /**
-     * Creates and returns a Jet job based on the supplied DAG and job
-     * configuration. Jet will asynchronously start executing the job.
-     * <p>
-     * If the name in the JobConfig is non-null, Jet checks if there is an
-     * active job with equal name. If there is, it will join that job instead
-     * of submitting a new one. Job is active if it is running, suspended or
-     * waiting to be run; that is it has not completed or failed. In other
-     * words, this method ensures that the job with this name is running and is
-     * not running multiple times in parallel.
-     * <p>
-     * This method is useful for microservices deployment when each package
-     * contains a jet member and the job and you want the job to run only once.
-     * But if the job is a batch job and runs very quickly, it can happen that
-     * it executes multiple times, because the job name can be reused after a
-     * previous execution completed.
-     * <p>
-     * If the job name is null, a new job is always submitted.
-     * <p>
-     * See also {@link #newJob}.
-     */
-    @Nonnull
-    Job newJobIfAbsent(@Nonnull DAG dag, @Nonnull JobConfig config);
-
-    /**
-     * Creates and returns a Jet job based on the supplied pipeline and job
-     * configuration. Jet will asynchronously start executing the job.
-     * <p>
-     * If the name in the JobConfig is non-null, Jet checks if there is an
-     * active job with equal name. If there is, it will join that job instead
-     * of submitting a new one. Job is active if it is running, suspended or
-     * waiting to be run; that is it has not completed or failed. In other
-     * words, this method ensures that the job with this name is running and is
-     * not running multiple times in parallel.
-     * <p>
-     * This method is useful for microservices deployment when each package
-     * contains a jet member and the job and you want the job to run only once.
-     * But if the job is a batch job and runs very quickly, it can happen that
-     * it executes multiple times, because the job name can be reused after a
-     * previous execution completed.
-     * <p>
-     * If the job name is null, a new job is always submitted.
-     * <p>
-     * See also {@link #newJob}.
-     */
-    @Nonnull
-    Job newJobIfAbsent(@Nonnull Pipeline pipeline, @Nonnull JobConfig config);
-
-    /**
-     * Submits a light job for execution. This kind of job is focused on
-     * reducing the job startup and teardown time: only a single operation is
-     * used to deploy the job instead of 2 for normal jobs.
-     *
-     * Limitation of light jobs:
-     * <ul>
-     *     <li>no job configuration, that means no processing guarantee, no custom
-     *         classes or job resources
-     *
-     *     <li>no metrics after job completion
-     *
-     *     <li>no visibility in {@link #getJobs()} or in Management Center (this
-     *         will be added later)
-     *
-     *     <li>failures will be only reported to the caller and logged in the
-     *         cluster logs, but no trace of the job will remain in the cluster after
-     *         it's done
-     *
-     *     <li>{@link RestartableException} doesn't restart the job, but it will
-     *         fail
-     * </ul>
-     * <p>
-     * It substantially reduces the overhead for jobs that take milliseconds to
-     * complete.
-     * <p>
-     * A light job will not be cancelled if the client disconnects. It's
-     * potential failure will be only logged in member logs.
-     *
-     * @since 5.0
-     */
-    @Nonnull
-    Job newLightJob(Pipeline p);
-
-    /**
-     * Submits a job defined in the Core API.
-     * <p>
-     * See {@link #newLightJob(Pipeline)}.
-     *
-     * @since 5.0
-     */
-    @Nonnull
-    Job newLightJob(DAG dag);
-
-    /**
-     * Returns all submitted jobs. The result includes completed normal jobs,
-     * but doesn't include completed light jobs - for these jobs the cluster
-     * doesn't retain any information after they complete.
-     */
-    @Nonnull
-    List<Job> getJobs();
-
-    /**
-     * Returns the job with the given id or {@code null} if no such job could
-     * be found.
-     */
-    @Nullable
-    Job getJob(long jobId);
-
-    /**
-     * Returns all jobs submitted with the given name, ordered in descending
-     * order by submission time. The active job is always first. Empty list
-     * will be returned if no job with the given name exists. The list includes
-     * completed jobs. It never includes {@linkplain #newLightJob(Pipeline)
-     * light jobs} because they can't have a name.
-=======
     @Deprecated
     HazelcastInstance getHazelcastInstance();
 
@@ -186,7 +69,6 @@
      * @since Jet 3.0
      * @deprecated since 5.0
      * Use {@link HazelcastInstance#getCluster()} instead.
->>>>>>> a85fa8f9
      */
     @Nonnull
     @Deprecated
@@ -196,6 +78,8 @@
      * @since Jet 4.4
      * @deprecated since 5.0
      * Use {@link HazelcastInstance#getSql()} instead.
+     *
+     * @since 5.0
      */
     @Beta
     @Nonnull
