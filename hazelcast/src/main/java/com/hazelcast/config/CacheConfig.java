/*
 * Copyright (c) 2008-2018, Hazelcast, Inc. All Rights Reserved.
 *
 * Licensed under the Apache License, Version 2.0 (the "License");
 * you may not use this file except in compliance with the License.
 * You may obtain a copy of the License at
 *
 * http://www.apache.org/licenses/LICENSE-2.0
 *
 * Unless required by applicable law or agreed to in writing, software
 * distributed under the License is distributed on an "AS IS" BASIS,
 * WITHOUT WARRANTIES OR CONDITIONS OF ANY KIND, either express or implied.
 * See the License for the specific language governing permissions and
 * limitations under the License.
 */

package com.hazelcast.config;

import com.hazelcast.cache.impl.DeferredValue;
import com.hazelcast.config.CacheSimpleConfig.ExpiryPolicyFactoryConfig.DurationConfig;
import com.hazelcast.config.CacheSimpleConfig.ExpiryPolicyFactoryConfig.TimedExpiryPolicyFactoryConfig;
import com.hazelcast.config.CacheSimpleConfig.ExpiryPolicyFactoryConfig.TimedExpiryPolicyFactoryConfig.ExpiryPolicyType;
import com.hazelcast.nio.ClassLoaderUtil;
import com.hazelcast.nio.ObjectDataInput;
import com.hazelcast.nio.ObjectDataOutput;
import com.hazelcast.nio.serialization.BinaryInterface;

import javax.cache.configuration.CacheEntryListenerConfiguration;
import javax.cache.configuration.CompleteConfiguration;
import javax.cache.configuration.Factory;
import javax.cache.configuration.FactoryBuilder;
import javax.cache.configuration.MutableCacheEntryListenerConfiguration;
import javax.cache.event.CacheEntryEventFilter;
import javax.cache.event.CacheEntryListener;
import javax.cache.expiry.AccessedExpiryPolicy;
import javax.cache.expiry.CreatedExpiryPolicy;
import javax.cache.expiry.Duration;
import javax.cache.expiry.EternalExpiryPolicy;
import javax.cache.expiry.ExpiryPolicy;
import javax.cache.expiry.ModifiedExpiryPolicy;
import javax.cache.expiry.TouchedExpiryPolicy;
import javax.cache.integration.CacheLoader;
import javax.cache.integration.CacheWriter;
import java.io.IOException;
import java.util.ArrayList;
import java.util.List;
import java.util.Set;

import static com.hazelcast.config.CacheSimpleConfig.DEFAULT_BACKUP_COUNT;
import static com.hazelcast.config.CacheSimpleConfig.DEFAULT_IN_MEMORY_FORMAT;
import static com.hazelcast.config.CacheSimpleConfig.MIN_BACKUP_COUNT;
import static com.hazelcast.util.Preconditions.checkAsyncBackupCount;
import static com.hazelcast.util.Preconditions.checkBackupCount;
import static com.hazelcast.util.Preconditions.isNotNull;

/**
 * Contains all the configuration for the {@link com.hazelcast.cache.ICache}.
 *
 * @param <K> the key type
 * @param <V> the value type
 */
@BinaryInterface
public class CacheConfig<K, V> extends AbstractCacheConfig<K, V> {

    private String name;
    private String managerPrefix;
    private String uriString;
    private int asyncBackupCount = MIN_BACKUP_COUNT;
    private int backupCount = DEFAULT_BACKUP_COUNT;
    private InMemoryFormat inMemoryFormat = DEFAULT_IN_MEMORY_FORMAT;
    // Default value of eviction config is
    //      * ENTRY_COUNT with 10000 max entry count
    //      * LRU as eviction policy
    // TODO: change to "EvictionConfig" in the future since "CacheEvictionConfig" is deprecated
    private CacheEvictionConfig evictionConfig = new CacheEvictionConfig();

    private WanReplicationRef wanReplicationRef;
    private List<CachePartitionLostListenerConfig> partitionLostListenerConfigs;
    private String quorumName;
    private String mergePolicy = CacheSimpleConfig.DEFAULT_CACHE_MERGE_POLICY;

    /**
     * Disables invalidation events for per entry but full-flush invalidation events are still enabled.
     * Full-flush invalidation means the invalidation of events for all entries when clear is called.
     */
    private boolean disablePerEntryInvalidationEvents;

<<<<<<< HEAD
    private TenantControl tenantControl = new TenantControl.NoTenantControl();
=======
>>>>>>> b2c0b8ba

    public CacheConfig() {
    }

    public CacheConfig(String name) {
        setName(name);
    }

    public CacheConfig(CompleteConfiguration<K, V> configuration) {
        super(configuration);
        if (configuration instanceof CacheConfig) {
            final CacheConfig config = (CacheConfig) configuration;
            this.name = config.name;
            this.managerPrefix = config.managerPrefix;
            this.uriString = config.uriString;
            this.asyncBackupCount = config.asyncBackupCount;
            this.backupCount = config.backupCount;
            this.inMemoryFormat = config.inMemoryFormat;
            this.hotRestartConfig = new HotRestartConfig(config.hotRestartConfig);
            // eviction config is not allowed to be null
            if (config.evictionConfig != null) {
                this.evictionConfig = new CacheEvictionConfig(config.evictionConfig);
            }
            if (config.wanReplicationRef != null) {
                this.wanReplicationRef = new WanReplicationRef(config.wanReplicationRef);
            }
            if (config.partitionLostListenerConfigs != null) {
                this.partitionLostListenerConfigs = new ArrayList<CachePartitionLostListenerConfig>(
                        config.partitionLostListenerConfigs);
            }
            this.quorumName = config.quorumName;
            this.mergePolicy = config.mergePolicy;
            this.disablePerEntryInvalidationEvents = config.disablePerEntryInvalidationEvents;
            this.serializationService = config.serializationService;
            this.classLoader = config.classLoader;
        }
    }

    @SuppressWarnings("checkstyle:cyclomaticcomplexity")
    public CacheConfig(CacheSimpleConfig simpleConfig) throws Exception {
        this.name = simpleConfig.getName();
        if (simpleConfig.getKeyType() != null) {
            setKeyClassName(simpleConfig.getKeyType());
        }
        if (simpleConfig.getValueType() != null) {
            setValueClassName(simpleConfig.getValueType());
        }
        this.isStatisticsEnabled = simpleConfig.isStatisticsEnabled();
        this.isManagementEnabled = simpleConfig.isManagementEnabled();
        this.isReadThrough = simpleConfig.isReadThrough();
        this.isWriteThrough = simpleConfig.isWriteThrough();
        copyFactories(simpleConfig);
        initExpiryPolicyFactoryConfig(simpleConfig);
        this.asyncBackupCount = simpleConfig.getAsyncBackupCount();
        this.backupCount = simpleConfig.getBackupCount();
        this.inMemoryFormat = simpleConfig.getInMemoryFormat();
        // eviction config is not allowed to be null
        if (simpleConfig.getEvictionConfig() != null) {
            this.evictionConfig = new CacheEvictionConfig(simpleConfig.getEvictionConfig());
        }
        if (simpleConfig.getWanReplicationRef() != null) {
            this.wanReplicationRef = new WanReplicationRef(simpleConfig.getWanReplicationRef());
        }
        copyListeners(simpleConfig);
        this.quorumName = simpleConfig.getQuorumName();
        this.mergePolicy = simpleConfig.getMergePolicy();
        this.hotRestartConfig = new HotRestartConfig(simpleConfig.getHotRestartConfig());
        this.disablePerEntryInvalidationEvents = simpleConfig.isDisablePerEntryInvalidationEvents();
    }

    private void initExpiryPolicyFactoryConfig(CacheSimpleConfig simpleConfig) throws Exception {
        CacheSimpleConfig.ExpiryPolicyFactoryConfig expiryPolicyFactoryConfig =
                simpleConfig.getExpiryPolicyFactoryConfig();
        if (expiryPolicyFactoryConfig != null) {
            if (expiryPolicyFactoryConfig.getClassName() != null) {
                setExpiryPolicyFactory(
                        ClassLoaderUtil.<Factory<? extends ExpiryPolicy>>newInstance(
                                null,
                                expiryPolicyFactoryConfig.getClassName()
                        )
                );
            } else {
                TimedExpiryPolicyFactoryConfig timedExpiryPolicyConfig =
                        expiryPolicyFactoryConfig.getTimedExpiryPolicyFactoryConfig();
                if (timedExpiryPolicyConfig != null) {
                    DurationConfig durationConfig = timedExpiryPolicyConfig.getDurationConfig();
                    ExpiryPolicyType expiryPolicyType = timedExpiryPolicyConfig.getExpiryPolicyType();
                    switch (expiryPolicyType) {
                        case CREATED:
                            setExpiryPolicyFactory(
                                    CreatedExpiryPolicy.factoryOf(
                                            new Duration(durationConfig.getTimeUnit(),
                                                    durationConfig.getDurationAmount())));
                            break;
                        case MODIFIED:
                            setExpiryPolicyFactory(
                                    ModifiedExpiryPolicy.factoryOf(
                                            new Duration(durationConfig.getTimeUnit(),
                                                    durationConfig.getDurationAmount())));
                            break;
                        case ACCESSED:
                            setExpiryPolicyFactory(
                                    AccessedExpiryPolicy.factoryOf(
                                            new Duration(durationConfig.getTimeUnit(),
                                                    durationConfig.getDurationAmount())));
                            break;
                        case TOUCHED:
                            setExpiryPolicyFactory(
                                    TouchedExpiryPolicy.factoryOf(
                                            new Duration(durationConfig.getTimeUnit(),
                                                    durationConfig.getDurationAmount())));
                            break;
                        case ETERNAL:
                            setExpiryPolicyFactory(EternalExpiryPolicy.factoryOf());
                            break;
                        default:
                            throw new IllegalArgumentException("Unsupported expiry policy type: " + expiryPolicyType);
                    }
                }
            }
        }
    }

    /**
     * Gets immutable version of this configuration.
     *
     * @return immutable version of this configuration
     * @deprecated this method will be removed in 4.0; it is meant for internal usage only
     */
    public CacheConfigReadOnly<K, V> getAsReadOnly() {
        return new CacheConfigReadOnly<K, V>(this);
    }

    /**
     * Gets the name of this {@link com.hazelcast.cache.ICache}.
     *
     * @return the name of this {@link com.hazelcast.cache.ICache}
     */
    public String getName() {
        return name;
    }

    /**
     * Sets the name of this {@link com.hazelcast.cache.ICache}.
     *
     * @param name the name to set for this {@link com.hazelcast.cache.ICache}
     * @return the current cache config instance
     */
    public CacheConfig<K, V> setName(String name) {
        this.name = name;
        return this;
    }

    /**
     * Gets the manager prefix of the {@link com.hazelcast.cache.ICache}, such as "hz://".
     *
     * @return the manager prefix of this {@link com.hazelcast.cache.ICache}
     */
    public String getManagerPrefix() {
        return managerPrefix;
    }

    /**
     * Sets the manager prefix of the {@link com.hazelcast.cache.ICache}.
     *
     * @param managerPrefix the manager prefix to set for this {@link com.hazelcast.cache.ICache}
     * @return the current cache config instance
     */
    public CacheConfig<K, V> setManagerPrefix(String managerPrefix) {
        this.managerPrefix = managerPrefix;
        return this;
    }

    /**
     * Gets the URI string which is the global identifier for this {@link com.hazelcast.cache.ICache}.
     *
     * @return the URI string of this {@link com.hazelcast.cache.ICache}
     */
    public String getUriString() {
        return uriString;
    }

    /**
     * Sets the URI string, which is the global identifier of the {@link com.hazelcast.cache.ICache}.
     *
     * @param uriString the URI string to set for this {@link com.hazelcast.cache.ICache}
     * @return the current cache config instance
     */
    public CacheConfig<K, V> setUriString(String uriString) {
        this.uriString = uriString;
        return this;
    }

    /**
     * Gets the full name of the {@link com.hazelcast.cache.ICache}, including the manager scope prefix.
     *
     * @return the full name of the {@link com.hazelcast.cache.ICache}, including the manager scope prefix
     */
    public String getNameWithPrefix() {
        return managerPrefix + name;
    }

    /**
     * Gets the number of synchronous backups for this {@link com.hazelcast.cache.ICache}.
     *
     * @return the number of synchronous backups (backupCount) for this {@link com.hazelcast.cache.ICache}
     * @see #getAsyncBackupCount()
     */
    public int getBackupCount() {
        return backupCount;
    }

    /**
     * Sets the number of synchronous backups. For example, if 1 is set as the backup count,
     * then all entries of the map will be copied to another JVM for
     * fail-safety. 0 means no synchronous backup.
     *
     * @param backupCount the number of synchronous backups to set for this {@link com.hazelcast.cache.ICache}
     * @return the current cache config instance
     * @throws IllegalArgumentException if backupCount smaller than 0,
     *                                  or larger than the maximum number of backup,
     *                                  or the sum of the synchronous and asynchronous backups is larger than
     *                                  the maximum number of backups
     * @see #setAsyncBackupCount(int)
     */
    public CacheConfig<K, V> setBackupCount(int backupCount) {
        this.backupCount = checkBackupCount(backupCount, asyncBackupCount);
        return this;
    }

    /**
     * Gets the number of asynchronous backups for this {@link com.hazelcast.cache.ICache}.
     *
     * @return the number of asynchronous backups for this {@link com.hazelcast.cache.ICache}
     * @see #setBackupCount(int)
     */
    public int getAsyncBackupCount() {
        return asyncBackupCount;
    }

    /**
     * Sets the number of asynchronous backups for this {@link com.hazelcast.cache.ICache}.
     *
     * @param asyncBackupCount the number of asynchronous backups to set for this {@link com.hazelcast.cache.ICache}
     * @return the updated CacheConfig
     * @throws IllegalArgumentException if asyncBackupCount is smaller than 0,
     *                                  or larger than the maximum number of backups,
     *                                  or the sum of the synchronous and asynchronous backups is larger
     *                                  than the maximum number of backups
     * @see #setBackupCount(int)
     * @see #getAsyncBackupCount()
     */
    public CacheConfig<K, V> setAsyncBackupCount(int asyncBackupCount) {
        this.asyncBackupCount = checkAsyncBackupCount(backupCount, asyncBackupCount);
        return this;
    }

    /**
     * Gets the total backup count ({@code backupCount + asyncBackupCount}) of the cache.
     *
     * @return the total backup count ({@code backupCount + asyncBackupCount}) of the cache
     */
    public int getTotalBackupCount() {
        return backupCount + asyncBackupCount;
    }

    /**
     * Gets the {@link EvictionConfig} instance of the eviction configuration for this {@link com.hazelcast.cache.ICache}.
     *
     * @return the {@link EvictionConfig} instance of the eviction configuration
     */
    // TODO: change to "EvictionConfig" in the future since "CacheEvictionConfig" is deprecated
    public CacheEvictionConfig getEvictionConfig() {
        return evictionConfig;
    }

    /**
     * Sets the {@link EvictionConfig} instance for eviction configuration for this {@link com.hazelcast.cache.ICache}.
     *
     * @param evictionConfig the {@link EvictionConfig} instance to set for the eviction configuration
     * @return the current cache config instance
     */
    public CacheConfig<K, V> setEvictionConfig(EvictionConfig evictionConfig) {
        isNotNull(evictionConfig, "evictionConfig");

        // TODO: remove this check in the future since "CacheEvictionConfig" is deprecated
        if (evictionConfig instanceof CacheEvictionConfig) {
            this.evictionConfig = (CacheEvictionConfig) evictionConfig;
        } else {
            this.evictionConfig = new CacheEvictionConfig(evictionConfig);
        }

        return this;
    }

    public WanReplicationRef getWanReplicationRef() {
        return wanReplicationRef;
    }

    public CacheConfig<K, V> setWanReplicationRef(WanReplicationRef wanReplicationRef) {
        this.wanReplicationRef = wanReplicationRef;
        return this;
    }

    /**
     * Gets the partition lost listener references added to cache configuration.
     *
     * @return List of CachePartitionLostListenerConfig
     */
    public List<CachePartitionLostListenerConfig> getPartitionLostListenerConfigs() {
        if (partitionLostListenerConfigs == null) {
            partitionLostListenerConfigs = new ArrayList<CachePartitionLostListenerConfig>();
        }
        return partitionLostListenerConfigs;
    }

    /**
     * Sets the WAN target replication reference.
     *
     * @param partitionLostListenerConfigs CachePartitionLostListenerConfig list
     */
    public CacheConfig<K, V> setPartitionLostListenerConfigs(
            List<CachePartitionLostListenerConfig> partitionLostListenerConfigs) {
        this.partitionLostListenerConfigs = partitionLostListenerConfigs;
        return this;
    }

    /**
     * Gets the data type that will be used to store records.
     *
     * @return the data storage type of the cache config
     */
    public InMemoryFormat getInMemoryFormat() {
        return inMemoryFormat;
    }

    /**
     * Data type that will be used to store records in this {@link com.hazelcast.cache.ICache}.
     * Possible values:
     * <ul>
     * <li>BINARY (default): keys and values will be stored as binary data</li>
     * <li>OBJECT: values will be stored in their object forms</li>
     * </ul>
     *
     * @param inMemoryFormat the record type to set
     * @return current cache config instance
     * @throws IllegalArgumentException if inMemoryFormat is {@code null}
     */
    public CacheConfig<K, V> setInMemoryFormat(InMemoryFormat inMemoryFormat) {
        this.inMemoryFormat = isNotNull(inMemoryFormat, "In-Memory format cannot be null!");
        return this;
    }

    /**
     * Gets the name of the associated quorum if any.
     *
     * @return the name of the associated quorum if any
     */
    public String getQuorumName() {
        return quorumName;
    }

    /**
     * Associates this cache configuration to a quorum.
     *
     * @param quorumName name of the desired quorum
     * @return the updated CacheConfig
     */
    public CacheConfig<K, V> setQuorumName(String quorumName) {
        this.quorumName = quorumName;
        return this;
    }

    /**
     * Gets the class name of {@link com.hazelcast.cache.CacheMergePolicy} implementation of this cache config.
     *
     * @return the class name of {@link com.hazelcast.cache.CacheMergePolicy} implementation of this cache config
     */
    public String getMergePolicy() {
        return mergePolicy;
    }

    /**
     * Sets the class name of {@link com.hazelcast.cache.CacheMergePolicy} implementation to this cache config.
     *
     * @param mergePolicy the class name of {@link com.hazelcast.cache.CacheMergePolicy} implementation to be set to this cache
     *                    config
     */
    public void setMergePolicy(String mergePolicy) {
        this.mergePolicy = mergePolicy;
    }

    /**
     * Returns invalidation events disabled status for per entry.
     *
     * @return {@code true} if invalidation events are disabled for per entry, {@code false} otherwise
     */
    public boolean isDisablePerEntryInvalidationEvents() {
        return disablePerEntryInvalidationEvents;
    }

    /**
     * Sets invalidation events disabled status for per entry.
     *
     * @param disablePerEntryInvalidationEvents disables invalidation event sending behaviour if it is {@code true},
     *                                          otherwise enables it
     */
    public void setDisablePerEntryInvalidationEvents(boolean disablePerEntryInvalidationEvents) {
        this.disablePerEntryInvalidationEvents = disablePerEntryInvalidationEvents;
    }

    @Override
    public void writeData(ObjectDataOutput out) throws IOException {
        out.writeUTF(name);
        out.writeUTF(managerPrefix);
        out.writeUTF(uriString);
        out.writeInt(backupCount);
        out.writeInt(asyncBackupCount);

        out.writeUTF(inMemoryFormat.name());
        out.writeObject(evictionConfig);

        out.writeObject(wanReplicationRef);
        // SUPER
        writeKeyValueTypes(out);
<<<<<<< HEAD
        writeTenant(out);
        out.writeObject(cacheLoaderFactory);
        out.writeObject(cacheWriterFactory);
        out.writeObject(expiryPolicyFactory);
=======
        writeFactories(out);
>>>>>>> b2c0b8ba

        out.writeBoolean(isReadThrough);
        out.writeBoolean(isWriteThrough);
        out.writeBoolean(isStoreByValue);
        out.writeBoolean(isManagementEnabled);
        out.writeBoolean(isStatisticsEnabled);
        out.writeBoolean(hotRestartConfig.isEnabled());
        out.writeBoolean(hotRestartConfig.isFsync());

        out.writeUTF(quorumName);

        out.writeBoolean(hasListenerConfiguration());
        if (hasListenerConfiguration()) {
            writeListenerConfigurations(out);
        }

        out.writeUTF(mergePolicy);
        out.writeBoolean(disablePerEntryInvalidationEvents);
    }

    @Override
    public void readData(ObjectDataInput in) throws IOException {
        name = in.readUTF();
        managerPrefix = in.readUTF();
        uriString = in.readUTF();
        backupCount = in.readInt();
        asyncBackupCount = in.readInt();

        String resultInMemoryFormat = in.readUTF();
        inMemoryFormat = InMemoryFormat.valueOf(resultInMemoryFormat);
        evictionConfig = in.readObject();

        wanReplicationRef = in.readObject();

        // SUPER
        readKeyValueTypes(in);
<<<<<<< HEAD
        readTenant(in);
        TenantControl.Closeable tenantContext = tenantControl.setTenant(false);
        try {
            cacheLoaderFactory = in.readObject();
            cacheWriterFactory = in.readObject();
            expiryPolicyFactory = in.readObject();
        }
        finally {
            tenantContext.close();
        }
=======
        readFactories(in);
>>>>>>> b2c0b8ba

        isReadThrough = in.readBoolean();
        isWriteThrough = in.readBoolean();
        isStoreByValue = in.readBoolean();
        isManagementEnabled = in.readBoolean();
        isStatisticsEnabled = in.readBoolean();
        hotRestartConfig.setEnabled(in.readBoolean());
        hotRestartConfig.setFsync(in.readBoolean());

        quorumName = in.readUTF();

        final boolean listNotEmpty = in.readBoolean();
<<<<<<< HEAD

        // set the thread-context and class loading context for this cache's tenant application
        // This way keyType/valueType/ loader factories and listeners can be CDI / EJB / JPA objects
        // and class loading is guaranteed to work
        tenantContext = tenantControl.setTenant(false);
        try {
            if (listNotEmpty) {
                final int size = in.readInt();
                listenerConfigurations = createConcurrentSet();
                for (int i = 0; i < size; i++) {
                    listenerConfigurations.add((CacheEntryListenerConfiguration<K, V>) in.readObject());
                }
            }
        } finally {
            tenantContext.close();
=======
        if (listNotEmpty) {
            readListenerConfigurations(in);
>>>>>>> b2c0b8ba
        }

        mergePolicy = in.readUTF();
        disablePerEntryInvalidationEvents = in.readBoolean();

        setClassLoader(in.getClassLoader());
        this.serializationService = in.getSerializationService();
    }

    public TenantControl getTenantControl() {
        return tenantControl;
    }

    public void setTenantControl(TenantControl tenantControl) {
        this.tenantControl = tenantControl;
    }

    @Override
    public int hashCode() {
        int result = super.hashCode();
        result = 31 * result + (name != null ? name.hashCode() : 0);
        result = 31 * result + (managerPrefix != null ? managerPrefix.hashCode() : 0);
        result = 31 * result + (uriString != null ? uriString.hashCode() : 0);
        return result;
    }

    @Override
    public boolean equals(final Object o) {
        if (this == o) {
            return true;
        }
        if (o == null || !(o instanceof CacheConfig)) {
            return false;
        }

        final CacheConfig that = (CacheConfig) o;
        if (managerPrefix != null ? !managerPrefix.equals(that.managerPrefix) : that.managerPrefix != null) {
            return false;
        }
        if (name != null ? !name.equals(that.name) : that.name != null) {
            return false;
        }
        if (uriString != null ? !uriString.equals(that.uriString) : that.uriString != null) {
            return false;
        }

        return super.equals(o);
    }

    @Override
    public String toString() {
        return "CacheConfig{"
                + "name='" + name + '\''
                + ", managerPrefix='" + managerPrefix + '\''
                + ", inMemoryFormat=" + inMemoryFormat
                + ", backupCount=" + backupCount
                + ", hotRestart=" + hotRestartConfig
                + ", wanReplicationRef=" + wanReplicationRef
                + '}';
    }

    protected void writeKeyValueTypes(ObjectDataOutput out) throws IOException {
        out.writeObject(getKeyType());
        out.writeObject(getValueType());
    }

    protected void readKeyValueTypes(ObjectDataInput in) throws IOException {
        setKeyType((Class<K>) in.readObject());
        setValueType((Class<V>) in.readObject());
    }

<<<<<<< HEAD

    protected void writeTenant(ObjectDataOutput out) throws IOException { }
    protected void readTenant(ObjectDataInput in) throws IOException { }
=======
    protected void writeFactories(ObjectDataOutput out) throws IOException {
        out.writeObject(getCacheLoaderFactory());
        out.writeObject(getCacheWriterFactory());
        out.writeObject(getExpiryPolicyFactory());
    }

    protected void readFactories(ObjectDataInput in) throws IOException {
        setCacheLoaderFactory(in.<Factory<? extends CacheLoader<K, V>>>readObject());
        setCacheWriterFactory(in.<Factory<? extends CacheWriter<? super K, ? super V>>>readObject());
        setExpiryPolicyFactory(in.<Factory<? extends ExpiryPolicy>>readObject());
    }

    protected void writeListenerConfigurations(ObjectDataOutput out) throws IOException {
        out.writeInt(getListenerConfigurations().size());
        for (CacheEntryListenerConfiguration<K, V> cc : getListenerConfigurations()) {
            out.writeObject(cc);
        }
    }

    protected void readListenerConfigurations(ObjectDataInput in) throws IOException {
        final int size = in.readInt();
        Set<DeferredValue<CacheEntryListenerConfiguration<K, V>>> lc = createConcurrentSet();
        for (int i = 0; i < size; i++) {
            lc.add(DeferredValue.withValue((CacheEntryListenerConfiguration<K, V>) in.readObject()));
        }
        listenerConfigurations = lc;
    }
>>>>>>> b2c0b8ba

    /**
     * Copy this CacheConfig to given {@code target} object whose type extends CacheConfig.
     *
     * @param target    the target object to which this configuration will be copied
     * @param resolved  when {@code true}, it is assumed that this {@code cacheConfig}'s key-value types have already been
     *                  or will be resolved to loaded classes and the actual {@code keyType} and {@code valueType} will be copied.
     *                  Otherwise, this configuration's {@code keyClassName} and {@code valueClassName} will be copied to the
     *                  target config, to be resolved at a later time.
     * @return          the target config
     */
    public <T extends CacheConfig<K, V>> T copy(T target, boolean resolved) {
        target.setTenantControl(getTenantControl());
        target.setAsyncBackupCount(getAsyncBackupCount());
        target.setBackupCount(getBackupCount());
        target.setDisablePerEntryInvalidationEvents(isDisablePerEntryInvalidationEvents());
        target.setEvictionConfig(getEvictionConfig());
        target.setHotRestartConfig(getHotRestartConfig());
        target.setInMemoryFormat(getInMemoryFormat());
        if (resolved) {
            target.setKeyType(getKeyType());
            target.setValueType(getValueType());
        } else {
            target.setKeyClassName(getKeyClassName());
            target.setValueClassName(getValueClassName());
        }

        target.cacheLoaderFactory = cacheLoaderFactory.shallowCopy();
        target.cacheWriterFactory = cacheWriterFactory.shallowCopy();
        target.expiryPolicyFactory = expiryPolicyFactory.shallowCopy();

        target.listenerConfigurations = createConcurrentSet();
        for (DeferredValue<CacheEntryListenerConfiguration<K, V>> lazyEntryListenerConfig : listenerConfigurations) {
            target.listenerConfigurations.add(lazyEntryListenerConfig.shallowCopy());
        }

        target.setManagementEnabled(isManagementEnabled());
        target.setManagerPrefix(getManagerPrefix());
        target.setMergePolicy(getMergePolicy());
        target.setName(getName());
        target.setPartitionLostListenerConfigs(getPartitionLostListenerConfigs());
        target.setQuorumName(getQuorumName());
        target.setReadThrough(isReadThrough());
        target.setStatisticsEnabled(isStatisticsEnabled());
        target.setStoreByValue(isStoreByValue());
        target.setUriString(getUriString());
        target.setWanReplicationRef(getWanReplicationRef());
        target.setWriteThrough(isWriteThrough());
        target.setClassLoader(classLoader);
        target.serializationService = serializationService;
        return target;
    }

    private void copyListeners(CacheSimpleConfig simpleConfig)
            throws Exception {
        for (CacheSimpleEntryListenerConfig simpleListener : simpleConfig.getCacheEntryListeners()) {
            Factory<? extends CacheEntryListener<? super K, ? super V>> listenerFactory = null;
            Factory<? extends CacheEntryEventFilter<? super K, ? super V>> filterFactory = null;
            if (simpleListener.getCacheEntryListenerFactory() != null) {
                listenerFactory = ClassLoaderUtil.newInstance(null, simpleListener.getCacheEntryListenerFactory());
            }
            if (simpleListener.getCacheEntryEventFilterFactory() != null) {
                filterFactory = ClassLoaderUtil.newInstance(null, simpleListener.getCacheEntryEventFilterFactory());
            }
            boolean isOldValueRequired = simpleListener.isOldValueRequired();
            boolean synchronous = simpleListener.isSynchronous();
            MutableCacheEntryListenerConfiguration<K, V> listenerConfiguration =
                    new MutableCacheEntryListenerConfiguration<K, V>(
                            listenerFactory, filterFactory, isOldValueRequired, synchronous);
            addCacheEntryListenerConfiguration(listenerConfiguration);
        }
        for (CachePartitionLostListenerConfig listenerConfig : simpleConfig.getPartitionLostListenerConfigs()) {
            getPartitionLostListenerConfigs().add(listenerConfig);
        }
    }

    private void copyFactories(CacheSimpleConfig simpleConfig) throws Exception {
        if (simpleConfig.getCacheLoaderFactory() != null) {
            setCacheLoaderFactory(
                    ClassLoaderUtil.<Factory<? extends CacheLoader<K, V>>>newInstance(
                            null,
                            simpleConfig.getCacheLoaderFactory()
                    )
            );
        }
        if (simpleConfig.getCacheLoader() != null) {
            setCacheLoaderFactory(FactoryBuilder.<CacheLoader<K, V>>factoryOf(simpleConfig.getCacheLoader()));
        }
        if (simpleConfig.getCacheWriterFactory() != null) {
            setCacheWriterFactory(
                    ClassLoaderUtil.<Factory<? extends CacheWriter<K, V>>>newInstance(
                            null,
                            simpleConfig.getCacheWriterFactory()
                    )
            );
        }
        if (simpleConfig.getCacheWriter() != null) {
            setCacheWriterFactory(FactoryBuilder.<CacheWriter<K, V>>factoryOf(simpleConfig.getCacheWriter()));
        }
    }
}<|MERGE_RESOLUTION|>--- conflicted
+++ resolved
@@ -85,10 +85,7 @@
      */
     private boolean disablePerEntryInvalidationEvents;
 
-<<<<<<< HEAD
     private TenantControl tenantControl = new TenantControl.NoTenantControl();
-=======
->>>>>>> b2c0b8ba
 
     public CacheConfig() {
     }
@@ -514,14 +511,8 @@
         out.writeObject(wanReplicationRef);
         // SUPER
         writeKeyValueTypes(out);
-<<<<<<< HEAD
         writeTenant(out);
-        out.writeObject(cacheLoaderFactory);
-        out.writeObject(cacheWriterFactory);
-        out.writeObject(expiryPolicyFactory);
-=======
         writeFactories(out);
->>>>>>> b2c0b8ba
 
         out.writeBoolean(isReadThrough);
         out.writeBoolean(isWriteThrough);
@@ -558,20 +549,14 @@
 
         // SUPER
         readKeyValueTypes(in);
-<<<<<<< HEAD
         readTenant(in);
         TenantControl.Closeable tenantContext = tenantControl.setTenant(false);
         try {
-            cacheLoaderFactory = in.readObject();
-            cacheWriterFactory = in.readObject();
-            expiryPolicyFactory = in.readObject();
+            readFactories(in);
         }
         finally {
             tenantContext.close();
         }
-=======
-        readFactories(in);
->>>>>>> b2c0b8ba
 
         isReadThrough = in.readBoolean();
         isWriteThrough = in.readBoolean();
@@ -584,7 +569,6 @@
         quorumName = in.readUTF();
 
         final boolean listNotEmpty = in.readBoolean();
-<<<<<<< HEAD
 
         // set the thread-context and class loading context for this cache's tenant application
         // This way keyType/valueType/ loader factories and listeners can be CDI / EJB / JPA objects
@@ -592,18 +576,10 @@
         tenantContext = tenantControl.setTenant(false);
         try {
             if (listNotEmpty) {
-                final int size = in.readInt();
-                listenerConfigurations = createConcurrentSet();
-                for (int i = 0; i < size; i++) {
-                    listenerConfigurations.add((CacheEntryListenerConfiguration<K, V>) in.readObject());
-                }
+                readListenerConfigurations(in);
             }
         } finally {
             tenantContext.close();
-=======
-        if (listNotEmpty) {
-            readListenerConfigurations(in);
->>>>>>> b2c0b8ba
         }
 
         mergePolicy = in.readUTF();
@@ -675,11 +651,9 @@
         setValueType((Class<V>) in.readObject());
     }
 
-<<<<<<< HEAD
-
     protected void writeTenant(ObjectDataOutput out) throws IOException { }
     protected void readTenant(ObjectDataInput in) throws IOException { }
-=======
+  
     protected void writeFactories(ObjectDataOutput out) throws IOException {
         out.writeObject(getCacheLoaderFactory());
         out.writeObject(getCacheWriterFactory());
@@ -707,7 +681,6 @@
         }
         listenerConfigurations = lc;
     }
->>>>>>> b2c0b8ba
 
     /**
      * Copy this CacheConfig to given {@code target} object whose type extends CacheConfig.
