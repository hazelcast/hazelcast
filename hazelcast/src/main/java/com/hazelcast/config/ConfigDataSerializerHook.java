--- conflicted
+++ resolved
@@ -87,14 +87,10 @@
     public static final int QUORUM_LISTENER_CONFIG = 45;
     public static final int CACHE_PARTITION_LOST_LISTENER_CONFIG = 46;
     public static final int SIMPLE_CACHE_ENTRY_LISTENER_CONFIG = 47;
-<<<<<<< HEAD
-    public static final int MERGE_POLICY_CONFIG = 48;
-=======
     public static final int RELIABLE_ID_GENERATOR_CONFIG = 48;
     public static final int ATOMIC_LONG_CONFIG = 49;
     public static final int ATOMIC_REFERENCE_CONFIG = 50;
     public static final int MERGE_POLICY_CONFIG = 51;
->>>>>>> 45c61806
 
     private static final int LEN = MERGE_POLICY_CONFIG + 1;
 
@@ -399,8 +395,6 @@
                         return new CacheSimpleEntryListenerConfig();
                     }
                 };
-<<<<<<< HEAD
-=======
         constructors[RELIABLE_ID_GENERATOR_CONFIG] =
                 new ConstructorFunction<Integer, IdentifiedDataSerializable>() {
                     @Override
@@ -422,7 +416,6 @@
                         return new AtomicReferenceConfig();
                     }
                 };
->>>>>>> 45c61806
         constructors[MERGE_POLICY_CONFIG] =
                 new ConstructorFunction<Integer, IdentifiedDataSerializable>() {
                     @Override
