--- conflicted
+++ resolved
@@ -90,11 +90,6 @@
 
     /**
      * Returns the name of the {@link DataLink} implementation class
-<<<<<<< HEAD
-     *
-     * @return the name of the {@link DataLink} implementation class
-=======
->>>>>>> 83371a64
      */
     public String getClassName() {
         return className;
@@ -102,11 +97,6 @@
 
     /**
      * Sets the name for the {@link DataLink} implementation class
-<<<<<<< HEAD
-     *
-     * @param className the name to set for the {@link DataLink} implementation class
-=======
->>>>>>> 83371a64
      */
     public DataLinkConfig setClassName(@Nonnull String className) {
         this.className = checkHasText(className, "Data link class name must contain text");
