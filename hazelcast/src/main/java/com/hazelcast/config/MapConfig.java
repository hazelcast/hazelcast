/*
 * Copyright (c) 2008-2019, Hazelcast, Inc. All Rights Reserved.
 *
 * Licensed under the Apache License, Version 2.0 (the "License");
 * you may not use this file except in compliance with the License.
 * You may obtain a copy of the License at
 *
 * http://www.apache.org/licenses/LICENSE-2.0
 *
 * Unless required by applicable law or agreed to in writing, software
 * distributed under the License is distributed on an "AS IS" BASIS,
 * WITHOUT WARRANTIES OR CONDITIONS OF ANY KIND, either express or implied.
 * See the License for the specific language governing permissions and
 * limitations under the License.
 */

package com.hazelcast.config;

import com.hazelcast.map.IMap;
import com.hazelcast.map.eviction.MapEvictionPolicy;
import com.hazelcast.nio.ObjectDataInput;
import com.hazelcast.nio.ObjectDataOutput;
import com.hazelcast.nio.serialization.IdentifiedDataSerializable;
import com.hazelcast.spi.merge.SplitBrainMergeTypeProvider;
import com.hazelcast.spi.merge.SplitBrainMergeTypes;
import com.hazelcast.spi.partition.IPartition;

import javax.annotation.Nonnull;
import java.io.IOException;
import java.util.ArrayList;
import java.util.List;
import java.util.Objects;

import static com.hazelcast.internal.serialization.impl.SerializationUtil.readNullableList;
import static com.hazelcast.internal.serialization.impl.SerializationUtil.writeNullableList;
import static com.hazelcast.internal.util.Preconditions.checkAsyncBackupCount;
import static com.hazelcast.internal.util.Preconditions.checkBackupCount;
import static com.hazelcast.internal.util.Preconditions.checkFalse;
import static com.hazelcast.internal.util.Preconditions.checkNotNull;
import static com.hazelcast.internal.util.Preconditions.isNotNull;

/**
 * Contains the configuration for an {@link IMap}.
 */
public class MapConfig implements SplitBrainMergeTypeProvider,
        IdentifiedDataSerializable, NamedConfig {

    /**
     * The minimum number of backups
     */
    public static final int MIN_BACKUP_COUNT = 0;
    /**
     * The default number of backups
     */
    public static final int DEFAULT_BACKUP_COUNT = 1;
    /**
     * The maximum number of backups
     */
    public static final int MAX_BACKUP_COUNT = IPartition.MAX_BACKUP_COUNT;

    /**
     * The number of default Time to Live in seconds.
     */
    public static final int DEFAULT_TTL_SECONDS = 0;

    /**
     * The number of default time to wait eviction in seconds.
     */
    public static final int DEFAULT_MAX_IDLE_SECONDS = 0;

    /**
     * Default policy for eviction.
     */
    public static final EvictionPolicy DEFAULT_EVICTION_POLICY = EvictionPolicy.NONE;

    /**
     * Default In-Memory format is binary.
     */
    public static final InMemoryFormat DEFAULT_IN_MEMORY_FORMAT = InMemoryFormat.BINARY;

    /**
     * We want to cache values only when an index is defined.
     */
    public static final CacheDeserializedValues DEFAULT_CACHED_DESERIALIZED_VALUES = CacheDeserializedValues.INDEX_ONLY;

    /**
     * Default metadata policy
     */
    public static final MetadataPolicy DEFAULT_METADATA_POLICY = MetadataPolicy.CREATE_ON_UPDATE;

    private boolean readBackupData;
    private boolean statisticsEnabled = true;
    private int backupCount = DEFAULT_BACKUP_COUNT;
    private int asyncBackupCount = MIN_BACKUP_COUNT;
    private int timeToLiveSeconds = DEFAULT_TTL_SECONDS;
    private int maxIdleSeconds = DEFAULT_MAX_IDLE_SECONDS;
    private String name;
    private String splitBrainProtectionName;
    private MaxSizeConfig maxSizeConfig = new MaxSizeConfig();
    private EvictionPolicy evictionPolicy = DEFAULT_EVICTION_POLICY;
    private MapEvictionPolicy mapEvictionPolicy;
    private MapStoreConfig mapStoreConfig = new MapStoreConfig().setEnabled(false);
    private NearCacheConfig nearCacheConfig;
    private CacheDeserializedValues cacheDeserializedValues = DEFAULT_CACHED_DESERIALIZED_VALUES;
    private MergePolicyConfig mergePolicyConfig = new MergePolicyConfig();
    private InMemoryFormat inMemoryFormat = DEFAULT_IN_MEMORY_FORMAT;
    private WanReplicationRef wanReplicationRef;
    private List<EntryListenerConfig> entryListenerConfigs;
    private List<MapPartitionLostListenerConfig> partitionLostListenerConfigs;
<<<<<<< HEAD
    private List<IndexConfig> indexConfigs;
    private List<MapAttributeConfig> mapAttributeConfigs;
=======
    private List<MapIndexConfig> mapIndexConfigs;
    private List<AttributeConfig> attributeConfigs;
>>>>>>> 160b7b3b
    private List<QueryCacheConfig> queryCacheConfigs;
    private PartitioningStrategyConfig partitioningStrategyConfig;
    private MetadataPolicy metadataPolicy = DEFAULT_METADATA_POLICY;
    private HotRestartConfig hotRestartConfig = new HotRestartConfig();
    private MerkleTreeConfig merkleTreeConfig = new MerkleTreeConfig();
    private EventJournalConfig eventJournalConfig = new EventJournalConfig();

    public MapConfig() {
    }

    public MapConfig(String name) {
        setName(name);
    }

    public MapConfig(MapConfig config) {
        this.name = config.name;
        this.backupCount = config.backupCount;
        this.asyncBackupCount = config.asyncBackupCount;
        this.timeToLiveSeconds = config.timeToLiveSeconds;
        this.maxIdleSeconds = config.maxIdleSeconds;
        this.metadataPolicy = config.metadataPolicy;
        this.maxSizeConfig = config.maxSizeConfig != null ? new MaxSizeConfig(config.maxSizeConfig) : null;
        this.evictionPolicy = config.evictionPolicy;
        this.mapEvictionPolicy = config.mapEvictionPolicy;
        this.inMemoryFormat = config.inMemoryFormat;
        this.mapStoreConfig = config.mapStoreConfig != null ? new MapStoreConfig(config.mapStoreConfig) : null;
        this.nearCacheConfig = config.nearCacheConfig != null ? new NearCacheConfig(config.nearCacheConfig) : null;
        this.readBackupData = config.readBackupData;
        this.cacheDeserializedValues = config.cacheDeserializedValues;
        this.statisticsEnabled = config.statisticsEnabled;
        this.mergePolicyConfig = new MergePolicyConfig(config.mergePolicyConfig);
        this.wanReplicationRef = config.wanReplicationRef != null ? new WanReplicationRef(config.wanReplicationRef) : null;
        this.entryListenerConfigs = new ArrayList<>(config.getEntryListenerConfigs());
        this.partitionLostListenerConfigs =
                new ArrayList<>(config.getPartitionLostListenerConfigs());
<<<<<<< HEAD
        this.indexConfigs = new ArrayList<>(config.getIndexConfigs());
        this.mapAttributeConfigs = new ArrayList<>(config.getMapAttributeConfigs());
=======
        this.mapIndexConfigs = new ArrayList<>(config.getMapIndexConfigs());
        this.attributeConfigs = new ArrayList<>(config.getAttributeConfigs());
>>>>>>> 160b7b3b
        this.queryCacheConfigs = new ArrayList<>(config.getQueryCacheConfigs());
        this.partitioningStrategyConfig = config.partitioningStrategyConfig != null
                ? new PartitioningStrategyConfig(config.getPartitioningStrategyConfig()) : null;
        this.splitBrainProtectionName = config.splitBrainProtectionName;
        this.hotRestartConfig = new HotRestartConfig(config.hotRestartConfig);
        this.merkleTreeConfig = new MerkleTreeConfig(config.merkleTreeConfig);
        this.eventJournalConfig = new EventJournalConfig(config.eventJournalConfig);
    }

    /**
     * Returns the name of this {@link IMap}
     *
     * @return the name of the {@link IMap}
     */
    public String getName() {
        return name;
    }

    /**
     * Sets the name of the {@link IMap}
     *
     * @param name the name to set for this {@link IMap}
     */
    public MapConfig setName(String name) {
        this.name = checkNotNull(name, "Name must not be null");
        return this;
    }

    /**
     * Returns the data type that will be used for storing records.
     *
     * @return data type that will be used for storing records
     */
    public InMemoryFormat getInMemoryFormat() {
        return inMemoryFormat;
    }

    /**
     * Binary type that will be used for storing records.
     * Possible values:
     * <ul>
     * <li>BINARY (default): keys and values will be stored as binary data</li>
     * <li>OBJECT: values will be stored in their object forms</li>
     * <li>NATIVE: values will be stored in non-heap region of JVM</li>
     * </ul>
     *
     * @param inMemoryFormat the record type to set for this {@link IMap}
     * @throws IllegalArgumentException if inMemoryFormat is {@code null}
     */
    public MapConfig setInMemoryFormat(InMemoryFormat inMemoryFormat) {
        this.inMemoryFormat = isNotNull(inMemoryFormat, "inMemoryFormat");
        return this;
    }

    /**
     * Returns the backupCount for this {@link IMap}
     *
     * @return the backupCount for this {@link IMap}
     * @see #getAsyncBackupCount()
     */
    public int getBackupCount() {
        return backupCount;
    }

    /**
     * Number of synchronous backups. For example, if 1 is set as the backup count,
     * then all entries of the map will be copied to another JVM for fail-safety.
     * 0 means no sync backup.
     *
     * @param backupCount the number of synchronous backups to set for this {@link IMap}
     * @see #setAsyncBackupCount(int)
     */
    public MapConfig setBackupCount(final int backupCount) {
        this.backupCount = checkBackupCount(backupCount, asyncBackupCount);
        return this;
    }

    /**
     * Returns the asynchronous backup count for this {@link IMap}.
     *
     * @return the asynchronous backup count
     * @see #setBackupCount(int)
     */
    public int getAsyncBackupCount() {
        return asyncBackupCount;
    }

    /**
     * Sets the number of asynchronous backups. 0 means no backups.
     *
     * @param asyncBackupCount the number of asynchronous synchronous backups to set
     * @return the updated CacheConfig
     * @throws IllegalArgumentException if asyncBackupCount smaller than
     *                                  0, or larger than the maximum number of backup or the sum of the
     *                                  backups and async backups is larger than the maximum number of backups
     * @see #setBackupCount(int)
     * @see #getAsyncBackupCount()
     */
    public MapConfig setAsyncBackupCount(int asyncBackupCount) {
        this.asyncBackupCount = checkAsyncBackupCount(backupCount, asyncBackupCount);
        return this;
    }

    /**
     * Returns the total number of backups: backupCount plus asyncBackupCount.
     *
     * @return the total number of backups: synchronous + asynchronous
     */
    public int getTotalBackupCount() {
        return backupCount + asyncBackupCount;
    }

    /**
     * Returns the maximum number of seconds for each entry to stay in the map.
     *
     * @return the maximum number of seconds for each entry to stay in the map
     */
    public int getTimeToLiveSeconds() {
        return timeToLiveSeconds;
    }

    /**
     * The maximum number of seconds for each entry to stay in the map. Entries that are
     * older than timeToLiveSeconds will be automatically evicted from the map.
     * Updates on the entry will change the eviction time.
     * Any integer between 0 and Integer.MAX_VALUE.
     * 0 means infinite. Default is 0.
     *
     * @param timeToLiveSeconds the timeToLiveSeconds to set
     */
    public MapConfig setTimeToLiveSeconds(int timeToLiveSeconds) {
        this.timeToLiveSeconds = timeToLiveSeconds;
        return this;
    }

    /**
     * Returns the maximum number of seconds for each entry to stay idle in the map.
     *
     * @return the maximum number of seconds for each entry to stay idle in the map
     */
    public int getMaxIdleSeconds() {
        return maxIdleSeconds;
    }

    /**
     * Maximum number of seconds for each entry to stay idle in the
     * map. Entries that are idle (not touched) for more than {@code
     * maxIdleSeconds} will get automatically evicted from the map. Entry
     * is touched if {@code get()}, {@code getAll()}, {@code put()} or
     * {@code containsKey()} is called. Any integer between {@code 0}
     * and {@code Integer.MAX_VALUE}. {@code 0} means infinite. Default
     * is {@code 0}. The time precision is limited by 1 second. The
     * MaxIdle that less than 1 second can lead to unexpected behaviour.
     *
     * @param maxIdleSeconds the maxIdleSeconds (the maximum number
     *                       of seconds for each entry to stay idle in the map) to set
     */
    public MapConfig setMaxIdleSeconds(int maxIdleSeconds) {
        this.maxIdleSeconds = maxIdleSeconds;
        return this;
    }

    public MaxSizeConfig getMaxSizeConfig() {
        return maxSizeConfig;
    }

    public MapConfig setMaxSizeConfig(MaxSizeConfig maxSizeConfig) {
        this.maxSizeConfig = maxSizeConfig;
        return this;
    }

    /**
     * Returns the {@link EvictionPolicy}.
     *
     * @return the evictionPolicy
     */
    public EvictionPolicy getEvictionPolicy() {
        return evictionPolicy;
    }

    /**
     * Sets the {@link EvictionPolicy}. Default value is {@link EvictionPolicy#NONE}.
     *
     * @param evictionPolicy the evictionPolicy to set
     */
    public MapConfig setEvictionPolicy(EvictionPolicy evictionPolicy) {
        this.evictionPolicy = checkNotNull(evictionPolicy, "evictionPolicy cannot be null");
        return this;
    }

    /**
     * Returns custom eviction policy if it is set otherwise returns {@code null}.
     *
     * @return custom eviction policy or {@code null}
     */
    public MapEvictionPolicy getMapEvictionPolicy() {
        return mapEvictionPolicy;
    }

    /**
     * Sets custom eviction policy implementation for this map.
     * <p>
     * Internal eviction algorithm finds most appropriate
     * entry to evict from this map by using supplied policy.
     *
     * @param mapEvictionPolicy custom eviction policy implementation
     * @return the updated map configuration
     */
    public MapConfig setMapEvictionPolicy(MapEvictionPolicy mapEvictionPolicy) {
        this.mapEvictionPolicy = checkNotNull(mapEvictionPolicy, "mapEvictionPolicy cannot be null");
        return this;
    }

    /**
     * Returns the map store configuration
     *
     * @return the mapStoreConfig (map store configuration)
     */
    public MapStoreConfig getMapStoreConfig() {
        return mapStoreConfig;
    }

    /**
     * Sets the map store configuration
     *
     * @param mapStoreConfig the mapStoreConfig (map store configuration) to set
     */
    public MapConfig setMapStoreConfig(MapStoreConfig mapStoreConfig) {
        this.mapStoreConfig = mapStoreConfig;
        return this;
    }

    /**
     * Returns the Near Cache configuration
     *
     * @return the Near Cache configuration
     */
    public NearCacheConfig getNearCacheConfig() {
        return nearCacheConfig;
    }

    /**
     * Sets the Near Cache configuration
     *
     * @param nearCacheConfig the Near Cache configuration
     * @return the updated map configuration
     */
    public MapConfig setNearCacheConfig(NearCacheConfig nearCacheConfig) {
        this.nearCacheConfig = nearCacheConfig;
        return this;
    }

    /**
     * Gets the {@link MergePolicyConfig} for this map.
     *
     * @return the {@link MergePolicyConfig} for this map
     */
    public MergePolicyConfig getMergePolicyConfig() {
        return mergePolicyConfig;
    }

    /**
     * Sets the {@link MergePolicyConfig} for this map.
     *
     * @return the updated map configuration
     */
    public MapConfig setMergePolicyConfig(MergePolicyConfig mergePolicyConfig) {
        this.mergePolicyConfig = checkNotNull(mergePolicyConfig, "mergePolicyConfig cannot be null!");
        return this;
    }

    @Override
    public Class getProvidedMergeTypes() {
        return SplitBrainMergeTypes.MapMergeTypes.class;
    }

    /**
     * Checks if statistics are enabled for this map.
     *
     * @return {@code true} if statistics are enabled, {@code false} otherwise
     */
    public boolean isStatisticsEnabled() {
        return statisticsEnabled;
    }

    /**
     * Sets statistics to enabled or disabled for this map.
     *
     * @param statisticsEnabled {@code true} to enable map statistics, {@code false} to disable
     * @return the current map config instance
     */
    public MapConfig setStatisticsEnabled(boolean statisticsEnabled) {
        this.statisticsEnabled = statisticsEnabled;
        return this;
    }

    /**
     * Checks if read-backup-data (reading local backup entries) is enabled for this map.
     *
     * @return {@code true} if read-backup-data is enabled, {@code false} otherwise
     */
    public boolean isReadBackupData() {
        return readBackupData;
    }

    /**
     * Sets read-backup-data (reading local backup entries) for this map.
     *
     * @param readBackupData {@code true} to enable read-backup-data, {@code false} to disable
     * @return the current map config instance
     */
    public MapConfig setReadBackupData(boolean readBackupData) {
        this.readBackupData = readBackupData;
        return this;
    }

    /**
     * Gets the WAN target replication reference.
     *
     * @return the WAN target replication reference
     */
    public WanReplicationRef getWanReplicationRef() {
        return wanReplicationRef;
    }

    /**
     * Sets the WAN target replication reference.
     *
     * @param wanReplicationRef the WAN target replication reference
     * @return the current map config instance
     */
    public MapConfig setWanReplicationRef(WanReplicationRef wanReplicationRef) {
        this.wanReplicationRef = wanReplicationRef;
        return this;
    }

    public MapConfig addEntryListenerConfig(EntryListenerConfig listenerConfig) {
        getEntryListenerConfigs().add(listenerConfig);
        return this;
    }

    public List<EntryListenerConfig> getEntryListenerConfigs() {
        if (entryListenerConfigs == null) {
            entryListenerConfigs = new ArrayList<>();
        }
        return entryListenerConfigs;
    }

    public MapConfig setEntryListenerConfigs(List<EntryListenerConfig> listenerConfigs) {
        this.entryListenerConfigs = listenerConfigs;
        return this;
    }

    public MapConfig addMapPartitionLostListenerConfig(MapPartitionLostListenerConfig listenerConfig) {
        getPartitionLostListenerConfigs().add(listenerConfig);
        return this;
    }

    public List<MapPartitionLostListenerConfig> getPartitionLostListenerConfigs() {
        if (partitionLostListenerConfigs == null) {
            partitionLostListenerConfigs = new ArrayList<>();
        }

        return partitionLostListenerConfigs;
    }

    public MapConfig setPartitionLostListenerConfigs(List<MapPartitionLostListenerConfig> listenerConfigs) {
        this.partitionLostListenerConfigs = listenerConfigs;
        return this;
    }

    public MapConfig addIndexConfig(IndexConfig indexConfig) {
        getIndexConfigs().add(indexConfig);
        return this;
    }

    public List<IndexConfig> getIndexConfigs() {
        if (indexConfigs == null) {
            indexConfigs = new ArrayList<>();
        }
        return indexConfigs;
    }

    public MapConfig setIndexConfigs(List<IndexConfig> indexConfigs) {
        this.indexConfigs = indexConfigs;
        return this;
    }

    public MapConfig addAttributeConfig(AttributeConfig attributeConfig) {
        getAttributeConfigs().add(attributeConfig);
        return this;
    }

    public List<AttributeConfig> getAttributeConfigs() {
        if (attributeConfigs == null) {
            attributeConfigs = new ArrayList<>();
        }
        return attributeConfigs;
    }

    public MapConfig setAttributeConfigs(List<AttributeConfig> attributeConfigs) {
        this.attributeConfigs = attributeConfigs;
        return this;
    }

    /**
     * Returns {@link MetadataPolicy} for this map.
     *
     * @return {@link MetadataPolicy} for this map
     */
    public MetadataPolicy getMetadataPolicy() {
        return metadataPolicy;
    }

    /**
     * Sets the metadata policy. See {@link MetadataPolicy} for more
     * information.
     *
     * @param metadataPolicy
     */
    public MapConfig setMetadataPolicy(MetadataPolicy metadataPolicy) {
        this.metadataPolicy = metadataPolicy;
        return this;
    }

    /**
     * Adds a new {@link QueryCacheConfig} to this {@code MapConfig}.
     *
     * @param queryCacheConfig the config to be added
     * @return this {@code MapConfig} instance
     * @throws java.lang.IllegalArgumentException if there is already a {@code QueryCache}
     *                                            with the same {@code QueryCacheConfig#name}
     */
    public MapConfig addQueryCacheConfig(QueryCacheConfig queryCacheConfig) {
        String queryCacheName = queryCacheConfig.getName();
        List<QueryCacheConfig> queryCacheConfigs = getQueryCacheConfigs();
        for (QueryCacheConfig cacheConfig : queryCacheConfigs) {
            checkFalse(cacheConfig.getName().equals(queryCacheName),
                    "A query cache already exists with name = [" + queryCacheName + ']');
        }
        queryCacheConfigs.add(queryCacheConfig);
        return this;
    }

    /**
     * Returns all {@link QueryCacheConfig} instances defined on this {@code MapConfig}.
     *
     * @return all {@link QueryCacheConfig} instances defined on this {@code MapConfig}
     */
    public List<QueryCacheConfig> getQueryCacheConfigs() {
        if (queryCacheConfigs == null) {
            queryCacheConfigs = new ArrayList<>();
        }
        return queryCacheConfigs;
    }

    /**
     * Sets {@link QueryCacheConfig} instances to this {@code MapConfig}.
     * @return this configuration
     */
    public MapConfig setQueryCacheConfigs(List<QueryCacheConfig> queryCacheConfigs) {
        this.queryCacheConfigs = queryCacheConfigs;
        return this;
    }

    public PartitioningStrategyConfig getPartitioningStrategyConfig() {
        return partitioningStrategyConfig;
    }

    public MapConfig setPartitioningStrategyConfig(PartitioningStrategyConfig partitioningStrategyConfig) {
        this.partitioningStrategyConfig = partitioningStrategyConfig;
        return this;
    }

    /**
     * Checks if Near Cache is enabled.
     *
     * @return {@code true} if Near Cache is enabled, {@code false} otherwise
     */
    public boolean isNearCacheEnabled() {
        return nearCacheConfig != null;
    }

    /**
     * Configure de-serialized value caching.
     * Default: {@link CacheDeserializedValues#INDEX_ONLY}
     *
     * @return this {@code MapConfig} instance
     * @see CacheDeserializedValues
     * @since 3.6
     */
    public MapConfig setCacheDeserializedValues(CacheDeserializedValues cacheDeserializedValues) {
        this.cacheDeserializedValues = cacheDeserializedValues;
        return this;
    }

    /**
     * Gets the {@code HotRestartConfig} for this {@code MapConfig}
     *
     * @return hot restart config
     */
    public @Nonnull
    HotRestartConfig getHotRestartConfig() {
        return hotRestartConfig;
    }

    /**
     * Sets the {@code HotRestartConfig} for this {@code MapConfig}
     *
     * @param hotRestartConfig hot restart config
     * @return this {@code MapConfig} instance
     */
    public MapConfig setHotRestartConfig(@Nonnull HotRestartConfig hotRestartConfig) {
        this.hotRestartConfig = checkNotNull(hotRestartConfig, "HotRestartConfig cannot be null");
        return this;
    }

    /**
     * Gets the {@code MerkleTreeConfig} for this {@code MapConfig}
     *
     * @return merkle tree config
     */
    public @Nonnull
    MerkleTreeConfig getMerkleTreeConfig() {
        return merkleTreeConfig;
    }

    /**
     * Sets the {@code MerkleTreeConfig} for this {@code MapConfig}
     *
     * @param merkleTreeConfig merkle tree config
     * @return this {@code MapConfig} instance
     */
    public MapConfig setMerkleTreeConfig(@Nonnull MerkleTreeConfig merkleTreeConfig) {
        this.merkleTreeConfig = checkNotNull(merkleTreeConfig, "MerkleTreeConfig cannot be null");
        return this;
    }

    /**
     * Gets the {@code EventJournalConfig} for this {@code MapConfig}
     *
     * @return event journal config
     */
    public @Nonnull
    EventJournalConfig getEventJournalConfig() {
        return eventJournalConfig;
    }

    /**
     * Sets the {@code EventJournalConfig} for this {@code MapConfig}
     *
     * @param eventJournalConfig event journal config
     * @return this {@code MapConfig} instance
     */
    public MapConfig setEventJournalConfig(@Nonnull EventJournalConfig eventJournalConfig) {
        this.eventJournalConfig = checkNotNull(eventJournalConfig, "eventJournalConfig cannot be null!");
        return this;
    }

    /**
     * Get current value cache settings
     *
     * @return current value cache settings
     * @since 3.6
     */
    public CacheDeserializedValues getCacheDeserializedValues() {
        return cacheDeserializedValues;
    }

    public String getSplitBrainProtectionName() {
        return splitBrainProtectionName;
    }

    public MapConfig setSplitBrainProtectionName(String splitBrainProtectionName) {
        this.splitBrainProtectionName = splitBrainProtectionName;
        return this;
    }

    @Override
    @SuppressWarnings("checkstyle:methodlength")
    public final boolean equals(Object o) {
        if (this == o) {
            return true;
        }
        if (!(o instanceof MapConfig)) {
            return false;
        }

        MapConfig that = (MapConfig) o;
        if (backupCount != that.backupCount) {
            return false;
        }
        if (asyncBackupCount != that.asyncBackupCount) {
            return false;
        }
        if (timeToLiveSeconds != that.timeToLiveSeconds) {
            return false;
        }
        if (maxIdleSeconds != that.maxIdleSeconds) {
            return false;
        }
        if (readBackupData != that.readBackupData) {
            return false;
        }
        if (statisticsEnabled != that.statisticsEnabled) {
            return false;
        }
        if (!name.equals(that.name)) {
            return false;
        }
        if (!Objects.equals(maxSizeConfig, that.maxSizeConfig)) {
            return false;
        }
        if (evictionPolicy != that.evictionPolicy) {
            return false;
        }
        if (!Objects.equals(mapEvictionPolicy, that.mapEvictionPolicy)) {
            return false;
        }
        if (!Objects.equals(mapStoreConfig, that.mapStoreConfig)) {
            return false;
        }
        if (!Objects.equals(nearCacheConfig, that.nearCacheConfig)) {
            return false;
        }
        if (cacheDeserializedValues != that.cacheDeserializedValues) {
            return false;
        }
        if (!Objects.equals(mergePolicyConfig, that.mergePolicyConfig)) {
            return false;
        }
        if (inMemoryFormat != that.inMemoryFormat) {
            return false;
        }
        if (metadataPolicy != that.metadataPolicy) {
            return false;
        }
        if (!Objects.equals(wanReplicationRef, that.wanReplicationRef)) {
            return false;
        }
        if (!getEntryListenerConfigs().equals(that.getEntryListenerConfigs())) {
            return false;
        }
        if (!getPartitionLostListenerConfigs().equals(that.getPartitionLostListenerConfigs())) {
            return false;
        }
        if (!getIndexConfigs().equals(that.getIndexConfigs())) {
            return false;
        }
        if (!getAttributeConfigs().equals(that.getAttributeConfigs())) {
            return false;
        }
        if (!getQueryCacheConfigs().equals(that.getQueryCacheConfigs())) {
            return false;
        }
        if (!Objects.equals(partitioningStrategyConfig, that.partitioningStrategyConfig)) {
            return false;
        }
        if (!Objects.equals(splitBrainProtectionName, that.splitBrainProtectionName)) {
            return false;
        }
        if (!merkleTreeConfig.equals(that.merkleTreeConfig)) {
            return false;
        }
        if (!eventJournalConfig.equals(that.eventJournalConfig)) {
            return false;
        }
        return hotRestartConfig.equals(that.hotRestartConfig);
    }

    @Override
    public final int hashCode() {
        int result = (name != null ? name.hashCode() : 0);
        result = 31 * result + backupCount;
        result = 31 * result + asyncBackupCount;
        result = 31 * result + timeToLiveSeconds;
        result = 31 * result + maxIdleSeconds;
        result = 31 * result + (maxSizeConfig != null ? maxSizeConfig.hashCode() : 0);
        result = 31 * result + (evictionPolicy != null ? evictionPolicy.hashCode() : 0);
        result = 31 * result + (mapEvictionPolicy != null ? mapEvictionPolicy.hashCode() : 0);
        result = 31 * result + (mapStoreConfig != null ? mapStoreConfig.hashCode() : 0);
        result = 31 * result + (nearCacheConfig != null ? nearCacheConfig.hashCode() : 0);
        result = 31 * result + (readBackupData ? 1 : 0);
        result = 31 * result + cacheDeserializedValues.hashCode();
        result = 31 * result + (mergePolicyConfig != null ? mergePolicyConfig.hashCode() : 0);
        result = 31 * result + inMemoryFormat.hashCode();
        result = 31 * result + metadataPolicy.hashCode();
        result = 31 * result + (wanReplicationRef != null ? wanReplicationRef.hashCode() : 0);
        result = 31 * result + getEntryListenerConfigs().hashCode();
<<<<<<< HEAD
        result = 31 * result + getIndexConfigs().hashCode();
        result = 31 * result + getMapAttributeConfigs().hashCode();
=======
        result = 31 * result + getMapIndexConfigs().hashCode();
        result = 31 * result + getAttributeConfigs().hashCode();
>>>>>>> 160b7b3b
        result = 31 * result + getQueryCacheConfigs().hashCode();
        result = 31 * result + getPartitionLostListenerConfigs().hashCode();
        result = 31 * result + (statisticsEnabled ? 1 : 0);
        result = 31 * result + (partitioningStrategyConfig != null ? partitioningStrategyConfig.hashCode() : 0);
        result = 31 * result + (splitBrainProtectionName != null ? splitBrainProtectionName.hashCode() : 0);
        result = 31 * result + merkleTreeConfig.hashCode();
        result = 31 * result + eventJournalConfig.hashCode();
        result = 31 * result + hotRestartConfig.hashCode();
        return result;
    }

    @Override
    public String toString() {
        return "MapConfig{"
                + "name='" + name + '\''
                + ", inMemoryFormat=" + inMemoryFormat + '\''
                + ", metadataPolicy=" + metadataPolicy
                + ", backupCount=" + backupCount
                + ", asyncBackupCount=" + asyncBackupCount
                + ", timeToLiveSeconds=" + timeToLiveSeconds
                + ", maxIdleSeconds=" + maxIdleSeconds
                + ", evictionPolicy='" + evictionPolicy + '\''
                + ", mapEvictionPolicy='" + mapEvictionPolicy + '\''
                + ", maxSizeConfig=" + maxSizeConfig
                + ", readBackupData=" + readBackupData
                + ", merkleTree=" + merkleTreeConfig
                + ", eventJournal=" + eventJournalConfig
                + ", hotRestart=" + hotRestartConfig
                + ", nearCacheConfig=" + nearCacheConfig
                + ", mapStoreConfig=" + mapStoreConfig
                + ", mergePolicyConfig=" + mergePolicyConfig
                + ", wanReplicationRef=" + wanReplicationRef
                + ", entryListenerConfigs=" + entryListenerConfigs
<<<<<<< HEAD
                + ", indexConfigs=" + indexConfigs
                + ", mapAttributeConfigs=" + mapAttributeConfigs
=======
                + ", mapIndexConfigs=" + mapIndexConfigs
                + ", attributeConfigs=" + attributeConfigs
>>>>>>> 160b7b3b
                + ", splitBrainProtectionName=" + splitBrainProtectionName
                + ", queryCacheConfigs=" + queryCacheConfigs
                + ", cacheDeserializedValues=" + cacheDeserializedValues
                + '}';
    }

    @Override
    public int getFactoryId() {
        return ConfigDataSerializerHook.F_ID;
    }

    @Override
    public int getClassId() {
        return ConfigDataSerializerHook.MAP_CONFIG;
    }

    @Override
    public void writeData(ObjectDataOutput out) throws IOException {
        out.writeUTF(name);
        out.writeInt(backupCount);
        out.writeInt(asyncBackupCount);
        out.writeInt(timeToLiveSeconds);
        out.writeInt(maxIdleSeconds);
        out.writeObject(maxSizeConfig);
        out.writeUTF(evictionPolicy.name());
        out.writeObject(mapEvictionPolicy);
        out.writeObject(mapStoreConfig);
        out.writeObject(nearCacheConfig);
        out.writeBoolean(readBackupData);
        out.writeUTF(cacheDeserializedValues.name());
        out.writeObject(mergePolicyConfig);
        out.writeUTF(inMemoryFormat.name());
        out.writeObject(wanReplicationRef);
        writeNullableList(entryListenerConfigs, out);
        writeNullableList(partitionLostListenerConfigs, out);
<<<<<<< HEAD
        writeNullableList(indexConfigs, out);
        writeNullableList(mapAttributeConfigs, out);
=======
        writeNullableList(mapIndexConfigs, out);
        writeNullableList(attributeConfigs, out);
>>>>>>> 160b7b3b
        writeNullableList(queryCacheConfigs, out);
        out.writeBoolean(statisticsEnabled);
        out.writeObject(partitioningStrategyConfig);
        out.writeUTF(splitBrainProtectionName);
        out.writeObject(hotRestartConfig);
        out.writeObject(merkleTreeConfig);
        out.writeObject(eventJournalConfig);
        out.writeShort(metadataPolicy.getId());
    }

    @Override
    public void readData(ObjectDataInput in) throws IOException {
        name = in.readUTF();
        backupCount = in.readInt();
        asyncBackupCount = in.readInt();
        timeToLiveSeconds = in.readInt();
        maxIdleSeconds = in.readInt();
        maxSizeConfig = in.readObject();
        evictionPolicy = EvictionPolicy.valueOf(in.readUTF());
        mapEvictionPolicy = in.readObject();
        mapStoreConfig = in.readObject();
        nearCacheConfig = in.readObject();
        readBackupData = in.readBoolean();
        cacheDeserializedValues = CacheDeserializedValues.valueOf(in.readUTF());
        mergePolicyConfig = in.readObject();
        inMemoryFormat = InMemoryFormat.valueOf(in.readUTF());
        wanReplicationRef = in.readObject();
        entryListenerConfigs = readNullableList(in);
        partitionLostListenerConfigs = readNullableList(in);
<<<<<<< HEAD
        indexConfigs = readNullableList(in);
        mapAttributeConfigs = readNullableList(in);
=======
        mapIndexConfigs = readNullableList(in);
        attributeConfigs = readNullableList(in);
>>>>>>> 160b7b3b
        queryCacheConfigs = readNullableList(in);
        statisticsEnabled = in.readBoolean();
        partitioningStrategyConfig = in.readObject();
        splitBrainProtectionName = in.readUTF();
        hotRestartConfig = in.readObject();
        merkleTreeConfig = in.readObject();
        eventJournalConfig = in.readObject();
        metadataPolicy = MetadataPolicy.getById(in.readShort());
    }
}<|MERGE_RESOLUTION|>--- conflicted
+++ resolved
@@ -107,13 +107,8 @@
     private WanReplicationRef wanReplicationRef;
     private List<EntryListenerConfig> entryListenerConfigs;
     private List<MapPartitionLostListenerConfig> partitionLostListenerConfigs;
-<<<<<<< HEAD
     private List<IndexConfig> indexConfigs;
-    private List<MapAttributeConfig> mapAttributeConfigs;
-=======
-    private List<MapIndexConfig> mapIndexConfigs;
     private List<AttributeConfig> attributeConfigs;
->>>>>>> 160b7b3b
     private List<QueryCacheConfig> queryCacheConfigs;
     private PartitioningStrategyConfig partitioningStrategyConfig;
     private MetadataPolicy metadataPolicy = DEFAULT_METADATA_POLICY;
@@ -149,13 +144,8 @@
         this.entryListenerConfigs = new ArrayList<>(config.getEntryListenerConfigs());
         this.partitionLostListenerConfigs =
                 new ArrayList<>(config.getPartitionLostListenerConfigs());
-<<<<<<< HEAD
         this.indexConfigs = new ArrayList<>(config.getIndexConfigs());
-        this.mapAttributeConfigs = new ArrayList<>(config.getMapAttributeConfigs());
-=======
-        this.mapIndexConfigs = new ArrayList<>(config.getMapIndexConfigs());
         this.attributeConfigs = new ArrayList<>(config.getAttributeConfigs());
->>>>>>> 160b7b3b
         this.queryCacheConfigs = new ArrayList<>(config.getQueryCacheConfigs());
         this.partitioningStrategyConfig = config.partitioningStrategyConfig != null
                 ? new PartitioningStrategyConfig(config.getPartitioningStrategyConfig()) : null;
@@ -845,13 +835,8 @@
         result = 31 * result + metadataPolicy.hashCode();
         result = 31 * result + (wanReplicationRef != null ? wanReplicationRef.hashCode() : 0);
         result = 31 * result + getEntryListenerConfigs().hashCode();
-<<<<<<< HEAD
         result = 31 * result + getIndexConfigs().hashCode();
-        result = 31 * result + getMapAttributeConfigs().hashCode();
-=======
-        result = 31 * result + getMapIndexConfigs().hashCode();
         result = 31 * result + getAttributeConfigs().hashCode();
->>>>>>> 160b7b3b
         result = 31 * result + getQueryCacheConfigs().hashCode();
         result = 31 * result + getPartitionLostListenerConfigs().hashCode();
         result = 31 * result + (statisticsEnabled ? 1 : 0);
@@ -885,13 +870,8 @@
                 + ", mergePolicyConfig=" + mergePolicyConfig
                 + ", wanReplicationRef=" + wanReplicationRef
                 + ", entryListenerConfigs=" + entryListenerConfigs
-<<<<<<< HEAD
                 + ", indexConfigs=" + indexConfigs
-                + ", mapAttributeConfigs=" + mapAttributeConfigs
-=======
-                + ", mapIndexConfigs=" + mapIndexConfigs
                 + ", attributeConfigs=" + attributeConfigs
->>>>>>> 160b7b3b
                 + ", splitBrainProtectionName=" + splitBrainProtectionName
                 + ", queryCacheConfigs=" + queryCacheConfigs
                 + ", cacheDeserializedValues=" + cacheDeserializedValues
@@ -927,13 +907,8 @@
         out.writeObject(wanReplicationRef);
         writeNullableList(entryListenerConfigs, out);
         writeNullableList(partitionLostListenerConfigs, out);
-<<<<<<< HEAD
         writeNullableList(indexConfigs, out);
-        writeNullableList(mapAttributeConfigs, out);
-=======
-        writeNullableList(mapIndexConfigs, out);
         writeNullableList(attributeConfigs, out);
->>>>>>> 160b7b3b
         writeNullableList(queryCacheConfigs, out);
         out.writeBoolean(statisticsEnabled);
         out.writeObject(partitioningStrategyConfig);
@@ -963,13 +938,8 @@
         wanReplicationRef = in.readObject();
         entryListenerConfigs = readNullableList(in);
         partitionLostListenerConfigs = readNullableList(in);
-<<<<<<< HEAD
         indexConfigs = readNullableList(in);
-        mapAttributeConfigs = readNullableList(in);
-=======
-        mapIndexConfigs = readNullableList(in);
         attributeConfigs = readNullableList(in);
->>>>>>> 160b7b3b
         queryCacheConfigs = readNullableList(in);
         statisticsEnabled = in.readBoolean();
         partitioningStrategyConfig = in.readObject();
