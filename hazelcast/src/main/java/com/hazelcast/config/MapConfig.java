--- conflicted
+++ resolved
@@ -895,35 +895,10 @@
 
     @Override
     public String toString() {
-<<<<<<< HEAD
-        final StringBuilder sb = new StringBuilder();
-        sb.append("MapConfig");
-        sb.append("{name='").append(name).append('\'');
-        sb.append(", inMemoryFormat=").append(inMemoryFormat).append('\'');
-        sb.append(", defensiveCopyObjectMemoryFormat=").append(defensiveCopyObjectMemoryFormat).append('\'');
-        sb.append(", backupCount=").append(backupCount);
-        sb.append(", asyncBackupCount=").append(asyncBackupCount);
-        sb.append(", timeToLiveSeconds=").append(timeToLiveSeconds);
-        sb.append(", maxIdleSeconds=").append(maxIdleSeconds);
-        sb.append(", evictionPolicy='").append(evictionPolicy).append('\'');
-        sb.append(", evictionPercentage=").append(evictionPercentage);
-        sb.append(", minEvictionCheckMillis=").append(minEvictionCheckMillis);
-        sb.append(", maxSizeConfig=").append(maxSizeConfig);
-        sb.append(", readBackupData=").append(readBackupData);
-        sb.append(", nearCacheConfig=").append(nearCacheConfig);
-        sb.append(", mapStoreConfig=").append(mapStoreConfig);
-        sb.append(", mergePolicyConfig='").append(mergePolicy).append('\'');
-        sb.append(", wanReplicationRef=").append(wanReplicationRef);
-        sb.append(", entryListenerConfigs=").append(entryListenerConfigs);
-        sb.append(", mapIndexConfigs=").append(mapIndexConfigs);
-        sb.append(", quorumName=").append(quorumName);
-        sb.append(", queryCacheConfigs=").append(queryCacheConfigs);
-        sb.append('}');
-        return sb.toString();
-=======
         return "MapConfig{"
                 + "name='" + name + '\''
                 + "', inMemoryFormat=" + inMemoryFormat + '\''
+                + ", defensiveCopyObjectMemoryFormat =" + defensiveCopyObjectMemoryFormat
                 + ", backupCount=" + backupCount
                 + ", asyncBackupCount=" + asyncBackupCount
                 + ", timeToLiveSeconds=" + timeToLiveSeconds
@@ -945,6 +920,5 @@
                 + ", queryCacheConfigs=" + queryCacheConfigs
                 + ", cacheDeserializedValues=" + cacheDeserializedValues
                 + '}';
->>>>>>> 4bfc41ee
     }
 }