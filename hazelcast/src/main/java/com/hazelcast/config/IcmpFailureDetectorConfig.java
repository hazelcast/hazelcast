--- conflicted
+++ resolved
@@ -21,11 +21,7 @@
 import static java.lang.String.format;
 
 /**
-<<<<<<< HEAD
- * This Failure Detector may be configured in addition to one of Deadline and Phi Actual Failure Detectors.<br>
-=======
  * This Failure Detector may be configured in addition to one of Deadline and Phi Accrual Failure Detectors.<br>
->>>>>>> 01e28cff
  * It operates at Layer 3 of the OSI protocol, and provides much quicker and more deterministic detection of hardware<br>
  * and other lower level events. This detector may be configured to perform an extra check after a member is suspected by one<br>
  * of the other detectors, or it can work in parallel, which is the default. This way hardware and network level issues<br>
