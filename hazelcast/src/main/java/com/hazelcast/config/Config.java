/*
 * Copyright (c) 2008-2023, Hazelcast, Inc. All Rights Reserved.
 *
 * Licensed under the Apache License, Version 2.0 (the "License");
 * you may not use this file except in compliance with the License.
 * You may obtain a copy of the License at
 *
 * http://www.apache.org/licenses/LICENSE-2.0
 *
 * Unless required by applicable law or agreed to in writing, software
 * distributed under the License is distributed on an "AS IS" BASIS,
 * WITHOUT WARRANTIES OR CONDITIONS OF ANY KIND, either express or implied.
 * See the License for the specific language governing permissions and
 * limitations under the License.
 */

package com.hazelcast.config;

import com.hazelcast.collection.IList;
import com.hazelcast.collection.IQueue;
import com.hazelcast.collection.ISet;
import com.hazelcast.config.alto.AltoConfig;
import com.hazelcast.config.cp.CPSubsystemConfig;
import com.hazelcast.config.matcher.MatchingPointConfigPatternMatcher;
import com.hazelcast.core.HazelcastInstance;
import com.hazelcast.core.ManagedContext;
import com.hazelcast.flakeidgen.FlakeIdGenerator;
import com.hazelcast.internal.config.CacheSimpleConfigReadOnly;
import com.hazelcast.internal.config.CardinalityEstimatorConfigReadOnly;
import com.hazelcast.internal.config.ConfigUtils;
import com.hazelcast.internal.config.DataPersistenceAndHotRestartMerger;
import com.hazelcast.internal.config.DurableExecutorConfigReadOnly;
import com.hazelcast.internal.config.ExecutorConfigReadOnly;
import com.hazelcast.internal.config.DataLinkConfigReadOnly;
import com.hazelcast.internal.config.ListConfigReadOnly;
import com.hazelcast.internal.config.MapConfigReadOnly;
import com.hazelcast.internal.config.MemberXmlConfigRootTagRecognizer;
import com.hazelcast.internal.config.MemberYamlConfigRootTagRecognizer;
import com.hazelcast.internal.config.MultiMapConfigReadOnly;
import com.hazelcast.internal.config.PNCounterConfigReadOnly;
import com.hazelcast.internal.config.PersistenceAndHotRestartPersistenceMerger;
import com.hazelcast.internal.config.QueueConfigReadOnly;
import com.hazelcast.internal.config.ReliableTopicConfigReadOnly;
import com.hazelcast.internal.config.ReplicatedMapConfigReadOnly;
import com.hazelcast.internal.config.RingbufferConfigReadOnly;
import com.hazelcast.internal.config.ScheduledExecutorConfigReadOnly;
import com.hazelcast.internal.config.ServicesConfig;
import com.hazelcast.internal.config.SetConfigReadOnly;
import com.hazelcast.internal.config.TopicConfigReadOnly;
import com.hazelcast.internal.config.XmlConfigLocator;
import com.hazelcast.internal.config.YamlConfigLocator;
import com.hazelcast.internal.config.override.ExternalConfigurationOverride;
import com.hazelcast.internal.util.ExceptionUtil;
import com.hazelcast.internal.util.Preconditions;
import com.hazelcast.jet.config.JetConfig;
import com.hazelcast.map.IMap;
import com.hazelcast.multimap.MultiMap;
import com.hazelcast.partition.strategy.StringPartitioningStrategy;
import com.hazelcast.replicatedmap.ReplicatedMap;
import com.hazelcast.security.jsm.HazelcastRuntimePermission;
import com.hazelcast.spi.annotation.Beta;
import com.hazelcast.spi.annotation.PrivateApi;
import com.hazelcast.topic.ITopic;

import javax.annotation.Nonnull;
import javax.annotation.Nullable;
import java.io.ByteArrayInputStream;
import java.io.File;
import java.io.FileInputStream;
import java.io.FileNotFoundException;
import java.io.IOException;
import java.io.InputStream;
import java.io.SequenceInputStream;
import java.net.URL;
import java.util.Collections;
import java.util.EventListener;
import java.util.LinkedList;
import java.util.List;
import java.util.Map;
import java.util.Map.Entry;
import java.util.Properties;
import java.util.concurrent.ConcurrentHashMap;
import java.util.concurrent.ConcurrentMap;

import static com.hazelcast.config.LocalDeviceConfig.DEFAULT_DEVICE_NAME;
import static com.hazelcast.internal.config.ConfigUtils.lookupByPattern;
import static com.hazelcast.internal.config.DeclarativeConfigUtil.SYSPROP_MEMBER_CONFIG;
import static com.hazelcast.internal.config.DeclarativeConfigUtil.validateSuffixInSystemProperty;
import static com.hazelcast.internal.util.Preconditions.checkNotNull;
import static com.hazelcast.internal.util.Preconditions.checkTrue;
import static com.hazelcast.internal.util.Preconditions.isNotNull;
import static com.hazelcast.internal.util.StringUtil.isNullOrEmptyAfterTrim;
import static com.hazelcast.partition.strategy.StringPartitioningStrategy.getBaseName;

/**
 * Contains all the configuration to start a
 * {@link com.hazelcast.core.HazelcastInstance}. A Config can be created
 * programmatically, but can also be configured using XML, see
 * {@link com.hazelcast.config.XmlConfigBuilder}.
 * <p>
 * Config instances can be shared between threads, but should not be
 * modified after they are used to create HazelcastInstances.
 * <p>
 * Unlike {@code Config} instances obtained via {@link Config#load()} and its variants,
 * a {@code Config} does not apply overrides found in environment variables/system properties.
 */
@SuppressWarnings({"checkstyle:methodcount", "checkstyle:classfanoutcomplexity", "checkstyle:classdataabstractioncoupling"})
public class Config {

    /**
     * Default cluster name.
     */
    public static final String DEFAULT_CLUSTER_NAME = "dev";

    private URL configurationUrl;

    private File configurationFile;

    private ClassLoader classLoader;

    private Properties properties = new Properties();

    private String instanceName;

    private String clusterName = DEFAULT_CLUSTER_NAME;

    private NetworkConfig networkConfig = new NetworkConfig();

    private ConfigPatternMatcher configPatternMatcher = new MatchingPointConfigPatternMatcher();

    private final Map<String, MapConfig> mapConfigs = new ConcurrentHashMap<>();

    private final Map<String, CacheSimpleConfig> cacheConfigs = new ConcurrentHashMap<>();

    private final Map<String, TopicConfig> topicConfigs = new ConcurrentHashMap<>();

    private final Map<String, ReliableTopicConfig> reliableTopicConfigs = new ConcurrentHashMap<>();

    private final Map<String, QueueConfig> queueConfigs = new ConcurrentHashMap<>();

    private final Map<String, MultiMapConfig> multiMapConfigs = new ConcurrentHashMap<>();

    private final Map<String, ListConfig> listConfigs = new ConcurrentHashMap<>();

    private final Map<String, SetConfig> setConfigs = new ConcurrentHashMap<>();

    private final Map<String, ExecutorConfig> executorConfigs = new ConcurrentHashMap<>();

    private final Map<String, DurableExecutorConfig> durableExecutorConfigs = new ConcurrentHashMap<>();

    private final Map<String, ScheduledExecutorConfig> scheduledExecutorConfigs = new ConcurrentHashMap<>();

    private final Map<String, ReplicatedMapConfig> replicatedMapConfigs = new ConcurrentHashMap<>();

    private final Map<String, WanReplicationConfig> wanReplicationConfigs = new ConcurrentHashMap<>();

    private final Map<String, SplitBrainProtectionConfig> splitBrainProtectionConfigs = new ConcurrentHashMap<>();

    private final Map<String, RingbufferConfig> ringbufferConfigs = new ConcurrentHashMap<>();

    private final Map<String, CardinalityEstimatorConfig> cardinalityEstimatorConfigs = new ConcurrentHashMap<>();

    private final Map<String, FlakeIdGeneratorConfig> flakeIdGeneratorConfigMap = new ConcurrentHashMap<>();

    private final Map<String, PNCounterConfig> pnCounterConfigs = new ConcurrentHashMap<>();

    private final Map<String, DeviceConfig> deviceConfigs = new ConcurrentHashMap<>(
            Collections.singletonMap(DEFAULT_DEVICE_NAME, new LocalDeviceConfig())
    );

    // @since 3.12
    private AdvancedNetworkConfig advancedNetworkConfig = new AdvancedNetworkConfig();

    private ServicesConfig servicesConfig = new ServicesConfig();

    private SecurityConfig securityConfig = new SecurityConfig();

    private final List<ListenerConfig> listenerConfigs = new LinkedList<>();

    private PartitionGroupConfig partitionGroupConfig = new PartitionGroupConfig();

    private ManagementCenterConfig managementCenterConfig = new ManagementCenterConfig();

    private SerializationConfig serializationConfig = new SerializationConfig();

    private ManagedContext managedContext;

    private ConcurrentMap<String, Object> userContext = new ConcurrentHashMap<>();

    private MemberAttributeConfig memberAttributeConfig = new MemberAttributeConfig();

    private NativeMemoryConfig nativeMemoryConfig = new NativeMemoryConfig();

    private HotRestartPersistenceConfig hotRestartPersistenceConfig = new HotRestartPersistenceConfig();

    private PersistenceConfig persistenceConfig = new PersistenceConfig();

    private UserCodeDeploymentConfig userCodeDeploymentConfig = new UserCodeDeploymentConfig();

    private CRDTReplicationConfig crdtReplicationConfig = new CRDTReplicationConfig();

    private String licenseKey;

    private boolean liteMember;

    private CPSubsystemConfig cpSubsystemConfig = new CPSubsystemConfig();

    private SqlConfig sqlConfig = new SqlConfig();

    private AuditlogConfig auditlogConfig = new AuditlogConfig();

    private MetricsConfig metricsConfig = new MetricsConfig();

    private InstanceTrackingConfig instanceTrackingConfig = new InstanceTrackingConfig();

    private JetConfig jetConfig = new JetConfig();

    private DynamicConfigurationConfig dynamicConfigurationConfig = new DynamicConfigurationConfig();

    // @since 5.1
    private IntegrityCheckerConfig integrityCheckerConfig = new IntegrityCheckerConfig();

    // @since 5.2
    private final Map<String, DataLinkConfig> dataLinkConfigs = new ConcurrentHashMap<>();

    // @since 5.3
    private AltoConfig altoConfig = new AltoConfig();

    public Config() {
    }

    public Config(String instanceName) {
        this.instanceName = instanceName;
    }

    /**
     * Populates Hazelcast {@link Config} object from an external configuration file.
     * <p>
     * It tries to load Hazelcast configuration from a list of well-known locations,
     * and then applies overrides found in environment variables/system properties
     *
     * When no location contains Hazelcast configuration then it returns default.
     * <p>
     * Note that the same mechanism is used when calling {@link com.hazelcast.core.Hazelcast#newHazelcastInstance()}.
     *
     * @return Config created from a file when exists, otherwise default.
     */
    public static Config load() {
        return applyEnvAndSystemVariableOverrides(loadFromFile(System.getProperties()));
    }

    private static Config applyEnvAndSystemVariableOverrides(Config cfg) {
        cfg = new ExternalConfigurationOverride().overwriteMemberConfig(cfg);
        PersistenceAndHotRestartPersistenceMerger
                .merge(cfg.getHotRestartPersistenceConfig(), cfg.getPersistenceConfig());
        setConfigurationFileFromUrl(cfg);
        return cfg;
    }

    // configurationFile must be set correctly because dynamic
    // configuration persistence depends on this field. If this is
    // absent, hazelcast instance may fail to find a file to persist.
    private static void setConfigurationFileFromUrl(Config cfg) {
        if (cfg.getConfigurationFile() == null && cfg.getConfigurationUrl() != null) {
            File configFile = new File(cfg.getConfigurationUrl().getPath());

            // Only set configurationFile if the config actually exist on the filesystem.
            if (configFile.exists()) {
                cfg.setConfigurationFile(configFile);
            }
        }
    }

    private static Config loadFromFile(Properties properties) {
        validateSuffixInSystemProperty(SYSPROP_MEMBER_CONFIG);

        XmlConfigLocator xmlConfigLocator = new XmlConfigLocator();
        YamlConfigLocator yamlConfigLocator = new YamlConfigLocator();

        if (xmlConfigLocator.locateFromSystemProperty()) {
            // 1. Try loading XML config from the configuration provided in system property
            return new XmlConfigBuilder(xmlConfigLocator).setProperties(properties).build();
        } else if (yamlConfigLocator.locateFromSystemProperty()) {
            // 2. Try loading YAML config from the configuration provided in system property
            return new YamlConfigBuilder(yamlConfigLocator).setProperties(properties).build();
        } else if (xmlConfigLocator.locateInWorkDirOrOnClasspath()) {
            // 3. Try loading XML config from the working directory or from the classpath
            return new XmlConfigBuilder(xmlConfigLocator).setProperties(properties).build();
        } else if (yamlConfigLocator.locateInWorkDirOrOnClasspath()) {
            // 4. Try loading YAML config from the working directory or from the classpath
            return new YamlConfigBuilder(yamlConfigLocator).setProperties(properties).build();
        } else {
            // 5. Loading the default XML configuration file
            xmlConfigLocator.locateDefault();
            return new XmlConfigBuilder(xmlConfigLocator).setProperties(properties).build();
        }
    }

    /**
     * Same as {@link #load() load()}, i.e., loads Config using the default lookup mechanism
     *
     * @return Config created from a file when exists, otherwise default.
     */
    public static Config loadDefault() {
        return load();
    }

    /**
     * Loads Config using the default {@link #load() lookup mechanism} to locate the configuration file
     * and applies variable resolution from the provided properties.
     *
     * @param properties properties to resolve variables in the XML or YAML
     * @return Config created from a file when exists, otherwise default.
     */
    public static Config loadDefault(Properties properties) {
        return applyEnvAndSystemVariableOverrides(loadFromFile(properties));
    }

    /**
     * Creates a Config which is loaded from a classpath resource. The System.properties are used for
     * variable resolution in the configuration file
     *
     * @param classLoader the ClassLoader used to load the resource
     * @param resource the resource, an XML or YAML configuration file from
     *                 the classpath, without the "classpath:" prefix
     * @throws IllegalArgumentException if classLoader or resource is {@code null},
     *                                  or if the resource is not found
     * @throws InvalidConfigurationException if the resource content is invalid
     * @return Config created from the resource
     */
    public static Config loadFromClasspath(ClassLoader classLoader, String resource) {
        return loadFromClasspath(classLoader, resource, System.getProperties());
    }

    /**
     * Creates a Config which is loaded from a classpath resource. Uses the
     * given {@code properties} to resolve the variables in the resource.
     *
     * @param classLoader the ClassLoader used to load the resource
     * @param resource    the resource, an XML or YAML configuration file from
     *                    the classpath, without the "classpath:" prefix
     * @param properties  the properties used to resolve variables in the resource
     * @throws IllegalArgumentException      if classLoader or resource is {@code null},
     *                                       or if the resource is not found
     * @throws InvalidConfigurationException if the resource content is invalid
     * @return Config created from the resource
     */
    public static Config loadFromClasspath(ClassLoader classLoader, String resource, Properties properties) {
        checkTrue(classLoader != null, "classLoader can't be null");
        checkTrue(resource != null, "resource can't be null");
        checkTrue(properties != null, "properties can't be null");

        // Below try catch is inlined Classloader#getResourceAsStream() to access URL.
        InputStream stream;
        URL url = classLoader.getResource(resource);
        try {
            stream = url != null ? url.openStream() : null;
        } catch (IOException e) {
            stream = null;
        }
        checkTrue(stream != null, "Specified resource '" + resource + "' could not be found!");

        if (resource.endsWith(".xml")) {
            return applyEnvAndSystemVariableOverrides(
                    new XmlConfigBuilder(stream).setProperties(properties).build().setConfigurationUrl(url)
            );
        }
        if (resource.endsWith(".yaml") || resource.endsWith(".yml")) {
            return applyEnvAndSystemVariableOverrides(
                    new YamlConfigBuilder(stream).setProperties(properties).build().setConfigurationUrl(url)
            );
        }

        throw new IllegalArgumentException("Unknown configuration file extension");
    }

    /**
     * Creates a Config based on a the provided configuration file (XML or YAML)
     * and uses the System.properties to resolve variables in the file.
     *
     * @param configFile the path of the configuration file
     * @throws FileNotFoundException         if the file doesn't exist
     * @throws InvalidConfigurationException if the file content is invalid
     * @return Config created from the configFile
     */
    public static Config loadFromFile(File configFile) throws FileNotFoundException {
        return loadFromFile(configFile, System.getProperties());
    }

    /**
     * Creates a Config based on a the provided configuration file (XML or YAML)
     * and uses the System.properties to resolve variables in the file.
     *
     * @param configFile the path of the configuration file
     * @param properties properties to use for variable resolution in the file
     * @throws FileNotFoundException         if the file doesn't exist
     * @throws InvalidConfigurationException if the file content is invalid
     * @return Config created from the configFile
     */
    public static Config loadFromFile(File configFile, Properties properties) throws FileNotFoundException {
        checkTrue(configFile != null, "configFile can't be null");
        checkTrue(properties != null, "properties can't be null");

        String path = configFile.getPath();
        InputStream stream = new FileInputStream(configFile);
        if (path.endsWith(".xml")) {
            return applyEnvAndSystemVariableOverrides(
                    new XmlConfigBuilder(stream).setProperties(properties).build().setConfigurationFile(configFile)
            );
        }
        if (path.endsWith(".yaml") || path.endsWith(".yml")) {
            return applyEnvAndSystemVariableOverrides(
                    new YamlConfigBuilder(stream).setProperties(properties).build().setConfigurationFile(configFile)
            );
        }

        throw new IllegalArgumentException("Unknown configuration file extension");
    }

    /**
     * Creates a Config from the provided string (XML or YAML content) and uses the
     * System.properties for variable resolution.
     *
     * @param source the XML or YAML content
     * @throws IllegalArgumentException if the source is null or empty
     * @throws com.hazelcast.core.HazelcastException if the source content is invalid
     * @return Config created from the string
     */
    public static Config loadFromString(String source) {
        return loadFromString(source, System.getProperties());
    }

    /**
     * Creates a Config from the provided string (XML or YAML content).
     *
     * @param source the XML or YAML content
     * @param properties properties to use for variable resolution
     * @throws IllegalArgumentException if the source is null or empty
     * @throws com.hazelcast.core.HazelcastException if the source content is invalid
     * @return Config created from the string
     */
    public static Config loadFromString(String source, Properties properties) {
        if (isNullOrEmptyAfterTrim(source)) {
            throw new IllegalArgumentException("provided string configuration is null or empty! "
                    + "Please use a well-structured content.");
        }
        byte[] bytes = source.getBytes();
        return loadFromStream(new ByteArrayInputStream(bytes), properties);
    }

    /**
     * Creates a Config from the provided stream (XML or YAML content) and uses the
     * System.properties for variable resolution.
     *
     * @param source the XML or YAML stream
     * @throws com.hazelcast.core.HazelcastException if the source content is invalid
     * @return Config created from the stream
     */
    public static Config loadFromStream(InputStream source) {
        return loadFromStream(source, System.getProperties());
    }

    /**
     * Creates a Config from the provided stream (XML or YAML content).
     *
     * @param source the XML or YAML stream
     * @param properties properties to use for variable resolution
     * @return Config created from the stream
     */
    public static Config loadFromStream(InputStream source, Properties properties) {
        isNotNull(source, "(InputStream) source");

        try {
            ConfigStream cfgStream = new ConfigStream(source);

            if (new MemberXmlConfigRootTagRecognizer().isRecognized(cfgStream)) {
                cfgStream.reset();
                InputStream stream = new SequenceInputStream(cfgStream, source);
                return applyEnvAndSystemVariableOverrides(
                        new XmlConfigBuilder(stream).setProperties(properties).build()
                );
            }

            cfgStream.reset();
            if (new MemberYamlConfigRootTagRecognizer().isRecognized(cfgStream)) {
                cfgStream.reset();
                InputStream stream = new SequenceInputStream(cfgStream, source);
                return applyEnvAndSystemVariableOverrides(
                        new YamlConfigBuilder(stream).setProperties(properties).build()
                );
            }
        } catch (Exception e) {
            throw ExceptionUtil.rethrow(e);
        }

        throw new IllegalArgumentException("interpretation error: the resource is neither valid XML nor valid YAML");
    }

    /**
     * Returns the class-loader that will be used in serialization.
     * <p>
     * If {@code null}, then thread context class-loader will be used instead.
     *
     * @return the class-loader
     */
    public ClassLoader getClassLoader() {
        return classLoader;
    }

    /**
     * Sets the class-loader to be used during de-serialization
     * and as context class-loader of Hazelcast internal threads.
     * <p>
     * If not set (or set to {@code null}); thread context class-loader
     * will be used in required places.
     * <p>
     * Default value is {@code null}.
     *
     * @param classLoader class-loader to be used during de-serialization
     * @return Config instance
     */
    public Config setClassLoader(ClassLoader classLoader) {
        this.classLoader = classLoader;
        return this;
    }

    /**
     * Returns the pattern matcher which is used to match item names to
     * configuration objects.
     * By default the {@link MatchingPointConfigPatternMatcher} is used.
     *
     * @return the pattern matcher
     */
    public ConfigPatternMatcher getConfigPatternMatcher() {
        return configPatternMatcher;
    }

    /**
     * Sets the pattern matcher which is used to match item names to
     * configuration objects.
     * By default the {@link MatchingPointConfigPatternMatcher} is used.
     *
     * @param configPatternMatcher the pattern matcher
     * @throws IllegalArgumentException if the pattern matcher is {@code null}
     * @return this configuration
     */
    public Config setConfigPatternMatcher(ConfigPatternMatcher configPatternMatcher) {
        if (configPatternMatcher == null) {
            throw new IllegalArgumentException("ConfigPatternMatcher is not allowed to be null!");
        }
        this.configPatternMatcher = configPatternMatcher;
        return this;
    }

    /**
     * Returns the value for a named property. If it has not been previously
     * set, it will try to get the value from the system properties.
     *
     * @param name property name
     * @return property value
     * @see #setProperty(String, String)
     * @see <a href="http://docs.hazelcast.org/docs/latest/manual/html-single/index.html#system-properties">
     * Hazelcast System Properties</a>
     */
    public String getProperty(String name) {
        String value = properties.getProperty(name);
        return value != null ? value : System.getProperty(name);
    }

    /**
     * Sets the value of a named property.
     *
     * @param name  property name
     * @param value value of the property
     * @return this config instance
     * @throws IllegalArgumentException if either {@code value} is {@code null} or if {@code name} is empty or
     *                                  {@code null}
     * @see <a href="http://docs.hazelcast.org/docs/latest/manual/html-single/index.html#system-properties">
     * Hazelcast System Properties</a>
     */
    public Config setProperty(@Nonnull String name, @Nonnull String value) {
        if (isNullOrEmptyAfterTrim(name)) {
            throw new IllegalArgumentException("argument 'name' can't be null or empty");
        }
        isNotNull(value, "value");
        properties.put(name, value);
        return this;
    }

    /**
     * Returns the member attribute configuration. Unlike the config
     * properties (see {@link #setProperties(Properties)}), member
     * attributes are exchanged with other members, e.g. on membership events.
     *
     * @return the member attribute configuration
     */
    public MemberAttributeConfig getMemberAttributeConfig() {
        return memberAttributeConfig;
    }

    /**
     * Sets the member attribute configuration. Unlike the config
     * properties (see {@link #setProperties(Properties)}), member
     * attributes are exchanged with other members, e.g. on membership events.
     *
     * @param memberAttributeConfig the member attribute configuration
     * @return this configuration
     */
    public Config setMemberAttributeConfig(MemberAttributeConfig memberAttributeConfig) {
        this.memberAttributeConfig = memberAttributeConfig;
        return this;
    }

    /**
     * Returns the properties set on this config instance. These properties
     * are specific to this config and this hazelcast instance.
     *
     * @return the config properties
     */
    public Properties getProperties() {
        return properties;
    }

    /**
     * Sets the properties for this config instance. These properties are
     * specific to this config and this hazelcast instance.
     *
     * @param properties the config properties
     * @return this config instance
     */
    public Config setProperties(Properties properties) {
        this.properties = properties;
        return this;
    }

    /**
     * Returns the instance name uniquely identifying the hazelcast instance
     * created by this configuration. This name is used in different scenarios,
     * such as identifying the hazelcast instance when running multiple
     * instances in the same JVM.
     *
     * @return the hazelcast instance name
     */
    public String getInstanceName() {
        return instanceName;
    }

    /**
     * Sets the instance name uniquely identifying the hazelcast instance
     * created by this configuration. This name is used in different scenarios,
     * such as identifying the hazelcast instance when running multiple
     * instances in the same JVM.
     *
     * @param instanceName the hazelcast instance name
     * @return this config instance
     */
    public Config setInstanceName(String instanceName) {
        this.instanceName = instanceName;
        return this;
    }

    /**
     * Returns the cluster name uniquely identifying the hazelcast cluster. This name is
     * used in different scenarios, such as identifying cluster for WAN publisher.
     *
     * @return the cluster name.
     */
    public String getClusterName() {
        return clusterName;
    }

    /**
     * Sets the cluster name uniquely identifying the hazelcast cluster. This name is
     * used in different scenarios, such as identifying cluster for WAN publisher.
     * @param clusterName the new cluster name
     * @return this config instance
     * @throws IllegalArgumentException if name is {@code null}
     */
    public Config setClusterName(String clusterName) {
        this.clusterName = isNotNull(clusterName, "clusterName");
        return this;
    }
    // TODO (TK) : Inspect usages of NetworkConfig to replace where needed with {@link Config#getActiveMemberNetworkConfig()}

    /**
     * Returns the network configuration for this hazelcast instance. The
     * network configuration defines how a member will interact with other
     * members or clients.
     *
     * @return the network configuration
     */
    public NetworkConfig getNetworkConfig() {
        return networkConfig;
    }

    /**
     * Sets the network configuration for this hazelcast instance. The
     * network configuration defines how a member will interact with other
     * members or clients.
     *
     * @param networkConfig the network configuration
     * @return this config instance
     */
    public Config setNetworkConfig(NetworkConfig networkConfig) {
        this.networkConfig = networkConfig;
        return this;
    }

    /**
     * Returns a read-only {@link IMap} configuration for
     * the given name.
     * <p>
     * The name is matched by pattern to the configuration and by stripping the
     * partition ID qualifier from the given {@code name}.
     * If there is no config found by the name, it will return the configuration
     * with the name {@code default}.
     * For non-default configurations and on-heap maps, it will also
     * initialise the Near Cache eviction if not previously set.
     *
     * @param name name of the map config
     * @return the map configuration
     * @throws InvalidConfigurationException if ambiguous configurations are
     *                                       found
     * @see StringPartitioningStrategy#getBaseName(java.lang.String)
     * @see #setConfigPatternMatcher(ConfigPatternMatcher)
     * @see #getConfigPatternMatcher()
     * @see EvictionConfig#setSize(int)
     */
    public MapConfig findMapConfig(String name) {
        name = getBaseName(name);
        MapConfig config = lookupByPattern(configPatternMatcher, mapConfigs, name);
        if (config != null) {
            return new MapConfigReadOnly(config);
        }
        return new MapConfigReadOnly(getMapConfig("default"));
    }

    /**
     * Returns the map config with the given name or {@code null} if there is none.
     * The name is matched by pattern to the configuration and by stripping the
     * partition ID qualifier from the given {@code name}.
     *
     * @param name name of the map config
     * @return the map configuration or {@code null} if none was found
     * @throws InvalidConfigurationException if ambiguous configurations are
     *                                       found
     * @see StringPartitioningStrategy#getBaseName(java.lang.String)
     * @see #setConfigPatternMatcher(ConfigPatternMatcher)
     * @see #getConfigPatternMatcher()
     */
    public MapConfig getMapConfigOrNull(String name) {
        name = getBaseName(name);
        return lookupByPattern(configPatternMatcher, mapConfigs, name);
    }

    /**
     * Returns the MapConfig for the given name, creating one
     * if necessary and adding it to the collection of known configurations.
     * <p>
     * The configuration is found by matching the configuration name
     * pattern to the provided {@code name} without the partition qualifier
     * (the part of the name after {@code '@'}).
     * If no configuration matches, it will create one by cloning the
     * {@code "default"} configuration and add it to the configuration
     * collection.
     * <p>
     * This method is intended to easily and fluently create and add
     * configurations more specific than the default configuration without
     * explicitly adding it by invoking {@link #addMapConfig(MapConfig)}.
     * <p>
     * Because it adds new configurations if they are not already present,
     * this method is intended to be used before this config is used to
     * create a hazelcast instance. Afterwards, newly added configurations
     * may be ignored.
     *
     * @param name name of the map config
     * @return the map configuration
     * @throws InvalidConfigurationException if ambiguous configurations are
     *                                       found
     * @see StringPartitioningStrategy#getBaseName(java.lang.String)
     * @see #setConfigPatternMatcher(ConfigPatternMatcher)
     * @see #getConfigPatternMatcher()
     */
    public MapConfig getMapConfig(String name) {
        MapConfig config = ConfigUtils.getConfig(configPatternMatcher, mapConfigs, name, MapConfig.class);
        DataPersistenceAndHotRestartMerger.merge(config.getHotRestartConfig(), config.getDataPersistenceConfig());
        return config;
    }

    /**
     * Adds the map configuration. The configuration is saved under the config
     * name, which may be a pattern with which the configuration will be
     * obtained in the future.
     *
     * @param mapConfig the map configuration
     * @return this config instance
     */
    public Config addMapConfig(MapConfig mapConfig) {
        DataPersistenceAndHotRestartMerger
                .merge(mapConfig.getHotRestartConfig(), mapConfig.getDataPersistenceConfig());
        mapConfigs.put(mapConfig.getName(), mapConfig);
        return this;
    }

    /**
     * Returns the map of {@link IMap} configurations,
     * mapped by config name. The config name may be a pattern with which the
     * configuration was initially obtained.
     *
     * @return the map configurations mapped by config name
     */
    public Map<String, MapConfig> getMapConfigs() {
        return mapConfigs;
    }

    /**
     * Sets the map of {@link IMap} configurations,
     * mapped by config name. The config name may be a pattern with which the
     * configuration will be obtained in the future.
     *
     * @param mapConfigs the IMap configuration map to set
     * @return this config instance
     */
    public Config setMapConfigs(Map<String, MapConfig> mapConfigs) {
        this.mapConfigs.clear();
        this.mapConfigs.putAll(mapConfigs);
        for (final Entry<String, MapConfig> entry : this.mapConfigs.entrySet()) {
            entry.getValue().setName(entry.getKey());
        }
        return this;
    }

    /**
     * Returns a read-only {@link CacheSimpleConfig} configuration for the given name.
     * <p>
     * The name is matched by pattern to the configuration and by stripping the
     * partition ID qualifier from the given {@code name}.
     * If there is no config found by the name, it will return the configuration
     * with the name {@code default}.
     *
     * @param name name of the cardinality estimator config
     * @return the cache configuration
     * @throws InvalidConfigurationException if ambiguous configurations are
     *                                       found
     * @see StringPartitioningStrategy#getBaseName(java.lang.String)
     * @see #setConfigPatternMatcher(ConfigPatternMatcher)
     * @see #getConfigPatternMatcher()
     */
    public CacheSimpleConfig findCacheConfig(String name) {
        name = getBaseName(name);
        final CacheSimpleConfig config = lookupByPattern(configPatternMatcher, cacheConfigs, name);
        if (config != null) {
            return new CacheSimpleConfigReadOnly(config);
        }
        return new CacheSimpleConfigReadOnly(getCacheConfig("default"));
    }

    /**
     * Returns the cache config with the given name or {@code null} if there is none.
     * The name is matched by pattern to the configuration and by stripping the
     * partition ID qualifier from the given {@code name}.
     *
     * @param name name of the cache config
     * @return the cache configuration or {@code null} if none was found
     * @throws InvalidConfigurationException if ambiguous configurations are
     *                                       found
     * @see StringPartitioningStrategy#getBaseName(java.lang.String)
     * @see #setConfigPatternMatcher(ConfigPatternMatcher)
     * @see #getConfigPatternMatcher()
     */
    public CacheSimpleConfig findCacheConfigOrNull(String name) {
        name = getBaseName(name);
        return lookupByPattern(configPatternMatcher, cacheConfigs, name);
    }

    /**
     * Returns the CacheSimpleConfig for the given name, creating one
     * if necessary and adding it to the collection of known configurations.
     * <p>
     * The configuration is found by matching the configuration name
     * pattern to the provided {@code name} without the partition qualifier
     * (the part of the name after {@code '@'}).
     * If no configuration matches, it will create one by cloning the
     * {@code "default"} configuration and add it to the configuration
     * collection.
     * <p>
     * This method is intended to easily and fluently create and add
     * configurations more specific than the default configuration without
     * explicitly adding it by invoking {@link #addCacheConfig(CacheSimpleConfig)}.
     * <p>
     * Because it adds new configurations if they are not already present,
     * this method is intended to be used before this config is used to
     * create a hazelcast instance. Afterwards, newly added configurations
     * may be ignored.
     *
     * @param name name of the cache config
     * @return the cache configuration
     * @throws InvalidConfigurationException if ambiguous configurations are
     *                                       found
     * @see StringPartitioningStrategy#getBaseName(java.lang.String)
     * @see #setConfigPatternMatcher(ConfigPatternMatcher)
     * @see #getConfigPatternMatcher()
     */
    public CacheSimpleConfig getCacheConfig(String name) {
        return ConfigUtils.getConfig(configPatternMatcher, cacheConfigs, name, CacheSimpleConfig.class);
    }

    /**
     * Adds the cache configuration. The configuration is saved under the config
     * name, which may be a pattern with which the configuration will be
     * obtained in the future.
     *
     * @param cacheConfig the cache configuration
     * @return this config instance
     */
    public Config addCacheConfig(CacheSimpleConfig cacheConfig) {
        DataPersistenceAndHotRestartMerger
                .merge(cacheConfig.getHotRestartConfig(), cacheConfig.getDataPersistenceConfig());
        cacheConfigs.put(cacheConfig.getName(), cacheConfig);
        return this;
    }

    /**
     * Returns the map of cache configurations, mapped by config name. The
     * config name may be a pattern with which the configuration was initially
     * obtained.
     *
     * @return the cache configurations mapped by config name
     */
    public Map<String, CacheSimpleConfig> getCacheConfigs() {
        return cacheConfigs;
    }

    /**
     * Sets the map of cache configurations, mapped by config name. The config
     * name may be a pattern with which the configuration was initially
     * obtained.
     *
     * @param cacheConfigs the cacheConfigs to set
     * @return this config instance
     */
    public Config setCacheConfigs(Map<String, CacheSimpleConfig> cacheConfigs) {
        this.cacheConfigs.clear();
        this.cacheConfigs.putAll(cacheConfigs);
        for (final Entry<String, CacheSimpleConfig> entry : this.cacheConfigs.entrySet()) {
            entry.getValue().setName(entry.getKey());
        }
        return this;
    }

    /**
     * Returns a read-only {@link IQueue} configuration for
     * the given name.
     * <p>
     * The name is matched by pattern to the configuration and by stripping the
     * partition ID qualifier from the given {@code name}.
     * If there is no config found by the name, it will return the configuration
     * with the name {@code default}.
     *
     * @param name name of the queue config
     * @return the queue configuration
     * @throws InvalidConfigurationException if ambiguous configurations are
     *                                       found
     * @see StringPartitioningStrategy#getBaseName(java.lang.String)
     * @see #setConfigPatternMatcher(ConfigPatternMatcher)
     * @see #getConfigPatternMatcher()
     * @see EvictionConfig#setSize(int)
     */
    public QueueConfig findQueueConfig(String name) {
        name = getBaseName(name);
        QueueConfig config = lookupByPattern(configPatternMatcher, queueConfigs, name);
        if (config != null) {
            return new QueueConfigReadOnly(config);
        }
        return new QueueConfigReadOnly(getQueueConfig("default"));
    }

    /**
     * Returns the QueueConfig for the given name, creating one
     * if necessary and adding it to the collection of known configurations.
     * <p>
     * The configuration is found by matching the configuration name
     * pattern to the provided {@code name} without the partition qualifier
     * (the part of the name after {@code '@'}).
     * If no configuration matches, it will create one by cloning the
     * {@code "default"} configuration and add it to the configuration
     * collection.
     * <p>
     * This method is intended to easily and fluently create and add
     * configurations more specific than the default configuration without
     * explicitly adding it by invoking {@link #addQueueConfig(QueueConfig)}.
     * <p>
     * Because it adds new configurations if they are not already present,
     * this method is intended to be used before this config is used to
     * create a hazelcast instance. Afterwards, newly added configurations
     * may be ignored.
     *
     * @param name name of the queue config
     * @return the queue configuration
     * @throws InvalidConfigurationException if ambiguous configurations are
     *                                       found
     * @see StringPartitioningStrategy#getBaseName(java.lang.String)
     * @see #setConfigPatternMatcher(ConfigPatternMatcher)
     * @see #getConfigPatternMatcher()
     */
    public QueueConfig getQueueConfig(String name) {
        return ConfigUtils.getConfig(configPatternMatcher, queueConfigs, name, QueueConfig.class);
    }

    /**
     * Adds the queue configuration. The configuration is saved under the config
     * name, which may be a pattern with which the configuration will be
     * obtained in the future.
     *
     * @param queueConfig the queue configuration
     * @return this config instance
     */
    public Config addQueueConfig(QueueConfig queueConfig) {
        queueConfigs.put(queueConfig.getName(), queueConfig);
        return this;
    }

    /**
     * Returns the map of {@link IQueue} configurations,
     * mapped by config name. The config name may be a pattern with which the
     * configuration was initially obtained.
     *
     * @return the queue configurations mapped by config name
     */
    public Map<String, QueueConfig> getQueueConfigs() {
        return queueConfigs;
    }

    /**
     * Sets the map of {@link IQueue} configurations,
     * mapped by config name. The config name may be a pattern with which the
     * configuration will be obtained in the future.
     *
     * @param queueConfigs the queue configuration map to set
     * @return this config instance
     */
    public Config setQueueConfigs(Map<String, QueueConfig> queueConfigs) {
        this.queueConfigs.clear();
        this.queueConfigs.putAll(queueConfigs);
        for (Entry<String, QueueConfig> entry : queueConfigs.entrySet()) {
            entry.getValue().setName(entry.getKey());
        }
        return this;
    }

    /**
     * Returns a read-only {@link IList} configuration for
     * the given name.
     * <p>
     * The name is matched by pattern to the configuration and by stripping the
     * partition ID qualifier from the given {@code name}.
     * If there is no config found by the name, it will return the configuration
     * with the name {@code default}.
     *
     * @param name name of the list config
     * @return the list configuration
     * @throws InvalidConfigurationException if ambiguous configurations are
     *                                       found
     * @see StringPartitioningStrategy#getBaseName(java.lang.String)
     * @see #setConfigPatternMatcher(ConfigPatternMatcher)
     * @see #getConfigPatternMatcher()
     * @see EvictionConfig#setSize(int)
     */
    public ListConfig findListConfig(String name) {
        name = getBaseName(name);
        ListConfig config = lookupByPattern(configPatternMatcher, listConfigs, name);
        if (config != null) {
            return new ListConfigReadOnly(config);
        }
        return new ListConfigReadOnly(getListConfig("default"));
    }

    /**
     * Returns the ListConfig for the given name, creating one
     * if necessary and adding it to the collection of known configurations.
     * <p>
     * The configuration is found by matching the configuration name
     * pattern to the provided {@code name} without the partition qualifier
     * (the part of the name after {@code '@'}).
     * If no configuration matches, it will create one by cloning the
     * {@code "default"} configuration and add it to the configuration
     * collection.
     * <p>
     * This method is intended to easily and fluently create and add
     * configurations more specific than the default configuration without
     * explicitly adding it by invoking {@link #addListConfig(ListConfig)}.
     * <p>
     * Because it adds new configurations if they are not already present,
     * this method is intended to be used before this config is used to
     * create a hazelcast instance. Afterwards, newly added configurations
     * may be ignored.
     *
     * @param name name of the list config
     * @return the list configuration
     * @throws InvalidConfigurationException if ambiguous configurations are
     *                                       found
     * @see StringPartitioningStrategy#getBaseName(java.lang.String)
     * @see #setConfigPatternMatcher(ConfigPatternMatcher)
     * @see #getConfigPatternMatcher()
     */
    public ListConfig getListConfig(String name) {
        return ConfigUtils.getConfig(configPatternMatcher, listConfigs, name, ListConfig.class);
    }

    /**
     * Adds the list configuration. The configuration is saved under the config
     * name, which may be a pattern with which the configuration will be
     * obtained in the future.
     *
     * @param listConfig the list configuration
     * @return this config instance
     */
    public Config addListConfig(ListConfig listConfig) {
        listConfigs.put(listConfig.getName(), listConfig);
        return this;
    }

    /**
     * Returns the map of {@link IList} configurations,
     * mapped by config name. The config name may be a pattern with which the
     * configuration was initially obtained.
     *
     * @return the list configurations mapped by config name
     */
    public Map<String, ListConfig> getListConfigs() {
        return listConfigs;
    }

    /**
     * Sets the map of {@link IList} configurations,
     * mapped by config name. The config name may be a pattern with which the
     * configuration will be obtained in the future.
     *
     * @param listConfigs the list configuration map to set
     * @return this config instance
     */
    public Config setListConfigs(Map<String, ListConfig> listConfigs) {
        this.listConfigs.clear();
        this.listConfigs.putAll(listConfigs);
        for (Entry<String, ListConfig> entry : listConfigs.entrySet()) {
            entry.getValue().setName(entry.getKey());
        }
        return this;
    }

    /**
     * Returns a read-only {@link ISet} configuration for
     * the given name.
     * <p>
     * The name is matched by pattern to the configuration and by stripping the
     * partition ID qualifier from the given {@code name}.
     * If there is no config found by the name, it will return the configuration
     * with the name {@code default}.
     *
     * @param name name of the set config
     * @return the set configuration
     * @throws InvalidConfigurationException if ambiguous configurations are
     *                                       found
     * @see StringPartitioningStrategy#getBaseName(java.lang.String)
     * @see #setConfigPatternMatcher(ConfigPatternMatcher)
     * @see #getConfigPatternMatcher()
     * @see EvictionConfig#setSize(int)
     */
    public SetConfig findSetConfig(String name) {
        name = getBaseName(name);
        SetConfig config = lookupByPattern(configPatternMatcher, setConfigs, name);
        if (config != null) {
            return new SetConfigReadOnly(config);
        }
        return new SetConfigReadOnly(getSetConfig("default"));
    }

    /**
     * Returns the SetConfig for the given name, creating one
     * if necessary and adding it to the collection of known configurations.
     * <p>
     * The configuration is found by matching the configuration name
     * pattern to the provided {@code name} without the partition qualifier
     * (the part of the name after {@code '@'}).
     * If no configuration matches, it will create one by cloning the
     * {@code "default"} configuration and add it to the configuration
     * collection.
     * <p>
     * This method is intended to easily and fluently create and add
     * configurations more specific than the default configuration without
     * explicitly adding it by invoking {@link #addSetConfig(SetConfig)}.
     * <p>
     * Because it adds new configurations if they are not already present,
     * this method is intended to be used before this config is used to
     * create a hazelcast instance. Afterwards, newly added configurations
     * may be ignored.
     *
     * @param name name of the set config
     * @return the set configuration
     * @throws InvalidConfigurationException if ambiguous configurations are
     *                                       found
     * @see StringPartitioningStrategy#getBaseName(java.lang.String)
     * @see #setConfigPatternMatcher(ConfigPatternMatcher)
     * @see #getConfigPatternMatcher()
     */
    public SetConfig getSetConfig(String name) {
        return ConfigUtils.getConfig(configPatternMatcher, setConfigs, name, SetConfig.class);
    }

    /**
     * Adds the set configuration. The configuration is saved under the config
     * name, which may be a pattern with which the configuration will be
     * obtained in the future.
     *
     * @param setConfig the set configuration
     * @return this config instance
     */
    public Config addSetConfig(SetConfig setConfig) {
        setConfigs.put(setConfig.getName(), setConfig);
        return this;
    }

    /**
     * Returns the map of {@link ISet} configurations,
     * mapped by config name. The config name may be a pattern with which the
     * configuration was initially obtained.
     *
     * @return the set configurations mapped by config name
     */
    public Map<String, SetConfig> getSetConfigs() {
        return setConfigs;
    }

    /**
     * Sets the map of {@link ISet} configurations,
     * mapped by config name. The config name may be a pattern with which the
     * configuration will be obtained in the future.
     *
     * @param setConfigs the set configuration map to set
     * @return this config instance
     */
    public Config setSetConfigs(Map<String, SetConfig> setConfigs) {
        this.setConfigs.clear();
        this.setConfigs.putAll(setConfigs);
        for (Entry<String, SetConfig> entry : setConfigs.entrySet()) {
            entry.getValue().setName(entry.getKey());
        }
        return this;
    }

    /**
     * Returns a read-only {@link MultiMap} configuration for
     * the given name.
     * <p>
     * The name is matched by pattern to the configuration and by stripping the
     * partition ID qualifier from the given {@code name}.
     * If there is no config found by the name, it will return the configuration
     * with the name {@code default}.
     *
     * @param name name of the multimap config
     * @return the multimap configuration
     * @throws InvalidConfigurationException if ambiguous configurations are
     *                                       found
     * @see StringPartitioningStrategy#getBaseName(java.lang.String)
     * @see #setConfigPatternMatcher(ConfigPatternMatcher)
     * @see #getConfigPatternMatcher()
     * @see EvictionConfig#setSize(int)
     */
    public MultiMapConfig findMultiMapConfig(String name) {
        name = getBaseName(name);
        MultiMapConfig config = lookupByPattern(configPatternMatcher, multiMapConfigs, name);
        if (config != null) {
            return new MultiMapConfigReadOnly(config);
        }
        return new MultiMapConfigReadOnly(getMultiMapConfig("default"));
    }

    /**
     * Returns the MultiMapConfig for the given name, creating one
     * if necessary and adding it to the collection of known configurations.
     * <p>
     * The configuration is found by matching the configuration name
     * pattern to the provided {@code name} without the partition qualifier
     * (the part of the name after {@code '@'}).
     * If no configuration matches, it will create one by cloning the
     * {@code "default"} configuration and add it to the configuration
     * collection.
     * <p>
     * This method is intended to easily and fluently create and add
     * configurations more specific than the default configuration without
     * explicitly adding it by invoking {@link #addMultiMapConfig(MultiMapConfig)}.
     * <p>
     * Because it adds new configurations if they are not already present,
     * this method is intended to be used before this config is used to
     * create a hazelcast instance. Afterwards, newly added configurations
     * may be ignored.
     *
     * @param name name of the multimap config
     * @return the multimap configuration
     * @throws InvalidConfigurationException if ambiguous configurations are
     *                                       found
     * @see StringPartitioningStrategy#getBaseName(java.lang.String)
     * @see #setConfigPatternMatcher(ConfigPatternMatcher)
     * @see #getConfigPatternMatcher()
     */
    public MultiMapConfig getMultiMapConfig(String name) {
        return ConfigUtils.getConfig(configPatternMatcher, multiMapConfigs, name, MultiMapConfig.class);
    }

    /**
     * Adds the multimap configuration. The configuration is saved under the config
     * name, which may be a pattern with which the configuration will be
     * obtained in the future.
     *
     * @param multiMapConfig the multimap configuration
     * @return this config instance
     */
    public Config addMultiMapConfig(MultiMapConfig multiMapConfig) {
        multiMapConfigs.put(multiMapConfig.getName(), multiMapConfig);
        return this;
    }

    /**
     * Returns the map of {@link MultiMap} configurations,
     * mapped by config name. The config name may be a pattern with which the
     * configuration was initially obtained.
     *
     * @return the multimap configurations mapped by config name
     */
    public Map<String, MultiMapConfig> getMultiMapConfigs() {
        return multiMapConfigs;
    }

    /**
     * Sets the map of {@link MultiMap} configurations,
     * mapped by config name. The config name may be a pattern with which the
     * configuration will be obtained in the future.
     *
     * @param multiMapConfigs the multimap configuration map to set
     * @return this config instance
     */
    public Config setMultiMapConfigs(Map<String, MultiMapConfig> multiMapConfigs) {
        this.multiMapConfigs.clear();
        this.multiMapConfigs.putAll(multiMapConfigs);
        for (final Entry<String, MultiMapConfig> entry : this.multiMapConfigs.entrySet()) {
            entry.getValue().setName(entry.getKey());
        }
        return this;
    }

    /**
     * Returns a read-only {@link ReplicatedMap} configuration for
     * the given name.
     * <p>
     * The name is matched by pattern to the configuration and by stripping the
     * partition ID qualifier from the given {@code name}.
     * If there is no config found by the name, it will return the configuration
     * with the name {@code default}.
     *
     * @param name name of the replicated map config
     * @return the replicated map configuration
     * @throws InvalidConfigurationException if ambiguous configurations are
     *                                       found
     * @see StringPartitioningStrategy#getBaseName(java.lang.String)
     * @see #setConfigPatternMatcher(ConfigPatternMatcher)
     * @see #getConfigPatternMatcher()
     * @see EvictionConfig#setSize(int)
     */
    public ReplicatedMapConfig findReplicatedMapConfig(String name) {
        name = getBaseName(name);
        ReplicatedMapConfig config = lookupByPattern(configPatternMatcher, replicatedMapConfigs, name);
        if (config != null) {
            return new ReplicatedMapConfigReadOnly(config);
        }
        return new ReplicatedMapConfigReadOnly(getReplicatedMapConfig("default"));
    }

    /**
     * Returns the ReplicatedMapConfig for the given name, creating one
     * if necessary and adding it to the collection of known configurations.
     * <p>
     * The configuration is found by matching the configuration name
     * pattern to the provided {@code name} without the partition qualifier
     * (the part of the name after {@code '@'}).
     * If no configuration matches, it will create one by cloning the
     * {@code "default"} configuration and add it to the configuration
     * collection.
     * <p>
     * This method is intended to easily and fluently create and add
     * configurations more specific than the default configuration without
     * explicitly adding it by invoking
     * {@link #addReplicatedMapConfig(ReplicatedMapConfig)}.
     * <p>
     * Because it adds new configurations if they are not already present,
     * this method is intended to be used before this config is used to
     * create a hazelcast instance. Afterwards, newly added configurations
     * may be ignored.
     *
     * @param name name of the replicated map config
     * @return the replicated map configuration
     * @throws InvalidConfigurationException if ambiguous configurations are
     *                                       found
     * @see StringPartitioningStrategy#getBaseName(java.lang.String)
     * @see #setConfigPatternMatcher(ConfigPatternMatcher)
     * @see #getConfigPatternMatcher()
     */
    public ReplicatedMapConfig getReplicatedMapConfig(String name) {
        return ConfigUtils.getConfig(configPatternMatcher, replicatedMapConfigs, name, ReplicatedMapConfig.class);
    }

    /**
     * Adds the replicated map configuration. The configuration is saved under
     * the config name, which may be a pattern with which the configuration
     * will be obtained in the future.
     *
     * @param replicatedMapConfig the replicated map configuration
     * @return this config instance
     */
    public Config addReplicatedMapConfig(ReplicatedMapConfig replicatedMapConfig) {
        replicatedMapConfigs.put(replicatedMapConfig.getName(), replicatedMapConfig);
        return this;
    }

    /**
     * Returns the map of {@link ReplicatedMap}
     * configurations, mapped by config name. The config name may be a pattern
     * with which the configuration was initially obtained.
     *
     * @return the replicate map configurations mapped by config name
     */
    public Map<String, ReplicatedMapConfig> getReplicatedMapConfigs() {
        return replicatedMapConfigs;
    }

    /**
     * Sets the map of {@link ReplicatedMap} configurations,
     * mapped by config name. The config name may be a pattern with which the
     * configuration will be obtained in the future.
     *
     * @param replicatedMapConfigs the replicated map configuration map to set
     * @return this config instance
     */
    public Config setReplicatedMapConfigs(Map<String, ReplicatedMapConfig> replicatedMapConfigs) {
        this.replicatedMapConfigs.clear();
        this.replicatedMapConfigs.putAll(replicatedMapConfigs);
        for (final Entry<String, ReplicatedMapConfig> entry : this.replicatedMapConfigs.entrySet()) {
            entry.getValue().setName(entry.getKey());
        }
        return this;
    }

    /**
     * Returns a read-only {@link com.hazelcast.ringbuffer.Ringbuffer}
     * configuration for the given name.
     * <p>
     * The name is matched by pattern to the configuration and by stripping the
     * partition ID qualifier from the given {@code name}.
     * If there is no config found by the name, it will return the configuration
     * with the name {@code default}.
     *
     * @param name name of the ringbuffer config
     * @return the ringbuffer configuration
     * @throws InvalidConfigurationException if ambiguous configurations are
     *                                       found
     * @see StringPartitioningStrategy#getBaseName(java.lang.String)
     * @see #setConfigPatternMatcher(ConfigPatternMatcher)
     * @see #getConfigPatternMatcher()
     * @see EvictionConfig#setSize(int)
     */
    public RingbufferConfig findRingbufferConfig(String name) {
        name = getBaseName(name);
        RingbufferConfig config = lookupByPattern(configPatternMatcher, ringbufferConfigs, name);
        if (config != null) {
            return new RingbufferConfigReadOnly(config);
        }
        return new RingbufferConfigReadOnly(getRingbufferConfig("default"));
    }

    /**
     * Returns the RingbufferConfig for the given name, creating one
     * if necessary and adding it to the collection of known configurations.
     * <p>
     * The configuration is found by matching the configuration name
     * pattern to the provided {@code name} without the partition qualifier
     * (the part of the name after {@code '@'}).
     * If no configuration matches, it will create one by cloning the
     * {@code "default"} configuration and add it to the configuration
     * collection.
     * <p>
     * This method is intended to easily and fluently create and add
     * configurations more specific than the default configuration without
     * explicitly adding it by invoking
     * {@link #addRingBufferConfig(RingbufferConfig)}.
     * <p>
     * Because it adds new configurations if they are not already present,
     * this method is intended to be used before this config is used to
     * create a hazelcast instance. Afterwards, newly added configurations
     * may be ignored.
     *
     * @param name name of the ringbuffer config
     * @return the ringbuffer configuration
     * @throws InvalidConfigurationException if ambiguous configurations are
     *                                       found
     * @see StringPartitioningStrategy#getBaseName(java.lang.String)
     * @see #setConfigPatternMatcher(ConfigPatternMatcher)
     * @see #getConfigPatternMatcher()
     */
    public RingbufferConfig getRingbufferConfig(String name) {
        return ConfigUtils.getConfig(configPatternMatcher, ringbufferConfigs, name, RingbufferConfig.class);
    }

    /**
     * Adds the ringbuffer configuration. The configuration is saved under
     * the config name, which may be a pattern with which the configuration
     * will be obtained in the future.
     *
     * @param ringbufferConfig the ringbuffer configuration
     * @return this config instance
     */
    public Config addRingBufferConfig(RingbufferConfig ringbufferConfig) {
        ringbufferConfigs.put(ringbufferConfig.getName(), ringbufferConfig);
        return this;
    }

    /**
     * Returns the map of {@link com.hazelcast.ringbuffer.Ringbuffer}
     * configurations, mapped by config name. The config name may be a pattern
     * with which the configuration was initially obtained.
     *
     * @return the ringbuffer configurations mapped by config name
     */
    public Map<String, RingbufferConfig> getRingbufferConfigs() {
        return ringbufferConfigs;
    }

    /**
     * Sets the map of {@link com.hazelcast.ringbuffer.Ringbuffer} configurations,
     * mapped by config name. The config name may be a pattern with which the
     * configuration will be obtained in the future.
     *
     * @param ringbufferConfigs the ringbuffer configuration map to set
     * @return this config instance
     */
    public Config setRingbufferConfigs(Map<String, RingbufferConfig> ringbufferConfigs) {
        this.ringbufferConfigs.clear();
        this.ringbufferConfigs.putAll(ringbufferConfigs);
        for (Entry<String, RingbufferConfig> entry : ringbufferConfigs.entrySet()) {
            entry.getValue().setName(entry.getKey());
        }
        return this;
    }

    /**
     * Returns a read-only {@link ITopic}
     * configuration for the given name.
     * <p>
     * The name is matched by pattern to the configuration and by stripping the
     * partition ID qualifier from the given {@code name}.
     * If there is no config found by the name, it will return the configuration
     * with the name {@code default}.
     *
     * @param name name of the topic config
     * @return the topic configuration
     * @throws InvalidConfigurationException if ambiguous configurations are
     *                                       found
     * @see StringPartitioningStrategy#getBaseName(java.lang.String)
     * @see #setConfigPatternMatcher(ConfigPatternMatcher)
     * @see #getConfigPatternMatcher()
     * @see EvictionConfig#setSize(int)
     */
    public TopicConfig findTopicConfig(String name) {
        name = getBaseName(name);
        TopicConfig config = lookupByPattern(configPatternMatcher, topicConfigs, name);
        if (config != null) {
            return new TopicConfigReadOnly(config);
        }
        return new TopicConfigReadOnly(getTopicConfig("default"));
    }

    /**
     * Returns the TopicConfig for the given name, creating one
     * if necessary and adding it to the collection of known configurations.
     * <p>
     * The configuration is found by matching the configuration name
     * pattern to the provided {@code name} without the partition qualifier
     * (the part of the name after {@code '@'}).
     * If no configuration matches, it will create one by cloning the
     * {@code "default"} configuration and add it to the configuration
     * collection.
     * <p>
     * This method is intended to easily and fluently create and add
     * configurations more specific than the default configuration without
     * explicitly adding it by invoking {@link #addTopicConfig(TopicConfig)}.
     * <p>
     * Because it adds new configurations if they are not already present,
     * this method is intended to be used before this config is used to
     * create a hazelcast instance. Afterwards, newly added configurations
     * may be ignored.
     *
     * @param name name of the topic config
     * @return the topic configuration
     * @throws InvalidConfigurationException if ambiguous configurations are
     *                                       found
     * @see StringPartitioningStrategy#getBaseName(java.lang.String)
     * @see #setConfigPatternMatcher(ConfigPatternMatcher)
     * @see #getConfigPatternMatcher()
     */
    public TopicConfig getTopicConfig(String name) {
        return ConfigUtils.getConfig(configPatternMatcher, topicConfigs, name, TopicConfig.class);
    }

    /**
     * Adds the topic configuration. The configuration is saved under
     * the config name, which may be a pattern with which the configuration
     * will be obtained in the future.
     *
     * @param topicConfig the topic configuration
     * @return this config instance
     */
    public Config addTopicConfig(TopicConfig topicConfig) {
        topicConfigs.put(topicConfig.getName(), topicConfig);
        return this;
    }

    /**
     * Returns a read-only reliable topic configuration for the given name.
     * <p>
     * The name is matched by pattern to the configuration and by stripping the
     * partition ID qualifier from the given {@code name}.
     * If there is no config found by the name, it will return the configuration
     * with the name {@code default}.
     *
     * @param name name of the reliable topic config
     * @return the reliable topic configuration
     * @throws InvalidConfigurationException if ambiguous configurations are
     *                                       found
     * @see StringPartitioningStrategy#getBaseName(java.lang.String)
     * @see #setConfigPatternMatcher(ConfigPatternMatcher)
     * @see #getConfigPatternMatcher()
     * @see EvictionConfig#setSize(int)
     */
    public ReliableTopicConfig findReliableTopicConfig(String name) {
        name = getBaseName(name);
        ReliableTopicConfig config = lookupByPattern(configPatternMatcher, reliableTopicConfigs, name);
        if (config != null) {
            return new ReliableTopicConfigReadOnly(config);
        }
        return new ReliableTopicConfigReadOnly(getReliableTopicConfig("default"));
    }

    /**
     * Returns the ReliableTopicConfig for the given name, creating one
     * if necessary and adding it to the collection of known configurations.
     * <p>
     * The configuration is found by matching the configuration name
     * pattern to the provided {@code name} without the partition qualifier
     * (the part of the name after {@code '@'}).
     * If no configuration matches, it will create one by cloning the
     * {@code "default"} configuration and add it to the configuration
     * collection.
     * <p>
     * This method is intended to easily and fluently create and add
     * configurations more specific than the default configuration without
     * explicitly adding it by invoking
     * {@link #addReliableTopicConfig(ReliableTopicConfig)}.
     * <p>
     * Because it adds new configurations if they are not already present,
     * this method is intended to be used before this config is used to
     * create a hazelcast instance. Afterwards, newly added configurations
     * may be ignored.
     *
     * @param name name of the reliable topic config
     * @return the reliable topic configuration
     * @throws InvalidConfigurationException if ambiguous configurations are
     *                                       found
     * @see StringPartitioningStrategy#getBaseName(java.lang.String)
     * @see #setConfigPatternMatcher(ConfigPatternMatcher)
     * @see #getConfigPatternMatcher()
     */
    public ReliableTopicConfig getReliableTopicConfig(String name) {
        return ConfigUtils.getConfig(configPatternMatcher, reliableTopicConfigs, name, ReliableTopicConfig.class);
    }

    /**
     * Returns the map of reliable topic configurations, mapped by config name.
     * The config name may be a pattern with which the configuration was
     * initially obtained.
     *
     * @return the reliable topic configurations mapped by config name
     */
    public Map<String, ReliableTopicConfig> getReliableTopicConfigs() {
        return reliableTopicConfigs;
    }

    /**
     * Adds the reliable topic configuration. The configuration is saved under
     * the config name, which may be a pattern with which the configuration
     * will be obtained in the future.
     *
     * @param topicConfig the reliable topic configuration
     * @return this config instance
     */
    public Config addReliableTopicConfig(ReliableTopicConfig topicConfig) {
        reliableTopicConfigs.put(topicConfig.getName(), topicConfig);
        return this;
    }

    /**
     * Sets the map of reliable topic configurations, mapped by config name.
     * The config name may be a pattern with which the configuration will be
     * obtained in the future.
     *
     * @param reliableTopicConfigs the reliable topic configuration map to set
     * @return this config instance
     */
    public Config setReliableTopicConfigs(Map<String, ReliableTopicConfig> reliableTopicConfigs) {
        this.reliableTopicConfigs.clear();
        this.reliableTopicConfigs.putAll(reliableTopicConfigs);
        for (Entry<String, ReliableTopicConfig> entry : reliableTopicConfigs.entrySet()) {
            entry.getValue().setName(entry.getKey());
        }
        return this;
    }

    /**
     * Returns the map of reliable topic configurations, mapped by config name.
     * The config name may be a pattern with which the configuration was
     * initially obtained.
     *
     * @return the reliable topic configurations mapped by config name
     */
    public Map<String, TopicConfig> getTopicConfigs() {
        return topicConfigs;
    }

    /**
     * Sets the map of {@link ITopic} configurations,
     * mapped by config name. The config name may be a pattern with which the
     * configuration will be obtained in the future.
     *
     * @param topicConfigs the topic configuration map to set
     * @return this config instance
     */
    public Config setTopicConfigs(Map<String, TopicConfig> topicConfigs) {
        this.topicConfigs.clear();
        this.topicConfigs.putAll(topicConfigs);
        for (final Entry<String, TopicConfig> entry : this.topicConfigs.entrySet()) {
            entry.getValue().setName(entry.getKey());
        }
        return this;
    }

    /**
     * Returns a read-only executor configuration for the given name.
     * <p>
     * The name is matched by pattern to the configuration and by stripping the
     * partition ID qualifier from the given {@code name}.
     * If there is no config found by the name, it will return the configuration
     * with the name {@code default}.
     *
     * @param name name of the executor config
     * @return the executor configuration
     * @throws InvalidConfigurationException if ambiguous configurations are
     *                                       found
     * @see StringPartitioningStrategy#getBaseName(java.lang.String)
     * @see #setConfigPatternMatcher(ConfigPatternMatcher)
     * @see #getConfigPatternMatcher()
     * @see EvictionConfig#setSize(int)
     */
    public ExecutorConfig findExecutorConfig(String name) {
        name = getBaseName(name);
        ExecutorConfig config = lookupByPattern(configPatternMatcher, executorConfigs, name);
        if (config != null) {
            return new ExecutorConfigReadOnly(config);
        }
        return new ExecutorConfigReadOnly(getExecutorConfig("default"));
    }

    /**
     * Returns a read-only durable executor configuration for the given name.
     * <p>
     * The name is matched by pattern to the configuration and by stripping the
     * partition ID qualifier from the given {@code name}.
     * If there is no config found by the name, it will return the configuration
     * with the name {@code default}.
     *
     * @param name name of the durable executor config
     * @return the durable executor configuration
     * @throws InvalidConfigurationException if ambiguous configurations are
     *                                       found
     * @see StringPartitioningStrategy#getBaseName(java.lang.String)
     * @see #setConfigPatternMatcher(ConfigPatternMatcher)
     * @see #getConfigPatternMatcher()
     * @see EvictionConfig#setSize(int)
     */
    public DurableExecutorConfig findDurableExecutorConfig(String name) {
        name = getBaseName(name);
        DurableExecutorConfig config = lookupByPattern(configPatternMatcher, durableExecutorConfigs, name);
        if (config != null) {
            return new DurableExecutorConfigReadOnly(config);
        }
        return new DurableExecutorConfigReadOnly(getDurableExecutorConfig("default"));
    }

    /**
     * Returns a read-only scheduled executor configuration for the given name.
     * <p>
     * The name is matched by pattern to the configuration and by stripping the
     * partition ID qualifier from the given {@code name}.
     * If there is no config found by the name, it will return the configuration
     * with the name {@code default}.
     *
     * @param name name of the scheduled executor config
     * @return the scheduled executor configuration
     * @throws InvalidConfigurationException if ambiguous configurations are
     *                                       found
     * @see StringPartitioningStrategy#getBaseName(java.lang.String)
     * @see #setConfigPatternMatcher(ConfigPatternMatcher)
     * @see #getConfigPatternMatcher()
     * @see EvictionConfig#setSize(int)
     */
    public ScheduledExecutorConfig findScheduledExecutorConfig(String name) {
        name = getBaseName(name);
        ScheduledExecutorConfig config = lookupByPattern(configPatternMatcher, scheduledExecutorConfigs, name);
        if (config != null) {
            return new ScheduledExecutorConfigReadOnly(config);
        }
        return new ScheduledExecutorConfigReadOnly(getScheduledExecutorConfig("default"));
    }

    /**
     * Returns a read-only {@link com.hazelcast.cardinality.CardinalityEstimator}
     * configuration for the given name.
     * <p>
     * The name is matched by pattern to the configuration and by stripping the
     * partition ID qualifier from the given {@code name}.
     * If there is no config found by the name, it will return the configuration
     * with the name {@code default}.
     *
     * @param name name of the cardinality estimator config
     * @return the cardinality estimator configuration
     * @throws InvalidConfigurationException if ambiguous configurations are
     *                                       found
     * @see StringPartitioningStrategy#getBaseName(java.lang.String)
     * @see #setConfigPatternMatcher(ConfigPatternMatcher)
     * @see #getConfigPatternMatcher()
     * @see EvictionConfig#setSize(int)
     */
    public CardinalityEstimatorConfig findCardinalityEstimatorConfig(String name) {
        name = getBaseName(name);
        CardinalityEstimatorConfig config = lookupByPattern(configPatternMatcher, cardinalityEstimatorConfigs, name);
        if (config != null) {
            return new CardinalityEstimatorConfigReadOnly(config);
        }
        return new CardinalityEstimatorConfigReadOnly(getCardinalityEstimatorConfig("default"));
    }

    /**
     * Returns a read-only {@link PNCounterConfig}
     * configuration for the given name.
     * <p>
     * The name is matched by pattern to the configuration and by stripping the
     * partition ID qualifier from the given {@code name}.
     * If there is no config found by the name, it will return the configuration
     * with the name {@code default}.
     *
     * @param name name of the PN counter config
     * @return the PN counter configuration
     * @throws InvalidConfigurationException if ambiguous configurations are
     *                                       found
     * @see StringPartitioningStrategy#getBaseName(java.lang.String)
     * @see #setConfigPatternMatcher(ConfigPatternMatcher)
     * @see #getConfigPatternMatcher()
     * @see EvictionConfig#setSize(int)
     */
    public PNCounterConfig findPNCounterConfig(String name) {
        name = getBaseName(name);
        PNCounterConfig config = lookupByPattern(configPatternMatcher, pnCounterConfigs, name);
        if (config != null) {
            return new PNCounterConfigReadOnly(config);
        }
        return new PNCounterConfigReadOnly(getPNCounterConfig("default"));
    }

    /**
     * Returns the ExecutorConfig for the given name, creating one
     * if necessary and adding it to the collection of known configurations.
     * <p>
     * The configuration is found by matching the configuration name
     * pattern to the provided {@code name} without the partition qualifier
     * (the part of the name after {@code '@'}).
     * If no configuration matches, it will create one by cloning the
     * {@code "default"} configuration and add it to the configuration
     * collection.
     * <p>
     * This method is intended to easily and fluently create and add
     * configurations more specific than the default configuration without
     * explicitly adding it by invoking {@link #addExecutorConfig(ExecutorConfig)}.
     * <p>
     * Because it adds new configurations if they are not already present,
     * this method is intended to be used before this config is used to
     * create a hazelcast instance. Afterwards, newly added configurations
     * may be ignored.
     *
     * @param name name of the executor config
     * @return the executor configuration
     * @throws InvalidConfigurationException if ambiguous configurations are
     *                                       found
     * @see StringPartitioningStrategy#getBaseName(java.lang.String)
     * @see #setConfigPatternMatcher(ConfigPatternMatcher)
     * @see #getConfigPatternMatcher()
     */
    public ExecutorConfig getExecutorConfig(String name) {
        return ConfigUtils.getConfig(configPatternMatcher, executorConfigs, name, ExecutorConfig.class);
    }

    /**
     * Returns the DurableExecutorConfig for the given name, creating one
     * if necessary and adding it to the collection of known configurations.
     * <p>
     * The configuration is found by matching the configuration name
     * pattern to the provided {@code name} without the partition qualifier
     * (the part of the name after {@code '@'}).
     * If no configuration matches, it will create one by cloning the
     * {@code "default"} configuration and add it to the configuration
     * collection.
     * <p>
     * This method is intended to easily and fluently create and add
     * configurations more specific than the default configuration without
     * explicitly adding it by invoking
     * {@link #addDurableExecutorConfig(DurableExecutorConfig)}.
     * <p>
     * Because it adds new configurations if they are not already present,
     * this method is intended to be used before this config is used to
     * create a hazelcast instance. Afterwards, newly added configurations
     * may be ignored.
     *
     * @param name name of the durable executor config
     * @return the durable executor configuration
     * @throws InvalidConfigurationException if ambiguous configurations are
     *                                       found
     * @see StringPartitioningStrategy#getBaseName(java.lang.String)
     * @see #setConfigPatternMatcher(ConfigPatternMatcher)
     * @see #getConfigPatternMatcher()
     */
    public DurableExecutorConfig getDurableExecutorConfig(String name) {
        return ConfigUtils.getConfig(configPatternMatcher, durableExecutorConfigs, name, DurableExecutorConfig.class);
    }

    /**
     * Returns the ScheduledExecutorConfig for the given name, creating one
     * if necessary and adding it to the collection of known configurations.
     * <p>
     * The configuration is found by matching the configuration name
     * pattern to the provided {@code name} without the partition qualifier
     * (the part of the name after {@code '@'}).
     * If no configuration matches, it will create one by cloning the
     * {@code "default"} configuration and add it to the configuration
     * collection.
     * <p>
     * This method is intended to easily and fluently create and add
     * configurations more specific than the default configuration without
     * explicitly adding it by invoking
     * {@link #addScheduledExecutorConfig(ScheduledExecutorConfig)}.
     * <p>
     * Because it adds new configurations if they are not already present,
     * this method is intended to be used before this config is used to
     * create a hazelcast instance. Afterwards, newly added configurations
     * may be ignored.
     *
     * @param name name of the scheduled executor config
     * @return the scheduled executor configuration
     * @throws InvalidConfigurationException if ambiguous configurations are
     *                                       found
     * @see StringPartitioningStrategy#getBaseName(java.lang.String)
     * @see #setConfigPatternMatcher(ConfigPatternMatcher)
     * @see #getConfigPatternMatcher()
     */
    public ScheduledExecutorConfig getScheduledExecutorConfig(String name) {
        return ConfigUtils.getConfig(configPatternMatcher, scheduledExecutorConfigs, name, ScheduledExecutorConfig.class);
    }

    /**
     * Returns the CardinalityEstimatorConfig for the given name, creating one
     * if necessary and adding it to the collection of known configurations.
     * <p>
     * The configuration is found by matching the configuration name
     * pattern to the provided {@code name} without the partition qualifier
     * (the part of the name after {@code '@'}).
     * If no configuration matches, it will create one by cloning the
     * {@code "default"} configuration and add it to the configuration
     * collection.
     * <p>
     * This method is intended to easily and fluently create and add
     * configurations more specific than the default configuration without
     * explicitly adding it by invoking
     * {@link #addCardinalityEstimatorConfig(CardinalityEstimatorConfig)}.
     * <p>
     * Because it adds new configurations if they are not already present,
     * this method is intended to be used before this config is used to
     * create a hazelcast instance. Afterwards, newly added configurations
     * may be ignored.
     *
     * @param name name of the cardinality estimator config
     * @return the cardinality estimator configuration
     * @throws InvalidConfigurationException if ambiguous configurations are
     *                                       found
     * @see StringPartitioningStrategy#getBaseName(java.lang.String)
     * @see #setConfigPatternMatcher(ConfigPatternMatcher)
     * @see #getConfigPatternMatcher()
     */
    public CardinalityEstimatorConfig getCardinalityEstimatorConfig(String name) {
        return ConfigUtils.getConfig(configPatternMatcher, cardinalityEstimatorConfigs, name, CardinalityEstimatorConfig.class);
    }

    /**
     * Returns the {@link PNCounterConfig} for the given name, creating one
     * if necessary and adding it to the collection of known configurations.
     * <p>
     * The configuration is found by matching the configuration name
     * pattern to the provided {@code name} without the partition qualifier
     * (the part of the name after {@code '@'}).
     * If no configuration matches, it will create one by cloning the
     * {@code "default"} configuration and add it to the configuration
     * collection.
     * <p>
     * This method is intended to easily and fluently create and add
     * configurations more specific than the default configuration without
     * explicitly adding it by invoking
     * {@link #addPNCounterConfig(PNCounterConfig)}.
     * <p>
     * Because it adds new configurations if they are not already present,
     * this method is intended to be used before this config is used to
     * create a hazelcast instance. Afterwards, newly added configurations
     * may be ignored.
     *
     * @param name name of the PN counter config
     * @return the PN counter configuration
     * @throws InvalidConfigurationException if ambiguous configurations are
     *                                       found
     * @see StringPartitioningStrategy#getBaseName(java.lang.String)
     * @see #setConfigPatternMatcher(ConfigPatternMatcher)
     * @see #getConfigPatternMatcher()
     */
    public PNCounterConfig getPNCounterConfig(String name) {
        return ConfigUtils.getConfig(configPatternMatcher, pnCounterConfigs, name, PNCounterConfig.class);
    }

    /**
     * Adds the executor configuration. The configuration is saved under
     * the config name, which may be a pattern with which the configuration
     * will be obtained in the future.
     *
     * @param executorConfig executor config to add
     * @return this config instance
     */
    public Config addExecutorConfig(ExecutorConfig executorConfig) {
        this.executorConfigs.put(executorConfig.getName(), executorConfig);
        return this;
    }

    /**
     * Adds the durable executor configuration. The configuration is saved under
     * the config name, which may be a pattern with which the configuration
     * will be obtained in the future.
     *
     * @param durableExecutorConfig durable executor config to add
     * @return this config instance
     */
    public Config addDurableExecutorConfig(DurableExecutorConfig durableExecutorConfig) {
        this.durableExecutorConfigs.put(durableExecutorConfig.getName(), durableExecutorConfig);
        return this;
    }

    /**
     * Adds the scheduled executor configuration. The configuration is saved under
     * the config name, which may be a pattern with which the configuration
     * will be obtained in the future.
     *
     * @param scheduledExecutorConfig scheduled executor config to add
     * @return this config instance
     */
    public Config addScheduledExecutorConfig(ScheduledExecutorConfig scheduledExecutorConfig) {
        this.scheduledExecutorConfigs.put(scheduledExecutorConfig.getName(), scheduledExecutorConfig);
        return this;
    }

    /**
     * Adds the cardinality estimator configuration. The configuration is
     * saved under the config name, which may be a pattern with which the
     * configuration will be obtained in the future.
     *
     * @param cardinalityEstimatorConfig cardinality estimator config to add
     * @return this config instance
     */
    public Config addCardinalityEstimatorConfig(CardinalityEstimatorConfig cardinalityEstimatorConfig) {
        this.cardinalityEstimatorConfigs.put(cardinalityEstimatorConfig.getName(), cardinalityEstimatorConfig);
        return this;
    }

    /**
     * Adds the PN counter configuration. The configuration is
     * saved under the config name, which may be a pattern with which the
     * configuration will be obtained in the future.
     *
     * @param pnCounterConfig PN counter config to add
     * @return this config instance
     */
    public Config addPNCounterConfig(PNCounterConfig pnCounterConfig) {
        this.pnCounterConfigs.put(pnCounterConfig.getName(), pnCounterConfig);
        return this;
    }

    /**
     * Returns the map of executor configurations, mapped by config name.
     * The config name may be a pattern with which the configuration was
     * initially obtained.
     *
     * @return the executor configurations mapped by config name
     */
    public Map<String, ExecutorConfig> getExecutorConfigs() {
        return executorConfigs;
    }

    /**
     * Sets the map of executor configurations, mapped by config name.
     * The config name may be a pattern with which the configuration will be
     * obtained in the future.
     *
     * @param executorConfigs the executor configuration map to set
     * @return this config instance
     */
    public Config setExecutorConfigs(Map<String, ExecutorConfig> executorConfigs) {
        this.executorConfigs.clear();
        this.executorConfigs.putAll(executorConfigs);
        for (Entry<String, ExecutorConfig> entry : executorConfigs.entrySet()) {
            entry.getValue().setName(entry.getKey());
        }
        return this;
    }

    /**
     * Returns the map of durable executor configurations, mapped by config
     * name. The config name may be a pattern with which the configuration was
     * initially obtained.
     *
     * @return the durable executor configurations mapped by config name
     */
    public Map<String, DurableExecutorConfig> getDurableExecutorConfigs() {
        return durableExecutorConfigs;
    }

    /**
     * Sets the map of durable executor configurations, mapped by config name.
     * The config name may be a pattern with which the configuration will be
     * obtained in the future.
     *
     * @param durableExecutorConfigs the durable executor configuration map to set
     * @return this config instance
     */
    public Config setDurableExecutorConfigs(Map<String, DurableExecutorConfig> durableExecutorConfigs) {
        this.durableExecutorConfigs.clear();
        this.durableExecutorConfigs.putAll(durableExecutorConfigs);
        for (Entry<String, DurableExecutorConfig> entry : durableExecutorConfigs.entrySet()) {
            entry.getValue().setName(entry.getKey());
        }
        return this;
    }

    /**
     * Returns the map of scheduled executor configurations, mapped by config
     * name. The config name may be a pattern with which the configuration was
     * initially obtained.
     *
     * @return the scheduled executor configurations mapped by config name
     */
    public Map<String, ScheduledExecutorConfig> getScheduledExecutorConfigs() {
        return scheduledExecutorConfigs;
    }

    /**
     * Sets the map of scheduled executor configurations, mapped by config name.
     * The config name may be a pattern with which the configuration will be
     * obtained in the future.
     *
     * @param scheduledExecutorConfigs the scheduled executor configuration
     *                                 map to set
     * @return this config instance
     */
    public Config setScheduledExecutorConfigs(Map<String, ScheduledExecutorConfig> scheduledExecutorConfigs) {
        this.scheduledExecutorConfigs.clear();
        this.scheduledExecutorConfigs.putAll(scheduledExecutorConfigs);
        for (Entry<String, ScheduledExecutorConfig> entry : scheduledExecutorConfigs.entrySet()) {
            entry.getValue().setName(entry.getKey());
        }
        return this;
    }

    /**
     * Returns the map of cardinality estimator configurations, mapped by config
     * name. The config name may be a pattern with which the configuration was
     * initially obtained.
     *
     * @return the cardinality estimator configurations mapped by config name
     */
    public Map<String, CardinalityEstimatorConfig> getCardinalityEstimatorConfigs() {
        return cardinalityEstimatorConfigs;
    }

    /**
     * Sets the map of cardinality estimator configurations, mapped by config name.
     * The config name may be a pattern with which the configuration will be
     * obtained in the future.
     *
     * @param cardinalityEstimatorConfigs the cardinality estimator
     *                                    configuration map to set
     * @return this config instance
     */
    public Config setCardinalityEstimatorConfigs(Map<String, CardinalityEstimatorConfig> cardinalityEstimatorConfigs) {
        this.cardinalityEstimatorConfigs.clear();
        this.cardinalityEstimatorConfigs.putAll(cardinalityEstimatorConfigs);
        for (Entry<String, CardinalityEstimatorConfig> entry : cardinalityEstimatorConfigs.entrySet()) {
            entry.getValue().setName(entry.getKey());
        }
        return this;
    }

    /**
     * Returns the map of PN counter configurations, mapped by config
     * name. The config name may be a pattern with which the configuration was
     * initially obtained.
     *
     * @return the PN counter configurations mapped by config name
     */
    public Map<String, PNCounterConfig> getPNCounterConfigs() {
        return pnCounterConfigs;
    }

    /**
     * Sets the map of PN counter configurations, mapped by config name.
     * The config name may be a pattern with which the configuration will be
     * obtained in the future.
     *
     * @param pnCounterConfigs the PN counter configuration map to set
     * @return this config instance
     */
    public Config setPNCounterConfigs(Map<String, PNCounterConfig> pnCounterConfigs) {
        this.pnCounterConfigs.clear();
        this.pnCounterConfigs.putAll(pnCounterConfigs);
        for (Entry<String, PNCounterConfig> entry : pnCounterConfigs.entrySet()) {
            entry.getValue().setName(entry.getKey());
        }
        return this;
    }

    /**
     * Returns the WAN replication configuration with the given {@code name}.
     *
     * @param name the WAN replication config name
     * @return the WAN replication config
     */
    public WanReplicationConfig getWanReplicationConfig(String name) {
        return wanReplicationConfigs.get(name);
    }

    /**
     * Adds the WAN replication config under the name defined by
     * {@link WanReplicationConfig#getName()}.
     *
     * @param wanReplicationConfig the WAN replication config
     * @return this config instance
     */
    public Config addWanReplicationConfig(WanReplicationConfig wanReplicationConfig) {
        wanReplicationConfigs.put(wanReplicationConfig.getName(), wanReplicationConfig);
        return this;
    }

    /**
     * Returns the map of WAN replication configurations, mapped by config
     * name.
     *
     * @return the WAN replication configurations mapped by config name
     */
    public Map<String, WanReplicationConfig> getWanReplicationConfigs() {
        return wanReplicationConfigs;
    }

    /**
     * Sets the map of WAN replication configurations, mapped by config name.
     *
     * @param wanReplicationConfigs the WAN replication configuration map to set
     * @return this config instance
     */
    public Config setWanReplicationConfigs(Map<String, WanReplicationConfig> wanReplicationConfigs) {
        this.wanReplicationConfigs.clear();
        this.wanReplicationConfigs.putAll(wanReplicationConfigs);
        for (final Entry<String, WanReplicationConfig> entry : this.wanReplicationConfigs.entrySet()) {
            entry.getValue().setName(entry.getKey());
        }
        return this;
    }

    /**
     * Returns the map of split brain protection configurations, mapped by
     * config name. The config name may be a pattern with which the
     * configuration was initially obtained.
     *
     * @return the split-brain protection configurations mapped by config name
     */
    public Map<String, SplitBrainProtectionConfig> getSplitBrainProtectionConfigs() {
        return splitBrainProtectionConfigs;
    }

    /**
     * Returns the {@link SplitBrainProtectionConfig} for the given name, creating one
     * if necessary and adding it to the collection of known configurations.
     * <p>
     * The configuration is found by matching the configuration name
     * pattern to the provided {@code name} without the partition qualifier
     * (the part of the name after {@code '@'}).
     * If no configuration matches, it will create one by cloning the
     * {@code "default"} configuration and add it to the configuration
     * collection.
     * <p>
     * This method is intended to easily and fluently create and add
     * configurations more specific than the default configuration without
     * explicitly adding it by invoking
     * {@link #addSplitBrainProtectionConfig(SplitBrainProtectionConfig)}.
     * <p>
     * Because it adds new configurations if they are not already present,
     * this method is intended to be used before this config is used to
     * create a hazelcast instance. Afterwards, newly added configurations
     * may be ignored.
     *
     * @param name name of the split-brain protection config
     * @return the split-brain protection configuration
     * @throws InvalidConfigurationException if ambiguous configurations are
     *                                       found
     * @see StringPartitioningStrategy#getBaseName(java.lang.String)
     * @see #setConfigPatternMatcher(ConfigPatternMatcher)
     * @see #getConfigPatternMatcher()
     */
    public SplitBrainProtectionConfig getSplitBrainProtectionConfig(String name) {
        return ConfigUtils.getConfig(configPatternMatcher, splitBrainProtectionConfigs, name, SplitBrainProtectionConfig.class);
    }

    /**
     * Returns a read-only split-brain protection configuration for the given
     * name.
     * <p>
     * The name is matched by pattern to the configuration and by stripping the
     * partition ID qualifier from the given {@code name}.
     * If there is no config found by the name, it will return the configuration
     * with the name {@code default}.
     *
     * @param name name of the split-brain protection config
     * @return the split-brain protection configuration
     * @throws InvalidConfigurationException if ambiguous configurations are
     *                                       found
     * @see StringPartitioningStrategy#getBaseName(java.lang.String)
     * @see #setConfigPatternMatcher(ConfigPatternMatcher)
     * @see #getConfigPatternMatcher()
     * @see EvictionConfig#setSize(int)
     */
    public SplitBrainProtectionConfig findSplitBrainProtectionConfig(String name) {
        name = getBaseName(name);
        SplitBrainProtectionConfig config = lookupByPattern(configPatternMatcher, splitBrainProtectionConfigs, name);
        if (config != null) {
            return config;
        }
        return getSplitBrainProtectionConfig("default");
    }

    /**
     * Sets the map of split-brain protection configurations, mapped by config
     * name. The config name may be a pattern with which the configuration
     * will be obtained in the future.
     *
     * @param splitBrainProtectionConfigs the split-brain protection configuration map to set
     * @return this config instance
     */
    public Config setSplitBrainProtectionConfigs(Map<String, SplitBrainProtectionConfig> splitBrainProtectionConfigs) {
        this.splitBrainProtectionConfigs.clear();
        this.splitBrainProtectionConfigs.putAll(splitBrainProtectionConfigs);
        for (final Entry<String, SplitBrainProtectionConfig> entry : this.splitBrainProtectionConfigs.entrySet()) {
            entry.getValue().setName(entry.getKey());
        }
        return this;
    }

    /**
     * Adds the split-brain protection configuration.
     * The configuration is saved under the config name defined by
     * {@link SplitBrainProtectionConfig#getName()}.
     *
     * @param splitBrainProtectionConfig split-brain protection config to add
     * @return this config instance
     */
    public Config addSplitBrainProtectionConfig(SplitBrainProtectionConfig splitBrainProtectionConfig) {
        splitBrainProtectionConfigs.put(splitBrainProtectionConfig.getName(), splitBrainProtectionConfig);
        return this;
    }

    /**
     * Returns the management center configuration for this hazelcast instance.
     *
     * @return the management center configuration
     */
    public ManagementCenterConfig getManagementCenterConfig() {
        return managementCenterConfig;
    }

    /**
     * Sets the management center configuration for this hazelcast instance.
     *
     * @param managementCenterConfig the management center configuration
     * @return this config instance
     */
    public Config setManagementCenterConfig(ManagementCenterConfig managementCenterConfig) {
        this.managementCenterConfig = managementCenterConfig;
        return this;
    }

    /**
     * Returns the security configuration for this hazelcast instance.
     * This includes configuration for security interceptors, permissions, etc.
     *
     * @return the security configuration
     */
    public SecurityConfig getSecurityConfig() {
        return securityConfig;
    }

    /**
     * Sets the security configuration for this hazelcast instance.
     * This includes configuration for security interceptors, permissions, etc.
     *
     * @param securityConfig the security configuration
     * @return this config instance
     */
    public Config setSecurityConfig(SecurityConfig securityConfig) {
        this.securityConfig = securityConfig;
        return this;
    }

    /**
     * Adds a configuration for an {@link EventListener}. This includes
     * listeners for events related to this instance/member or the cluster,
     * such as partition, migration, cluster version listeners, etc. but not
     * listeners on specific distributed data structures.
     *
     * @param listenerConfig the listener configuration
     * @return this config instance
     */
    public Config addListenerConfig(ListenerConfig listenerConfig) {
        getListenerConfigs().add(listenerConfig);
        return this;
    }

    /**
     * Returns the list of {@link EventListener} configurations. This includes
     * listeners for events related to this instance/member or the cluster,
     * such as partition, migration, cluster version listeners, etc. but not
     * listeners on specific distributed data structures.
     *
     * @return the listener configurations
     */
    public List<ListenerConfig> getListenerConfigs() {
        return listenerConfigs;
    }

    /**
     * Sets the list of {@link EventListener} configurations. This includes
     * listeners for events related to this instance/member or the cluster,
     * such as partition, migration, cluster version listeners, etc. but not
     * listeners on specific distributed data structures.
     *
     * @param listenerConfigs the listener configurations
     * @return this config instance
     */
    public Config setListenerConfigs(List<ListenerConfig> listenerConfigs) {
        this.listenerConfigs.clear();
        this.listenerConfigs.addAll(listenerConfigs);
        return this;
    }

    /**
     * Returns the map of {@link FlakeIdGenerator} configurations,
     * mapped by config name. The config name may be a pattern with which the
     * configuration was initially obtained.
     *
     * @return the map configurations mapped by config name
     */
    public Map<String, FlakeIdGeneratorConfig> getFlakeIdGeneratorConfigs() {
        return flakeIdGeneratorConfigMap;
    }

    /**
     * Returns a {@link FlakeIdGeneratorConfig} configuration for the given flake ID generator name.
     * <p>
     * The name is matched by pattern to the configuration and by stripping the
     * partition ID qualifier from the given {@code name}.
     * If there is no config found by the name, it will return the configuration
     * with the name {@code "default"}.
     *
     * @param name name of the flake ID generator config
     * @return the flake ID generator configuration
     * @throws InvalidConfigurationException if ambiguous configurations are
     *                                       found
     * @see com.hazelcast.partition.strategy.StringPartitioningStrategy#getBaseName(java.lang.String)
     * @see #setConfigPatternMatcher(ConfigPatternMatcher)
     * @see #getConfigPatternMatcher()
     */
    public FlakeIdGeneratorConfig findFlakeIdGeneratorConfig(String name) {
        String baseName = getBaseName(name);
        FlakeIdGeneratorConfig config = lookupByPattern(configPatternMatcher, flakeIdGeneratorConfigMap, baseName);
        if (config != null) {
            return config;
        }
        return getFlakeIdGeneratorConfig("default");
    }

    /**
     * Returns the {@link FlakeIdGeneratorConfig} for the given name, creating
     * one if necessary and adding it to the collection of known configurations.
     * <p>
     * The configuration is found by matching the configuration name
     * pattern to the provided {@code name} without the partition qualifier
     * (the part of the name after {@code '@'}).
     * If no configuration matches, it will create one by cloning the
     * {@code "default"} configuration and add it to the configuration
     * collection.
     * <p>
     * This method is intended to easily and fluently create and add
     * configurations more specific than the default configuration without
     * explicitly adding it by invoking {@link #addFlakeIdGeneratorConfig(FlakeIdGeneratorConfig)}.
     * <p>
     * Because it adds new configurations if they are not already present,
     * this method is intended to be used before this config is used to
     * create a hazelcast instance. Afterwards, newly added configurations
     * may be ignored.
     *
     * @param name name of the flake ID generator config
     * @return the cache configuration
     * @throws InvalidConfigurationException if ambiguous configurations are
     *                                       found
     * @see com.hazelcast.partition.strategy.StringPartitioningStrategy#getBaseName(java.lang.String)
     * @see #setConfigPatternMatcher(ConfigPatternMatcher)
     * @see #getConfigPatternMatcher()
     */
    public FlakeIdGeneratorConfig getFlakeIdGeneratorConfig(String name) {
        return ConfigUtils.getConfig(configPatternMatcher, flakeIdGeneratorConfigMap, name,
                FlakeIdGeneratorConfig.class, FlakeIdGeneratorConfig::setName);
    }

    /**
     * Adds a flake ID generator configuration. The configuration is saved under the config
     * name, which may be a pattern with which the configuration will be
     * obtained in the future.
     *
     * @param config the flake ID generator configuration
     * @return this config instance
     */
    public Config addFlakeIdGeneratorConfig(FlakeIdGeneratorConfig config) {
        flakeIdGeneratorConfigMap.put(config.getName(), config);
        return this;
    }

    /**
     * Sets the map of {@link FlakeIdGenerator} configurations,
     * mapped by config name. The config name may be a pattern with which the
     * configuration will be obtained in the future.
     *
     * @param map the FlakeIdGenerator configuration map to set
     * @return this config instance
     */
    public Config setFlakeIdGeneratorConfigs(Map<String, FlakeIdGeneratorConfig> map) {
        flakeIdGeneratorConfigMap.clear();
        flakeIdGeneratorConfigMap.putAll(map);
        for (Entry<String, FlakeIdGeneratorConfig> entry : map.entrySet()) {
            entry.getValue().setName(entry.getKey());
        }
        return this;
    }

    /**
     * Returns the serialization configuration for this hazelcast instance. The
     * serialization configuration defines how objects are serialized and
     * deserialized on this instance.
     *
     * @return the serialization configuration
     */
    public SerializationConfig getSerializationConfig() {
        return serializationConfig;
    }

    /**
     * Sets the serialization configuration for this hazelcast instance. The
     * serialization configuration defines how objects are serialized and
     * deserialized on this instance.
     *
     * @param serializationConfig the serialization configuration
     * @return this config instance
     */
    public Config setSerializationConfig(SerializationConfig serializationConfig) {
        this.serializationConfig = serializationConfig;
        return this;
    }

    /**
     * Returns the partition group configuration for this hazelcast instance.
     * The partition group configuration defines how partitions are mapped to
     * members.
     *
     * @return the partition group configuration
     */
    public PartitionGroupConfig getPartitionGroupConfig() {
        return partitionGroupConfig;
    }

    /**
     * Sets the partition group configuration for this hazelcast instance.
     * The partition group configuration defines how partitions are mapped to
     * members.
     *
     * @param partitionGroupConfig the partition group configuration
     * @return this config instance
     */
    public Config setPartitionGroupConfig(PartitionGroupConfig partitionGroupConfig) {
        this.partitionGroupConfig = partitionGroupConfig;
        return this;
    }

    /**
     * Returns the Hot Restart configuration for this hazelcast instance
     *
     * @return hot restart configuration
     */
    public HotRestartPersistenceConfig getHotRestartPersistenceConfig() {
        return hotRestartPersistenceConfig;
    }

    /**
     * Returns the Persistence configuration for this hazelcast instance
     *
     * @return persistence configuration
     */
    public PersistenceConfig getPersistenceConfig() {
        return persistenceConfig;
    }

    /**
     * Sets the Hot Restart configuration.
     *
     * @param hrConfig Hot Restart configuration
     * @return this config instance
     * @throws NullPointerException if the {@code hrConfig} parameter is {@code null}
     *
     * @deprecated since 5.0 use {@link Config#setPersistenceConfig(PersistenceConfig)}
     */
    @Deprecated
    public Config setHotRestartPersistenceConfig(HotRestartPersistenceConfig hrConfig) {
        checkNotNull(hrConfig, "Hot restart config cannot be null!");
        this.hotRestartPersistenceConfig = hrConfig;
        PersistenceAndHotRestartPersistenceMerger
                .merge(hotRestartPersistenceConfig, persistenceConfig);
        return this;
    }

    /**
     * Sets the Persistence configuration.
     *
     * @param persistenceConfig Persistence configuration
     * @return this config instance
     * @throws NullPointerException if the {@code persistenceConfig} parameter is {@code null}
     */
    public Config setPersistenceConfig(PersistenceConfig persistenceConfig) {
        checkNotNull(persistenceConfig, "Persistence config cannot be null!");
        this.persistenceConfig = persistenceConfig;
        PersistenceAndHotRestartPersistenceMerger
                .merge(hotRestartPersistenceConfig, persistenceConfig);
        return this;
    }

    /**
     * Returns the map of {@link LocalDeviceConfig}s mapped by device name.
     *
     * @return the device configurations mapped by device name
     */
    public Map<String, DeviceConfig> getDeviceConfigs() {
        return deviceConfigs;
    }

    /**
     * Sets the map of {@link DeviceConfig}s mapped by device name.
     *
     * @param deviceConfigs device configuration map
     * @return this config instance
     */
    public Config setDeviceConfigs(Map<String, DeviceConfig> deviceConfigs) {
        this.deviceConfigs.clear();
        this.deviceConfigs.putAll(deviceConfigs);
        return this;
    }

    /**
     * Returns the device config mapped by the provided device name.
     *
     * @param name the device name
     * @return device config or {@code null} if absent
     */
    @Nullable
    public <T extends DeviceConfig> T getDeviceConfig(String name) {
        return (T) deviceConfigs.get(name);
    }

    /**
     * Returns the device config mapped by the provided device name.
     *
     * @param name the device name
     * @param clazz desired device implementation class
     * @return device config or {@code null} if absent
     */
    @Nullable
    public <T extends DeviceConfig> T getDeviceConfig(Class<T> clazz, String name) {
        DeviceConfig deviceConfig = deviceConfigs.get(name);
        if (deviceConfig == null || clazz.isAssignableFrom(deviceConfig.getClass())) {
            return (T) deviceConfig;
        }
        throw new ClassCastException("there is a deviceConfig with deviceName=" + name
                + ", however, it is not an instance or a subtype of " + clazz);
    }

    /**
     * Adds the device configuration.
     *
     * @param deviceConfig device config
     * @return this config instance
     */
    public Config addDeviceConfig(DeviceConfig deviceConfig) {
        deviceConfigs.put(deviceConfig.getName(), deviceConfig);
        return this;
    }

    public CRDTReplicationConfig getCRDTReplicationConfig() {
        return crdtReplicationConfig;
    }

    /**
     * Sets the replication configuration for {@link com.hazelcast.internal.crdt.CRDT}
     * implementations.
     *
     * @param crdtReplicationConfig the replication configuration
     * @return this config instance
     * @throws NullPointerException if the {@code crdtReplicationConfig} parameter is {@code null}
     */
    public Config setCRDTReplicationConfig(CRDTReplicationConfig crdtReplicationConfig) {
        checkNotNull(crdtReplicationConfig, "The CRDT replication config cannot be null!");
        this.crdtReplicationConfig = crdtReplicationConfig;
        return this;
    }

    /**
     * Returns the external managed context. This context is used to
     * initialize user supplied objects.
     *
     * @return the managed context
     */
    public ManagedContext getManagedContext() {
        return managedContext;
    }

    /**
     * Sets the external managed context. This context is used to
     * initialize user supplied objects.
     *
     * @param managedContext the managed context
     * @return this config instance
     */
    public Config setManagedContext(final ManagedContext managedContext) {
        this.managedContext = managedContext;
        return this;
    }

    /**
     * Returns the user supplied context. This context can then be obtained
     * from an instance of {@link com.hazelcast.core.HazelcastInstance}.
     *
     * @return the user supplied context
     * @see HazelcastInstance#getUserContext()
     */
    public ConcurrentMap<String, Object> getUserContext() {
        return userContext;
    }

    /**
     * Sets the user supplied context. This context can then be obtained
     * from an instance of {@link com.hazelcast.core.HazelcastInstance}.
     *
     * @param userContext the user supplied context
     * @return this config instance
     * @see HazelcastInstance#getUserContext()
     */
    public Config setUserContext(ConcurrentMap<String, Object> userContext) {
        if (userContext == null) {
            throw new IllegalArgumentException("userContext can't be null");
        }
        this.userContext = userContext;
        return this;
    }

    /**
     * Returns the native memory configuration for this hazelcast instance.
     * The native memory configuration defines the how native memory
     * is used and the limits on its usage.
     *
     * @return the native memory configuration
     */
    public NativeMemoryConfig getNativeMemoryConfig() {
        return nativeMemoryConfig;
    }

    /**
     * Sets the native memory configuration for this hazelcast instance.
     * The native memory configuration defines the how native memory
     * is used and the limits on its usage.
     *
     * @param nativeMemoryConfig the native memory configuration
     * @return this config instance
     */
    public Config setNativeMemoryConfig(NativeMemoryConfig nativeMemoryConfig) {
        this.nativeMemoryConfig = nativeMemoryConfig;
        return this;
    }

    /**
     * Returns the {@link URL} to the declarative configuration, which has been parsed
     * to create this {@link Config} instance.
     *
     * @return the configuration URL if the configuration loaded from a URL
     * or {@code null} otherwise
     */
    public URL getConfigurationUrl() {
        return configurationUrl;
    }

    /**
     * Sets the {@link URL} from which this configuration has been retrieved
     * and created.
     * <p>
     * Is set by the {@link XmlConfigBuilder}, when the XML configuration was
     * retrieved from a URL.
     *
     * @param configurationUrl the configuration URL to set
     * @return this config instance
     */
    public Config setConfigurationUrl(URL configurationUrl) {
        this.configurationUrl = configurationUrl;
        return this;
    }

    /**
     * Returns the {@link File} to the declarative configuration, which has been
     * parsed to create this {@link Config} instance.
     *
     * @return the configuration file if the configuration loaded from a file
     * or {@code null} otherwise
     */
    public File getConfigurationFile() {
        return configurationFile;
    }

    /**
     * Sets the {@link File} from which this configuration has been retrieved
     * and created.
     * <p>
     * Is set by the {@link XmlConfigBuilder}, when the XML configuration was
     * retrieved from a file.
     *
     * @param configurationFile the configuration file to set
     */
    public Config setConfigurationFile(File configurationFile) {
        this.configurationFile = configurationFile;
        return this;
    }

    /**
     * Returns the license key for this hazelcast instance. The license key
     * is used to enable enterprise features.
     *
     * @return the license key
     * @throws SecurityException If a security manager exists and the calling method doesn't have corresponding
     *                           {@link HazelcastRuntimePermission}
     */
    public String getLicenseKey() {
        SecurityManager sm = System.getSecurityManager();
        if (sm != null) {
            sm.checkPermission(new HazelcastRuntimePermission("com.hazelcast.config.Config.getLicenseKey"));
        }
        return licenseKey;
    }

    /**
     * Sets the license key for this hazelcast instance. The license key
     * is used to enable enterprise features.
     *
     * @param licenseKey the license key
     * @return this config instance
     */
    public Config setLicenseKey(final String licenseKey) {
        this.licenseKey = licenseKey;
        return this;
    }

    /**
     * Returns {@code true} if this member is a lite member. A lite member
     * does not own any partitions.
     *
     * @return {@code true} if this member is a lite member
     */
    public boolean isLiteMember() {
        return liteMember;
    }

    /**
     * Sets the flag to indicate if this member is a lite member. A lite member
     * does not own any partitions.
     *
     * @param liteMember if this member is a lite member
     * @return this config instance
     */
    public Config setLiteMember(boolean liteMember) {
        this.liteMember = liteMember;
        return this;
    }

    /**
     * Get current configuration of User Code Deployment.
     *
     * @return User Code Deployment configuration
     * @since 3.8
     */
    public UserCodeDeploymentConfig getUserCodeDeploymentConfig() {
        return userCodeDeploymentConfig;
    }

    /**
     * Set User Code Deployment configuration
     *
     * @param userCodeDeploymentConfig the user code deployment configuration
     * @return this config instance
     * @since 3.8
     */
    public Config setUserCodeDeploymentConfig(UserCodeDeploymentConfig userCodeDeploymentConfig) {
        this.userCodeDeploymentConfig = userCodeDeploymentConfig;
        return this;
    }

    public AdvancedNetworkConfig getAdvancedNetworkConfig() {
        return advancedNetworkConfig;
    }

    public Config setAdvancedNetworkConfig(AdvancedNetworkConfig advancedNetworkConfig) {
        this.advancedNetworkConfig = advancedNetworkConfig;
        return this;
    }

    /**
     * Get current configuration for the CP subsystem
     *
     * @return CP subsystem configuration
     * @since 3.12
     */
    public CPSubsystemConfig getCPSubsystemConfig() {
        return cpSubsystemConfig;
    }

    /**
     * Set CP subsystem configuration
     *
     * @param cpSubsystemConfig the CP subsystem configuration
     * @return this config instance
     * @since 3.12
     */
    public Config setCPSubsystemConfig(CPSubsystemConfig cpSubsystemConfig) {
        this.cpSubsystemConfig = cpSubsystemConfig;
        return this;
    }

    /**
     * Returns the metrics collection config.
     */
    @Nonnull
    public MetricsConfig getMetricsConfig() {
        return metricsConfig;
    }

    /**
     * Sets the metrics collection config.
     */
    @Nonnull
    public Config setMetricsConfig(@Nonnull MetricsConfig metricsConfig) {
        Preconditions.checkNotNull(metricsConfig, "metricsConfig");
        this.metricsConfig = metricsConfig;
        return this;
    }

    @Nonnull
    public AuditlogConfig getAuditlogConfig() {
        return auditlogConfig;
    }

    @Nonnull
    public Config setAuditlogConfig(@Nonnull AuditlogConfig auditlogConfig) {
        this.auditlogConfig = checkNotNull(auditlogConfig, "auditlogConfig");
        return this;
    }

    /**
     * @return Return SQL config.
     */
    @Nonnull
    public SqlConfig getSqlConfig() {
        return sqlConfig;
    }

    /**
     * Sets SQL config.
     */
    @Nonnull
    public Config setSqlConfig(@Nonnull SqlConfig sqlConfig) {
        Preconditions.checkNotNull(sqlConfig, "sqlConfig");
        this.sqlConfig = sqlConfig;
        return this;
    }

    /**
     * Returns the configuration for tracking use of this Hazelcast instance.
     */
    @Nonnull
    public InstanceTrackingConfig getInstanceTrackingConfig() {
        return instanceTrackingConfig;
    }

    /**
     * Sets the configuration for tracking use of this Hazelcast instance.
     */
    @Nonnull
    public Config setInstanceTrackingConfig(@Nonnull InstanceTrackingConfig instanceTrackingConfig) {
        Preconditions.checkNotNull(instanceTrackingConfig, "instanceTrackingConfig");
        this.instanceTrackingConfig = instanceTrackingConfig;
        return this;
    }

    /**
     * Returns the Jet config
     */
    @Nonnull
    public JetConfig getJetConfig() {
        return jetConfig;
    }

    /**
     * Sets the Jet config
     */
    @Nonnull
    public Config setJetConfig(JetConfig jetConfig) {
        this.jetConfig = jetConfig;
        return this;
    }

    /**
     * Returns the dynamic configuration config.
     */
    public DynamicConfigurationConfig getDynamicConfigurationConfig() {
        return dynamicConfigurationConfig;
    }

    /**
     * Sets the dynamic configuration config.
     */
    public Config setDynamicConfigurationConfig(DynamicConfigurationConfig dynamicConfigurationConfig) {
        this.dynamicConfigurationConfig = dynamicConfigurationConfig;
        return this;
    }

    /**
     * Returns the IntegrityChecker config
     * @since 5.1
     */
    @Nonnull
    public IntegrityCheckerConfig getIntegrityCheckerConfig() {
        return integrityCheckerConfig;
    }

    /**
     * Sets the Integrity Checker config
     * @since 5.1
     */
    @Nonnull
    public Config setIntegrityCheckerConfig(final IntegrityCheckerConfig integrityCheckerConfig) {
        this.integrityCheckerConfig = integrityCheckerConfig;
        return this;
    }

    /**
     * Returns the map of data link configurations, mapped by config name.
     *
     * @since 5.2
     */
    @Beta
    public Map<String, DataLinkConfig> getDataLinkConfigs() {
        return dataLinkConfigs;
    }

    /**
     * Sets the map of data link configurations, mapped by config name.
     * <p>
     * <p>
     * Example configuration: see {@link #addDataLinkConfig(DataLinkConfig)}
     *
     * @since 5.2
     */
    @Beta
    public Config setDataLinkConfigs(Map<String, DataLinkConfig> dataLinkConfigs) {
        this.dataLinkConfigs.clear();
        this.dataLinkConfigs.putAll(dataLinkConfigs);
        for (Entry<String, DataLinkConfig> entry : dataLinkConfigs.entrySet()) {
            entry.getValue().setName(entry.getKey());
        }
        return this;
    }

    /**
     * Adds an data link configuration.
     * <p>
     * <p>
     * Example:
     * <pre>{@code
     *      Config config = new Config();
     *      Properties properties = new Properties();
     *      properties.put("jdbcUrl", jdbcUrl);
     *      properties.put("username", username);
     *      properties.put("password", password);
     *      DataLinkConfig dataLinkConfig = new DataLinkConfig()
     *              .setName("my-jdbc-data-link")
     *              .setClassName(JdbcDataLinkFactory.class.getName())
     *              .setProperties(properties);
     *      config.addDataLinkConfig(dataLinkConfig);
     * }</pre>
     *
     * @since 5.2
     */
    @Beta
    public Config addDataLinkConfig(DataLinkConfig dataLinkConfig) {
        dataLinkConfigs.put(dataLinkConfig.getName(), dataLinkConfig);
        return this;
    }


    /**
     * Returns the data link configuration for the given name, creating one
     * if necessary and adding it to the collection of known configurations.
     * <p>
     * The configuration is found by matching the configuration name
     * pattern to the provided {@code name} without the partition qualifier
     * (the part of the name after {@code '@'}).
     * If no configuration matches, it will create one by cloning the
     * {@code "default"} configuration and add it to the configuration
     * collection.
     * <p>
     * This method is intended to easily and fluently create and add
     * configurations more specific than the default configuration without
     * explicitly adding it by invoking
     * {@link #addDataLinkConfig(DataLinkConfig)}.
     * <p>
     * Because it adds new configurations if they are not already present,
     * this method is intended to be used before this config is used to
     * create a hazelcast instance. Afterwards, newly added configurations
     * may be ignored.
     *
     * @param name data link name
     * @return data link configuration
     * @throws InvalidConfigurationException if ambiguous configurations are
     *                                       found
     * @see StringPartitioningStrategy#getBaseName(java.lang.String)
     * @see #setConfigPatternMatcher(ConfigPatternMatcher)
     * @see #getConfigPatternMatcher()
     * @since 5.2
     */
    @Beta
    public DataLinkConfig getDataLinkConfig(String name) {
        return ConfigUtils.getConfig(configPatternMatcher, dataLinkConfigs, name, DataLinkConfig.class);
    }

    /**
     * Returns a read-only {@link DataLinkConfig}
     * configuration for the given name.
     * <p>
     * The name is matched by pattern to the configuration and by stripping the
     * partition ID qualifier from the given {@code name}.
     * If there is no config found by the name, it will return the configuration
     * with the name {@code default}.
     *
     * @param name name of the data link
     * @return the data link configuration
     * @throws InvalidConfigurationException if ambiguous configurations are
     *                                       found
     * @see StringPartitioningStrategy#getBaseName(java.lang.String)
     * @see #setConfigPatternMatcher(ConfigPatternMatcher)
     * @see #getConfigPatternMatcher()
     * @see EvictionConfig#setSize(int)
     * @since 5.2
     */
    @Beta
    public DataLinkConfig findDataLinkConfig(String name) {
        name = getBaseName(name);
        DataLinkConfig config = lookupByPattern(configPatternMatcher, dataLinkConfigs, name);
        if (config != null) {
            return new DataLinkConfigReadOnly(config);
        }
        return new DataLinkConfigReadOnly(getDataLinkConfig("default"));
    }

    /**
     * Gets the Alto config. Can't return null.
     *
     * @return the Alto configuration
     * @since 5.3
     */
    @Beta
    @Nonnull
    public AltoConfig getAltoConfig() {
        return altoConfig;
    }

    /**
     * Sets the Alto config. Can't return null.
     *
     * @param altoConfig Alto configuration to be set
     * @return this config
     * @throws NullPointerException if altoConfig is null
     * @since 5.3
     */
    @Beta
    public @Nonnull Config setAltoConfig(@Nonnull AltoConfig altoConfig) {
        this.altoConfig = checkNotNull(altoConfig);
        return this;
    }

    /**
     * Returns the configuration for the user services managed by this
     * hazelcast instance.
     *
     * @return the user services configuration
     */
    @PrivateApi
    protected ServicesConfig getServicesConfig() {
        return servicesConfig;
    }

    @Override
    public String toString() {
        return "Config{"
                + "configurationUrl=" + configurationUrl
                + ", configurationFile=" + configurationFile
                + ", classLoader=" + classLoader
                + ", properties=" + properties
                + ", instanceName='" + instanceName + '\''
                + ", clusterName='" + clusterName + '\''
                + ", networkConfig=" + networkConfig
                + ", configPatternMatcher=" + configPatternMatcher
                + ", mapConfigs=" + mapConfigs
                + ", cacheConfigs=" + cacheConfigs
                + ", topicConfigs=" + topicConfigs
                + ", reliableTopicConfigs=" + reliableTopicConfigs
                + ", queueConfigs=" + queueConfigs
                + ", multiMapConfigs=" + multiMapConfigs
                + ", listConfigs=" + listConfigs
                + ", setConfigs=" + setConfigs
                + ", executorConfigs=" + executorConfigs
                + ", durableExecutorConfigs=" + durableExecutorConfigs
                + ", scheduledExecutorConfigs=" + scheduledExecutorConfigs
                + ", replicatedMapConfigs=" + replicatedMapConfigs
                + ", wanReplicationConfigs=" + wanReplicationConfigs
                + ", splitBrainProtectionConfigs=" + splitBrainProtectionConfigs
                + ", ringbufferConfigs=" + ringbufferConfigs
                + ", cardinalityEstimatorConfigs=" + cardinalityEstimatorConfigs
                + ", flakeIdGeneratorConfigMap=" + flakeIdGeneratorConfigMap
                + ", pnCounterConfigs=" + pnCounterConfigs
                + ", advancedNetworkConfig=" + advancedNetworkConfig
                + ", servicesConfig=" + servicesConfig
                + ", securityConfig=" + securityConfig
                + ", listenerConfigs=" + listenerConfigs
                + ", partitionGroupConfig=" + partitionGroupConfig
                + ", managementCenterConfig=" + managementCenterConfig
                + ", serializationConfig=" + serializationConfig
                + ", managedContext=" + managedContext
                + ", userContext=" + userContext
                + ", memberAttributeConfig=" + memberAttributeConfig
                + ", nativeMemoryConfig=" + nativeMemoryConfig
                + ", hotRestartPersistenceConfig=" + hotRestartPersistenceConfig
                + ", persistenceConfig=" + persistenceConfig
                + ", userCodeDeploymentConfig=" + userCodeDeploymentConfig
                + ", crdtReplicationConfig=" + crdtReplicationConfig
                + ", liteMember=" + liteMember
                + ", cpSubsystemConfig=" + cpSubsystemConfig
                + ", sqlConfig=" + sqlConfig
                + ", metricsConfig=" + metricsConfig
                + ", auditlogConfig=" + auditlogConfig
                + ", jetConfig=" + jetConfig
                + ", deviceConfigs=" + deviceConfigs
                + ", integrityCheckerConfig=" + integrityCheckerConfig
<<<<<<< HEAD
                + ", externalDataStoreConfigs=" + externalDataStoreConfigs
                + ", altoConfig=" + altoConfig
=======
                + ", dataLinkConfigs=" + dataLinkConfigs
>>>>>>> 0a28a9a3
                + '}';
    }
}<|MERGE_RESOLUTION|>--- conflicted
+++ resolved
@@ -3311,12 +3311,8 @@
                 + ", jetConfig=" + jetConfig
                 + ", deviceConfigs=" + deviceConfigs
                 + ", integrityCheckerConfig=" + integrityCheckerConfig
-<<<<<<< HEAD
-                + ", externalDataStoreConfigs=" + externalDataStoreConfigs
+                + ", dataLinkConfigs=" + dataLinkConfigs
                 + ", altoConfig=" + altoConfig
-=======
-                + ", dataLinkConfigs=" + dataLinkConfigs
->>>>>>> 0a28a9a3
                 + '}';
     }
 }