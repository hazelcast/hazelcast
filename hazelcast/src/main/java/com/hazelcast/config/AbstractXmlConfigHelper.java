--- conflicted
+++ resolved
@@ -509,7 +509,6 @@
         }
     }
 
-<<<<<<< HEAD
     protected TenantControlConfig parseTenantControl(final Node node) {
         TenantControlConfig tenantControlConfig = new TenantControlConfig();
         for (Node child : childElements(node)) {
@@ -523,7 +522,6 @@
     }
 
     @SuppressFBWarnings("DM_BOXED_PRIMITIVE_FOR_PARSING")
-=======
     protected void fillJavaSerializationFilter(final Node node, SerializationConfig serializationConfig) {
         JavaSerializationFilterConfig filterConfig = new JavaSerializationFilterConfig();
         serializationConfig.setJavaSerializationFilterConfig(filterConfig);
@@ -557,7 +555,6 @@
         return list;
     }
 
->>>>>>> f37ffb71
     protected void fillNativeMemoryConfig(Node node, NativeMemoryConfig nativeMemoryConfig) {
         final NamedNodeMap atts = node.getAttributes();
         final Node enabledNode = atts.getNamedItem("enabled");
