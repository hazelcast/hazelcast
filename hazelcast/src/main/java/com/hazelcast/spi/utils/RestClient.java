--- conflicted
+++ resolved
@@ -44,14 +44,11 @@
 import java.util.Map;
 import java.util.Scanner;
 import java.util.Set;
-<<<<<<< HEAD
-=======
 import java.util.concurrent.CancellationException;
 import java.util.concurrent.ExecutionException;
 import java.util.concurrent.ExecutorService;
 import java.util.concurrent.Future;
 import java.util.concurrent.TimeUnit;
->>>>>>> 84c54204
 
 import static com.hazelcast.internal.util.ExceptionUtil.sneakyThrow;
 
@@ -202,12 +199,7 @@
      * in this class, it is the responsibility of the consumer to disconnect the connection
      * (by invoking {@link WatchResponse#disconnect()}) once the watch is no longer required.
      */
-<<<<<<< HEAD
     public WatchResponse watch(String resourceVersion) {
-=======
-    public WatchResponse watch(String resourceVersion, ExecutorService readExecutor) {
-        HttpURLConnection connection = null;
->>>>>>> 84c54204
         try {
             String appendWatchParameter = (url.contains("?") ? "&" : "?") + String.format(WATCH_FORMAT, resourceVersion);
             String completeUrl = url + appendWatchParameter;
@@ -230,7 +222,6 @@
                 requestBuilder.method("GET", HttpRequest.BodyPublishers.ofByteArray(bodyData));
             }
 
-<<<<<<< HEAD
             HttpRequest request = requestBuilder.build();
             HttpResponse<InputStream> response = httpClient.send(request, HttpResponse.BodyHandlers.ofInputStream());
 
@@ -238,12 +229,6 @@
             return new WatchResponse(response);
         } catch (IOException | InterruptedException e) {
             throw new RuntimeException("Failure in executing REST call", e);
-=======
-            checkResponseCode("GET", connection);
-            return new WatchResponse(connection, readExecutor);
-        } catch (IOException e) {
-            throw new RestClientException("Failure in executing REST call", e);
->>>>>>> 84c54204
         }
     }
 
@@ -337,22 +322,10 @@
         private final HttpResponse<InputStream> response;
         private final BufferedReader reader;
 
-<<<<<<< HEAD
         public WatchResponse(HttpResponse<InputStream> response) throws IOException {
             this.code = response.statusCode();
             this.response = response;
             this.reader = new BufferedReader(new InputStreamReader(response.body()));
-=======
-        private final ExecutorService readExecutor;
-        private Future<String> future;
-
-        public WatchResponse(HttpURLConnection connection, ExecutorService readExecutor) throws IOException {
-            this.code = connection.getResponseCode();
-            this.connection = connection;
-            this.reader = new BufferedReader(new InputStreamReader(connection.getInputStream(),
-                    StandardCharsets.UTF_8));
-            this.readExecutor = readExecutor;
->>>>>>> 84c54204
         }
 
         public int getCode() {
@@ -360,18 +333,7 @@
         }
 
         public String nextLine() throws IOException {
-            future = readExecutor.submit(reader::readLine);
-
-            try {
-                return future.get();
-            } catch (ExecutionException | CancellationException e) {
-                throw sneakyThrow(e);
-            } catch (InterruptedException e) {
-                // Pass on interruptions to thread
-                Thread.currentThread().interrupt();
-            }
-
-            return null;
+            return reader.readLine();
         }
 
         public void disconnect() throws IOException {
