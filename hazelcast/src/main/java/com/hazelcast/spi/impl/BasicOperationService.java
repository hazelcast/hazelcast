--- conflicted
+++ resolved
@@ -990,20 +990,11 @@
                                 int desiredSyncBackups, int totalBackupCount) {
 
             int syncBackups = 0;
-            int asyncBackups = 0;
 
             boolean fullConnectionEncountered = false;
             InternalPartitionService partitionService = node.getPartitionService();
             InternalPartition partition = partitionService.getPartition(partitionId);
 
-            // bug:
-            // assuming a single async backup. So this operation is created and the Backup (operation) is marked as async since
-            // that is what you want. When the backup is send to the connection, the connection figures out that it is full
-            // and eventually the future will be notified that it needs to wait for one backup. The problem is that the backup
-            // was configured as sync, and therefor will never contact that future.
-            // fix:
-            // we should check the connection before we are going to send backup. If the connection is full, the backup and the
-            // future are now configured as sync. This way the backup and the future are always configured the same.
             for (int replicaIndex = 1; replicaIndex <= totalBackupCount; replicaIndex++) {
                 Address target = partition.getReplicaAddress(replicaIndex);
                 if (target == null) {
@@ -1017,7 +1008,7 @@
                     Connection connection = node.getConnectionManager().getOrConnect(target);
                     //logger.severe("connection.isFull:"+connection.isFull());
 
-                    if(connection.isFull()){
+                    if (connection.isFull()) {
                         syncBackup = true;
                         fullConnectionEncountered = true;
                     }
@@ -1036,8 +1027,6 @@
 
                 if (syncBackup) {
                     syncBackups++;
-                } else {
-                    asyncBackups++;
                 }
             }
 
@@ -1051,11 +1040,7 @@
                 logger.info(backupCounter.get() + "  Backups sync = " + syncBackups + " fullCounter: " + fullCOunter + " notFullCounter: " + notFullCounter);
             }
 
-<<<<<<< HEAD
-            //todo: remove me
-=======
->>>>>>> d5657f21
-            logger.severe("syncBackup:" + syncBackups);
+            //logger.severe("syncBackup:" + syncBackups);
 
             return syncBackups;
         }
