--- conflicted
+++ resolved
@@ -179,12 +179,7 @@
 
         private void executeOperations(PartitionAwareOperationFactory givenFactory) {
             final NodeEngine nodeEngine = getNodeEngine();
-<<<<<<< HEAD
-            final PartitionAwareOperationFactory factory = givenFactory.createFactoryOnRunner(nodeEngine);
-=======
-
             final PartitionAwareOperationFactory factory = givenFactory.createFactoryOnRunner(nodeEngine, partitions);
->>>>>>> 5c90311c
             final OperationResponseHandler responseHandler = new OperationResponseHandlerImpl(partitions);
             final Object service = getServiceName() == null ? null : getService();
 
