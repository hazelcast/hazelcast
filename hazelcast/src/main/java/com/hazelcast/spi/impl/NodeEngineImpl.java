--- conflicted
+++ resolved
@@ -134,10 +134,7 @@
     private final ConcurrencyDetection concurrencyDetection;
     private final TenantControlServiceImpl tenantControlService;
     private final InternalDataLinkService dataLinkService;
-<<<<<<< HEAD
-=======
     private final TpcServerBootstrap tpcServerBootstrap;
->>>>>>> 83371a64
 
     @SuppressWarnings("checkstyle:executablestatementcount")
     public NodeEngineImpl(Node node) {
