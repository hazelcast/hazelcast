--- conflicted
+++ resolved
@@ -161,12 +161,7 @@
                     operationService.getInboundResponseHandlerSupplier().get(),
                     operationService.getInvocationMonitor(),
                     eventService,
-<<<<<<< HEAD
-                    getJetPacketConsumer(),
-                    sqlService
-=======
-                    getJetPacketConsumer(node.getNodeExtension())
->>>>>>> 4544e4a6
+                    getJetPacketConsumer()
             );
             this.splitBrainProtectionService = new SplitBrainProtectionServiceImpl(this);
             this.diagnostics = newDiagnostics();
