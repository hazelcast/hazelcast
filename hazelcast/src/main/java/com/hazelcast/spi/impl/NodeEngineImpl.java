--- conflicted
+++ resolved
@@ -133,12 +133,8 @@
     private final SplitBrainMergePolicyProvider splitBrainMergePolicyProvider;
     private final ConcurrencyDetection concurrencyDetection;
     private final TenantControlServiceImpl tenantControlService;
-<<<<<<< HEAD
     private final InternalDataLinkService dataLinkService;
-=======
-    private final DataLinkService dataLinkService;
     private final TpcServerBootstrap tpcServerBootstrap;
->>>>>>> 945b4df5
 
     @SuppressWarnings("checkstyle:executablestatementcount")
     public NodeEngineImpl(Node node) {
