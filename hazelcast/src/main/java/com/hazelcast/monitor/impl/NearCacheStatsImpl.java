--- conflicted
+++ resolved
@@ -15,24 +15,13 @@
             .newUpdater(NearCacheStatsImpl.class, "hits");
     private static final AtomicLongFieldUpdater<NearCacheStatsImpl> MISSES_UPDATER = AtomicLongFieldUpdater
             .newUpdater(NearCacheStatsImpl.class, "misses");
-<<<<<<< HEAD
-    private static final AtomicLongFieldUpdater<NearCacheStatsImpl> OWNED_ENTRY_COUNT_UPDATER = AtomicLongFieldUpdater
-            .newUpdater(NearCacheStatsImpl.class, "ownedEntryCount");
-    private static final AtomicLongFieldUpdater<NearCacheStatsImpl> OWNED_ENTRY_MEMORY_COST_UPDATER = AtomicLongFieldUpdater
-            .newUpdater(NearCacheStatsImpl.class, "ownedEntryMemoryCost");
-
-    private long creationTime;
-=======
     private volatile long ownedEntryCount;
     private volatile long ownedEntryMemoryCost;
     private volatile long creationTime;
->>>>>>> 181ba22b
 
     // These fields are only accessed through the updaters
     private volatile long hits;
     private volatile long misses;
-    private volatile long ownedEntryCount;
-    private volatile long ownedEntryMemoryCost;
 
     public NearCacheStatsImpl() {
         this.creationTime = Clock.currentTimeMillis();
@@ -44,16 +33,22 @@
     }
 
     @Override
+    public long getOwnedEntryCount() {
+        return ownedEntryCount;
+    }
+
+    public void setOwnedEntryCount(long ownedEntryCount) {
+        this.ownedEntryCount = ownedEntryCount;
+    }
+
+    @Override
+    public long getOwnedEntryMemoryCost() {
+        return ownedEntryMemoryCost;
+    }
+
+    @Override
     public long getHits() {
         return hits;
-    }
-
-    public void setHits(long hits) {
-        HITS_UPDATER.set(this, hits);
-    }
-
-    public void incrementHits() {
-        HITS_UPDATER.incrementAndGet(this);
     }
 
     @Override
@@ -61,51 +56,26 @@
         return misses;
     }
 
-    public void setMisses(long misses) {
-        MISSES_UPDATER.set(this, misses);
+    public void setHits(long hits) {
+        HITS_UPDATER.set(this, hits);
+    }
+
+    @Override
+    public double getRatio() {
+        return (double) hits / misses;
+    }
+
+    public void setOwnedEntryMemoryCost(long ownedEntryMemoryCost) {
+
+        this.ownedEntryMemoryCost = ownedEntryMemoryCost;
     }
 
     public void incrementMisses() {
         MISSES_UPDATER.incrementAndGet(this);
     }
 
-    @Override
-    public long getOwnedEntryCount() {
-        return ownedEntryCount;
-    }
-
-    public void setOwnedEntryCount(long ownedEntryCount) {
-        OWNED_ENTRY_COUNT_UPDATER.set(this, ownedEntryCount);
-    }
-
-    public void incrementOwnedEntryCount() {
-        OWNED_ENTRY_COUNT_UPDATER.incrementAndGet(this);
-    }
-
-    public void decrementOwnedEntryCount() {
-        OWNED_ENTRY_COUNT_UPDATER.decrementAndGet(this);
-    }
-
-    @Override
-    public long getOwnedEntryMemoryCost() {
-        return ownedEntryMemoryCost;
-    }
-
-    public void setOwnedEntryMemoryCost(long ownedEntryMemoryCost) {
-        OWNED_ENTRY_MEMORY_COST_UPDATER.set(this, ownedEntryMemoryCost);
-    }
-
-    public void incrementOwnedEntryMemoryCost(long ownedEntryMemoryCost) {
-        OWNED_ENTRY_MEMORY_COST_UPDATER.addAndGet(this, ownedEntryMemoryCost);
-    }
-
-    public void decrementOwnedEntryMemoryCost(long ownedEntryMemoryCost) {
-        OWNED_ENTRY_MEMORY_COST_UPDATER.addAndGet(this, -ownedEntryMemoryCost);
-    }
-
-    @Override
-    public double getRatio() {
-        return (double) hits / misses;
+    public void incrementHits() {
+        HITS_UPDATER.incrementAndGet(this);
     }
 
     @Override
