--- conflicted
+++ resolved
@@ -1,124 +1,105 @@
-/*
- * Copyright (c) 2008-2016, Hazelcast, Inc. All Rights Reserved.
- *
- * Licensed under the Apache License, Version 2.0 (the "License");
- * you may not use this file except in compliance with the License.
- * You may obtain a copy of the License at
- *
- * http://www.apache.org/licenses/LICENSE-2.0
- *
- * Unless required by applicable law or agreed to in writing, software
- * distributed under the License is distributed on an "AS IS" BASIS,
- * WITHOUT WARRANTIES OR CONDITIONS OF ANY KIND, either express or implied.
- * See the License for the specific language governing permissions and
- * limitations under the License.
- */
-
-package com.hazelcast.client.impl.protocol.task.map;
-
-import java.security.Permission;
-import java.util.Collection;
-import java.util.Map;
-
-import com.hazelcast.client.impl.protocol.ClientMessage;
-import com.hazelcast.client.impl.protocol.codec.MapAddInterceptorCodec;
-import com.hazelcast.client.impl.protocol.task.AbstractMultiTargetMessageTask;
-import com.hazelcast.core.Member;
-import com.hazelcast.instance.Node;
-import com.hazelcast.map.MapInterceptor;
-import com.hazelcast.map.impl.MapService;
-import com.hazelcast.map.impl.MapServiceContext;
-import com.hazelcast.client.impl.AddInterceptorOperationSupplier;
-import com.hazelcast.nio.Connection;
-import com.hazelcast.security.permission.ActionConstants;
-import com.hazelcast.security.permission.MapPermission;
-<<<<<<< HEAD
-import com.hazelcast.spi.OperationFactory;
-import com.hazelcast.util.SetUtil;
-=======
-import com.hazelcast.spi.Operation;
-import com.hazelcast.util.function.Supplier;
-
-import java.security.Permission;
-import java.util.Collection;
-import java.util.Map;
->>>>>>> 28ad6062
-
-public class MapAddInterceptorMessageTask
-        extends AbstractMultiTargetMessageTask<MapAddInterceptorCodec.RequestParameters> {
-
-    private transient String id;
-
-    public MapAddInterceptorMessageTask(ClientMessage clientMessage, Node node, Connection connection) {
-        super(clientMessage, node, connection);
-    }
-
-    @Override
-    protected Supplier<Operation> createOperationSupplier() {
-        final MapService mapService = getService(MapService.SERVICE_NAME);
-        final MapServiceContext mapServiceContext = mapService.getMapServiceContext();
-        final MapInterceptor mapInterceptor = serializationService.toObject(parameters.interceptor);
-        id = mapServiceContext.generateInterceptorId(parameters.name, mapInterceptor);
-        return new AddInterceptorOperationSupplier(id, parameters.name, mapInterceptor);
-    }
-
-    @Override
-    protected Object reduce(Map<Member, Object> map) throws Throwable {
-        for (Object result : map.values()) {
-            if (result instanceof Throwable) {
-                throw (Throwable) result;
-            }
-        }
-        return id;
-    }
-
-
-    @Override
-<<<<<<< HEAD
-    public Collection<Address> getTargets() {
-        Collection<Member> memberList = nodeEngine.getClusterService().getMembers();
-        Collection<Address> addresses = SetUtil.createHashSet(memberList.size());
-        for (Member member : memberList) {
-            addresses.add(member.getAddress());
-        }
-        return addresses;
-=======
-    public Collection<Member> getTargets() {
-        return nodeEngine.getClusterService().getMembers();
->>>>>>> 28ad6062
-    }
-
-    @Override
-    protected MapAddInterceptorCodec.RequestParameters decodeClientMessage(ClientMessage clientMessage) {
-        return MapAddInterceptorCodec.decodeRequest(clientMessage);
-    }
-
-    @Override
-    protected ClientMessage encodeResponse(Object response) {
-        return MapAddInterceptorCodec.encodeResponse((String) response);
-    }
-
-    @Override
-    public String getServiceName() {
-        return MapService.SERVICE_NAME;
-    }
-
-    public Permission getRequiredPermission() {
-        return new MapPermission(parameters.name, ActionConstants.ACTION_INTERCEPT);
-    }
-
-    @Override
-    public String getDistributedObjectName() {
-        return parameters.name;
-    }
-
-    @Override
-    public String getMethodName() {
-        return "addInterceptor";
-    }
-
-    @Override
-    public Object[] getParameters() {
-        return new Object[]{parameters.interceptor};
-    }
-}+/*
+ * Copyright (c) 2008-2016, Hazelcast, Inc. All Rights Reserved.
+ *
+ * Licensed under the Apache License, Version 2.0 (the "License");
+ * you may not use this file except in compliance with the License.
+ * You may obtain a copy of the License at
+ *
+ * http://www.apache.org/licenses/LICENSE-2.0
+ *
+ * Unless required by applicable law or agreed to in writing, software
+ * distributed under the License is distributed on an "AS IS" BASIS,
+ * WITHOUT WARRANTIES OR CONDITIONS OF ANY KIND, either express or implied.
+ * See the License for the specific language governing permissions and
+ * limitations under the License.
+ */
+
+package com.hazelcast.client.impl.protocol.task.map;
+
+import com.hazelcast.client.impl.protocol.ClientMessage;
+import com.hazelcast.client.impl.protocol.codec.MapAddInterceptorCodec;
+import com.hazelcast.client.impl.protocol.task.AbstractMultiTargetMessageTask;
+import com.hazelcast.core.Member;
+import com.hazelcast.instance.Node;
+import com.hazelcast.map.MapInterceptor;
+import com.hazelcast.map.impl.MapService;
+import com.hazelcast.map.impl.MapServiceContext;
+import com.hazelcast.client.impl.AddInterceptorOperationSupplier;
+import com.hazelcast.nio.Connection;
+import com.hazelcast.security.permission.ActionConstants;
+import com.hazelcast.security.permission.MapPermission;
+import com.hazelcast.spi.Operation;
+import com.hazelcast.util.function.Supplier;
+
+import java.security.Permission;
+import java.util.Collection;
+import java.util.Map;
+
+public class MapAddInterceptorMessageTask
+        extends AbstractMultiTargetMessageTask<MapAddInterceptorCodec.RequestParameters> {
+
+    private transient String id;
+
+    public MapAddInterceptorMessageTask(ClientMessage clientMessage, Node node, Connection connection) {
+        super(clientMessage, node, connection);
+    }
+
+    @Override
+    protected Supplier<Operation> createOperationSupplier() {
+        final MapService mapService = getService(MapService.SERVICE_NAME);
+        final MapServiceContext mapServiceContext = mapService.getMapServiceContext();
+        final MapInterceptor mapInterceptor = serializationService.toObject(parameters.interceptor);
+        id = mapServiceContext.generateInterceptorId(parameters.name, mapInterceptor);
+        return new AddInterceptorOperationSupplier(id, parameters.name, mapInterceptor);
+    }
+
+    @Override
+    protected Object reduce(Map<Member, Object> map) throws Throwable {
+        for (Object result : map.values()) {
+            if (result instanceof Throwable) {
+                throw (Throwable) result;
+            }
+        }
+        return id;
+    }
+
+
+    @Override
+    public Collection<Member> getTargets() {
+        return nodeEngine.getClusterService().getMembers();
+    }
+
+    @Override
+    protected MapAddInterceptorCodec.RequestParameters decodeClientMessage(ClientMessage clientMessage) {
+        return MapAddInterceptorCodec.decodeRequest(clientMessage);
+    }
+
+    @Override
+    protected ClientMessage encodeResponse(Object response) {
+        return MapAddInterceptorCodec.encodeResponse((String) response);
+    }
+
+    @Override
+    public String getServiceName() {
+        return MapService.SERVICE_NAME;
+    }
+
+    public Permission getRequiredPermission() {
+        return new MapPermission(parameters.name, ActionConstants.ACTION_INTERCEPT);
+    }
+
+    @Override
+    public String getDistributedObjectName() {
+        return parameters.name;
+    }
+
+    @Override
+    public String getMethodName() {
+        return "addInterceptor";
+    }
+
+    @Override
+    public Object[] getParameters() {
+        return new Object[]{parameters.interceptor};
+    }
+}