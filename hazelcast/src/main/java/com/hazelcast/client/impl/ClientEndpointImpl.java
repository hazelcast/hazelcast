--- conflicted
+++ resolved
@@ -50,7 +50,7 @@
     private final Connection connection;
     private final ConcurrentMap<UUID, TransactionContext> transactionContextMap
             = new ConcurrentHashMap<>();
-    private final ConcurrentHashMap<UUID, Callable> removeListenerActions = new ConcurrentHashMap<UUID, Callable>();
+    private final ConcurrentHashMap<UUID, Callable> removeListenerActions = new ConcurrentHashMap<>();
     private final SocketAddress socketAddress;
     private final long creationTime;
 
@@ -136,45 +136,8 @@
     }
 
     @Override
-<<<<<<< HEAD
-    public ClientType getClientType() {
-        ClientType type;
-        switch (connection.getType()) {
-            case JAVA_CLIENT:
-                type = ClientType.JAVA;
-                break;
-            case CSHARP_CLIENT:
-                type = ClientType.CSHARP;
-                break;
-            case CPP_CLIENT:
-                type = ClientType.CPP;
-                break;
-            case PYTHON_CLIENT:
-                type = ClientType.PYTHON;
-                break;
-            case RUBY_CLIENT:
-                type = ClientType.RUBY;
-                break;
-            case NODEJS_CLIENT:
-                type = ClientType.NODEJS;
-                break;
-            case GO_CLIENT:
-                type = ClientType.GO;
-                break;
-            case BINARY_CLIENT:
-                type = ClientType.OTHER;
-                break;
-            case MC_JAVA_CLIENT:
-                type = ClientType.MC_JAVA;
-                break;
-            default:
-                throw new IllegalArgumentException("Invalid connection type: " + connection.getType());
-        }
-        return type;
-=======
     public String getClientType() {
         return connection.getConnectionType();
->>>>>>> 1eb16093
     }
 
     @Override
