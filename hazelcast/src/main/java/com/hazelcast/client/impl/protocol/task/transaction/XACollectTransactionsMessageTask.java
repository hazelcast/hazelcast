/*
 * Copyright (c) 2008-2016, Hazelcast, Inc. All Rights Reserved.
 *
 * Licensed under the Apache License, Version 2.0 (the "License");
 * you may not use this file except in compliance with the License.
 * You may obtain a copy of the License at
 *
 * http://www.apache.org/licenses/LICENSE-2.0
 *
 * Unless required by applicable law or agreed to in writing, software
 * distributed under the License is distributed on an "AS IS" BASIS,
 * WITHOUT WARRANTIES OR CONDITIONS OF ANY KIND, either express or implied.
 * See the License for the specific language governing permissions and
 * limitations under the License.
 */

package com.hazelcast.client.impl.protocol.task.transaction;

import java.security.Permission;
import java.util.ArrayList;
import java.util.Collection;
import java.util.List;
import java.util.Map;

import com.hazelcast.client.impl.protocol.ClientMessage;
import com.hazelcast.client.impl.protocol.codec.XATransactionCollectTransactionsCodec;
import com.hazelcast.client.impl.protocol.task.AbstractMultiTargetMessageTask;
import com.hazelcast.core.Member;
import com.hazelcast.instance.Node;
import com.hazelcast.nio.Connection;
import com.hazelcast.nio.serialization.Data;
import com.hazelcast.security.permission.TransactionPermission;
import com.hazelcast.spi.Operation;
import com.hazelcast.spi.impl.SerializableList;
import com.hazelcast.transaction.impl.xa.XAService;
<<<<<<< HEAD
import com.hazelcast.transaction.impl.xa.operations.CollectRemoteTransactionsOperationFactory;
import com.hazelcast.util.SetUtil;
=======
import com.hazelcast.client.impl.CollectRemoteTransactionsOperationSupplier;
import com.hazelcast.util.function.Supplier;

import java.security.Permission;
import java.util.ArrayList;
import java.util.Collection;
import java.util.List;
import java.util.Map;
>>>>>>> 28ad6062

public class XACollectTransactionsMessageTask
        extends AbstractMultiTargetMessageTask<XATransactionCollectTransactionsCodec.RequestParameters> {

    public XACollectTransactionsMessageTask(ClientMessage clientMessage, Node node, Connection connection) {
        super(clientMessage, node, connection);
    }

    @Override
    protected XATransactionCollectTransactionsCodec.RequestParameters decodeClientMessage(ClientMessage clientMessage) {
        return XATransactionCollectTransactionsCodec.decodeRequest(clientMessage);
    }

    @Override
    protected ClientMessage encodeResponse(Object response) {
        return XATransactionCollectTransactionsCodec.encodeResponse((List<Data>) response);
    }

    @Override
    protected Supplier<Operation> createOperationSupplier() {
        return new CollectRemoteTransactionsOperationSupplier();
    }

    @Override
    protected Object reduce(Map<Member, Object> map) throws Throwable {
        List<Data> list = new ArrayList<Data>();
        for (Object o : map.values()) {
            SerializableList xidSet = (SerializableList) o;
            list.addAll(xidSet.getCollection());
        }
        return list;
    }

    @Override
<<<<<<< HEAD
    public Collection<Address> getTargets() {
        Collection<Member> memberList = clientEngine.getClusterService().getMembers();
        Collection<Address> addresses = SetUtil.createHashSet(memberList.size());
        for (Member member : memberList) {
            addresses.add(member.getAddress());
        }
        return addresses;
=======
    public Collection<Member> getTargets() {
        return clientEngine.getClusterService().getMembers();
>>>>>>> 28ad6062
    }

    @Override
    public String getServiceName() {
        return XAService.SERVICE_NAME;
    }

    @Override
    public String getDistributedObjectName() {
        return null;
    }

    @Override
    public String getMethodName() {
        return null;
    }

    @Override
    public Object[] getParameters() {
        return null;
    }

    @Override
    public Permission getRequiredPermission() {
        return new TransactionPermission();
    }
}<|MERGE_RESOLUTION|>--- conflicted
+++ resolved
@@ -1,121 +1,100 @@
-/*
- * Copyright (c) 2008-2016, Hazelcast, Inc. All Rights Reserved.
- *
- * Licensed under the Apache License, Version 2.0 (the "License");
- * you may not use this file except in compliance with the License.
- * You may obtain a copy of the License at
- *
- * http://www.apache.org/licenses/LICENSE-2.0
- *
- * Unless required by applicable law or agreed to in writing, software
- * distributed under the License is distributed on an "AS IS" BASIS,
- * WITHOUT WARRANTIES OR CONDITIONS OF ANY KIND, either express or implied.
- * See the License for the specific language governing permissions and
- * limitations under the License.
- */
-
-package com.hazelcast.client.impl.protocol.task.transaction;
-
-import java.security.Permission;
-import java.util.ArrayList;
-import java.util.Collection;
-import java.util.List;
-import java.util.Map;
-
-import com.hazelcast.client.impl.protocol.ClientMessage;
-import com.hazelcast.client.impl.protocol.codec.XATransactionCollectTransactionsCodec;
-import com.hazelcast.client.impl.protocol.task.AbstractMultiTargetMessageTask;
-import com.hazelcast.core.Member;
-import com.hazelcast.instance.Node;
-import com.hazelcast.nio.Connection;
-import com.hazelcast.nio.serialization.Data;
-import com.hazelcast.security.permission.TransactionPermission;
-import com.hazelcast.spi.Operation;
-import com.hazelcast.spi.impl.SerializableList;
-import com.hazelcast.transaction.impl.xa.XAService;
-<<<<<<< HEAD
-import com.hazelcast.transaction.impl.xa.operations.CollectRemoteTransactionsOperationFactory;
-import com.hazelcast.util.SetUtil;
-=======
-import com.hazelcast.client.impl.CollectRemoteTransactionsOperationSupplier;
-import com.hazelcast.util.function.Supplier;
-
-import java.security.Permission;
-import java.util.ArrayList;
-import java.util.Collection;
-import java.util.List;
-import java.util.Map;
->>>>>>> 28ad6062
-
-public class XACollectTransactionsMessageTask
-        extends AbstractMultiTargetMessageTask<XATransactionCollectTransactionsCodec.RequestParameters> {
-
-    public XACollectTransactionsMessageTask(ClientMessage clientMessage, Node node, Connection connection) {
-        super(clientMessage, node, connection);
-    }
-
-    @Override
-    protected XATransactionCollectTransactionsCodec.RequestParameters decodeClientMessage(ClientMessage clientMessage) {
-        return XATransactionCollectTransactionsCodec.decodeRequest(clientMessage);
-    }
-
-    @Override
-    protected ClientMessage encodeResponse(Object response) {
-        return XATransactionCollectTransactionsCodec.encodeResponse((List<Data>) response);
-    }
-
-    @Override
-    protected Supplier<Operation> createOperationSupplier() {
-        return new CollectRemoteTransactionsOperationSupplier();
-    }
-
-    @Override
-    protected Object reduce(Map<Member, Object> map) throws Throwable {
-        List<Data> list = new ArrayList<Data>();
-        for (Object o : map.values()) {
-            SerializableList xidSet = (SerializableList) o;
-            list.addAll(xidSet.getCollection());
-        }
-        return list;
-    }
-
-    @Override
-<<<<<<< HEAD
-    public Collection<Address> getTargets() {
-        Collection<Member> memberList = clientEngine.getClusterService().getMembers();
-        Collection<Address> addresses = SetUtil.createHashSet(memberList.size());
-        for (Member member : memberList) {
-            addresses.add(member.getAddress());
-        }
-        return addresses;
-=======
-    public Collection<Member> getTargets() {
-        return clientEngine.getClusterService().getMembers();
->>>>>>> 28ad6062
-    }
-
-    @Override
-    public String getServiceName() {
-        return XAService.SERVICE_NAME;
-    }
-
-    @Override
-    public String getDistributedObjectName() {
-        return null;
-    }
-
-    @Override
-    public String getMethodName() {
-        return null;
-    }
-
-    @Override
-    public Object[] getParameters() {
-        return null;
-    }
-
-    @Override
-    public Permission getRequiredPermission() {
-        return new TransactionPermission();
-    }
-}+/*
+ * Copyright (c) 2008-2016, Hazelcast, Inc. All Rights Reserved.
+ *
+ * Licensed under the Apache License, Version 2.0 (the "License");
+ * you may not use this file except in compliance with the License.
+ * You may obtain a copy of the License at
+ *
+ * http://www.apache.org/licenses/LICENSE-2.0
+ *
+ * Unless required by applicable law or agreed to in writing, software
+ * distributed under the License is distributed on an "AS IS" BASIS,
+ * WITHOUT WARRANTIES OR CONDITIONS OF ANY KIND, either express or implied.
+ * See the License for the specific language governing permissions and
+ * limitations under the License.
+ */
+
+package com.hazelcast.client.impl.protocol.task.transaction;
+
+import com.hazelcast.client.impl.CollectRemoteTransactionsOperationSupplier;
+import com.hazelcast.client.impl.protocol.ClientMessage;
+import com.hazelcast.client.impl.protocol.codec.XATransactionCollectTransactionsCodec;
+import com.hazelcast.client.impl.protocol.task.AbstractMultiTargetMessageTask;
+import com.hazelcast.core.Member;
+import com.hazelcast.instance.Node;
+import com.hazelcast.nio.Connection;
+import com.hazelcast.nio.serialization.Data;
+import com.hazelcast.security.permission.TransactionPermission;
+import com.hazelcast.spi.Operation;
+import com.hazelcast.spi.impl.SerializableList;
+import com.hazelcast.transaction.impl.xa.XAService;
+import com.hazelcast.util.function.Supplier;
+
+import java.security.Permission;
+import java.util.ArrayList;
+import java.util.Collection;
+import java.util.List;
+import java.util.Map;
+
+public class XACollectTransactionsMessageTask
+        extends AbstractMultiTargetMessageTask<XATransactionCollectTransactionsCodec.RequestParameters> {
+
+    public XACollectTransactionsMessageTask(ClientMessage clientMessage, Node node, Connection connection) {
+        super(clientMessage, node, connection);
+    }
+
+    @Override
+    protected XATransactionCollectTransactionsCodec.RequestParameters decodeClientMessage(ClientMessage clientMessage) {
+        return XATransactionCollectTransactionsCodec.decodeRequest(clientMessage);
+    }
+
+    @Override
+    protected ClientMessage encodeResponse(Object response) {
+        return XATransactionCollectTransactionsCodec.encodeResponse((List<Data>) response);
+    }
+
+    @Override
+    protected Supplier<Operation> createOperationSupplier() {
+        return new CollectRemoteTransactionsOperationSupplier();
+    }
+
+    @Override
+    protected Object reduce(Map<Member, Object> map) throws Throwable {
+        List<Data> list = new ArrayList<Data>();
+        for (Object o : map.values()) {
+            SerializableList xidSet = (SerializableList) o;
+            list.addAll(xidSet.getCollection());
+        }
+        return list;
+    }
+
+    @Override
+    public Collection<Member> getTargets() {
+        return clientEngine.getClusterService().getMembers();
+    }
+
+    @Override
+    public String getServiceName() {
+        return XAService.SERVICE_NAME;
+    }
+
+    @Override
+    public String getDistributedObjectName() {
+        return null;
+    }
+
+    @Override
+    public String getMethodName() {
+        return null;
+    }
+
+    @Override
+    public Object[] getParameters() {
+        return null;
+    }
+
+    @Override
+    public Permission getRequiredPermission() {
+        return new TransactionPermission();
+    }
+}