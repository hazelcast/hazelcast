--- conflicted
+++ resolved
@@ -33,6 +33,7 @@
 import com.hazelcast.client.impl.spi.ClientExecutionService;
 import com.hazelcast.client.impl.spi.impl.ClientInvocation;
 import com.hazelcast.client.impl.spi.impl.ClientInvocationFuture;
+import com.hazelcast.cluster.Address;
 import com.hazelcast.core.HazelcastException;
 import com.hazelcast.instance.BuildInfo;
 import com.hazelcast.instance.BuildInfoProvider;
@@ -48,7 +49,6 @@
 import com.hazelcast.internal.util.AddressUtil;
 import com.hazelcast.internal.util.UuidUtil;
 import com.hazelcast.logging.ILogger;
-import com.hazelcast.cluster.Address;
 import com.hazelcast.nio.SocketInterceptor;
 import com.hazelcast.nio.serialization.Data;
 import com.hazelcast.security.Credentials;
@@ -102,19 +102,17 @@
     private final HazelcastClientInstanceImpl client;
     private final ClientExecutionService executionService;
     private final InetSocketAddressCache inetSocketAddressCache = new InetSocketAddressCache();
-    private final ConcurrentMap<InetSocketAddress, ClientConnection> activeConnections
-            = new ConcurrentHashMap<InetSocketAddress, ClientConnection>();
-    private final ConcurrentMap<InetSocketAddress, AuthenticationFuture> connectionsInProgress =
-            new ConcurrentHashMap<InetSocketAddress, AuthenticationFuture>();
-    private final Collection<ConnectionListener> connectionListeners = new CopyOnWriteArrayList<ConnectionListener>();
+    private final ConcurrentMap<InetSocketAddress, ClientConnection> activeConnections = new ConcurrentHashMap<>();
+    private final ConcurrentMap<InetSocketAddress, AuthenticationFuture> connectionsInProgress = new ConcurrentHashMap<>();
+    private final Collection<ConnectionListener> connectionListeners = new CopyOnWriteArrayList<>();
     private final NioNetworking networking;
     private final HeartbeatManager heartbeat;
     private final long authenticationTimeout;
     private final ClientConnectionStrategy connectionStrategy;
     private final UUID clientUuid;
-    private final String clientType;
+    private final String connectionType;
     // accessed only in synchronized block
-    private final LinkedList<Integer> outboundPorts = new LinkedList<Integer>();
+    private final LinkedList<Integer> outboundPorts = new LinkedList<>();
     private final Set<String> labels;
     private final int outboundPortCount;
     private final boolean failoverConfigProvided;
@@ -129,7 +127,8 @@
         this.logger = client.getLoggingService().getLogger(ClientConnectionManager.class);
         ClientNetworkConfig networkConfig = client.getClientConfig().getNetworkConfig();
         this.clientUuid = UuidUtil.newUnsecureUUID();
-        this.clientType = client.getProperties().getBoolean(MC_CLIENT_MODE_PROPERTY) ? ClientTypes.MC_JAVA : ClientTypes.JAVA;
+        this.connectionType = client.getProperties().getBoolean(MC_CLIENT_MODE_PROPERTY)
+                ? ConnectionType.MC_JAVA_CLIENT : ConnectionType.JAVA_CLIENT;
         final int connTimeout = networkConfig.getConnectionTimeout();
         this.connectionTimeoutMillis = connTimeout == 0 ? Integer.MAX_VALUE : connTimeout;
         this.executionService = client.getClientExecutionService();
@@ -545,15 +544,9 @@
             String clusterName = currentClusterContext.getClusterName();
             if (credentials instanceof PasswordCredentials) {
                 PasswordCredentials cr = (PasswordCredentials) credentials;
-<<<<<<< HEAD
-                return ClientAuthenticationCodec.encodeRequest(clusterName, cr.getName(),
-                        cr.getPassword(), clientUuid, clientType, serializationVersion,
-                        BuildInfoProvider.getBuildInfo().getVersion(), client.getName(), labels, clusterPartitionCount,
-=======
                 return ClientAuthenticationCodec.encodeRequest(clusterName, cr.getName(), cr.getPassword(), clientUuid,
-                        ConnectionType.JAVA_CLIENT, serializationVersion, BuildInfoProvider.getBuildInfo().getVersion(),
+                        connectionType, serializationVersion, BuildInfoProvider.getBuildInfo().getVersion(),
                         client.getName(), labels, clusterPartitionCount,
->>>>>>> 1eb16093
                         resolvedClusterId);
             } else {
                 Data data;
@@ -562,13 +555,8 @@
                 } else {
                     data = ss.toData(credentials);
                 }
-<<<<<<< HEAD
-                return ClientAuthenticationCustomCodec.encodeRequest(clusterName, data,
-                        clientUuid, clientType, serializationVersion, BuildInfoProvider.getBuildInfo().getVersion(),
-=======
                 return ClientAuthenticationCustomCodec.encodeRequest(clusterName, data, clientUuid,
-                        ConnectionType.JAVA_CLIENT, serializationVersion, BuildInfoProvider.getBuildInfo().getVersion(),
->>>>>>> 1eb16093
+                        connectionType, serializationVersion, BuildInfoProvider.getBuildInfo().getVersion(),
                         client.getName(), labels, clusterPartitionCount, resolvedClusterId);
             }
         }
@@ -743,7 +731,7 @@
 
     private static class InetSocketAddressCache {
 
-        private final ConcurrentMap<Address, InetSocketAddress> cache = new ConcurrentHashMap<Address, InetSocketAddress>();
+        private final ConcurrentMap<Address, InetSocketAddress> cache = new ConcurrentHashMap<>();
 
         private InetSocketAddress get(Address target) {
             try {
