--- conflicted
+++ resolved
@@ -47,13 +47,8 @@
     protected Operation prepareOperation() {
         MapEntries mapEntries = new MapEntries(parameters.entries);
         MapOperationProvider operationProvider = getMapOperationProvider(parameters.name);
-<<<<<<< HEAD
-        return operationProvider.createPutAllOperation(parameters.name, mapEntries,
-            !parameters.isTriggerMapLoaderExists || parameters.triggerMapLoader);
-=======
         boolean triggerMapLoader = !parameters.isTriggerMapLoaderExists || parameters.triggerMapLoader;
         return operationProvider.createPutAllOperation(parameters.name, mapEntries, triggerMapLoader);
->>>>>>> 62eef87c
     }
 
     @Override
