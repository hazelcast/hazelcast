/*
 * Copyright (c) 2008-2023, Hazelcast, Inc. All Rights Reserved.
 *
 * Licensed under the Apache License, Version 2.0 (the "License");
 * you may not use this file except in compliance with the License.
 * You may obtain a copy of the License at
 *
 * http://www.apache.org/licenses/LICENSE-2.0
 *
 * Unless required by applicable law or agreed to in writing, software
 * distributed under the License is distributed on an "AS IS" BASIS,
 * WITHOUT WARRANTIES OR CONDITIONS OF ANY KIND, either express or implied.
 * See the License for the specific language governing permissions and
 * limitations under the License.
 */

package com.hazelcast.client.impl.connection.tcp;

import com.hazelcast.client.AuthenticationException;
import com.hazelcast.client.ClientNotAllowedInClusterException;
import com.hazelcast.client.HazelcastClientNotActiveException;
import com.hazelcast.client.HazelcastClientOfflineException;
import com.hazelcast.client.LoadBalancer;
import com.hazelcast.client.config.ClientConfig;
import com.hazelcast.client.config.ClientConnectionStrategyConfig.ReconnectMode;
import com.hazelcast.client.config.ClientNetworkConfig;
import com.hazelcast.client.config.ClientTpcConfig;
import com.hazelcast.client.config.ConnectionRetryConfig;
import com.hazelcast.client.impl.clientside.CandidateClusterContext;
import com.hazelcast.client.impl.clientside.ClientLoggingService;
import com.hazelcast.client.impl.clientside.ClusterDiscoveryService;
import com.hazelcast.client.impl.clientside.HazelcastClientInstanceImpl;
import com.hazelcast.client.impl.clientside.LifecycleServiceImpl;
import com.hazelcast.client.impl.connection.AddressProvider;
import com.hazelcast.client.impl.connection.Addresses;
import com.hazelcast.client.impl.connection.ClientConnection;
import com.hazelcast.client.impl.connection.ClientConnectionManager;
import com.hazelcast.client.impl.management.ClientConnectionProcessListener;
import com.hazelcast.client.impl.management.ClientConnectionProcessListenerRunner;
import com.hazelcast.client.impl.protocol.AuthenticationStatus;
import com.hazelcast.client.impl.protocol.ClientMessage;
import com.hazelcast.client.impl.protocol.codec.ClientAuthenticationCodec;
import com.hazelcast.client.impl.protocol.codec.ClientAuthenticationCustomCodec;
import com.hazelcast.client.impl.spi.impl.ClientExecutionServiceImpl;
import com.hazelcast.client.impl.spi.impl.ClientInvocation;
import com.hazelcast.client.impl.spi.impl.ClientInvocationFuture;
import com.hazelcast.client.impl.spi.impl.ClientPartitionServiceImpl;
import com.hazelcast.cluster.Address;
import com.hazelcast.cluster.Member;
import com.hazelcast.cluster.MembershipEvent;
import com.hazelcast.cluster.MembershipListener;
import com.hazelcast.config.InvalidConfigurationException;
import com.hazelcast.core.HazelcastException;
import com.hazelcast.core.LifecycleEvent.LifecycleState;
import com.hazelcast.function.BiFunctionEx;
import com.hazelcast.instance.BuildInfoProvider;
import com.hazelcast.internal.networking.Channel;
import com.hazelcast.internal.networking.ChannelErrorHandler;
import com.hazelcast.internal.networking.ChannelInitializer;
import com.hazelcast.internal.networking.nio.NioNetworking;
import com.hazelcast.internal.nio.ConnectionListener;
import com.hazelcast.internal.nio.ConnectionType;
import com.hazelcast.internal.serialization.InternalSerializationService;
import com.hazelcast.internal.util.AddressUtil;
import com.hazelcast.internal.util.EmptyStatement;
import com.hazelcast.internal.util.RuntimeAvailableProcessors;
import com.hazelcast.internal.util.UuidUtil;
import com.hazelcast.internal.util.executor.LoggingScheduledExecutor;
import com.hazelcast.internal.util.executor.PoolExecutorThreadFactory;
import com.hazelcast.logging.ILogger;
import com.hazelcast.nio.SocketInterceptor;
import com.hazelcast.security.Credentials;
import com.hazelcast.security.PasswordCredentials;
import com.hazelcast.security.TokenCredentials;
import com.hazelcast.spi.exception.TargetDisconnectedException;
import com.hazelcast.spi.properties.HazelcastProperties;
import com.hazelcast.spi.properties.HazelcastProperty;
import com.hazelcast.sql.impl.CoreQueryUtils;

import javax.annotation.Nonnull;
import java.io.EOFException;
import java.io.IOException;
import java.net.InetSocketAddress;
import java.net.Socket;
import java.net.SocketAddress;
import java.nio.channels.SocketChannel;
import java.util.ArrayList;
import java.util.Collection;
import java.util.Collections;
import java.util.HashSet;
import java.util.LinkedHashSet;
import java.util.LinkedList;
import java.util.List;
import java.util.Map;
import java.util.Set;
import java.util.UUID;
import java.util.concurrent.ConcurrentHashMap;
import java.util.concurrent.ConcurrentMap;
import java.util.concurrent.CopyOnWriteArrayList;
import java.util.concurrent.RejectedExecutionException;
import java.util.concurrent.ScheduledExecutorService;
import java.util.concurrent.ThreadLocalRandom;
import java.util.concurrent.TimeUnit;
import java.util.concurrent.atomic.AtomicBoolean;
import java.util.concurrent.atomic.AtomicInteger;
import java.util.function.Function;

import static com.hazelcast.client.config.ClientConnectionStrategyConfig.ReconnectMode.OFF;
import static com.hazelcast.client.config.ConnectionRetryConfig.DEFAULT_CLUSTER_CONNECT_TIMEOUT_MILLIS;
import static com.hazelcast.client.config.ConnectionRetryConfig.FAILOVER_CLIENT_DEFAULT_CLUSTER_CONNECT_TIMEOUT_MILLIS;
import static com.hazelcast.client.impl.management.ManagementCenterService.MC_CLIENT_MODE_PROP;
import static com.hazelcast.client.impl.protocol.AuthenticationStatus.NOT_ALLOWED_IN_CLUSTER;
import static com.hazelcast.client.properties.ClientProperty.HEARTBEAT_TIMEOUT;
import static com.hazelcast.client.properties.ClientProperty.IO_BALANCER_INTERVAL_SECONDS;
import static com.hazelcast.client.properties.ClientProperty.IO_INPUT_THREAD_COUNT;
import static com.hazelcast.client.properties.ClientProperty.IO_OUTPUT_THREAD_COUNT;
import static com.hazelcast.client.properties.ClientProperty.IO_WRITE_THROUGH_ENABLED;
import static com.hazelcast.client.properties.ClientProperty.SHUFFLE_MEMBER_LIST;
import static com.hazelcast.core.LifecycleEvent.LifecycleState.CLIENT_CHANGED_CLUSTER;
import static com.hazelcast.internal.nio.IOUtil.closeResource;
import static com.hazelcast.internal.util.ExceptionUtil.rethrow;
import static com.hazelcast.internal.util.ThreadAffinity.newSystemThreadAffinity;
import static java.util.Objects.requireNonNull;
import static java.util.concurrent.TimeUnit.MILLISECONDS;

/**
 * Implementation of {@link ClientConnectionManager}.
 */
@SuppressWarnings({"checkstyle:MethodLength", "checkstyle:NPathComplexity"})
public class TcpClientConnectionManager implements ClientConnectionManager, MembershipListener {

    /**
     * A private property to let users control the reconnection behavior of the client.
     * <p>
     * When enabled, the client will skip trying to connect to members in the last known
     * member list during reconnection attempts.
     * <p>
     * This property might be handy for users who are using the client with unisocket
     * mode and exposing their multi-member cluster via a single load balancer or node port
     * in Kubernetes. In that scenario, the client would normally try to reconnect to the
     * members in the last known member list first after disconnection, but that would fail
     * for sure, as the cluster members are not accessible from the client directly. In such
     * use cases, setting this to {@code true} might make the reconnections shorter, as the
     * client would directly try to connect to the configured load balancer/node port address
     * from the configuration.
     */
    public static final HazelcastProperty SKIP_MEMBER_LIST_DURING_RECONNECTION =
            new HazelcastProperty("hazelcast.client.internal.skip.member.list.during.reconnection", false);

    private static final int DEFAULT_IO_THREAD_COUNT = 3;
    private static final int EXECUTOR_CORE_POOL_SIZE = 10;
    private static final int SMALL_MACHINE_PROCESSOR_COUNT = 8;
    private static final int SQL_CONNECTION_RANDOM_ATTEMPTS = 10;

    protected final AtomicInteger connectionIdGen = new AtomicInteger();

    private final AtomicBoolean isAlive = new AtomicBoolean();
    private final ILogger logger;
    private final int connectionTimeoutMillis;
    private final HazelcastClientInstanceImpl client;
    private final Collection<ConnectionListener> connectionListeners = new CopyOnWriteArrayList<>();
    private final ClientConnectionProcessListenerRunner connectionProcessListenerRunner;
    private final NioNetworking networking;

    private final long authenticationTimeout;
    private final String connectionType;
    private final UUID clientUuid = UuidUtil.newUnsecureUUID();
    // accessed only in synchronized block
    private final LinkedList<Integer> outboundPorts = new LinkedList<>();
    private final Set<String> labels;
    private final int outboundPortCount;
    private final boolean failoverConfigProvided;
    private final ScheduledExecutorService executor;
    private final boolean shuffleMemberList;
    private final WaitStrategy waitStrategy;
    private final ClusterDiscoveryService clusterDiscoveryService;

    private final boolean asyncStart;
    private final ReconnectMode reconnectMode;
    private final LoadBalancer loadBalancer;
    private final boolean isUnisocketClient;
    private final boolean isTpcAwareClient;
    private final boolean skipMemberListDuringReconnection;
    private volatile Credentials currentCredentials;

    // following fields are updated inside synchronized(clientStateMutex)
    private final Object clientStateMutex = new Object();
    private final ConcurrentMap<UUID, TcpClientConnection> activeConnections = new ConcurrentHashMap<>();
    private volatile UUID clusterId;
    private volatile ClientState clientState = ClientState.INITIAL;
    private volatile boolean connectToClusterTaskSubmitted;
    private boolean establishedInitialClusterConnection;

    private enum ClientState {
        /**
         * Clients start with this state. Once a client connects to a cluster,
         * it directly switches to {@link #INITIALIZED_ON_CLUSTER} instead of
         * {@link #CONNECTED_TO_CLUSTER} because on startup a client has no
         * local state to send to the cluster.
         */
        INITIAL,

        /**
         * When a client switches to a new cluster, it moves to this state.
         * It means that the client has connected to a new cluster but not sent
         * its local state to the new cluster yet.
         */
        CONNECTED_TO_CLUSTER,

        /**
         * When a client sends its local state to the cluster it has connected,
         * it switches to this state.
         * <p>
         * Invocations are allowed in this state.
         */
        INITIALIZED_ON_CLUSTER,

        /**
         * When the client closes the last connection to the cluster it
         * currently connected to, it switches to this state.
         * <p>
         * In this state, ConnectToAllClusterMembersTask is not allowed to
         * attempt connecting to last known member list.
         */
        DISCONNECTED_FROM_CLUSTER,

        /**
         * We get into this state before we try to connect to next cluster. As
         * soon as the state is `SWITCHING_CLUSTER` any connection happened
         * without cluster switch intent are no longer allowed and will be
         * closed. Also, we will not allow ConnectToAllClusterMembersTask to
         * make any further connection attempts as long as the state is
         * `SWITCHING_CLUSTER`
         */
        SWITCHING_CLUSTER
    }

    @SuppressWarnings("ExecutableStatementCount")
    public TcpClientConnectionManager(HazelcastClientInstanceImpl client) {
        this.client = client;
        ClientConfig config = client.getClientConfig();
        HazelcastProperties properties = client.getProperties();
        this.loadBalancer = client.getLoadBalancer();
        this.labels = Collections.unmodifiableSet(config.getLabels());
        this.logger = client.getLoggingService().getLogger(ClientConnectionManager.class);
        this.connectionType = properties.getBoolean(MC_CLIENT_MODE_PROP)
                ? ConnectionType.MC_JAVA_CLIENT : ConnectionType.JAVA_CLIENT;
        this.connectionTimeoutMillis = initConnectionTimeoutMillis();
        this.networking = initNetworking();
        this.outboundPorts.addAll(getOutboundPorts());
        this.outboundPortCount = outboundPorts.size();
        this.authenticationTimeout = properties.getPositiveMillisOrDefault(HEARTBEAT_TIMEOUT);
        this.failoverConfigProvided = client.getFailoverConfig() != null;
        this.executor = createExecutorService();
        this.clusterDiscoveryService = client.getClusterDiscoveryService();
        this.waitStrategy = initializeWaitStrategy(config);
        this.shuffleMemberList = properties.getBoolean(SHUFFLE_MEMBER_LIST);
        this.isUnisocketClient = unisocketModeConfigured(config);
        this.isTpcAwareClient = config.getTpcConfig().isEnabled();
        this.asyncStart = config.getConnectionStrategyConfig().isAsyncStart();
        this.reconnectMode = config.getConnectionStrategyConfig().getReconnectMode();
        this.connectionProcessListenerRunner = new ClientConnectionProcessListenerRunner(client);
        this.skipMemberListDuringReconnection = properties.getBoolean(SKIP_MEMBER_LIST_DURING_RECONNECTION);
    }

    private boolean unisocketModeConfigured(ClientConfig config) {
        if (config.getTpcConfig().isEnabled()) {
            return false;
        }

        return !config.getNetworkConfig().isSmartRouting();
    }

    private int initConnectionTimeoutMillis() {
        ClientNetworkConfig networkConfig = client.getClientConfig().getNetworkConfig();
        final int connTimeout = networkConfig.getConnectionTimeout();
        return connTimeout == 0 ? Integer.MAX_VALUE : connTimeout;
    }

    private ScheduledExecutorService createExecutorService() {
        ClassLoader classLoader = client.getClientConfig().getClassLoader();
        String name = client.getName();
        return new LoggingScheduledExecutor(logger, EXECUTOR_CORE_POOL_SIZE,
                new PoolExecutorThreadFactory(name + ".internal-", classLoader), (r, executor) -> {
            String message = "Internal executor rejected task: " + r + ", because client is shutting down...";
            logger.finest(message);
            throw new RejectedExecutionException(message);
        });
    }

    private Collection<Integer> getOutboundPorts() {
        ClientNetworkConfig networkConfig = client.getClientConfig().getNetworkConfig();
        Collection<Integer> outboundPorts = networkConfig.getOutboundPorts();
        Collection<String> outboundPortDefinitions = networkConfig.getOutboundPortDefinitions();
        return AddressUtil.getOutboundPorts(outboundPorts, outboundPortDefinitions);
    }

    public NioNetworking getNetworking() {
        return networking;
    }

    protected NioNetworking initNetworking() {
        HazelcastProperties properties = client.getProperties();

        int configuredInputThreads = properties.getInteger(IO_INPUT_THREAD_COUNT);
        int configuredOutputThreads = properties.getInteger(IO_OUTPUT_THREAD_COUNT);

        int inputThreads;
        if (configuredInputThreads == -1) {
            if (!isUnisocketClient && RuntimeAvailableProcessors.get() > SMALL_MACHINE_PROCESSOR_COUNT) {
                inputThreads = DEFAULT_IO_THREAD_COUNT;
            } else {
                inputThreads = 1;
            }
        } else {
            inputThreads = configuredInputThreads;
        }

        int outputThreads;
        if (configuredOutputThreads == -1) {
            if (!isUnisocketClient && RuntimeAvailableProcessors.get() > SMALL_MACHINE_PROCESSOR_COUNT) {
                outputThreads = DEFAULT_IO_THREAD_COUNT;
            } else {
                outputThreads = 1;
            }
        } else {
            outputThreads = configuredOutputThreads;
        }

        return new NioNetworking(
                new NioNetworking.Context()
                        .loggingService(client.getLoggingService())
                        .metricsRegistry(client.getMetricsRegistry())
                        .threadNamePrefix(client.getName())
                        .errorHandler(new ClientChannelErrorHandler())
                        .inputThreadCount(inputThreads)
                        .inputThreadAffinity(newSystemThreadAffinity("hazelcast.client.io.input.thread.affinity"))
                        .outputThreadCount(outputThreads)
                        .outputThreadAffinity(newSystemThreadAffinity("hazelcast.client.io.output.thread.affinity"))
                        .balancerIntervalSeconds(properties.getInteger(IO_BALANCER_INTERVAL_SECONDS))
                        .writeThroughEnabled(properties.getBoolean(IO_WRITE_THROUGH_ENABLED))
                        .concurrencyDetection(client.getConcurrencyDetection())
        );
    }

    private WaitStrategy initializeWaitStrategy(ClientConfig clientConfig) {
        ConnectionRetryConfig retryConfig = clientConfig
                .getConnectionStrategyConfig()
                .getConnectionRetryConfig();

        long clusterConnectTimeout = retryConfig.getClusterConnectTimeoutMillis();

        if (clusterConnectTimeout == DEFAULT_CLUSTER_CONNECT_TIMEOUT_MILLIS) {
            // If no value is provided, or set to -1 explicitly,
            // use a predefined timeout value for the failover client
            // and infinite for the normal client.
            if (failoverConfigProvided) {
                clusterConnectTimeout = FAILOVER_CLIENT_DEFAULT_CLUSTER_CONNECT_TIMEOUT_MILLIS;
            } else {
                clusterConnectTimeout = Long.MAX_VALUE;
            }
        }

        return new WaitStrategy(retryConfig.getInitialBackoffMillis(),
                retryConfig.getMaxBackoffMillis(),
                retryConfig.getMultiplier(),
                clusterConnectTimeout,
                retryConfig.getJitter(), logger);
    }

    public synchronized void start() {
        if (!isAlive.compareAndSet(false, true)) {
            return;
        }
        startNetworking();
    }

    public void tryConnectToAllClusterMembers(boolean sync) {
        if (isUnisocketClient) {
            return;
        }

        if (sync) {
            for (Member member : client.getClientClusterService().getMemberList()) {
                try {
                    getOrConnectToMember(member, false);
                } catch (Exception e) {
                    EmptyStatement.ignore(e);
                }
            }
        }

        executor.scheduleWithFixedDelay(new ConnectToAllClusterMembersTask(), 1, 1, TimeUnit.SECONDS);
    }

    protected void startNetworking() {
        networking.restart();
    }

    public synchronized void shutdown() {
        if (!isAlive.compareAndSet(true, false)) {
            return;
        }
        executor.shutdownNow();
        ClientExecutionServiceImpl.awaitExecutorTermination("cluster", executor, logger);
        for (ClientConnection connection : activeConnections.values()) {
            connection.close("Hazelcast client is shutting down", null);
        }

        connectionProcessListenerRunner.stop();
        stopNetworking();
        connectionListeners.clear();
        clusterDiscoveryService.current().destroy();
    }

    protected void stopNetworking() {
        networking.shutdown();
    }

    public void connectToCluster() {
        clusterDiscoveryService.current().start();

        if (asyncStart) {
            submitConnectToClusterTask();
        } else {
            doConnectToCluster();
        }
    }

    private void submitConnectToClusterTask() {
        // called in synchronized(clusterStateMutex)

        if (connectToClusterTaskSubmitted) {
            return;
        }

        executor.submit(() -> {
            try {
                doConnectToCluster();
                synchronized (clientStateMutex) {
                    connectToClusterTaskSubmitted = false;
                    if (activeConnections.isEmpty()) {
                        if (logger.isFineEnabled()) {
                            logger.warning("No connection to cluster: " + clusterId);
                        }

                        submitConnectToClusterTask();
                    }
                }
            } catch (Throwable e) {
                logger.warning("Could not connect to any cluster, shutting down the client: " + e.getMessage());
                shutdownWithExternalThread();
            }
        });

        connectToClusterTaskSubmitted = true;
    }

    private void doConnectToCluster() {
        CandidateClusterContext currentContext = clusterDiscoveryService.current();

        logger.info("Trying to connect to cluster: " + currentContext.getClusterName());

        // try the current cluster
        if (doConnectToCandidateCluster(currentContext, false)) {
            connectionProcessListenerRunner.onClusterConnectionSucceeded(currentContext.getClusterName());
            return;
        }

        synchronized (clientStateMutex) {
            if (activeConnections.isEmpty()) {
                clientState = ClientState.SWITCHING_CLUSTER;
            } else {
                //ConnectToAllClusterMembersTask connected back to the same cluster
                //we don't need to switch cluster anymore.
                return;
            }
        }

        // try the next cluster
        if (clusterDiscoveryService.tryNextCluster(this::destroyCurrentClusterConnectionAndTryNextCluster)) {
            return;
        }

        // notify when no succeeded cluster connection is found
        String msg = client.getLifecycleService().isRunning()
                ? "Unable to connect to any cluster." : "Client is being shutdown.";
        throw new IllegalStateException(msg);
    }

    private Boolean destroyCurrentClusterConnectionAndTryNextCluster(CandidateClusterContext currentContext,
                                                                     CandidateClusterContext nextContext) {
        currentContext.destroy();

        client.onTryToConnectNextCluster();

        nextContext.start();

        ((ClientLoggingService) client.getLoggingService()).updateClusterName(nextContext.getClusterName());

        logger.info("Trying to connect to next cluster: " + nextContext.getClusterName());

        if (doConnectToCandidateCluster(nextContext, true)) {
            client.waitForInitialMembershipEvents();
            fireLifecycleEvent(CLIENT_CHANGED_CLUSTER);
            return true;
        }
        return false;
    }

    <A> ClientConnection connect(A target, Function<A, ClientConnection> getOrConnectFunction,
                                 Function<A, Address> addressTranslator) {
        try {
            logger.info("Trying to connect to " + target);
            return getOrConnectFunction.apply(target);
        } catch (InvalidConfigurationException e) {
            logger.warning("Exception during initial connection to " + target + ": " + e);
            throw rethrow(e);
        } catch (ClientNotAllowedInClusterException e) {
            logger.warning("Exception during initial connection to " + target + ": " + e);
            throw e;
        } catch (TargetDisconnectedException e) {
            logger.warning("Exception during initial connection to " + target + ": " + e);
            connectionProcessListenerRunner.onRemoteClosedConnection(addressTranslator, target);
            return null;
        } catch (Exception e) {
            logger.warning("Exception during initial connection to " + target + ": " + e);
            connectionProcessListenerRunner.onConnectionAttemptFailed(addressTranslator, target);
            return null;
        }
    }

    private void fireLifecycleEvent(LifecycleState state) {
        LifecycleServiceImpl lifecycleService = (LifecycleServiceImpl) client.getLifecycleService();
        lifecycleService.fireLifecycleEvent(state);
    }

    private boolean doConnectToCandidateCluster(CandidateClusterContext context, boolean switchingToNextCluster) {
        Set<Address> triedAddresses = new HashSet<>();
        try {
            waitStrategy.reset();
            do {
                Set<Address> triedAddressesPerAttempt = new HashSet<>();

                // Try to connect to a member in the member list first
                if (tryConnectToMemberList(switchingToNextCluster, triedAddressesPerAttempt)) {
                    return true;
                }

                // Try to connect to a member given via config(explicit config/discovery mechanisms)
                for (Address address : getPossibleMemberAddresses(context.getAddressProvider())) {
                    checkClientActive();
                    if (!triedAddressesPerAttempt.add(address)) {
                        // If we can not add it means that it is already tried to be connected with the member list
                        continue;
                    }
                    connectionProcessListenerRunner.onAttemptingToConnectToTarget(this::translate, address);
                    ClientConnection connection = connect(address,
                            o -> getOrConnectToAddress(o, switchingToNextCluster),
                            this::translate);
                    if (connection != null) {
                        return true;
                    }
                }
                triedAddresses.addAll(triedAddressesPerAttempt);
                // If the address provider loads no addresses, then the above loop is not entered
                // and the lifecycle check is missing, hence we need to repeat the same check at this point.
                if (triedAddressesPerAttempt.isEmpty()) {
                    checkClientActive();
                }
            } while (waitStrategy.sleep());
        } catch (ClientNotAllowedInClusterException | InvalidConfigurationException e) {
            logger.warning("Stopped trying on the cluster: " + context.getClusterName()
                    + " reason: " + e.getMessage());
        }

        connectionProcessListenerRunner.onClusterConnectionFailed(context.getClusterName());
        logger.info("Unable to connect to any address from the cluster with name: " + context.getClusterName()
                + ". The following addresses were tried: " + triedAddresses);
        return false;
    }

    /**
     * @return {@code true} if the connection attempt to member list succeeds,
     * {@code false} otherwise.
     */
    private boolean tryConnectToMemberList(boolean switchingToNextCluster, Set<Address> triedAddressesPerAttempt) {
        if (skipMemberListDuringReconnection) {
            // No need to try further if we want to skip connection
            // attempts to the last-known-member-list.
            return false;
        }

        List<Member> memberList = new ArrayList<>(client.getClientClusterService().getEffectiveMemberList());
        if (shuffleMemberList) {
            Collections.shuffle(memberList);
        }

        for (Member member : memberList) {
            checkClientActive();
            triedAddressesPerAttempt.add(member.getAddress());
            connectionProcessListenerRunner.onAttemptingToConnectToTarget(this::translate, member);
            ClientConnection connection = connect(member,
                    o -> getOrConnectToMember(o, switchingToNextCluster),
                    this::translate);
            if (connection != null) {
                return true;
            }
        }

        return false;
    }

    @Override
    public String getConnectionType() {
        return connectionType;
    }

    @Override
    public void checkInvocationAllowed() throws IOException {
        ClientState state = this.clientState;
        if (state == ClientState.INITIALIZED_ON_CLUSTER && activeConnections.size() > 0) {
            return;
        }

        if (state == ClientState.INITIAL) {
            if (asyncStart) {
                throw new HazelcastClientOfflineException();
            } else {
                throw new IOException("No connection found to cluster since the client is starting.");
            }
        } else if (ReconnectMode.ASYNC.equals(reconnectMode)) {
            throw new HazelcastClientOfflineException();
        } else {
            throw new IOException("No connection found to cluster.");
        }
    }

    @Override
    public boolean clientInitializedOnCluster() {
        return clientState == ClientState.INITIALIZED_ON_CLUSTER;
    }

    Collection<Address> getPossibleMemberAddresses(AddressProvider addressProvider) {
        Collection<Address> addresses = new LinkedHashSet<>();
        try {
            Addresses result = addressProvider.loadAddresses(connectionProcessListenerRunner);
            if (shuffleMemberList) {
                // The relative order between primary and secondary addresses should not be changed.
                // so we shuffle the lists separately and then add them to the final list so that
                // secondary addresses are not tried before all primary addresses have been tried.
                // Otherwise we can get startup delays.
                Collections.shuffle(result.primary());
                Collections.shuffle(result.secondary());
            }

            addresses.addAll(result.primary());
            addresses.addAll(result.secondary());
        } catch (NullPointerException e) {
            throw e;
        } catch (Exception e) {
            logger.warning("Exception from AddressProvider: " + addressProvider, e);
        }
        return addresses;
    }

    private void shutdownWithExternalThread() {
        new Thread(() -> {
            try {
                client.getLifecycleService().shutdown();
            } catch (Exception exception) {
                logger.severe("Exception during client shutdown", exception);
            }
        }, client.getName() + ".clientShutdown-").start();
    }

    @Override
    public Collection<ClientConnection> getActiveConnections() {
        return (Collection) activeConnections.values();
    }

    @Override
    public boolean isAlive() {
        return isAlive.get();
    }

    @Override
    public UUID getClientUuid() {
        return clientUuid;
    }

    @Override
    public ClientConnection getConnection(@Nonnull UUID uuid) {
        return activeConnections.get(uuid);
    }

    TcpClientConnection getOrConnectToAddress(@Nonnull Address address, boolean switchingToNextCluster) {
        for (TcpClientConnection connection : activeConnections.values()) {
            if (connection.getRemoteAddress().equals(address)) {
                return connection;
            }
        }

        address = translate(address);
        TcpClientConnection connection = createSocketConnection(address);
        AuthenticationResponse response = authenticateOnCluster(connection);
        return onAuthenticated(connection, response, switchingToNextCluster);
    }

    TcpClientConnection getOrConnectToMember(@Nonnull Member member, boolean switchingToNextCluster) {
        UUID uuid = member.getUuid();
        TcpClientConnection connection = activeConnections.get(uuid);
        if (connection != null) {
            return connection;
        }

        Address address = translate(member);
        connection = createSocketConnection(address);
        AuthenticationResponse response = authenticateOnCluster(connection);
        return onAuthenticated(connection, response, switchingToNextCluster);
    }

    private void fireConnectionEvent(TcpClientConnection connection, boolean isAdded) {
        if (!isAlive()) {
            return;
        }
        try {
            executor.execute(() -> {
                for (ConnectionListener listener : connectionListeners) {
                    if (isAdded) {
                        listener.connectionAdded(connection);
                    } else {
                        listener.connectionRemoved(connection);
                    }
                }
            });
        } catch (RejectedExecutionException e) {
            //RejectedExecutionException thrown when the client is shutting down
            EmptyStatement.ignore(e);
        }
    }

    private boolean useAnyOutboundPort() {
        return outboundPortCount == 0;
    }

    private int acquireOutboundPort() {
        if (outboundPortCount == 0) {
            return 0;
        }

        synchronized (outboundPorts) {
            Integer port = outboundPorts.removeFirst();
            outboundPorts.addLast(port);
            return port;
        }
    }

    private void bindSocketToPort(Socket socket) throws IOException {
        if (useAnyOutboundPort()) {
            SocketAddress socketAddress = new InetSocketAddress(0);
            socket.bind(socketAddress);
        } else {
            int retryCount = outboundPortCount * 2;
            IOException ex = null;
            for (int i = 0; i < retryCount; i++) {
                int port = acquireOutboundPort();
                if (port == 0) {
                    // fast-path for ephemeral range - no need to bind
                    return;
                }
                SocketAddress socketAddress = new InetSocketAddress(port);
                try {
                    socket.bind(socketAddress);
                    return;
                } catch (IOException e) {
                    ex = e;
                    logger.finest("Could not bind port[ " + port + "]: " + e.getMessage());
                }
            }

            if (ex != null) {
                throw ex;
            }
        }
    }


    @SuppressWarnings("unchecked")
    protected TcpClientConnection createSocketConnection(Address target) {
        CandidateClusterContext currentClusterContext = clusterDiscoveryService.current();
        SocketChannel socketChannel = null;
        try {
            socketChannel = SocketChannel.open();
            Socket socket = socketChannel.socket();

            bindSocketToPort(socket);
            ChannelInitializer channelInitializer = currentClusterContext.getChannelInitializer();
            Channel channel = networking.register(channelInitializer, socketChannel, true);
            channel.attributeMap().put(Address.class, target);

            InetSocketAddress inetSocketAddress = new InetSocketAddress(target.getInetAddress(), target.getPort());
            channel.connect(inetSocketAddress, connectionTimeoutMillis);

            TcpClientConnection connection = new TcpClientConnection(client, connectionIdGen.incrementAndGet(), channel);
            if (isTpcAwareClient) {
                connection.attributeMap().put(CandidateClusterContext.class, currentClusterContext);
            }

            socketChannel.configureBlocking(true);
            SocketInterceptor socketInterceptor = currentClusterContext.getSocketInterceptor();
            if (socketInterceptor != null) {
                socketInterceptor.onConnect(socket);
            }

            channel.start();
            return connection;
        } catch (Exception e) {
            closeResource(socketChannel);
            logger.finest(e);
            throw rethrow(e);
        }
    }

    private Channel createTpcChannel(Address address, TcpClientConnection connection) {
        SocketChannel socketChannel = null;
        try {
            socketChannel = SocketChannel.open();
            Socket socket = socketChannel.socket();

            // TODO: Outbound ports for TPC?
            bindSocketToPort(socket);

            ChannelInitializer channelInitializer = clusterDiscoveryService.current().getChannelInitializer();
            Channel channel = networking.register(channelInitializer, socketChannel, true);

            channel.addCloseListener(new TpcChannelCloseListener(client));

            ConcurrentMap attributeMap = channel.attributeMap();
            attributeMap.put(Address.class, address);
            attributeMap.put(TcpClientConnection.class, connection);
            attributeMap.put(TpcChannelClientConnectionAdapter.class, new TpcChannelClientConnectionAdapter(channel));

            InetSocketAddress socketAddress = new InetSocketAddress(address.getHost(), address.getPort());
            channel.connect(socketAddress, connectionTimeoutMillis);

            // TODO: Socket interceptor for TPC?
            channel.start();
            return channel;
        } catch (Exception e) {
            closeResource(socketChannel);
            logger.finest(e);
            throw rethrow(e);
        }
    }

    private Address translate(Member member) {
        return translate(member, AddressProvider::translate);
    }

    private Address translate(Address address) {
        return translate(address, AddressProvider::translate);
    }

    private <T> Address translate(T target, BiFunctionEx<AddressProvider, T, Address> translateFunction) {
        CandidateClusterContext currentContext = clusterDiscoveryService.current();
        AddressProvider addressProvider = currentContext.getAddressProvider();
        try {
            Address translatedAddress = translateFunction.apply(addressProvider, target);
            if (translatedAddress == null) {
                throw new HazelcastException("Address Provider " + addressProvider.getClass()
                        + " could not translate " + target);
            }
            return translatedAddress;
        } catch (Exception e) {
            logger.warning("Failed to translate " + target + " via address provider " + e.getMessage());
            throw rethrow(e);
        }
    }

    void onConnectionClose(TcpClientConnection connection) {
        client.getInvocationService().onConnectionClose(connection);
        Address endpoint = connection.getRemoteAddress();
        UUID memberUuid = connection.getRemoteUuid();
        if (endpoint == null) {
            if (logger.isFinestEnabled()) {
                logger.finest("Destroying " + connection + ", but it has end-point set to null "
                        + "-> not removing it from a connection map");
            }
            return;
        }

        synchronized (clientStateMutex) {
            if (activeConnections.remove(memberUuid, connection)) {
                logger.info("Removed connection to endpoint: " + endpoint + ":" + memberUuid + ", connection: " + connection);
                if (activeConnections.isEmpty()) {
                    if (clientState == ClientState.INITIALIZED_ON_CLUSTER) {
                        fireLifecycleEvent(LifecycleState.CLIENT_DISCONNECTED);
                    }

                    clientState = ClientState.DISCONNECTED_FROM_CLUSTER;
                    triggerClusterReconnection();
                }

                fireConnectionEvent(connection, false);
            } else if (logger.isFinestEnabled()) {
                logger.finest("Destroying a connection, but there is no mapping " + endpoint + ":" + memberUuid
                        + " -> " + connection + " in the connection map.");
            }
        }
    }

    private void triggerClusterReconnection() {
        if (reconnectMode == OFF) {
            logger.info("RECONNECT MODE is off. Shutting down the client.");
            shutdownWithExternalThread();
            return;
        }

        if (client.getLifecycleService().isRunning()) {
            try {
                submitConnectToClusterTask();
            } catch (RejectedExecutionException r) {
                shutdownWithExternalThread();
            }
        }
    }

    @Override
    public void addConnectionListener(ConnectionListener connectionListener) {
        connectionListeners.add(requireNonNull(connectionListener, "connectionListener cannot be null"));
    }

    @Override
    public void addClientConnectionProcessListener(ClientConnectionProcessListener listener) {
        connectionProcessListenerRunner.addListener(listener);
    }

    @Override
    public boolean isUnisocketClient() {
        return isUnisocketClient;
    }

    public Credentials getCurrentCredentials() {
        return currentCredentials;
    }

    public void reset() {
        for (TcpClientConnection activeConnection : activeConnections.values()) {
            activeConnection.close(null, new TargetDisconnectedException("Closing since client is switching cluster"));
        }
    }

    @Override
    public ClientConnection getRandomConnection() {
        // Try getting the connection from the load balancer, if the client is not unisocket
        if (!isUnisocketClient) {
            Member member = loadBalancer.next();

            // Failed to get a member
            ClientConnection connection = member != null ? activeConnections.get(member.getUuid()) : null;
            if (connection != null) {
                return connection;
            }
        }

        // Otherwise iterate over connections and return the first one
        for (Map.Entry<UUID, TcpClientConnection> connectionEntry : activeConnections.entrySet()) {
            return connectionEntry.getValue();
        }

        // Failed to get a connection
        return null;
    }

    @Override
    public ClientConnection getConnectionForSql() {
        if (!isUnisocketClient) {
            // There might be a race - the chosen member might be just connected or disconnected - try a
            // couple of times, the memberOfLargerSameVersionGroup returns a random connection,
            // we might be lucky...
            for (int i = 0; i < SQL_CONNECTION_RANDOM_ATTEMPTS; i++) {
                Member member = CoreQueryUtils.memberOfLargerSameVersionGroup(
                        client.getClientClusterService().getMemberList(), null);
                if (member == null) {
                    break;
                }
                ClientConnection connection = activeConnections.get(member.getUuid());
                if (connection != null) {
                    return connection;
                }
            }
        }

        // Otherwise iterate over connections and return the first one that's not to a lite member
        ClientConnection firstConnection = null;
        for (Map.Entry<UUID, TcpClientConnection> connectionEntry : activeConnections.entrySet()) {
            if (firstConnection == null) {
                firstConnection = connectionEntry.getValue();
            }
            UUID memberId = connectionEntry.getKey();
            Member member = client.getClientClusterService().getMember(memberId);
            if (member == null || member.isLiteMember()) {
                continue;
            }
            return connectionEntry.getValue();
        }

        // Failed to get a connection to a data member
        return firstConnection;
    }

    private AuthenticationResponse authenticateOnCluster(TcpClientConnection connection) {
        Address memberAddress = connection.getInitAddress();
        ClientMessage request = encodeAuthenticationRequest(memberAddress);
        ClientInvocationFuture future = new ClientInvocation(client, request, null, connection).invokeUrgent();
        try {
            return AuthenticationResponse.from(future.get(authenticationTimeout, MILLISECONDS));
        } catch (Exception e) {
            connection.close("Failed to authenticate connection", e);
            throw rethrow(e);
        }
    }


    /**
     * The returned connection could be different than the one passed to this method if there is already an existing
     * connection to the given member.
     */
    private TcpClientConnection onAuthenticated(TcpClientConnection connection,
                                                AuthenticationResponse response,
                                                boolean switchingToNextCluster) {
        synchronized (clientStateMutex) {
            checkAuthenticationResponse(connection, response);
            connection.setRemoteAddress(response.getAddress());
            connection.setRemoteUuid(response.getMemberUuid());
            connection.setClusterUuid(response.getClusterId());

            TcpClientConnection existingConnection = activeConnections.get(response.getMemberUuid());
            if (existingConnection != null) {
                connection.close("Duplicate connection to same member with uuid : " + response.getMemberUuid(), null);
                return existingConnection;
            }

            UUID newClusterId = response.getClusterId();
            if (logger.isFineEnabled()) {
                logger.fine("Checking the cluster: " + newClusterId + ", current cluster: " + this.clusterId);
            }
            // `clusterId` is `null` only at the start of the client.
            // It is only set in this method below under `clientStateMutex`.
            // `clusterId` is set by master when a cluster is started.
            // `clusterId` is not preserved during HotRestart.
            // In split brain, both sides have the same `clusterId`
            boolean clusterIdChanged = this.clusterId != null && !newClusterId.equals(this.clusterId);
            if (clusterIdChanged) {
                checkClientStateOnClusterIdChange(connection, switchingToNextCluster);
                logger.warning("Switching from current cluster: " + this.clusterId + " to new cluster: " + newClusterId);
                client.onConnectionToNewCluster();
            }
            checkClientState(connection, switchingToNextCluster);

            List<Integer> tpcPorts = response.getTpcPorts();
            if (isTpcAwareClient && tpcPorts != null && !tpcPorts.isEmpty()) {
                connectTpcPorts(connection, tpcPorts, response.getTpcToken());
            }

            boolean connectionsEmpty = activeConnections.isEmpty();
            activeConnections.put(response.getMemberUuid(), connection);

            if (connectionsEmpty) {
                // The first connection that opens a connection to the new cluster should set `clusterId`.
                // This one will initiate `initializeClientOnCluster` if necessary.
                clusterId = newClusterId;
                if (establishedInitialClusterConnection) {
                    // In split brain, the client might connect to the one half
                    // of the cluster, and then later might reconnect to the
                    // other half, after the half it was connected to is
                    // completely dead. Since the cluster id is preserved in
                    // split brain scenarios, it is impossible to distinguish
                    // reconnection to the same cluster vs reconnection to the
                    // other half of the split brain. However, in the latter,
                    // we might need to send some state to the other half of
                    // the split brain (like Compact schemas or user code
                    // deployment classes). That forces us to send the client
                    // state to the cluster after the first cluster connection,
                    // regardless the cluster id is changed or not.
                    clientState = ClientState.CONNECTED_TO_CLUSTER;
                    executor.execute(() -> {
                        initializeClientOnCluster(newClusterId);
                        /*
                          We send statistics to the new cluster immediately to make clientVersion, isEnterprise and some other
                          fields available in Management Center as soon as possible. They are currently sent as part of client
                          statistics.

                          This method is called here instead of above on purpose because sending statistics require an active
                          connection to exist. Also, the client needs to be initialized on the new cluster in order for
                          invocations to be allowed.
                         */
                        client.collectAndSendStatsNow();
                    });
                } else {
                    establishedInitialClusterConnection = true;
                    if (!asyncStart) {
                        // For a sync start client, we will send the client state as the last statement of Client instance
                        // construction. Therefore, we can change client state and send the event here.
                        clientState = ClientState.INITIALIZED_ON_CLUSTER;
                        fireLifecycleEvent(LifecycleState.CLIENT_CONNECTED);
                    } else {
                        // For async clients, we return the client instance to the user without waiting for the client
                        // state to be sent. The state should be INITIALIZED_ON_CLUSTER after we send the client state.
                        // Also the CLIENT_CONNECTED event should be fired after the state is sent. initializeClientOnCluster
                        // will handle all of that.
                        executor.execute(() -> initializeClientOnCluster(clusterId));
                    }
                }
            }

            logger.info("Authenticated with server " + response.getAddress() + ":" + response.getMemberUuid()
                    + ", server version: " + response.getServerHazelcastVersion()
                    + ", local address: " + connection.getLocalSocketAddress());

            fireConnectionEvent(connection, true);
        }

        // It could happen that this connection is already closed and
        // onConnectionClose() is called even before the synchronized block
        // above is executed. In this case, now we have a closed but registered
        // connection. We do a final check here to remove this connection
        // if needed.
        if (!connection.isAlive()) {
            onConnectionClose(connection);
        }
        return connection;
    }

    /**
     * Checks the client state against the intend of the callee(switchingToNextCluster)
     * closes the connection and throws exception if the authentication needs to be cancelled.
     */
    private void checkClientState(TcpClientConnection connection, boolean switchingToNextCluster) {
        if (clientState == ClientState.SWITCHING_CLUSTER && !switchingToNextCluster) {
            String reason = "There is a cluster switch in progress. "
                    + "This connection attempt initiated before the progress and not allowed to be authenticated.";
            connection.close(reason, null);
            throw new AuthenticationException(reason);
        }
        //Following state can not happen. There is only one path with `switchingToNextCluster` as true
        //and that path starts only when the old switch fails. There are no concurrent run of that path.
        if (clientState != ClientState.SWITCHING_CLUSTER && switchingToNextCluster) {
            String reason = "The cluster switch is already completed. "
                    + "This connection attempt is not allowed to be authenticated.";
            connection.close(reason, null);
            throw new AuthenticationException(reason);
        }
    }

    /**
     * Checks the response from the server to see if authentication needs to be continued,
     * closes the connection and throws exception if the authentication needs to be cancelled.
     */
    private void checkAuthenticationResponse(TcpClientConnection connection,
                                             AuthenticationResponse response) {
        AuthenticationStatus authenticationStatus = AuthenticationStatus.getById(response.getStatus());
        if (failoverConfigProvided && !response.isFailoverSupported()) {
            logger.warning("Cluster does not support failover. This feature is available in Hazelcast Enterprise");
            authenticationStatus = NOT_ALLOWED_IN_CLUSTER;
        }
        switch (authenticationStatus) {
            case AUTHENTICATED:
                connectionProcessListenerRunner.onAuthenticationSuccess(connection.getInitAddress());
                break;
            case CREDENTIALS_FAILED:
                AuthenticationException authException = new AuthenticationException("Authentication failed. The configured "
                        + "cluster name on the client (see ClientConfig.setClusterName()) does not match the one configured "
                        + "in the cluster or the credentials set in the Client security config could not be authenticated");
                connection.close("Failed to authenticate connection", authException);
                connectionProcessListenerRunner.onCredentialsFailed(connection.getInitAddress());
                throw authException;
            case NOT_ALLOWED_IN_CLUSTER:
                connectionProcessListenerRunner.onClientNotAllowedInCluster(connection.getInitAddress());
                ClientNotAllowedInClusterException notAllowedException =
                        new ClientNotAllowedInClusterException("Client is not allowed in the cluster");
                connection.close("Failed to authenticate connection", notAllowedException);
                throw notAllowedException;
            default:
                AuthenticationException exception =
                        new AuthenticationException("Authentication status code not supported. status: " + authenticationStatus);
                connection.close("Failed to authenticate connection", exception);
                throw exception;
        }
        ClientPartitionServiceImpl partitionService = (ClientPartitionServiceImpl) client.getClientPartitionService();
        if (!partitionService.checkAndSetPartitionCount(response.getPartitionCount())) {
            ClientNotAllowedInClusterException exception =
                    new ClientNotAllowedInClusterException("Client can not work with this cluster"
                            + " because it has a different partition count. "
                            + "Expected partition count: " + partitionService.getPartitionCount()
                            + ", Member partition count: " + response.getPartitionCount());
            connection.close("Failed to authenticate connection", exception);
            throw exception;
        }
    }

    private void checkClientStateOnClusterIdChange(TcpClientConnection connection, boolean switchingToNextCluster) {
        if (activeConnections.isEmpty()) {
            // We only have single connection established
            if (failoverConfigProvided) {
                // If failover is provided, and this single connection is established after failover logic kicks in
                // (checked via `switchingToNextCluster`), then it is OK to continue.
                // Otherwise, we force the failover logic to be used by throwing `ClientNotAllowedInClusterException`
                if (!switchingToNextCluster) {
                    String reason = "Force to hard cluster switch";
                    connection.close(reason, null);
                    throw new ClientNotAllowedInClusterException(reason);
                }
            }
        } else {
            // If there are other connections that means we have a connection to wrong cluster.
            // We should not stay connected to this new connection.
            // Note that in some racy scenarios we might close a connection that we can continue operating on.
            // In those cases, we rely on the fact that we will reopen the connections and continue. Here is one scenario:
            // 1. There were 2 members.
            // 2. The client is connected to the first one.
            // 3. While the client is trying to open the second connection, both members are restarted.
            // 4. In this case we will close the connection to the second member, thinking that it is not part of the
            // cluster we think we are in. We will reconnect to this member, and the connection is closed unnecessarily.
            // 5. The connection to the first cluster will be gone after that and we will initiate a reconnect to the cluster.
            String reason = "Connection does not belong to this cluster";
            connection.close(reason, null);
            throw new IllegalStateException(reason);
        }
    }

    private ClientMessage encodeAuthenticationRequest(Address toAddress) {
        InternalSerializationService ss = client.getSerializationService();
        String clientVersion = BuildInfoProvider.getBuildInfo().getVersion();

        CandidateClusterContext currentContext = clusterDiscoveryService.current();
        Credentials credentials = currentContext.getCredentialsFactory().newCredentials(toAddress);
        String clusterName = currentContext.getClusterName();
        currentCredentials = credentials;

        if (credentials instanceof PasswordCredentials) {
            return encodePasswordCredentialsRequest(clusterName, (PasswordCredentials) credentials,
                    ss.getVersion(), clientVersion);
        } else {
            byte[] secretBytes;
            if (credentials instanceof TokenCredentials) {
                secretBytes = ((TokenCredentials) credentials).getToken();
            } else {
                secretBytes = ss.toDataWithSchema(credentials).toByteArray();
            }

            return encodeCustomCredentialsRequest(clusterName, secretBytes, ss.getVersion(), clientVersion);
        }
    }

    private ClientMessage encodePasswordCredentialsRequest(String clusterName,
                                                           PasswordCredentials credentials,
                                                           byte serializationVersion,
                                                           String clientVersion) {
        return ClientAuthenticationCodec.encodeRequest(clusterName, credentials.getName(),
                credentials.getPassword(), clientUuid, connectionType, serializationVersion,
                clientVersion, client.getName(), labels);
    }

    private ClientMessage encodeCustomCredentialsRequest(String clusterName,
                                                         byte[] secretBytes,
                                                         byte serializationVersion,
                                                         String clientVersion) {
        return ClientAuthenticationCustomCodec.encodeRequest(clusterName, secretBytes, clientUuid,
                connectionType, serializationVersion, clientVersion, client.getName(), labels);
    }

    protected void checkClientActive() {
        if (!client.getLifecycleService().isRunning()) {
            throw new HazelcastClientNotActiveException();
        }
    }

    private void initializeClientOnCluster(UUID targetClusterId) {
        // submitted inside synchronized(clientStateMutex)

        try {
            synchronized (clientStateMutex) {
                if (!targetClusterId.equals(clusterId)) {
                    logger.warning("Won't send client state to cluster: " + targetClusterId
                            + " Because switched to a new cluster: " + clusterId);
                    return;
                }
            }

            client.sendStateToCluster();

            synchronized (clientStateMutex) {
                if (targetClusterId.equals(clusterId)) {
                    if (logger.isFineEnabled()) {
                        logger.fine("Client state is sent to cluster: " + targetClusterId);
                    }

                    clientState = ClientState.INITIALIZED_ON_CLUSTER;
                    fireLifecycleEvent(LifecycleState.CLIENT_CONNECTED);
                } else if (logger.isFineEnabled()) {
                    logger.warning("Cannot set client state to " + ClientState.INITIALIZED_ON_CLUSTER
                            + " because current cluster id: " + this.clusterId + " is different than expected cluster id: "
                            + targetClusterId);
                }
            }
        } catch (Exception e) {
            String clusterName = clusterDiscoveryService.current().getClusterName();
            logger.warning("Failure during sending state to the cluster.", e);
            synchronized (clientStateMutex) {
                if (targetClusterId.equals(clusterId)) {
                    if (logger.isFineEnabled()) {
                        logger.warning("Retrying sending state to the cluster: " + targetClusterId + ", name: " + clusterName);
                    }

                    executor.execute(() -> initializeClientOnCluster(targetClusterId));
                }
            }
        }
    }

    private void connectTpcPorts(TcpClientConnection connection, List<Integer> tpcPorts, byte[] tpcToken) {
<<<<<<< HEAD
        List<Integer> targetTpcPorts = getTargetTpcPorts(tpcPorts, client.getClientConfig().getTpcConfig());

        TpcChannelConnector connector = new TpcChannelConnector(client,
=======
        TpcChannelConnector connector = new TpcChannelConnector(
                client,
>>>>>>> d2601d1c
                authenticationTimeout,
                clientUuid,
                connection,
                targetTpcPorts,
                tpcToken,
                executor,
                this::createTpcChannel,
                client.getLoggingService());
        connector.initiate();
    }

    static List<Integer> getTargetTpcPorts(List<Integer> tpcPorts, ClientTpcConfig tpcConfig) {
        List<Integer> targetTpcPorts;
        int tpcConnectionCount = tpcConfig.getConnectionCount();
        if (tpcConnectionCount == 0 || tpcConnectionCount >= tpcPorts.size()) {
            // zero means connect to all.
            targetTpcPorts = tpcPorts;
        } else {
            // we make a copy of the tpc ports because items are removed.
            List<Integer> tpcPortsCopy = new LinkedList<>(tpcPorts);
            targetTpcPorts = new ArrayList<>(tpcConnectionCount);
            ThreadLocalRandom threadLocalRandom = ThreadLocalRandom.current();
            for (int k = 0; k < tpcConnectionCount; k++) {
                int index = threadLocalRandom.nextInt(tpcPortsCopy.size());
                targetTpcPorts.add(tpcPortsCopy.remove(index));
            }
        }
        return targetTpcPorts;
    }

    private class ClientChannelErrorHandler implements ChannelErrorHandler {
        @Override
        public void onError(Channel channel, Throwable cause) {
            if (channel == null) {
                logger.severe(cause);
            } else {
                if (cause instanceof OutOfMemoryError) {
                    logger.severe(cause);
                }

                ConcurrentMap attributeMap = channel.attributeMap();
                boolean isTpcChannel = attributeMap.containsKey(TpcChannelClientConnectionAdapter.class);
                ClientConnection connection = (ClientConnection) attributeMap.get(TcpClientConnection.class);
                if (isTpcChannel && connection.getTpcChannels() == null) {
                    // This means this is a TPC channel and the connection
                    // that owns this TPC channel is not operating on the
                    // TPC mode yet. However, we have faced with an issue
                    // on the channel, so it must be closed & any possible
                    // invocations made over it must be notified with an error.
                    // If we were to just close the connection below, this channel
                    // wouldn't be closed (because the 'tpcChannels' array
                    // is not assigned yet).
                    closeResource(channel);
                }

                if (cause instanceof EOFException) {
                    connection.close("Connection closed by the other side", cause);
                } else {
                    connection.close("Exception in " + connection + ", thread=" + Thread.currentThread().getName(), cause);
                }
            }
        }
    }

    /**
     * Schedules a task to open a connection if there is no connection for the member in the member list
     */
    private class ConnectToAllClusterMembersTask implements Runnable {

        private final Set<UUID> connectingAddresses = Collections.newSetFromMap(new ConcurrentHashMap<>());

        @Override
        public void run() {
            if (!client.getLifecycleService().isRunning()) {
                return;
            }

            for (Member member : client.getClientClusterService().getMemberList()) {
                if (clientState == ClientState.SWITCHING_CLUSTER
                        || clientState == ClientState.DISCONNECTED_FROM_CLUSTER) {
                    // Best effort check to prevent this task from attempting to
                    // open a new connection when the client is either switching
                    // clusters or is not connected to any of the cluster members.
                    // In such occasions, only `doConnectToCandidateCluster`
                    // method should open new connections.
                    return;
                }

                UUID uuid = member.getUuid();
                if (activeConnections.get(uuid) != null) {
                    continue;
                }

                if (!connectingAddresses.add(uuid)) {
                    continue;
                }

                // submit a task for this address only if there is no
                // another connection attempt for it
                executor.submit(() -> {
                    try {
                        if (!client.getLifecycleService().isRunning()) {
                            return;
                        }
                        getOrConnectToMember(member, false);
                    } catch (Exception e) {
                        if (logger.isFineEnabled()) {
                            logger.warning("Could not connect to member " + uuid, e);
                        } else {
                            logger.warning("Could not connect to member " + uuid + ", reason " + e);
                        }
                    } finally {
                        connectingAddresses.remove(uuid);
                    }
                });
            }
        }
    }

    @Override
    public void memberAdded(MembershipEvent membershipEvent) {

    }

    @Override
    public void memberRemoved(MembershipEvent membershipEvent) {
        Member member = membershipEvent.getMember();
        ClientConnection connection = getConnection(member.getUuid());
        if (connection != null) {
            connection.close(null,
                    new TargetDisconnectedException("The client has closed the connection to this member,"
                            + " after receiving a member left event from the cluster. " + connection));
        }
    }
}<|MERGE_RESOLUTION|>--- conflicted
+++ resolved
@@ -509,7 +509,7 @@
     }
 
     <A> ClientConnection connect(A target, Function<A, ClientConnection> getOrConnectFunction,
-                                 Function<A, Address> addressTranslator) {
+                           Function<A, Address> addressTranslator) {
         try {
             logger.info("Trying to connect to " + target);
             return getOrConnectFunction.apply(target);
@@ -1321,18 +1321,14 @@
     }
 
     private void connectTpcPorts(TcpClientConnection connection, List<Integer> tpcPorts, byte[] tpcToken) {
-<<<<<<< HEAD
         List<Integer> targetTpcPorts = getTargetTpcPorts(tpcPorts, client.getClientConfig().getTpcConfig());
 
-        TpcChannelConnector connector = new TpcChannelConnector(client,
-=======
         TpcChannelConnector connector = new TpcChannelConnector(
                 client,
->>>>>>> d2601d1c
                 authenticationTimeout,
                 clientUuid,
                 connection,
-                targetTpcPorts,
+                tpcPorts,
                 tpcToken,
                 executor,
                 this::createTpcChannel,
