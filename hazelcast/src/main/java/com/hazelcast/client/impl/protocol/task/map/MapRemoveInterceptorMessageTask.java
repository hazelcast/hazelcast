/*
 * Copyright (c) 2008-2016, Hazelcast, Inc. All Rights Reserved.
 *
 * Licensed under the Apache License, Version 2.0 (the "License");
 * you may not use this file except in compliance with the License.
 * You may obtain a copy of the License at
 *
 * http://www.apache.org/licenses/LICENSE-2.0
 *
 * Unless required by applicable law or agreed to in writing, software
 * distributed under the License is distributed on an "AS IS" BASIS,
 * WITHOUT WARRANTIES OR CONDITIONS OF ANY KIND, either express or implied.
 * See the License for the specific language governing permissions and
 * limitations under the License.
 */

package com.hazelcast.client.impl.protocol.task.map;

import java.security.Permission;
import java.util.Collection;
import java.util.Map;

import com.hazelcast.client.impl.protocol.ClientMessage;
import com.hazelcast.client.impl.protocol.codec.MapRemoveInterceptorCodec;
import com.hazelcast.client.impl.protocol.task.AbstractMultiTargetMessageTask;
import com.hazelcast.core.Member;
import com.hazelcast.instance.Node;
import com.hazelcast.map.impl.MapService;
import com.hazelcast.client.impl.RemoveInterceptorOperationSupplier;
import com.hazelcast.nio.Connection;
import com.hazelcast.security.permission.ActionConstants;
import com.hazelcast.security.permission.MapPermission;
<<<<<<< HEAD
import com.hazelcast.spi.OperationFactory;
import com.hazelcast.util.SetUtil;
=======
import com.hazelcast.spi.Operation;
import com.hazelcast.util.function.Supplier;

import java.security.Permission;
import java.util.Collection;
import java.util.Map;
>>>>>>> 28ad6062

public class MapRemoveInterceptorMessageTask
        extends AbstractMultiTargetMessageTask<MapRemoveInterceptorCodec.RequestParameters> {

    public MapRemoveInterceptorMessageTask(ClientMessage clientMessage, Node node, Connection connection) {
        super(clientMessage, node, connection);
    }

    @Override
    protected Supplier<Operation> createOperationSupplier() {
        return new RemoveInterceptorOperationSupplier(parameters.id, parameters.name);
    }

    @Override
    protected Object reduce(Map<Member, Object> map) throws Throwable {
        for (Object result : map.values()) {
            if (result instanceof Throwable) {
                throw (Throwable) result;
            }
        }
        return true;
    }

    @Override
<<<<<<< HEAD
    public Collection<Address> getTargets() {
        Collection<Member> memberList = nodeEngine.getClusterService().getMembers();
        Collection<Address> addresses = SetUtil.createHashSet(memberList.size());
        for (Member member : memberList) {
            addresses.add(member.getAddress());
        }
        return addresses;
=======
    public Collection<Member> getTargets() {
        return nodeEngine.getClusterService().getMembers();
>>>>>>> 28ad6062
    }

    @Override
    protected MapRemoveInterceptorCodec.RequestParameters decodeClientMessage(ClientMessage clientMessage) {
        return MapRemoveInterceptorCodec.decodeRequest(clientMessage);
    }

    @Override
    protected ClientMessage encodeResponse(Object response) {
        return MapRemoveInterceptorCodec.encodeResponse((Boolean) response);
    }

    @Override
    public String getServiceName() {
        return MapService.SERVICE_NAME;
    }

    @Override
    public Permission getRequiredPermission() {
        return new MapPermission(parameters.name, ActionConstants.ACTION_INTERCEPT);
    }

    @Override
    public String getDistributedObjectName() {
        return parameters.name;
    }

    @Override
    public String getMethodName() {
        return "removeInterceptor";
    }

    @Override
    public Object[] getParameters() {
        return new Object[]{parameters.id};
    }
}<|MERGE_RESOLUTION|>--- conflicted
+++ resolved
@@ -1,116 +1,97 @@
-/*
- * Copyright (c) 2008-2016, Hazelcast, Inc. All Rights Reserved.
- *
- * Licensed under the Apache License, Version 2.0 (the "License");
- * you may not use this file except in compliance with the License.
- * You may obtain a copy of the License at
- *
- * http://www.apache.org/licenses/LICENSE-2.0
- *
- * Unless required by applicable law or agreed to in writing, software
- * distributed under the License is distributed on an "AS IS" BASIS,
- * WITHOUT WARRANTIES OR CONDITIONS OF ANY KIND, either express or implied.
- * See the License for the specific language governing permissions and
- * limitations under the License.
- */
-
-package com.hazelcast.client.impl.protocol.task.map;
-
-import java.security.Permission;
-import java.util.Collection;
-import java.util.Map;
-
-import com.hazelcast.client.impl.protocol.ClientMessage;
-import com.hazelcast.client.impl.protocol.codec.MapRemoveInterceptorCodec;
-import com.hazelcast.client.impl.protocol.task.AbstractMultiTargetMessageTask;
-import com.hazelcast.core.Member;
-import com.hazelcast.instance.Node;
-import com.hazelcast.map.impl.MapService;
-import com.hazelcast.client.impl.RemoveInterceptorOperationSupplier;
-import com.hazelcast.nio.Connection;
-import com.hazelcast.security.permission.ActionConstants;
-import com.hazelcast.security.permission.MapPermission;
-<<<<<<< HEAD
-import com.hazelcast.spi.OperationFactory;
-import com.hazelcast.util.SetUtil;
-=======
-import com.hazelcast.spi.Operation;
-import com.hazelcast.util.function.Supplier;
-
-import java.security.Permission;
-import java.util.Collection;
-import java.util.Map;
->>>>>>> 28ad6062
-
-public class MapRemoveInterceptorMessageTask
-        extends AbstractMultiTargetMessageTask<MapRemoveInterceptorCodec.RequestParameters> {
-
-    public MapRemoveInterceptorMessageTask(ClientMessage clientMessage, Node node, Connection connection) {
-        super(clientMessage, node, connection);
-    }
-
-    @Override
-    protected Supplier<Operation> createOperationSupplier() {
-        return new RemoveInterceptorOperationSupplier(parameters.id, parameters.name);
-    }
-
-    @Override
-    protected Object reduce(Map<Member, Object> map) throws Throwable {
-        for (Object result : map.values()) {
-            if (result instanceof Throwable) {
-                throw (Throwable) result;
-            }
-        }
-        return true;
-    }
-
-    @Override
-<<<<<<< HEAD
-    public Collection<Address> getTargets() {
-        Collection<Member> memberList = nodeEngine.getClusterService().getMembers();
-        Collection<Address> addresses = SetUtil.createHashSet(memberList.size());
-        for (Member member : memberList) {
-            addresses.add(member.getAddress());
-        }
-        return addresses;
-=======
-    public Collection<Member> getTargets() {
-        return nodeEngine.getClusterService().getMembers();
->>>>>>> 28ad6062
-    }
-
-    @Override
-    protected MapRemoveInterceptorCodec.RequestParameters decodeClientMessage(ClientMessage clientMessage) {
-        return MapRemoveInterceptorCodec.decodeRequest(clientMessage);
-    }
-
-    @Override
-    protected ClientMessage encodeResponse(Object response) {
-        return MapRemoveInterceptorCodec.encodeResponse((Boolean) response);
-    }
-
-    @Override
-    public String getServiceName() {
-        return MapService.SERVICE_NAME;
-    }
-
-    @Override
-    public Permission getRequiredPermission() {
-        return new MapPermission(parameters.name, ActionConstants.ACTION_INTERCEPT);
-    }
-
-    @Override
-    public String getDistributedObjectName() {
-        return parameters.name;
-    }
-
-    @Override
-    public String getMethodName() {
-        return "removeInterceptor";
-    }
-
-    @Override
-    public Object[] getParameters() {
-        return new Object[]{parameters.id};
-    }
-}+/*
+ * Copyright (c) 2008-2016, Hazelcast, Inc. All Rights Reserved.
+ *
+ * Licensed under the Apache License, Version 2.0 (the "License");
+ * you may not use this file except in compliance with the License.
+ * You may obtain a copy of the License at
+ *
+ * http://www.apache.org/licenses/LICENSE-2.0
+ *
+ * Unless required by applicable law or agreed to in writing, software
+ * distributed under the License is distributed on an "AS IS" BASIS,
+ * WITHOUT WARRANTIES OR CONDITIONS OF ANY KIND, either express or implied.
+ * See the License for the specific language governing permissions and
+ * limitations under the License.
+ */
+
+package com.hazelcast.client.impl.protocol.task.map;
+
+import com.hazelcast.client.impl.protocol.ClientMessage;
+import com.hazelcast.client.impl.protocol.codec.MapRemoveInterceptorCodec;
+import com.hazelcast.client.impl.protocol.task.AbstractMultiTargetMessageTask;
+import com.hazelcast.core.Member;
+import com.hazelcast.instance.Node;
+import com.hazelcast.map.impl.MapService;
+import com.hazelcast.client.impl.RemoveInterceptorOperationSupplier;
+import com.hazelcast.nio.Connection;
+import com.hazelcast.security.permission.ActionConstants;
+import com.hazelcast.security.permission.MapPermission;
+import com.hazelcast.spi.Operation;
+import com.hazelcast.util.function.Supplier;
+
+import java.security.Permission;
+import java.util.Collection;
+import java.util.Map;
+
+public class MapRemoveInterceptorMessageTask
+        extends AbstractMultiTargetMessageTask<MapRemoveInterceptorCodec.RequestParameters> {
+
+    public MapRemoveInterceptorMessageTask(ClientMessage clientMessage, Node node, Connection connection) {
+        super(clientMessage, node, connection);
+    }
+
+    @Override
+    protected Supplier<Operation> createOperationSupplier() {
+        return new RemoveInterceptorOperationSupplier(parameters.id, parameters.name);
+    }
+
+    @Override
+    protected Object reduce(Map<Member, Object> map) throws Throwable {
+        for (Object result : map.values()) {
+            if (result instanceof Throwable) {
+                throw (Throwable) result;
+            }
+        }
+        return true;
+    }
+
+    @Override
+    public Collection<Member> getTargets() {
+        return nodeEngine.getClusterService().getMembers();
+    }
+
+    @Override
+    protected MapRemoveInterceptorCodec.RequestParameters decodeClientMessage(ClientMessage clientMessage) {
+        return MapRemoveInterceptorCodec.decodeRequest(clientMessage);
+    }
+
+    @Override
+    protected ClientMessage encodeResponse(Object response) {
+        return MapRemoveInterceptorCodec.encodeResponse((Boolean) response);
+    }
+
+    @Override
+    public String getServiceName() {
+        return MapService.SERVICE_NAME;
+    }
+
+    @Override
+    public Permission getRequiredPermission() {
+        return new MapPermission(parameters.name, ActionConstants.ACTION_INTERCEPT);
+    }
+
+    @Override
+    public String getDistributedObjectName() {
+        return parameters.name;
+    }
+
+    @Override
+    public String getMethodName() {
+        return "removeInterceptor";
+    }
+
+    @Override
+    public Object[] getParameters() {
+        return new Object[]{parameters.id};
+    }
+}