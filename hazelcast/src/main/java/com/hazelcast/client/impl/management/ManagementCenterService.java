--- conflicted
+++ resolved
@@ -474,26 +474,6 @@
     }
 
     /**
-<<<<<<< HEAD
-     * Polls pending events from the member it's called on.
-     *
-     * @param member target member
-     */
-    @Nonnull
-    public CompletableFuture<List<MCEventDTO>> pollMCEvents(Member member) {
-        checkNotNull(member);
-
-        ClientInvocation invocation = new ClientInvocation(
-                client,
-                MCPollMCEventsCodec.encodeRequest(),
-                null,
-                member.getAddress());
-
-        return new ClientDelegatingFuture<>(
-                invocation.invoke(),
-                serializationService,
-                clientMessage -> MCPollMCEventsCodec.decodeResponse(clientMessage).events
-=======
      * Runs the script on a given member.
      *
      * @param member    target member
@@ -543,7 +523,28 @@
                 invocation.invoke(),
                 serializationService,
                 clientMessage -> MCRunConsoleCommandCodec.decodeResponse(clientMessage).result
->>>>>>> 3b3bc436
+        );
+    }
+
+    /**
+     * Polls pending events from the member it's called on.
+     *
+     * @param member target member
+     */
+    @Nonnull
+    public CompletableFuture<List<MCEventDTO>> pollMCEvents(Member member) {
+        checkNotNull(member);
+
+        ClientInvocation invocation = new ClientInvocation(
+                client,
+                MCPollMCEventsCodec.encodeRequest(),
+                null,
+                member.getAddress());
+
+        return new ClientDelegatingFuture<>(
+                invocation.invoke(),
+                serializationService,
+                clientMessage -> MCPollMCEventsCodec.decodeResponse(clientMessage).events
         );
     }
 }