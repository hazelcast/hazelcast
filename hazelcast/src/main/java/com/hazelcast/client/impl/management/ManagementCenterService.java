/*
 * Copyright (c) 2008-2019, Hazelcast, Inc. All Rights Reserved.
 *
 * Licensed under the Apache License, Version 2.0 (the "License");
 * you may not use this file except in compliance with the License.
 * You may obtain a copy of the License at
 *
 * http://www.apache.org/licenses/LICENSE-2.0
 *
 * Unless required by applicable law or agreed to in writing, software
 * distributed under the License is distributed on an "AS IS" BASIS,
 * WITHOUT WARRANTIES OR CONDITIONS OF ANY KIND, either express or implied.
 * See the License for the specific language governing permissions and
 * limitations under the License.
 */

package com.hazelcast.client.impl.management;

import com.hazelcast.client.impl.ClientDelegatingFuture;
import com.hazelcast.client.impl.clientside.ClientMessageDecoder;
import com.hazelcast.client.impl.clientside.HazelcastClientInstanceImpl;
import com.hazelcast.client.impl.protocol.ClientMessage;
import com.hazelcast.client.impl.protocol.codec.MCAddWanBatchPublisherConfigCodec;
import com.hazelcast.client.impl.protocol.codec.MCApplyMCConfigCodec;
import com.hazelcast.client.impl.protocol.codec.MCChangeClusterStateCodec;
import com.hazelcast.client.impl.protocol.codec.MCChangeClusterVersionCodec;
import com.hazelcast.client.impl.protocol.codec.MCChangeWanReplicationStateCodec;
import com.hazelcast.client.impl.protocol.codec.MCCheckWanConsistencyCodec;
import com.hazelcast.client.impl.protocol.codec.MCClearWanQueuesCodec;
import com.hazelcast.client.impl.protocol.codec.MCGetClusterMetadataCodec;
import com.hazelcast.client.impl.protocol.codec.MCGetMapConfigCodec;
import com.hazelcast.client.impl.protocol.codec.MCGetMemberConfigCodec;
import com.hazelcast.client.impl.protocol.codec.MCGetSystemPropertiesCodec;
import com.hazelcast.client.impl.protocol.codec.MCGetThreadDumpCodec;
import com.hazelcast.client.impl.protocol.codec.MCGetTimedMemberStateCodec;
import com.hazelcast.client.impl.protocol.codec.MCMatchMCConfigCodec;
import com.hazelcast.client.impl.protocol.codec.MCPollMCEventsCodec;
import com.hazelcast.client.impl.protocol.codec.MCPromoteLiteMemberCodec;
import com.hazelcast.client.impl.protocol.codec.MCReadMetricsCodec;
import com.hazelcast.client.impl.protocol.codec.MCRunConsoleCommandCodec;
import com.hazelcast.client.impl.protocol.codec.MCRunGcCodec;
import com.hazelcast.client.impl.protocol.codec.MCRunScriptCodec;
import com.hazelcast.client.impl.protocol.codec.MCShutdownClusterCodec;
import com.hazelcast.client.impl.protocol.codec.MCShutdownMemberCodec;
import com.hazelcast.client.impl.protocol.codec.MCUpdateMapConfigCodec;
import com.hazelcast.client.impl.protocol.codec.MCWanSyncMapCodec;
import com.hazelcast.client.impl.spi.impl.ClientInvocation;
import com.hazelcast.cluster.ClusterState;
import com.hazelcast.cluster.Member;
import com.hazelcast.internal.management.TimedMemberState;
import com.hazelcast.internal.management.dto.ClientBwListDTO;
import com.hazelcast.internal.management.dto.MCEventDTO;
import com.hazelcast.internal.metrics.managementcenter.MetricsResultSet;
import com.hazelcast.internal.nio.ConnectionType;
import com.hazelcast.internal.serialization.InternalSerializationService;
import com.hazelcast.internal.util.MapUtil;
import com.hazelcast.spi.properties.HazelcastProperty;
import com.hazelcast.version.Version;
import com.hazelcast.wan.WanPublisherState;
import com.hazelcast.wan.impl.AddWanConfigResult;
import com.hazelcast.wan.impl.WanSyncType;

import java.util.List;
import java.util.Map;
import java.util.Map.Entry;
import java.util.Optional;
import java.util.UUID;
import java.util.concurrent.CompletableFuture;

import javax.annotation.Nonnull;

import static com.hazelcast.internal.util.Preconditions.checkNotNull;
import static com.hazelcast.wan.impl.WanSyncType.ALL_MAPS;
import static com.hazelcast.wan.impl.WanSyncType.SINGLE_MAP;

/**
 * Only works for smart clients, i.e. doesn't work for unisocket clients.
 */
public class ManagementCenterService {

    /**
     * Internal property for enabling MC client mode ({@link ConnectionType#MC_JAVA_CLIENT}).
     */
    public static final HazelcastProperty MC_CLIENT_MODE_PROP
            = new HazelcastProperty("hazelcast.client.internal.mc.mode", false);

    private final HazelcastClientInstanceImpl client;
    private final InternalSerializationService serializationService;

    public ManagementCenterService(HazelcastClientInstanceImpl client,
                                   InternalSerializationService serializationService) {

        this.client = client;
        this.serializationService = serializationService;
    }

    /**
     * Reads the metrics journal for a given number starting from a specific sequence.
     */
    @Nonnull
    public CompletableFuture<MetricsResultSet> readMetricsAsync(Member member, long startSequence) {
        ClientMessage request = MCReadMetricsCodec.encodeRequest(member.getUuid(), startSequence);
        ClientInvocation invocation = new ClientInvocation(client, request, null, member.getAddress());

        ClientMessageDecoder<MetricsResultSet> decoder = (clientMessage) -> {
            MCReadMetricsCodec.ResponseParameters response = MCReadMetricsCodec.decodeResponse(clientMessage);
            return new MetricsResultSet(response.nextSequence, response.elements);
        };

        return new ClientDelegatingFuture<>(invocation.invoke(), serializationService, decoder, false);
    }

    /**
     * Changes the cluster's state.
     */
    @Nonnull
    public CompletableFuture<Void> changeClusterState(ClusterState newState) {
        checkNotNull(newState);

        ClientInvocation invocation = new ClientInvocation(
                client,
                MCChangeClusterStateCodec.encodeRequest(newState.getId()),
                null
        );
        return new ClientDelegatingFuture<>(
                invocation.invoke(),
                serializationService,
                clientMessage -> null
        );
    }

    /**
     * Gets the config ƒor a given map from a random member.
     */
    @Nonnull
    public CompletableFuture<MCMapConfig> getMapConfig(String map) {
        checkNotNull(map);

        return doGetMapConfig(null, map);
    }

    /**
     * Gets the config ƒor a given map from a specific member.
     */
    @Nonnull
    public CompletableFuture<MCMapConfig> getMapConfig(Member member, String map) {
        checkNotNull(member);
        checkNotNull(map);

        return doGetMapConfig(member, map);
    }

    private CompletableFuture<MCMapConfig> doGetMapConfig(Member member, String map) {
        ClientInvocation invocation;
        if (member == null) {
            invocation = new ClientInvocation(
                    client,
                    MCGetMapConfigCodec.encodeRequest(map),
                    map
            );
        } else {
            invocation = new ClientInvocation(
                    client,
                    MCGetMapConfigCodec.encodeRequest(map),
                    map,
                    member.getAddress()
            );
        }

        return new ClientDelegatingFuture<>(
                invocation.invoke(),
                serializationService,
                clientMessage -> {
                    MCGetMapConfigCodec.ResponseParameters response =
                            MCGetMapConfigCodec.decodeResponse(clientMessage);
                    return MCMapConfig.fromResponse(response);
                },
                true
        );
    }

    /**
     * Updates the config of a given map on a given member.
     */
    @Nonnull
    public CompletableFuture<Void> updateMapConfig(Member member,
                                                   UpdateMapConfigParameters parameters) {
        checkNotNull(member);
        checkNotNull(parameters);
        checkNotNull(parameters.getEvictionPolicy());
        checkNotNull(parameters.getMaxSizePolicy());

        ClientInvocation invocation = new ClientInvocation(
                client,
                MCUpdateMapConfigCodec.encodeRequest(
                        parameters.getMap(),
                        parameters.getTimeToLiveSeconds(),
                        parameters.getMaxIdleSeconds(),
                        parameters.getEvictionPolicy().getId(),
                        parameters.isReadBackupData(),
                        parameters.getMaxSize(),
                        parameters.getMaxSizePolicy().getId()),
                parameters.getMap(),
                member.getAddress()
        );
        return new ClientDelegatingFuture<>(
                invocation.invoke(),
                serializationService,
                clientMessage -> null
        );
    }

    /**
     * Gets the config of a given member rendered as XML.
     */
    @Nonnull
    public CompletableFuture<String> getMemberConfig(Member member) {
        checkNotNull(member);

        ClientInvocation invocation = new ClientInvocation(
                client,
                MCGetMemberConfigCodec.encodeRequest(),
                null,
                member.getAddress()
        );
        return new ClientDelegatingFuture<>(
                invocation.invoke(),
                serializationService,
                clientMessage -> MCGetMemberConfigCodec.decodeResponse(clientMessage).configXml
        );
    }

    /**
     * Runs GC on a given member.
     */
    @Nonnull
    public CompletableFuture<Void> runGc(Member member) {
        checkNotNull(member);

        ClientInvocation invocation = new ClientInvocation(
                client,
                MCRunGcCodec.encodeRequest(),
                null,
                member.getAddress()
        );
        return new ClientDelegatingFuture<>(
                invocation.invoke(),
                serializationService,
                clientMessage -> null
        );
    }

    /**
     * Gets thread dump of a given member.
     *
     * @param member        {@link Member} to get the thread dump of
     * @param dumpDeadLocks whether only dead-locked threads or all threads should be dumped.
     */
    @Nonnull
    public CompletableFuture<String> getThreadDump(Member member, boolean dumpDeadLocks) {
        checkNotNull(member);

        ClientInvocation invocation = new ClientInvocation(
                client,
                MCGetThreadDumpCodec.encodeRequest(dumpDeadLocks),
                null,
                member.getAddress()
        );
        return new ClientDelegatingFuture<>(
                invocation.invoke(),
                serializationService,
                clientMessage -> MCGetThreadDumpCodec.decodeResponse(clientMessage).threadDump
        );
    }

    /**
     * Shuts down a given member.
     *
     * @param member {@link Member} to shut down
     */
    public void shutdownMember(Member member) {
        checkNotNull(member);

        ClientInvocation invocation = new ClientInvocation(
                client,
                MCShutdownMemberCodec.encodeRequest(),
                null,
                member.getAddress()
        );
        invocation.invoke();
    }

    /**
     * Promotes a lite member to a data member.
     *
     * @param member {@link Member} to promote
     */
    @Nonnull
    public CompletableFuture<Void> promoteLiteMember(Member member) {
        checkNotNull(member);

        ClientInvocation invocation = new ClientInvocation(
                client,
                MCPromoteLiteMemberCodec.encodeRequest(),
                null,
                member.getAddress()
        );

        return new ClientDelegatingFuture<>(
                invocation.invoke(),
                serializationService,
                clientMessage -> null
        );
    }

    /**
     * Gets system properties of a given member.
     *
     * @param member {@link Member} to get system properties of
     */
    @Nonnull
    public CompletableFuture<Map<String, String>> getSystemProperties(Member member) {
        checkNotNull(member);

        ClientInvocation invocation = new ClientInvocation(
                client,
                MCGetSystemPropertiesCodec.encodeRequest(),
                null,
                member.getAddress()
        );

        return new ClientDelegatingFuture<>(
                invocation.invoke(),
                serializationService,
                clientMessage -> {
                    List<Entry<String, String>> systemProperties
                            = MCGetSystemPropertiesCodec.decodeResponse(clientMessage).systemProperties;

                    Map<String, String> result = MapUtil.createHashMap(systemProperties.size());
                    for (Entry<String, String> property : systemProperties) {
                        result.put(property.getKey(), property.getValue());
                    }
                    return result;
                }
        );
    }

    /**
     * Gets the latest {@link TimedMemberState} of the member it's called on.
     *
     * @param member {@link Member} to get {@link TimedMemberState} of
     */
    @Nonnull
    public CompletableFuture<Optional<String>> getTimedMemberState(Member member) {
        checkNotNull(member);

        ClientInvocation invocation = new ClientInvocation(
                client,
                MCGetTimedMemberStateCodec.encodeRequest(),
                null,
                member.getAddress());

        return new ClientDelegatingFuture<>(
                invocation.invoke(),
                serializationService,
                clientMessage -> Optional.ofNullable(
                        MCGetTimedMemberStateCodec.decodeResponse(clientMessage).timedMemberStateJson)
        );
    }

    /**
     * Checks if local MC config (client B/W list) on a given member has the same ETag as provided.
     *
     * @param member target member
     * @param eTag   ETag value of MC config to match with (should be the latest value from MC)
     * @return operation future object with match result: <code>true</code> if config ETags match
     */
    @Nonnull
    public CompletableFuture<Boolean> matchMCConfig(Member member, String eTag) {
        checkNotNull(member);
        checkNotNull(eTag);

        ClientInvocation invocation = new ClientInvocation(
                client,
                MCMatchMCConfigCodec.encodeRequest(eTag),
                null,
                member.getAddress()
        );
        return new ClientDelegatingFuture<>(
                invocation.invoke(),
                serializationService,
                clientMessage -> {
                    MCMatchMCConfigCodec.ResponseParameters response =
                            MCMatchMCConfigCodec.decodeResponse(clientMessage);
                    return response.result;
                },
                false
        );
    }

    /**
     * Applies the MC config (client B/W list) on a given member.
     *
     * @param member       target member
     * @param eTag         ETag of the new config
     * @param clientBwList new config for client B/W list filtering
     * @return operation future object
     */
    @Nonnull
    public CompletableFuture<Void> applyMCConfig(Member member, String eTag, ClientBwListDTO clientBwList) {
        checkNotNull(member);
        checkNotNull(eTag);
        checkNotNull(clientBwList);
        checkNotNull(clientBwList.mode);
        checkNotNull(clientBwList.entries);

        ClientInvocation invocation = new ClientInvocation(
                client,
                MCApplyMCConfigCodec.encodeRequest(eTag, clientBwList.mode.getId(), clientBwList.entries),
                null,
                member.getAddress()
        );
        return new ClientDelegatingFuture<>(
                invocation.invoke(),
                serializationService,
                clientMessage -> null
        );
    }

    /**
     * Gets the current metadata of the cluster.
     *
     * @param member {@link Member} to get current cluster metadata of
     */
    @Nonnull
    public CompletableFuture<MCClusterMetadata> getClusterMetadata(Member member) {
        checkNotNull(member);

        ClientInvocation invocation = new ClientInvocation(
                client,
                MCGetClusterMetadataCodec.encodeRequest(),
                null,
                member.getAddress());

        return new ClientDelegatingFuture<>(
                invocation.invoke(),
                serializationService,
                clientMessage -> {
                    MCGetClusterMetadataCodec.ResponseParameters response =
                            MCGetClusterMetadataCodec.decodeResponse(clientMessage);
                    return MCClusterMetadata.fromResponse(response);
                }
        );
    }

    /**
     * Shuts down the cluster.
     */
    public void shutdownCluster() {
        ClientInvocation invocation = new ClientInvocation(
                client,
                MCShutdownClusterCodec.encodeRequest(),
                null
        );
        invocation.invoke();
    }

    /**
     * Changes the cluster version
     *
     * @param version new cluster version
     */
    @Nonnull
    public CompletableFuture<Void> changeClusterVersion(Version version) {
        ClientInvocation invocation = new ClientInvocation(
                client,
                MCChangeClusterVersionCodec.encodeRequest(version.getMajor(), version.getMinor()),
                null
        );

        return new ClientDelegatingFuture<>(
                invocation.invoke(),
                serializationService,
                clientMessage -> null
        );
    }

    /**
     * Runs the script on a given member.
     *
     * @param member target member
     * @param engine the name of script engine which will be used for the execution
     * @param script the script to execute
     * @return operation future object with script execution output
     */
    @Nonnull
    public CompletableFuture<String> runScript(Member member, String engine, String script) {
        checkNotNull(member);
        checkNotNull(script);
        checkNotNull(engine);

        ClientInvocation invocation = new ClientInvocation(
                client,
                MCRunScriptCodec.encodeRequest(engine, script),
                null,
                member.getAddress()
        );
        return new ClientDelegatingFuture<>(
                invocation.invoke(),
                serializationService,
                clientMessage -> MCRunScriptCodec.decodeResponse(clientMessage).result
        );
    }

    /**
     * Runs the console command on a given member.
     *
     * @param member    target member
     * @param namespace namespace to be set before the command is executed (optional)
     * @param command   the command to execute
     * @return operation future object with command execution output
     */
    @Nonnull
    public CompletableFuture<String> runConsoleCommand(Member member, String namespace, String command) {
        checkNotNull(member);
        checkNotNull(command);

        ClientInvocation invocation = new ClientInvocation(
                client,
                MCRunConsoleCommandCodec.encodeRequest(namespace, command),
                null,
                member.getAddress()
        );
        return new ClientDelegatingFuture<>(
                invocation.invoke(),
                serializationService,
                clientMessage -> MCRunConsoleCommandCodec.decodeResponse(clientMessage).result
        );
    }

    /**
<<<<<<< HEAD
     * Polls pending events from the member it's called on.
     *
     * @param member target member
     */
    @Nonnull
    public CompletableFuture<List<MCEventDTO>> pollMCEvents(Member member) {
        checkNotNull(member);

        ClientInvocation invocation = new ClientInvocation(
                client,
                MCPollMCEventsCodec.encodeRequest(),
                null,
                member.getAddress());
=======
     * Stop, pause or resume WAN replication for the given {@code wanReplicationName} and
     * {@code wanPublisherId} on the given {@link Member}.
     *
     * @param member             {@link Member} to change WAN replication state on
     * @param wanReplicationName name of the WAN replication to change state of
     * @param wanPublisherId     ID of the WAN publisher to change state of
     * @param newState           new state for the WAN publisher
     */
    @Nonnull
    public CompletableFuture<Void> changeWanReplicationState(Member member,
                                                             String wanReplicationName,
                                                             String wanPublisherId,
                                                             WanPublisherState newState) {
        checkNotNull(member);
        checkNotNull(wanReplicationName);
        checkNotNull(wanPublisherId);
        checkNotNull(newState);

        ClientInvocation invocation = new ClientInvocation(
                client,
                MCChangeWanReplicationStateCodec.encodeRequest(wanReplicationName, wanPublisherId, newState.getId()),
                null,
                member.getAddress()
        );

        return new ClientDelegatingFuture<>(
                invocation.invoke(),
                serializationService,
                clientMessage -> null
        );
    }

    /**
     * Clear WAN replication queues for the given {@code wanReplicationName} and
     * {@code wanPublisherId} on the given {@link Member}.
     *
     * @param member             {@link Member} to clear WAN replication queues on
     * @param wanReplicationName name of the WAN replication to clear queues of
     * @param wanPublisherId     ID of the WAN publisher to clear queues of
     */
    @Nonnull
    public CompletableFuture<Void> clearWanQueues(Member member,
                                                  String wanReplicationName,
                                                  String wanPublisherId) {
        checkNotNull(member);
        checkNotNull(wanReplicationName);
        checkNotNull(wanPublisherId);

        ClientInvocation invocation = new ClientInvocation(
                client,
                MCClearWanQueuesCodec.encodeRequest(wanReplicationName, wanPublisherId),
                null,
                member.getAddress()
        );

        return new ClientDelegatingFuture<>(
                invocation.invoke(),
                serializationService,
                clientMessage -> null
        );
    }

    /**
     * Add a new WAN replication configuration.
     *
     * @param config the new WAN replication configuration
     * @return a {@link CompletableFuture} that holds the IDs for the WAN publishers which were
     * added to the configuration, and the ones that are ignored/not added to the configuration
     */
    @Nonnull
    public CompletableFuture<AddWanConfigResult> addWanReplicationConfig(MCWanBatchPublisherConfig config) {
        checkNotNull(config);

        ClientInvocation invocation = new ClientInvocation(
                client,
                MCAddWanBatchPublisherConfigCodec.encodeRequest(
                        config.getName(),
                        config.getTargetCluster(),
                        config.getPublisherId(),
                        config.getEndpoints(),
                        config.getQueueCapacity(),
                        config.getBatchSize(),
                        config.getBatchMaxDelayMillis(),
                        config.getResponseTimeoutMillis(),
                        config.getAckType().getId(),
                        config.getQueueFullBehaviour().getId()
                ),
                null
        );

        return new ClientDelegatingFuture<>(
                invocation.invoke(),
                serializationService,
                clientMessage -> {
                    MCAddWanBatchPublisherConfigCodec.ResponseParameters response =
                            MCAddWanBatchPublisherConfigCodec.decodeResponse(clientMessage);
                    return new AddWanConfigResult(response.addedPublisherIds, response.ignoredPublisherIds);
                }
        );
    }

    /**
     * Initiate WAN sync for a specific map.
     *
     * @param wanReplicationName name of the WAN replication to initiate WAN sync for
     * @param wanPublisherId     ID of the WAN publisher to initiate WAN sync for
     * @param mapName            name of the map to trigger WAN sync on
     * @return a {@link CompletableFuture} that holds the UUID of the synchronization
     */
    @Nonnull
    public CompletableFuture<UUID> wanSyncMap(String wanReplicationName,
                                              String wanPublisherId,
                                              String mapName) {
        checkNotNull(wanReplicationName);
        checkNotNull(wanPublisherId);
        checkNotNull(mapName);

        return wanSyncMap(wanReplicationName, wanPublisherId, SINGLE_MAP, mapName);
    }

    /**
     * Initiate WAN sync for all maps.
     *
     * @param wanReplicationName name of the WAN replication to initiate WAN sync for
     * @param wanPublisherId     ID of the WAN publisher to initiate WAN sync for
     * @return a {@link CompletableFuture} that holds the UUID of the synchronization
     */
    @Nonnull
    public CompletableFuture<UUID> wanSyncAllMaps(String wanReplicationName,
                                                  String wanPublisherId) {
        checkNotNull(wanReplicationName);
        checkNotNull(wanPublisherId);

        return wanSyncMap(wanReplicationName, wanPublisherId, ALL_MAPS, null);
    }


    private CompletableFuture<UUID> wanSyncMap(String wanReplicationName,
                                               String wanPublisherId,
                                               WanSyncType syncType,
                                               String map) {

        ClientInvocation invocation = new ClientInvocation(
                client,
                MCWanSyncMapCodec.encodeRequest(
                        wanReplicationName, wanPublisherId, syncType.getType(), map),
                null
        );

        return new ClientDelegatingFuture<>(
                invocation.invoke(),
                serializationService,
                clientMessage -> MCWanSyncMapCodec.decodeResponse(clientMessage).uuid
        );
    }

    /**
     * Initiate WAN consistency check for a specific map.
     *
     * @param wanReplicationName name of the WAN replication to check WAN consistency for
     * @param wanPublisherId     ID of the WAN publisher to check WAN consistency for
     * @param mapName            name of the map to check WAN consistency for
     * @return a {@link CompletableFuture} that holds the UUID of the WAN consistency check
     */
    @Nonnull
    public CompletableFuture<UUID> checkWanConsistency(String wanReplicationName,
                                                       String wanPublisherId,
                                                       String mapName) {
        checkNotNull(wanReplicationName);
        checkNotNull(wanPublisherId);
        checkNotNull(mapName);

        ClientInvocation invocation = new ClientInvocation(
                client,
                MCCheckWanConsistencyCodec.encodeRequest(wanReplicationName, wanPublisherId, mapName),
                null
        );
>>>>>>> fdb70ef4

        return new ClientDelegatingFuture<>(
                invocation.invoke(),
                serializationService,
<<<<<<< HEAD
                clientMessage -> MCPollMCEventsCodec.decodeResponse(clientMessage).events
=======
                clientMessage -> MCCheckWanConsistencyCodec.decodeResponse(clientMessage).uuid
>>>>>>> fdb70ef4
        );
    }
}<|MERGE_RESOLUTION|>--- conflicted
+++ resolved
@@ -539,21 +539,6 @@
     }
 
     /**
-<<<<<<< HEAD
-     * Polls pending events from the member it's called on.
-     *
-     * @param member target member
-     */
-    @Nonnull
-    public CompletableFuture<List<MCEventDTO>> pollMCEvents(Member member) {
-        checkNotNull(member);
-
-        ClientInvocation invocation = new ClientInvocation(
-                client,
-                MCPollMCEventsCodec.encodeRequest(),
-                null,
-                member.getAddress());
-=======
      * Stop, pause or resume WAN replication for the given {@code wanReplicationName} and
      * {@code wanPublisherId} on the given {@link Member}.
      *
@@ -731,16 +716,33 @@
                 MCCheckWanConsistencyCodec.encodeRequest(wanReplicationName, wanPublisherId, mapName),
                 null
         );
->>>>>>> fdb70ef4
-
-        return new ClientDelegatingFuture<>(
-                invocation.invoke(),
-                serializationService,
-<<<<<<< HEAD
+
+        return new ClientDelegatingFuture<>(
+                invocation.invoke(),
+                serializationService,
+                clientMessage -> MCCheckWanConsistencyCodec.decodeResponse(clientMessage).uuid
+        );
+    }
+
+    /**
+     * Polls pending events from the member it's called on.
+     *
+     * @param member target member
+     */
+    @Nonnull
+    public CompletableFuture<List<MCEventDTO>> pollMCEvents(Member member) {
+        checkNotNull(member);
+
+        ClientInvocation invocation = new ClientInvocation(
+                client,
+                MCPollMCEventsCodec.encodeRequest(),
+                null,
+                member.getAddress());
+
+        return new ClientDelegatingFuture<>(
+                invocation.invoke(),
+                serializationService,
                 clientMessage -> MCPollMCEventsCodec.decodeResponse(clientMessage).events
-=======
-                clientMessage -> MCCheckWanConsistencyCodec.decodeResponse(clientMessage).uuid
->>>>>>> fdb70ef4
         );
     }
 }