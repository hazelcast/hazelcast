--- conflicted
+++ resolved
@@ -16,390 +16,7 @@
 
 package com.hazelcast.client.impl.protocol;
 
-import com.hazelcast.client.impl.protocol.codec.AtomicLongAddAndGetCodec;
-import com.hazelcast.client.impl.protocol.codec.AtomicLongAlterCodec;
-import com.hazelcast.client.impl.protocol.codec.AtomicLongApplyCodec;
-import com.hazelcast.client.impl.protocol.codec.AtomicLongCompareAndSetCodec;
-import com.hazelcast.client.impl.protocol.codec.AtomicLongGetAndAddCodec;
-import com.hazelcast.client.impl.protocol.codec.AtomicLongGetAndSetCodec;
-import com.hazelcast.client.impl.protocol.codec.AtomicLongGetCodec;
-import com.hazelcast.client.impl.protocol.codec.AtomicRefApplyCodec;
-import com.hazelcast.client.impl.protocol.codec.AtomicRefCompareAndSetCodec;
-import com.hazelcast.client.impl.protocol.codec.AtomicRefContainsCodec;
-import com.hazelcast.client.impl.protocol.codec.AtomicRefGetCodec;
-import com.hazelcast.client.impl.protocol.codec.AtomicRefSetCodec;
-import com.hazelcast.client.impl.protocol.codec.CPGroupCreateCPGroupCodec;
-import com.hazelcast.client.impl.protocol.codec.CPGroupDestroyCPObjectCodec;
-import com.hazelcast.client.impl.protocol.codec.CPSessionCloseSessionCodec;
-import com.hazelcast.client.impl.protocol.codec.CPSessionCreateSessionCodec;
-import com.hazelcast.client.impl.protocol.codec.CPSessionGenerateThreadIdCodec;
-import com.hazelcast.client.impl.protocol.codec.CPSessionHeartbeatSessionCodec;
-import com.hazelcast.client.impl.protocol.codec.CacheAddEntryListenerCodec;
-import com.hazelcast.client.impl.protocol.codec.CacheAddNearCacheInvalidationListenerCodec;
-import com.hazelcast.client.impl.protocol.codec.CacheAddPartitionLostListenerCodec;
-import com.hazelcast.client.impl.protocol.codec.CacheAssignAndGetUuidsCodec;
-import com.hazelcast.client.impl.protocol.codec.CacheClearCodec;
-import com.hazelcast.client.impl.protocol.codec.CacheContainsKeyCodec;
-import com.hazelcast.client.impl.protocol.codec.CacheCreateConfigCodec;
-import com.hazelcast.client.impl.protocol.codec.CacheDestroyCodec;
-import com.hazelcast.client.impl.protocol.codec.CacheEntryProcessorCodec;
-import com.hazelcast.client.impl.protocol.codec.CacheEventJournalReadCodec;
-import com.hazelcast.client.impl.protocol.codec.CacheEventJournalSubscribeCodec;
-import com.hazelcast.client.impl.protocol.codec.CacheFetchNearCacheInvalidationMetadataCodec;
-import com.hazelcast.client.impl.protocol.codec.CacheGetAllCodec;
-import com.hazelcast.client.impl.protocol.codec.CacheGetAndRemoveCodec;
-import com.hazelcast.client.impl.protocol.codec.CacheGetAndReplaceCodec;
-import com.hazelcast.client.impl.protocol.codec.CacheGetCodec;
-import com.hazelcast.client.impl.protocol.codec.CacheGetConfigCodec;
-import com.hazelcast.client.impl.protocol.codec.CacheIterateCodec;
-import com.hazelcast.client.impl.protocol.codec.CacheIterateEntriesCodec;
-import com.hazelcast.client.impl.protocol.codec.CacheListenerRegistrationCodec;
-import com.hazelcast.client.impl.protocol.codec.CacheLoadAllCodec;
-import com.hazelcast.client.impl.protocol.codec.CacheManagementConfigCodec;
-import com.hazelcast.client.impl.protocol.codec.CachePutAllCodec;
-import com.hazelcast.client.impl.protocol.codec.CachePutCodec;
-import com.hazelcast.client.impl.protocol.codec.CachePutIfAbsentCodec;
-import com.hazelcast.client.impl.protocol.codec.CacheRemoveAllCodec;
-import com.hazelcast.client.impl.protocol.codec.CacheRemoveAllKeysCodec;
-import com.hazelcast.client.impl.protocol.codec.CacheRemoveCodec;
-import com.hazelcast.client.impl.protocol.codec.CacheRemoveEntryListenerCodec;
-import com.hazelcast.client.impl.protocol.codec.CacheRemoveInvalidationListenerCodec;
-import com.hazelcast.client.impl.protocol.codec.CacheRemovePartitionLostListenerCodec;
-import com.hazelcast.client.impl.protocol.codec.CacheReplaceCodec;
-import com.hazelcast.client.impl.protocol.codec.CacheSetExpiryPolicyCodec;
-import com.hazelcast.client.impl.protocol.codec.CacheSizeCodec;
-import com.hazelcast.client.impl.protocol.codec.CardinalityEstimatorAddCodec;
-import com.hazelcast.client.impl.protocol.codec.CardinalityEstimatorEstimateCodec;
-import com.hazelcast.client.impl.protocol.codec.ClientAddClusterViewListenerCodec;
-import com.hazelcast.client.impl.protocol.codec.ClientAddDistributedObjectListenerCodec;
-import com.hazelcast.client.impl.protocol.codec.ClientAddPartitionLostListenerCodec;
-import com.hazelcast.client.impl.protocol.codec.ClientAuthenticationCodec;
-import com.hazelcast.client.impl.protocol.codec.ClientAuthenticationCustomCodec;
-import com.hazelcast.client.impl.protocol.codec.ClientCreateProxiesCodec;
-import com.hazelcast.client.impl.protocol.codec.ClientCreateProxyCodec;
-import com.hazelcast.client.impl.protocol.codec.ClientDeployClassesCodec;
-import com.hazelcast.client.impl.protocol.codec.ClientDestroyProxyCodec;
-import com.hazelcast.client.impl.protocol.codec.ClientGetDistributedObjectsCodec;
-import com.hazelcast.client.impl.protocol.codec.ClientIsFailoverSupportedCodec;
-import com.hazelcast.client.impl.protocol.codec.ClientLocalBackupListenerCodec;
-import com.hazelcast.client.impl.protocol.codec.ClientPingCodec;
-import com.hazelcast.client.impl.protocol.codec.ClientRemoveAllListenersCodec;
-import com.hazelcast.client.impl.protocol.codec.ClientRemoveDistributedObjectListenerCodec;
-import com.hazelcast.client.impl.protocol.codec.ClientRemovePartitionLostListenerCodec;
-import com.hazelcast.client.impl.protocol.codec.ClientStatisticsCodec;
-import com.hazelcast.client.impl.protocol.codec.ContinuousQueryAddListenerCodec;
-import com.hazelcast.client.impl.protocol.codec.ContinuousQueryDestroyCacheCodec;
-import com.hazelcast.client.impl.protocol.codec.ContinuousQueryMadePublishableCodec;
-import com.hazelcast.client.impl.protocol.codec.ContinuousQueryPublisherCreateCodec;
-import com.hazelcast.client.impl.protocol.codec.ContinuousQueryPublisherCreateWithValueCodec;
-import com.hazelcast.client.impl.protocol.codec.ContinuousQuerySetReadCursorCodec;
-import com.hazelcast.client.impl.protocol.codec.CountDownLatchAwaitCodec;
-import com.hazelcast.client.impl.protocol.codec.CountDownLatchCountDownCodec;
-import com.hazelcast.client.impl.protocol.codec.CountDownLatchGetCountCodec;
-import com.hazelcast.client.impl.protocol.codec.CountDownLatchGetRoundCodec;
-import com.hazelcast.client.impl.protocol.codec.CountDownLatchTrySetCountCodec;
-import com.hazelcast.client.impl.protocol.codec.DurableExecutorDisposeResultCodec;
-import com.hazelcast.client.impl.protocol.codec.DurableExecutorIsShutdownCodec;
-import com.hazelcast.client.impl.protocol.codec.DurableExecutorRetrieveAndDisposeResultCodec;
-import com.hazelcast.client.impl.protocol.codec.DurableExecutorRetrieveResultCodec;
-import com.hazelcast.client.impl.protocol.codec.DurableExecutorShutdownCodec;
-import com.hazelcast.client.impl.protocol.codec.DurableExecutorSubmitToPartitionCodec;
-import com.hazelcast.client.impl.protocol.codec.DynamicConfigAddCacheConfigCodec;
-import com.hazelcast.client.impl.protocol.codec.DynamicConfigAddCardinalityEstimatorConfigCodec;
-import com.hazelcast.client.impl.protocol.codec.DynamicConfigAddDurableExecutorConfigCodec;
-import com.hazelcast.client.impl.protocol.codec.DynamicConfigAddExecutorConfigCodec;
-import com.hazelcast.client.impl.protocol.codec.DynamicConfigAddFlakeIdGeneratorConfigCodec;
-import com.hazelcast.client.impl.protocol.codec.DynamicConfigAddListConfigCodec;
-import com.hazelcast.client.impl.protocol.codec.DynamicConfigAddMapConfigCodec;
-import com.hazelcast.client.impl.protocol.codec.DynamicConfigAddMultiMapConfigCodec;
-import com.hazelcast.client.impl.protocol.codec.DynamicConfigAddQueueConfigCodec;
-import com.hazelcast.client.impl.protocol.codec.DynamicConfigAddReliableTopicConfigCodec;
-import com.hazelcast.client.impl.protocol.codec.DynamicConfigAddReplicatedMapConfigCodec;
-import com.hazelcast.client.impl.protocol.codec.DynamicConfigAddRingbufferConfigCodec;
-import com.hazelcast.client.impl.protocol.codec.DynamicConfigAddScheduledExecutorConfigCodec;
-import com.hazelcast.client.impl.protocol.codec.DynamicConfigAddSetConfigCodec;
-import com.hazelcast.client.impl.protocol.codec.DynamicConfigAddTopicConfigCodec;
-import com.hazelcast.client.impl.protocol.codec.ExecutorServiceCancelOnAddressCodec;
-import com.hazelcast.client.impl.protocol.codec.ExecutorServiceCancelOnPartitionCodec;
-import com.hazelcast.client.impl.protocol.codec.ExecutorServiceIsShutdownCodec;
-import com.hazelcast.client.impl.protocol.codec.ExecutorServiceShutdownCodec;
-import com.hazelcast.client.impl.protocol.codec.ExecutorServiceSubmitToAddressCodec;
-import com.hazelcast.client.impl.protocol.codec.ExecutorServiceSubmitToPartitionCodec;
-import com.hazelcast.client.impl.protocol.codec.FencedLockGetLockOwnershipCodec;
-import com.hazelcast.client.impl.protocol.codec.FencedLockLockCodec;
-import com.hazelcast.client.impl.protocol.codec.FencedLockTryLockCodec;
-import com.hazelcast.client.impl.protocol.codec.FencedLockUnlockCodec;
-import com.hazelcast.client.impl.protocol.codec.FlakeIdGeneratorNewIdBatchCodec;
-import com.hazelcast.client.impl.protocol.codec.ListAddAllCodec;
-import com.hazelcast.client.impl.protocol.codec.ListAddAllWithIndexCodec;
-import com.hazelcast.client.impl.protocol.codec.ListAddCodec;
-import com.hazelcast.client.impl.protocol.codec.ListAddListenerCodec;
-import com.hazelcast.client.impl.protocol.codec.ListAddWithIndexCodec;
-import com.hazelcast.client.impl.protocol.codec.ListClearCodec;
-import com.hazelcast.client.impl.protocol.codec.ListCompareAndRemoveAllCodec;
-import com.hazelcast.client.impl.protocol.codec.ListCompareAndRetainAllCodec;
-import com.hazelcast.client.impl.protocol.codec.ListContainsAllCodec;
-import com.hazelcast.client.impl.protocol.codec.ListContainsCodec;
-import com.hazelcast.client.impl.protocol.codec.ListGetAllCodec;
-import com.hazelcast.client.impl.protocol.codec.ListGetCodec;
-import com.hazelcast.client.impl.protocol.codec.ListIndexOfCodec;
-import com.hazelcast.client.impl.protocol.codec.ListIsEmptyCodec;
-import com.hazelcast.client.impl.protocol.codec.ListIteratorCodec;
-import com.hazelcast.client.impl.protocol.codec.ListLastIndexOfCodec;
-import com.hazelcast.client.impl.protocol.codec.ListListIteratorCodec;
-import com.hazelcast.client.impl.protocol.codec.ListRemoveCodec;
-import com.hazelcast.client.impl.protocol.codec.ListRemoveListenerCodec;
-import com.hazelcast.client.impl.protocol.codec.ListRemoveWithIndexCodec;
-import com.hazelcast.client.impl.protocol.codec.ListSetCodec;
-import com.hazelcast.client.impl.protocol.codec.ListSizeCodec;
-import com.hazelcast.client.impl.protocol.codec.ListSubCodec;
-import com.hazelcast.client.impl.protocol.codec.MCApplyMCConfigCodec;
-import com.hazelcast.client.impl.protocol.codec.MCChangeClusterStateCodec;
-import com.hazelcast.client.impl.protocol.codec.MCChangeClusterVersionCodec;
-import com.hazelcast.client.impl.protocol.codec.MCGetClusterMetadataCodec;
-import com.hazelcast.client.impl.protocol.codec.MCGetMapConfigCodec;
-import com.hazelcast.client.impl.protocol.codec.MCGetMemberConfigCodec;
-import com.hazelcast.client.impl.protocol.codec.MCGetSystemPropertiesCodec;
-import com.hazelcast.client.impl.protocol.codec.MCGetThreadDumpCodec;
-import com.hazelcast.client.impl.protocol.codec.MCGetTimedMemberStateCodec;
-import com.hazelcast.client.impl.protocol.codec.MCMatchMCConfigCodec;
-import com.hazelcast.client.impl.protocol.codec.MCPromoteLiteMemberCodec;
-import com.hazelcast.client.impl.protocol.codec.MCReadMetricsCodec;
-import com.hazelcast.client.impl.protocol.codec.MCRunConsoleCommandCodec;
-import com.hazelcast.client.impl.protocol.codec.MCRunGcCodec;
-import com.hazelcast.client.impl.protocol.codec.MCRunScriptCodec;
-import com.hazelcast.client.impl.protocol.codec.MCShutdownClusterCodec;
-import com.hazelcast.client.impl.protocol.codec.MCShutdownMemberCodec;
-import com.hazelcast.client.impl.protocol.codec.MCUpdateMapConfigCodec;
-import com.hazelcast.client.impl.protocol.codec.MapAddEntryListenerCodec;
-import com.hazelcast.client.impl.protocol.codec.MapAddEntryListenerToKeyCodec;
-import com.hazelcast.client.impl.protocol.codec.MapAddEntryListenerToKeyWithPredicateCodec;
-import com.hazelcast.client.impl.protocol.codec.MapAddEntryListenerWithPredicateCodec;
-import com.hazelcast.client.impl.protocol.codec.MapAddIndexCodec;
-import com.hazelcast.client.impl.protocol.codec.MapAddInterceptorCodec;
-import com.hazelcast.client.impl.protocol.codec.MapAddNearCacheInvalidationListenerCodec;
-import com.hazelcast.client.impl.protocol.codec.MapAddPartitionLostListenerCodec;
-import com.hazelcast.client.impl.protocol.codec.MapAggregateCodec;
-import com.hazelcast.client.impl.protocol.codec.MapAggregateWithPredicateCodec;
-import com.hazelcast.client.impl.protocol.codec.MapAssignAndGetUuidsCodec;
-import com.hazelcast.client.impl.protocol.codec.MapClearCodec;
-import com.hazelcast.client.impl.protocol.codec.MapContainsKeyCodec;
-import com.hazelcast.client.impl.protocol.codec.MapContainsValueCodec;
-import com.hazelcast.client.impl.protocol.codec.MapDeleteCodec;
-import com.hazelcast.client.impl.protocol.codec.MapEntriesWithPagingPredicateCodec;
-import com.hazelcast.client.impl.protocol.codec.MapEntriesWithPredicateCodec;
-import com.hazelcast.client.impl.protocol.codec.MapEntrySetCodec;
-import com.hazelcast.client.impl.protocol.codec.MapEventJournalReadCodec;
-import com.hazelcast.client.impl.protocol.codec.MapEventJournalSubscribeCodec;
-import com.hazelcast.client.impl.protocol.codec.MapEvictAllCodec;
-import com.hazelcast.client.impl.protocol.codec.MapEvictCodec;
-import com.hazelcast.client.impl.protocol.codec.MapExecuteOnAllKeysCodec;
-import com.hazelcast.client.impl.protocol.codec.MapExecuteOnKeyCodec;
-import com.hazelcast.client.impl.protocol.codec.MapExecuteOnKeysCodec;
-import com.hazelcast.client.impl.protocol.codec.MapExecuteWithPredicateCodec;
-import com.hazelcast.client.impl.protocol.codec.MapFetchEntriesCodec;
-import com.hazelcast.client.impl.protocol.codec.MapFetchKeysCodec;
-import com.hazelcast.client.impl.protocol.codec.MapFetchNearCacheInvalidationMetadataCodec;
-import com.hazelcast.client.impl.protocol.codec.MapFetchWithQueryCodec;
-import com.hazelcast.client.impl.protocol.codec.MapFlushCodec;
-import com.hazelcast.client.impl.protocol.codec.MapForceUnlockCodec;
-import com.hazelcast.client.impl.protocol.codec.MapGetAllCodec;
-import com.hazelcast.client.impl.protocol.codec.MapGetCodec;
-import com.hazelcast.client.impl.protocol.codec.MapGetEntryViewCodec;
-import com.hazelcast.client.impl.protocol.codec.MapIsEmptyCodec;
-import com.hazelcast.client.impl.protocol.codec.MapIsLockedCodec;
-import com.hazelcast.client.impl.protocol.codec.MapKeySetCodec;
-import com.hazelcast.client.impl.protocol.codec.MapKeySetWithPagingPredicateCodec;
-import com.hazelcast.client.impl.protocol.codec.MapKeySetWithPredicateCodec;
-import com.hazelcast.client.impl.protocol.codec.MapLoadAllCodec;
-import com.hazelcast.client.impl.protocol.codec.MapLoadGivenKeysCodec;
-import com.hazelcast.client.impl.protocol.codec.MapLockCodec;
-import com.hazelcast.client.impl.protocol.codec.MapProjectCodec;
-import com.hazelcast.client.impl.protocol.codec.MapProjectWithPredicateCodec;
-import com.hazelcast.client.impl.protocol.codec.MapPutAllCodec;
-import com.hazelcast.client.impl.protocol.codec.MapPutCodec;
-import com.hazelcast.client.impl.protocol.codec.MapPutIfAbsentCodec;
-import com.hazelcast.client.impl.protocol.codec.MapPutIfAbsentWithMaxIdleCodec;
-import com.hazelcast.client.impl.protocol.codec.MapPutTransientCodec;
-import com.hazelcast.client.impl.protocol.codec.MapPutTransientWithMaxIdleCodec;
-import com.hazelcast.client.impl.protocol.codec.MapPutWithMaxIdleCodec;
-import com.hazelcast.client.impl.protocol.codec.MapRemoveAllCodec;
-import com.hazelcast.client.impl.protocol.codec.MapRemoveCodec;
-import com.hazelcast.client.impl.protocol.codec.MapRemoveEntryListenerCodec;
-import com.hazelcast.client.impl.protocol.codec.MapRemoveIfSameCodec;
-import com.hazelcast.client.impl.protocol.codec.MapRemoveInterceptorCodec;
-import com.hazelcast.client.impl.protocol.codec.MapRemovePartitionLostListenerCodec;
-import com.hazelcast.client.impl.protocol.codec.MapReplaceCodec;
-import com.hazelcast.client.impl.protocol.codec.MapReplaceIfSameCodec;
-import com.hazelcast.client.impl.protocol.codec.MapSetCodec;
-import com.hazelcast.client.impl.protocol.codec.MapSetTtlCodec;
-import com.hazelcast.client.impl.protocol.codec.MapSetWithMaxIdleCodec;
-import com.hazelcast.client.impl.protocol.codec.MapSizeCodec;
-import com.hazelcast.client.impl.protocol.codec.MapSubmitToKeyCodec;
-import com.hazelcast.client.impl.protocol.codec.MapTryLockCodec;
-import com.hazelcast.client.impl.protocol.codec.MapTryPutCodec;
-import com.hazelcast.client.impl.protocol.codec.MapTryRemoveCodec;
-import com.hazelcast.client.impl.protocol.codec.MapUnlockCodec;
-import com.hazelcast.client.impl.protocol.codec.MapValuesCodec;
-import com.hazelcast.client.impl.protocol.codec.MapValuesWithPagingPredicateCodec;
-import com.hazelcast.client.impl.protocol.codec.MapValuesWithPredicateCodec;
-import com.hazelcast.client.impl.protocol.codec.MultiMapAddEntryListenerCodec;
-import com.hazelcast.client.impl.protocol.codec.MultiMapAddEntryListenerToKeyCodec;
-import com.hazelcast.client.impl.protocol.codec.MultiMapClearCodec;
-import com.hazelcast.client.impl.protocol.codec.MultiMapContainsEntryCodec;
-import com.hazelcast.client.impl.protocol.codec.MultiMapContainsKeyCodec;
-import com.hazelcast.client.impl.protocol.codec.MultiMapContainsValueCodec;
-import com.hazelcast.client.impl.protocol.codec.MultiMapDeleteCodec;
-import com.hazelcast.client.impl.protocol.codec.MultiMapEntrySetCodec;
-import com.hazelcast.client.impl.protocol.codec.MultiMapForceUnlockCodec;
-import com.hazelcast.client.impl.protocol.codec.MultiMapGetCodec;
-import com.hazelcast.client.impl.protocol.codec.MultiMapIsLockedCodec;
-import com.hazelcast.client.impl.protocol.codec.MultiMapKeySetCodec;
-import com.hazelcast.client.impl.protocol.codec.MultiMapLockCodec;
-import com.hazelcast.client.impl.protocol.codec.MultiMapPutCodec;
-import com.hazelcast.client.impl.protocol.codec.MultiMapRemoveCodec;
-import com.hazelcast.client.impl.protocol.codec.MultiMapRemoveEntryCodec;
-import com.hazelcast.client.impl.protocol.codec.MultiMapRemoveEntryListenerCodec;
-import com.hazelcast.client.impl.protocol.codec.MultiMapSizeCodec;
-import com.hazelcast.client.impl.protocol.codec.MultiMapTryLockCodec;
-import com.hazelcast.client.impl.protocol.codec.MultiMapUnlockCodec;
-import com.hazelcast.client.impl.protocol.codec.MultiMapValueCountCodec;
-import com.hazelcast.client.impl.protocol.codec.MultiMapValuesCodec;
-import com.hazelcast.client.impl.protocol.codec.PNCounterAddCodec;
-import com.hazelcast.client.impl.protocol.codec.PNCounterGetCodec;
-import com.hazelcast.client.impl.protocol.codec.PNCounterGetConfiguredReplicaCountCodec;
-import com.hazelcast.client.impl.protocol.codec.QueueAddAllCodec;
-import com.hazelcast.client.impl.protocol.codec.QueueAddListenerCodec;
-import com.hazelcast.client.impl.protocol.codec.QueueClearCodec;
-import com.hazelcast.client.impl.protocol.codec.QueueCompareAndRemoveAllCodec;
-import com.hazelcast.client.impl.protocol.codec.QueueCompareAndRetainAllCodec;
-import com.hazelcast.client.impl.protocol.codec.QueueContainsAllCodec;
-import com.hazelcast.client.impl.protocol.codec.QueueContainsCodec;
-import com.hazelcast.client.impl.protocol.codec.QueueDrainToCodec;
-import com.hazelcast.client.impl.protocol.codec.QueueDrainToMaxSizeCodec;
-import com.hazelcast.client.impl.protocol.codec.QueueIsEmptyCodec;
-import com.hazelcast.client.impl.protocol.codec.QueueIteratorCodec;
-import com.hazelcast.client.impl.protocol.codec.QueueOfferCodec;
-import com.hazelcast.client.impl.protocol.codec.QueuePeekCodec;
-import com.hazelcast.client.impl.protocol.codec.QueuePollCodec;
-import com.hazelcast.client.impl.protocol.codec.QueuePutCodec;
-import com.hazelcast.client.impl.protocol.codec.QueueRemainingCapacityCodec;
-import com.hazelcast.client.impl.protocol.codec.QueueRemoveCodec;
-import com.hazelcast.client.impl.protocol.codec.QueueRemoveListenerCodec;
-import com.hazelcast.client.impl.protocol.codec.QueueSizeCodec;
-import com.hazelcast.client.impl.protocol.codec.QueueTakeCodec;
-import com.hazelcast.client.impl.protocol.codec.ReplicatedMapAddEntryListenerCodec;
-import com.hazelcast.client.impl.protocol.codec.ReplicatedMapAddEntryListenerToKeyCodec;
-import com.hazelcast.client.impl.protocol.codec.ReplicatedMapAddEntryListenerToKeyWithPredicateCodec;
-import com.hazelcast.client.impl.protocol.codec.ReplicatedMapAddEntryListenerWithPredicateCodec;
-import com.hazelcast.client.impl.protocol.codec.ReplicatedMapAddNearCacheEntryListenerCodec;
-import com.hazelcast.client.impl.protocol.codec.ReplicatedMapClearCodec;
-import com.hazelcast.client.impl.protocol.codec.ReplicatedMapContainsKeyCodec;
-import com.hazelcast.client.impl.protocol.codec.ReplicatedMapContainsValueCodec;
-import com.hazelcast.client.impl.protocol.codec.ReplicatedMapEntrySetCodec;
-import com.hazelcast.client.impl.protocol.codec.ReplicatedMapGetCodec;
-import com.hazelcast.client.impl.protocol.codec.ReplicatedMapIsEmptyCodec;
-import com.hazelcast.client.impl.protocol.codec.ReplicatedMapKeySetCodec;
-import com.hazelcast.client.impl.protocol.codec.ReplicatedMapPutAllCodec;
-import com.hazelcast.client.impl.protocol.codec.ReplicatedMapPutCodec;
-import com.hazelcast.client.impl.protocol.codec.ReplicatedMapRemoveCodec;
-import com.hazelcast.client.impl.protocol.codec.ReplicatedMapRemoveEntryListenerCodec;
-import com.hazelcast.client.impl.protocol.codec.ReplicatedMapSizeCodec;
-import com.hazelcast.client.impl.protocol.codec.ReplicatedMapValuesCodec;
-import com.hazelcast.client.impl.protocol.codec.RingbufferAddAllCodec;
-import com.hazelcast.client.impl.protocol.codec.RingbufferAddCodec;
-import com.hazelcast.client.impl.protocol.codec.RingbufferCapacityCodec;
-import com.hazelcast.client.impl.protocol.codec.RingbufferHeadSequenceCodec;
-import com.hazelcast.client.impl.protocol.codec.RingbufferReadManyCodec;
-import com.hazelcast.client.impl.protocol.codec.RingbufferReadOneCodec;
-import com.hazelcast.client.impl.protocol.codec.RingbufferRemainingCapacityCodec;
-import com.hazelcast.client.impl.protocol.codec.RingbufferSizeCodec;
-import com.hazelcast.client.impl.protocol.codec.RingbufferTailSequenceCodec;
-import com.hazelcast.client.impl.protocol.codec.ScheduledExecutorCancelFromAddressCodec;
-import com.hazelcast.client.impl.protocol.codec.ScheduledExecutorCancelFromPartitionCodec;
-import com.hazelcast.client.impl.protocol.codec.ScheduledExecutorDisposeFromAddressCodec;
-import com.hazelcast.client.impl.protocol.codec.ScheduledExecutorDisposeFromPartitionCodec;
-import com.hazelcast.client.impl.protocol.codec.ScheduledExecutorGetAllScheduledFuturesCodec;
-import com.hazelcast.client.impl.protocol.codec.ScheduledExecutorGetDelayFromAddressCodec;
-import com.hazelcast.client.impl.protocol.codec.ScheduledExecutorGetDelayFromPartitionCodec;
-import com.hazelcast.client.impl.protocol.codec.ScheduledExecutorGetResultFromAddressCodec;
-import com.hazelcast.client.impl.protocol.codec.ScheduledExecutorGetResultFromPartitionCodec;
-import com.hazelcast.client.impl.protocol.codec.ScheduledExecutorGetStatsFromAddressCodec;
-import com.hazelcast.client.impl.protocol.codec.ScheduledExecutorGetStatsFromPartitionCodec;
-import com.hazelcast.client.impl.protocol.codec.ScheduledExecutorIsCancelledFromAddressCodec;
-import com.hazelcast.client.impl.protocol.codec.ScheduledExecutorIsCancelledFromPartitionCodec;
-import com.hazelcast.client.impl.protocol.codec.ScheduledExecutorIsDoneFromAddressCodec;
-import com.hazelcast.client.impl.protocol.codec.ScheduledExecutorIsDoneFromPartitionCodec;
-import com.hazelcast.client.impl.protocol.codec.ScheduledExecutorShutdownCodec;
-import com.hazelcast.client.impl.protocol.codec.ScheduledExecutorSubmitToAddressCodec;
-import com.hazelcast.client.impl.protocol.codec.ScheduledExecutorSubmitToPartitionCodec;
-import com.hazelcast.client.impl.protocol.codec.SemaphoreAcquireCodec;
-import com.hazelcast.client.impl.protocol.codec.SemaphoreAvailablePermitsCodec;
-import com.hazelcast.client.impl.protocol.codec.SemaphoreChangeCodec;
-import com.hazelcast.client.impl.protocol.codec.SemaphoreDrainCodec;
-import com.hazelcast.client.impl.protocol.codec.SemaphoreGetSemaphoreTypeCodec;
-import com.hazelcast.client.impl.protocol.codec.SemaphoreInitCodec;
-import com.hazelcast.client.impl.protocol.codec.SemaphoreReleaseCodec;
-import com.hazelcast.client.impl.protocol.codec.SetAddAllCodec;
-import com.hazelcast.client.impl.protocol.codec.SetAddCodec;
-import com.hazelcast.client.impl.protocol.codec.SetAddListenerCodec;
-import com.hazelcast.client.impl.protocol.codec.SetClearCodec;
-import com.hazelcast.client.impl.protocol.codec.SetCompareAndRemoveAllCodec;
-import com.hazelcast.client.impl.protocol.codec.SetCompareAndRetainAllCodec;
-import com.hazelcast.client.impl.protocol.codec.SetContainsAllCodec;
-import com.hazelcast.client.impl.protocol.codec.SetContainsCodec;
-import com.hazelcast.client.impl.protocol.codec.SetGetAllCodec;
-import com.hazelcast.client.impl.protocol.codec.SetIsEmptyCodec;
-import com.hazelcast.client.impl.protocol.codec.SetRemoveCodec;
-import com.hazelcast.client.impl.protocol.codec.SetRemoveListenerCodec;
-import com.hazelcast.client.impl.protocol.codec.SetSizeCodec;
-import com.hazelcast.client.impl.protocol.codec.TopicAddMessageListenerCodec;
-import com.hazelcast.client.impl.protocol.codec.TopicPublishCodec;
-import com.hazelcast.client.impl.protocol.codec.TopicRemoveMessageListenerCodec;
-import com.hazelcast.client.impl.protocol.codec.TransactionCommitCodec;
-import com.hazelcast.client.impl.protocol.codec.TransactionCreateCodec;
-import com.hazelcast.client.impl.protocol.codec.TransactionRollbackCodec;
-import com.hazelcast.client.impl.protocol.codec.TransactionalListAddCodec;
-import com.hazelcast.client.impl.protocol.codec.TransactionalListRemoveCodec;
-import com.hazelcast.client.impl.protocol.codec.TransactionalListSizeCodec;
-import com.hazelcast.client.impl.protocol.codec.TransactionalMapContainsKeyCodec;
-import com.hazelcast.client.impl.protocol.codec.TransactionalMapDeleteCodec;
-import com.hazelcast.client.impl.protocol.codec.TransactionalMapGetCodec;
-import com.hazelcast.client.impl.protocol.codec.TransactionalMapGetForUpdateCodec;
-import com.hazelcast.client.impl.protocol.codec.TransactionalMapIsEmptyCodec;
-import com.hazelcast.client.impl.protocol.codec.TransactionalMapKeySetCodec;
-import com.hazelcast.client.impl.protocol.codec.TransactionalMapKeySetWithPredicateCodec;
-import com.hazelcast.client.impl.protocol.codec.TransactionalMapPutCodec;
-import com.hazelcast.client.impl.protocol.codec.TransactionalMapPutIfAbsentCodec;
-import com.hazelcast.client.impl.protocol.codec.TransactionalMapRemoveCodec;
-import com.hazelcast.client.impl.protocol.codec.TransactionalMapRemoveIfSameCodec;
-import com.hazelcast.client.impl.protocol.codec.TransactionalMapReplaceCodec;
-import com.hazelcast.client.impl.protocol.codec.TransactionalMapReplaceIfSameCodec;
-import com.hazelcast.client.impl.protocol.codec.TransactionalMapSetCodec;
-import com.hazelcast.client.impl.protocol.codec.TransactionalMapSizeCodec;
-import com.hazelcast.client.impl.protocol.codec.TransactionalMapValuesCodec;
-import com.hazelcast.client.impl.protocol.codec.TransactionalMapValuesWithPredicateCodec;
-import com.hazelcast.client.impl.protocol.codec.TransactionalMultiMapGetCodec;
-import com.hazelcast.client.impl.protocol.codec.TransactionalMultiMapPutCodec;
-import com.hazelcast.client.impl.protocol.codec.TransactionalMultiMapRemoveCodec;
-import com.hazelcast.client.impl.protocol.codec.TransactionalMultiMapRemoveEntryCodec;
-import com.hazelcast.client.impl.protocol.codec.TransactionalMultiMapSizeCodec;
-import com.hazelcast.client.impl.protocol.codec.TransactionalMultiMapValueCountCodec;
-import com.hazelcast.client.impl.protocol.codec.TransactionalQueueOfferCodec;
-import com.hazelcast.client.impl.protocol.codec.TransactionalQueuePeekCodec;
-import com.hazelcast.client.impl.protocol.codec.TransactionalQueuePollCodec;
-import com.hazelcast.client.impl.protocol.codec.TransactionalQueueSizeCodec;
-import com.hazelcast.client.impl.protocol.codec.TransactionalQueueTakeCodec;
-import com.hazelcast.client.impl.protocol.codec.TransactionalSetAddCodec;
-import com.hazelcast.client.impl.protocol.codec.TransactionalSetRemoveCodec;
-import com.hazelcast.client.impl.protocol.codec.TransactionalSetSizeCodec;
-import com.hazelcast.client.impl.protocol.codec.XATransactionClearRemoteCodec;
-import com.hazelcast.client.impl.protocol.codec.XATransactionCollectTransactionsCodec;
-import com.hazelcast.client.impl.protocol.codec.XATransactionCommitCodec;
-import com.hazelcast.client.impl.protocol.codec.XATransactionCreateCodec;
-import com.hazelcast.client.impl.protocol.codec.XATransactionFinalizeCodec;
-import com.hazelcast.client.impl.protocol.codec.XATransactionPrepareCodec;
-import com.hazelcast.client.impl.protocol.codec.XATransactionRollbackCodec;
+import com.hazelcast.client.impl.protocol.codec.*;
 import com.hazelcast.client.impl.protocol.task.AddBackupListenerMessageTask;
 import com.hazelcast.client.impl.protocol.task.AddClusterViewListenerMessageTask;
 import com.hazelcast.client.impl.protocol.task.AddDistributedObjectListenerMessageTask;
@@ -1617,190 +1234,6 @@
         factories.put(FencedLockGetLockOwnershipCodec.REQUEST_MESSAGE_TYPE,
                 (cm, con) -> new GetLockOwnershipStateMessageTask(cm, node, con));
 
-<<<<<<< HEAD
-        factories.put(FencedLockLockCodec.REQUEST_MESSAGE_TYPE, new MessageTaskFactory() {
-            @Override
-            public MessageTask create(ClientMessage clientMessage, Connection connection) {
-                return new LockMessageTask(clientMessage, node, connection);
-            }
-        });
-        factories.put(FencedLockTryLockCodec.REQUEST_MESSAGE_TYPE, new MessageTaskFactory() {
-            @Override
-            public MessageTask create(ClientMessage clientMessage, Connection connection) {
-                return new TryLockMessageTask(clientMessage, node, connection);
-            }
-        });
-        factories.put(FencedLockUnlockCodec.REQUEST_MESSAGE_TYPE, new MessageTaskFactory() {
-            @Override
-            public MessageTask create(ClientMessage clientMessage, Connection connection) {
-                return new UnlockMessageTask(clientMessage, node, connection);
-            }
-        });
-        factories.put(FencedLockGetLockOwnershipCodec.REQUEST_MESSAGE_TYPE, new MessageTaskFactory() {
-            @Override
-            public MessageTask create(ClientMessage clientMessage, Connection connection) {
-                return new GetLockOwnershipStateMessageTask(clientMessage, node, connection);
-            }
-        });
-
-        factories.put(SemaphoreAcquireCodec.REQUEST_MESSAGE_TYPE, new MessageTaskFactory() {
-            @Override
-            public MessageTask create(ClientMessage clientMessage, Connection connection) {
-                return new AcquirePermitsMessageTask(clientMessage, node, connection);
-            }
-        });
-        factories.put(SemaphoreAvailablePermitsCodec.REQUEST_MESSAGE_TYPE, new MessageTaskFactory() {
-            @Override
-            public MessageTask create(ClientMessage clientMessage, Connection connection) {
-                return new AvailablePermitsMessageTask(clientMessage, node, connection);
-            }
-        });
-        factories.put(SemaphoreChangeCodec.REQUEST_MESSAGE_TYPE, new MessageTaskFactory() {
-            @Override
-            public MessageTask create(ClientMessage clientMessage, Connection connection) {
-                return new ChangePermitsMessageTask(clientMessage, node, connection);
-            }
-        });
-        factories.put(SemaphoreDrainCodec.REQUEST_MESSAGE_TYPE, new MessageTaskFactory() {
-            @Override
-            public MessageTask create(ClientMessage clientMessage, Connection connection) {
-                return new DrainPermitsMessageTask(clientMessage, node, connection);
-            }
-        });
-        factories.put(SemaphoreGetSemaphoreTypeCodec.REQUEST_MESSAGE_TYPE, new MessageTaskFactory() {
-            @Override
-            public MessageTask create(ClientMessage clientMessage, Connection connection) {
-                return new GetSemaphoreTypeMessageTask(clientMessage, node, connection);
-            }
-        });
-        factories.put(SemaphoreInitCodec.REQUEST_MESSAGE_TYPE, new MessageTaskFactory() {
-            @Override
-            public MessageTask create(ClientMessage clientMessage, Connection connection) {
-                return new InitSemaphoreMessageTask(clientMessage, node, connection);
-            }
-        });
-        factories.put(SemaphoreReleaseCodec.REQUEST_MESSAGE_TYPE, new MessageTaskFactory() {
-            @Override
-            public MessageTask create(ClientMessage clientMessage, Connection connection) {
-                return new ReleasePermitsMessageTask(clientMessage, node, connection);
-            }
-        });
-        factories.put(com.hazelcast.client.impl.protocol.codec.MCReadMetricsCodec.REQUEST_MESSAGE_TYPE,
-                new MessageTaskFactory() {
-                    @Override
-                    public MessageTask create(ClientMessage clientMessage, Connection connection) {
-                        return new ReadMetricsMessageTask(clientMessage, node, connection);
-                    }
-                });
-        factories.put(com.hazelcast.client.impl.protocol.codec.MCChangeClusterStateCodec.REQUEST_MESSAGE_TYPE,
-                new MessageTaskFactory() {
-                    public MessageTask create(ClientMessage clientMessage, Connection connection) {
-                        return new ChangeClusterStateMessageTask(clientMessage, node, connection);
-                    }
-                });
-        factories.put(com.hazelcast.client.impl.protocol.codec.MCGetMapConfigCodec.REQUEST_MESSAGE_TYPE,
-                new MessageTaskFactory() {
-                    public MessageTask create(ClientMessage clientMessage, Connection connection) {
-                        return new GetMapConfigMessageTask(clientMessage, node, connection);
-                    }
-                });
-        factories.put(com.hazelcast.client.impl.protocol.codec.MCUpdateMapConfigCodec.REQUEST_MESSAGE_TYPE,
-                new MessageTaskFactory() {
-                    public MessageTask create(ClientMessage clientMessage, Connection connection) {
-                        return new UpdateMapConfigMessageTask(clientMessage, node, connection);
-                    }
-                });
-        factories.put(com.hazelcast.client.impl.protocol.codec.MCGetMemberConfigCodec.REQUEST_MESSAGE_TYPE,
-                new MessageTaskFactory() {
-                    public MessageTask create(ClientMessage clientMessage, Connection connection) {
-                        return new GetMemberConfigMessageTask(clientMessage, node, connection);
-                    }
-                });
-        factories.put(com.hazelcast.client.impl.protocol.codec.MCRunGcCodec.REQUEST_MESSAGE_TYPE,
-                new MessageTaskFactory() {
-                    public MessageTask create(ClientMessage clientMessage, Connection connection) {
-                        return new RunGcMessageTask(clientMessage, node, connection);
-                    }
-                });
-        factories.put(com.hazelcast.client.impl.protocol.codec.MCGetThreadDumpCodec.REQUEST_MESSAGE_TYPE,
-                new MessageTaskFactory() {
-                    public MessageTask create(ClientMessage clientMessage, Connection connection) {
-                        return new GetThreadDumpMessageTask(clientMessage, node, connection);
-                    }
-                });
-        factories.put(com.hazelcast.client.impl.protocol.codec.MCShutdownMemberCodec.REQUEST_MESSAGE_TYPE,
-                new MessageTaskFactory() {
-                    public MessageTask create(ClientMessage clientMessage, Connection connection) {
-                        return new ShutdownMemberMessageTask(clientMessage, node, connection);
-                    }
-                });
-        factories.put(com.hazelcast.client.impl.protocol.codec.MCPromoteLiteMemberCodec.REQUEST_MESSAGE_TYPE,
-                new MessageTaskFactory() {
-                    public MessageTask create(ClientMessage clientMessage, Connection connection) {
-                        return new PromoteLiteMemberMessageTask(clientMessage, node, connection);
-                    }
-                });
-        factories.put(com.hazelcast.client.impl.protocol.codec.MCGetSystemPropertiesCodec.REQUEST_MESSAGE_TYPE,
-                new MessageTaskFactory() {
-                    public MessageTask create(ClientMessage clientMessage, Connection connection) {
-                        return new GetSystemPropertiesMessageTask(clientMessage, node, connection);
-                    }
-                });
-        factories.put(com.hazelcast.client.impl.protocol.codec.MCGetTimedMemberStateCodec.REQUEST_MESSAGE_TYPE,
-                new MessageTaskFactory() {
-                    public MessageTask create(ClientMessage clientMessage, Connection connection) {
-                        return new GetTimedMemberStateMessageTask(clientMessage, node, connection);
-                    }
-                });
-        factories.put(com.hazelcast.client.impl.protocol.codec.MCMatchMCConfigCodec.REQUEST_MESSAGE_TYPE,
-                new MessageTaskFactory() {
-                    public MessageTask create(ClientMessage clientMessage, Connection connection) {
-                        return new MatchMCConfigMessageTask(clientMessage, node, connection);
-                    }
-                });
-        factories.put(com.hazelcast.client.impl.protocol.codec.MCApplyMCConfigCodec.REQUEST_MESSAGE_TYPE,
-                new MessageTaskFactory() {
-                    public MessageTask create(ClientMessage clientMessage, Connection connection) {
-                        return new ApplyMCConfigMessageTask(clientMessage, node, connection);
-                    }
-                });
-        factories.put(com.hazelcast.client.impl.protocol.codec.MCGetClusterMetadataCodec.REQUEST_MESSAGE_TYPE,
-                new MessageTaskFactory() {
-                    public MessageTask create(ClientMessage clientMessage, Connection connection) {
-                        return new GetClusterMetadataMessageTask(clientMessage, node, connection);
-                    }
-                });
-        factories.put(com.hazelcast.client.impl.protocol.codec.MCShutdownClusterCodec.REQUEST_MESSAGE_TYPE,
-                new MessageTaskFactory() {
-                    public MessageTask create(ClientMessage clientMessage, Connection connection) {
-                        return new ShutdownClusterMessageTask(clientMessage, node, connection);
-                    }
-                });
-        factories.put(com.hazelcast.client.impl.protocol.codec.MCChangeClusterVersionCodec.REQUEST_MESSAGE_TYPE,
-                new MessageTaskFactory() {
-                    public MessageTask create(ClientMessage clientMessage, Connection connection) {
-                        return new ChangeClusterVersionMessageTask(clientMessage, node, connection);
-                    }
-                });
-        factories.put(com.hazelcast.client.impl.protocol.codec.MCRunScriptCodec.REQUEST_MESSAGE_TYPE,
-                new MessageTaskFactory() {
-                    public MessageTask create(ClientMessage clientMessage, Connection connection) {
-                        return new RunScriptMessageTask(clientMessage, node, connection);
-                    }
-                });
-        factories.put(com.hazelcast.client.impl.protocol.codec.MCRunConsoleCommandCodec.REQUEST_MESSAGE_TYPE,
-                new MessageTaskFactory() {
-                    public MessageTask create(ClientMessage clientMessage, Connection connection) {
-                        return new RunConsoleCommandMessageTask(clientMessage, node, connection);
-                    }
-                });
-        factories.put(com.hazelcast.client.impl.protocol.codec.MCPollMCEventsCodec.REQUEST_MESSAGE_TYPE,
-                new MessageTaskFactory() {
-                    public MessageTask create(ClientMessage clientMessage, Connection connection) {
-                        return new PollMCEventsMessageTask(clientMessage, node, connection);
-                    }
-                });
-=======
         factories.put(SemaphoreAcquireCodec.REQUEST_MESSAGE_TYPE,
                 (cm, con) -> new AcquirePermitsMessageTask(cm, node, con));
         factories.put(SemaphoreAvailablePermitsCodec.REQUEST_MESSAGE_TYPE,
@@ -1851,7 +1284,8 @@
                 (cm, con) -> new RunScriptMessageTask(cm, node, con));
         factories.put(MCRunConsoleCommandCodec.REQUEST_MESSAGE_TYPE,
                 (cm, con) -> new RunConsoleCommandMessageTask(cm, node, con));
->>>>>>> 40ca4668
+        factories.put(MCPollMCEventsCodec.REQUEST_MESSAGE_TYPE,
+                (cm, con) -> new PollMCEventsMessageTask(cm, node, con));
     }
 
     @SuppressFBWarnings({"MS_EXPOSE_REP", "EI_EXPOSE_REP"})
