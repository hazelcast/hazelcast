/*
 * Copyright (c) 2008-2019, Hazelcast, Inc. All Rights Reserved.
 *
 * Licensed under the Apache License, Version 2.0 (the "License");
 * you may not use this file except in compliance with the License.
 * You may obtain a copy of the License at
 *
 * http://www.apache.org/licenses/LICENSE-2.0
 *
 * Unless required by applicable law or agreed to in writing, software
 * distributed under the License is distributed on an "AS IS" BASIS,
 * WITHOUT WARRANTIES OR CONDITIONS OF ANY KIND, either express or implied.
 * See the License for the specific language governing permissions and
 * limitations under the License.
 */

package com.hazelcast.client.impl.protocol;

import com.hazelcast.client.impl.protocol.codec.AtomicLongAddAndGetCodec;
import com.hazelcast.client.impl.protocol.codec.AtomicLongAlterCodec;
import com.hazelcast.client.impl.protocol.codec.AtomicLongApplyCodec;
import com.hazelcast.client.impl.protocol.codec.AtomicLongCompareAndSetCodec;
import com.hazelcast.client.impl.protocol.codec.AtomicLongGetAndAddCodec;
import com.hazelcast.client.impl.protocol.codec.AtomicLongGetAndSetCodec;
import com.hazelcast.client.impl.protocol.codec.AtomicLongGetCodec;
import com.hazelcast.client.impl.protocol.codec.AtomicRefApplyCodec;
import com.hazelcast.client.impl.protocol.codec.AtomicRefCompareAndSetCodec;
import com.hazelcast.client.impl.protocol.codec.AtomicRefContainsCodec;
import com.hazelcast.client.impl.protocol.codec.AtomicRefGetCodec;
import com.hazelcast.client.impl.protocol.codec.AtomicRefSetCodec;
import com.hazelcast.client.impl.protocol.codec.CPGroupCreateCPGroupCodec;
import com.hazelcast.client.impl.protocol.codec.CPGroupDestroyCPObjectCodec;
import com.hazelcast.client.impl.protocol.codec.CPSessionCloseSessionCodec;
import com.hazelcast.client.impl.protocol.codec.CPSessionCreateSessionCodec;
import com.hazelcast.client.impl.protocol.codec.CPSessionGenerateThreadIdCodec;
import com.hazelcast.client.impl.protocol.codec.CPSessionHeartbeatSessionCodec;
import com.hazelcast.client.impl.protocol.codec.CacheAddEntryListenerCodec;
import com.hazelcast.client.impl.protocol.codec.CacheAddNearCacheInvalidationListenerCodec;
import com.hazelcast.client.impl.protocol.codec.CacheAddPartitionLostListenerCodec;
import com.hazelcast.client.impl.protocol.codec.CacheAssignAndGetUuidsCodec;
import com.hazelcast.client.impl.protocol.codec.CacheClearCodec;
import com.hazelcast.client.impl.protocol.codec.CacheContainsKeyCodec;
import com.hazelcast.client.impl.protocol.codec.CacheCreateConfigCodec;
import com.hazelcast.client.impl.protocol.codec.CacheDestroyCodec;
import com.hazelcast.client.impl.protocol.codec.CacheEntryProcessorCodec;
import com.hazelcast.client.impl.protocol.codec.CacheEventJournalReadCodec;
import com.hazelcast.client.impl.protocol.codec.CacheEventJournalSubscribeCodec;
import com.hazelcast.client.impl.protocol.codec.CacheFetchNearCacheInvalidationMetadataCodec;
import com.hazelcast.client.impl.protocol.codec.CacheGetAllCodec;
import com.hazelcast.client.impl.protocol.codec.CacheGetAndRemoveCodec;
import com.hazelcast.client.impl.protocol.codec.CacheGetAndReplaceCodec;
import com.hazelcast.client.impl.protocol.codec.CacheGetCodec;
import com.hazelcast.client.impl.protocol.codec.CacheGetConfigCodec;
import com.hazelcast.client.impl.protocol.codec.CacheIterateCodec;
import com.hazelcast.client.impl.protocol.codec.CacheIterateEntriesCodec;
import com.hazelcast.client.impl.protocol.codec.CacheListenerRegistrationCodec;
import com.hazelcast.client.impl.protocol.codec.CacheLoadAllCodec;
import com.hazelcast.client.impl.protocol.codec.CacheManagementConfigCodec;
import com.hazelcast.client.impl.protocol.codec.CachePutAllCodec;
import com.hazelcast.client.impl.protocol.codec.CachePutCodec;
import com.hazelcast.client.impl.protocol.codec.CachePutIfAbsentCodec;
import com.hazelcast.client.impl.protocol.codec.CacheRemoveAllCodec;
import com.hazelcast.client.impl.protocol.codec.CacheRemoveAllKeysCodec;
import com.hazelcast.client.impl.protocol.codec.CacheRemoveCodec;
import com.hazelcast.client.impl.protocol.codec.CacheRemoveEntryListenerCodec;
import com.hazelcast.client.impl.protocol.codec.CacheRemoveInvalidationListenerCodec;
import com.hazelcast.client.impl.protocol.codec.CacheRemovePartitionLostListenerCodec;
import com.hazelcast.client.impl.protocol.codec.CacheReplaceCodec;
import com.hazelcast.client.impl.protocol.codec.CacheSetExpiryPolicyCodec;
import com.hazelcast.client.impl.protocol.codec.CacheSizeCodec;
import com.hazelcast.client.impl.protocol.codec.CardinalityEstimatorAddCodec;
import com.hazelcast.client.impl.protocol.codec.CardinalityEstimatorEstimateCodec;
import com.hazelcast.client.impl.protocol.codec.ClientAddClusterViewListenerCodec;
import com.hazelcast.client.impl.protocol.codec.ClientAddDistributedObjectListenerCodec;
import com.hazelcast.client.impl.protocol.codec.ClientAddPartitionLostListenerCodec;
import com.hazelcast.client.impl.protocol.codec.ClientAuthenticationCodec;
import com.hazelcast.client.impl.protocol.codec.ClientAuthenticationCustomCodec;
import com.hazelcast.client.impl.protocol.codec.ClientCreateProxiesCodec;
import com.hazelcast.client.impl.protocol.codec.ClientCreateProxyCodec;
import com.hazelcast.client.impl.protocol.codec.ClientDeployClassesCodec;
import com.hazelcast.client.impl.protocol.codec.ClientDestroyProxyCodec;
import com.hazelcast.client.impl.protocol.codec.ClientGetDistributedObjectsCodec;
import com.hazelcast.client.impl.protocol.codec.ClientIsFailoverSupportedCodec;
import com.hazelcast.client.impl.protocol.codec.ClientLocalBackupListenerCodec;
import com.hazelcast.client.impl.protocol.codec.ClientPingCodec;
import com.hazelcast.client.impl.protocol.codec.ClientRemoveAllListenersCodec;
import com.hazelcast.client.impl.protocol.codec.ClientRemoveDistributedObjectListenerCodec;
import com.hazelcast.client.impl.protocol.codec.ClientRemovePartitionLostListenerCodec;
import com.hazelcast.client.impl.protocol.codec.ClientStatisticsCodec;
import com.hazelcast.client.impl.protocol.codec.ContinuousQueryAddListenerCodec;
import com.hazelcast.client.impl.protocol.codec.ContinuousQueryDestroyCacheCodec;
import com.hazelcast.client.impl.protocol.codec.ContinuousQueryMadePublishableCodec;
import com.hazelcast.client.impl.protocol.codec.ContinuousQueryPublisherCreateCodec;
import com.hazelcast.client.impl.protocol.codec.ContinuousQueryPublisherCreateWithValueCodec;
import com.hazelcast.client.impl.protocol.codec.ContinuousQuerySetReadCursorCodec;
import com.hazelcast.client.impl.protocol.codec.CountDownLatchAwaitCodec;
import com.hazelcast.client.impl.protocol.codec.CountDownLatchCountDownCodec;
import com.hazelcast.client.impl.protocol.codec.CountDownLatchGetCountCodec;
import com.hazelcast.client.impl.protocol.codec.CountDownLatchGetRoundCodec;
import com.hazelcast.client.impl.protocol.codec.CountDownLatchTrySetCountCodec;
import com.hazelcast.client.impl.protocol.codec.DurableExecutorDisposeResultCodec;
import com.hazelcast.client.impl.protocol.codec.DurableExecutorIsShutdownCodec;
import com.hazelcast.client.impl.protocol.codec.DurableExecutorRetrieveAndDisposeResultCodec;
import com.hazelcast.client.impl.protocol.codec.DurableExecutorRetrieveResultCodec;
import com.hazelcast.client.impl.protocol.codec.DurableExecutorShutdownCodec;
import com.hazelcast.client.impl.protocol.codec.DurableExecutorSubmitToPartitionCodec;
import com.hazelcast.client.impl.protocol.codec.DynamicConfigAddCacheConfigCodec;
import com.hazelcast.client.impl.protocol.codec.DynamicConfigAddCardinalityEstimatorConfigCodec;
import com.hazelcast.client.impl.protocol.codec.DynamicConfigAddDurableExecutorConfigCodec;
import com.hazelcast.client.impl.protocol.codec.DynamicConfigAddExecutorConfigCodec;
import com.hazelcast.client.impl.protocol.codec.DynamicConfigAddFlakeIdGeneratorConfigCodec;
import com.hazelcast.client.impl.protocol.codec.DynamicConfigAddListConfigCodec;
import com.hazelcast.client.impl.protocol.codec.DynamicConfigAddMapConfigCodec;
import com.hazelcast.client.impl.protocol.codec.DynamicConfigAddMultiMapConfigCodec;
import com.hazelcast.client.impl.protocol.codec.DynamicConfigAddQueueConfigCodec;
import com.hazelcast.client.impl.protocol.codec.DynamicConfigAddReliableTopicConfigCodec;
import com.hazelcast.client.impl.protocol.codec.DynamicConfigAddReplicatedMapConfigCodec;
import com.hazelcast.client.impl.protocol.codec.DynamicConfigAddRingbufferConfigCodec;
import com.hazelcast.client.impl.protocol.codec.DynamicConfigAddScheduledExecutorConfigCodec;
import com.hazelcast.client.impl.protocol.codec.DynamicConfigAddSetConfigCodec;
import com.hazelcast.client.impl.protocol.codec.DynamicConfigAddTopicConfigCodec;
import com.hazelcast.client.impl.protocol.codec.ExecutorServiceCancelOnAddressCodec;
import com.hazelcast.client.impl.protocol.codec.ExecutorServiceCancelOnPartitionCodec;
import com.hazelcast.client.impl.protocol.codec.ExecutorServiceIsShutdownCodec;
import com.hazelcast.client.impl.protocol.codec.ExecutorServiceShutdownCodec;
import com.hazelcast.client.impl.protocol.codec.ExecutorServiceSubmitToAddressCodec;
import com.hazelcast.client.impl.protocol.codec.ExecutorServiceSubmitToPartitionCodec;
import com.hazelcast.client.impl.protocol.codec.FencedLockGetLockOwnershipCodec;
import com.hazelcast.client.impl.protocol.codec.FencedLockLockCodec;
import com.hazelcast.client.impl.protocol.codec.FencedLockTryLockCodec;
import com.hazelcast.client.impl.protocol.codec.FencedLockUnlockCodec;
import com.hazelcast.client.impl.protocol.codec.FlakeIdGeneratorNewIdBatchCodec;
import com.hazelcast.client.impl.protocol.codec.ListAddAllCodec;
import com.hazelcast.client.impl.protocol.codec.ListAddAllWithIndexCodec;
import com.hazelcast.client.impl.protocol.codec.ListAddCodec;
import com.hazelcast.client.impl.protocol.codec.ListAddListenerCodec;
import com.hazelcast.client.impl.protocol.codec.ListAddWithIndexCodec;
import com.hazelcast.client.impl.protocol.codec.ListClearCodec;
import com.hazelcast.client.impl.protocol.codec.ListCompareAndRemoveAllCodec;
import com.hazelcast.client.impl.protocol.codec.ListCompareAndRetainAllCodec;
import com.hazelcast.client.impl.protocol.codec.ListContainsAllCodec;
import com.hazelcast.client.impl.protocol.codec.ListContainsCodec;
import com.hazelcast.client.impl.protocol.codec.ListGetAllCodec;
import com.hazelcast.client.impl.protocol.codec.ListGetCodec;
import com.hazelcast.client.impl.protocol.codec.ListIndexOfCodec;
import com.hazelcast.client.impl.protocol.codec.ListIsEmptyCodec;
import com.hazelcast.client.impl.protocol.codec.ListIteratorCodec;
import com.hazelcast.client.impl.protocol.codec.ListLastIndexOfCodec;
import com.hazelcast.client.impl.protocol.codec.ListListIteratorCodec;
import com.hazelcast.client.impl.protocol.codec.ListRemoveCodec;
import com.hazelcast.client.impl.protocol.codec.ListRemoveListenerCodec;
import com.hazelcast.client.impl.protocol.codec.ListRemoveWithIndexCodec;
import com.hazelcast.client.impl.protocol.codec.ListSetCodec;
import com.hazelcast.client.impl.protocol.codec.ListSizeCodec;
import com.hazelcast.client.impl.protocol.codec.ListSubCodec;
import com.hazelcast.client.impl.protocol.codec.MCApplyMCConfigCodec;
import com.hazelcast.client.impl.protocol.codec.MCChangeClusterStateCodec;
import com.hazelcast.client.impl.protocol.codec.MCChangeClusterVersionCodec;
import com.hazelcast.client.impl.protocol.codec.MCGetClusterMetadataCodec;
import com.hazelcast.client.impl.protocol.codec.MCGetMapConfigCodec;
import com.hazelcast.client.impl.protocol.codec.MCGetMemberConfigCodec;
import com.hazelcast.client.impl.protocol.codec.MCGetSystemPropertiesCodec;
import com.hazelcast.client.impl.protocol.codec.MCGetThreadDumpCodec;
import com.hazelcast.client.impl.protocol.codec.MCGetTimedMemberStateCodec;
import com.hazelcast.client.impl.protocol.codec.MCMatchMCConfigCodec;
import com.hazelcast.client.impl.protocol.codec.MCPollMCEventsCodec;
import com.hazelcast.client.impl.protocol.codec.MCPromoteLiteMemberCodec;
import com.hazelcast.client.impl.protocol.codec.MCReadMetricsCodec;
import com.hazelcast.client.impl.protocol.codec.MCRunConsoleCommandCodec;
import com.hazelcast.client.impl.protocol.codec.MCRunGcCodec;
import com.hazelcast.client.impl.protocol.codec.MCRunScriptCodec;
import com.hazelcast.client.impl.protocol.codec.MCShutdownClusterCodec;
import com.hazelcast.client.impl.protocol.codec.MCShutdownMemberCodec;
import com.hazelcast.client.impl.protocol.codec.MCUpdateMapConfigCodec;
import com.hazelcast.client.impl.protocol.codec.MapAddEntryListenerCodec;
import com.hazelcast.client.impl.protocol.codec.MapAddEntryListenerToKeyCodec;
import com.hazelcast.client.impl.protocol.codec.MapAddEntryListenerToKeyWithPredicateCodec;
import com.hazelcast.client.impl.protocol.codec.MapAddEntryListenerWithPredicateCodec;
import com.hazelcast.client.impl.protocol.codec.MapAddIndexCodec;
import com.hazelcast.client.impl.protocol.codec.MapAddInterceptorCodec;
import com.hazelcast.client.impl.protocol.codec.MapAddNearCacheInvalidationListenerCodec;
import com.hazelcast.client.impl.protocol.codec.MapAddPartitionLostListenerCodec;
import com.hazelcast.client.impl.protocol.codec.MapAggregateCodec;
import com.hazelcast.client.impl.protocol.codec.MapAggregateWithPredicateCodec;
import com.hazelcast.client.impl.protocol.codec.MapAssignAndGetUuidsCodec;
import com.hazelcast.client.impl.protocol.codec.MapClearCodec;
import com.hazelcast.client.impl.protocol.codec.MapContainsKeyCodec;
import com.hazelcast.client.impl.protocol.codec.MapContainsValueCodec;
import com.hazelcast.client.impl.protocol.codec.MapDeleteCodec;
import com.hazelcast.client.impl.protocol.codec.MapEntriesWithPagingPredicateCodec;
import com.hazelcast.client.impl.protocol.codec.MapEntriesWithPredicateCodec;
import com.hazelcast.client.impl.protocol.codec.MapEntrySetCodec;
import com.hazelcast.client.impl.protocol.codec.MapEventJournalReadCodec;
import com.hazelcast.client.impl.protocol.codec.MapEventJournalSubscribeCodec;
import com.hazelcast.client.impl.protocol.codec.MapEvictAllCodec;
import com.hazelcast.client.impl.protocol.codec.MapEvictCodec;
import com.hazelcast.client.impl.protocol.codec.MapExecuteOnAllKeysCodec;
import com.hazelcast.client.impl.protocol.codec.MapExecuteOnKeyCodec;
import com.hazelcast.client.impl.protocol.codec.MapExecuteOnKeysCodec;
import com.hazelcast.client.impl.protocol.codec.MapExecuteWithPredicateCodec;
import com.hazelcast.client.impl.protocol.codec.MapFetchEntriesCodec;
import com.hazelcast.client.impl.protocol.codec.MapFetchKeysCodec;
import com.hazelcast.client.impl.protocol.codec.MapFetchNearCacheInvalidationMetadataCodec;
import com.hazelcast.client.impl.protocol.codec.MapFetchWithQueryCodec;
import com.hazelcast.client.impl.protocol.codec.MapFlushCodec;
import com.hazelcast.client.impl.protocol.codec.MapForceUnlockCodec;
import com.hazelcast.client.impl.protocol.codec.MapGetAllCodec;
import com.hazelcast.client.impl.protocol.codec.MapGetCodec;
import com.hazelcast.client.impl.protocol.codec.MapGetEntryViewCodec;
import com.hazelcast.client.impl.protocol.codec.MapIsEmptyCodec;
import com.hazelcast.client.impl.protocol.codec.MapIsLockedCodec;
import com.hazelcast.client.impl.protocol.codec.MapKeySetCodec;
import com.hazelcast.client.impl.protocol.codec.MapKeySetWithPagingPredicateCodec;
import com.hazelcast.client.impl.protocol.codec.MapKeySetWithPredicateCodec;
import com.hazelcast.client.impl.protocol.codec.MapLoadAllCodec;
import com.hazelcast.client.impl.protocol.codec.MapLoadGivenKeysCodec;
import com.hazelcast.client.impl.protocol.codec.MapLockCodec;
import com.hazelcast.client.impl.protocol.codec.MapProjectCodec;
import com.hazelcast.client.impl.protocol.codec.MapProjectWithPredicateCodec;
import com.hazelcast.client.impl.protocol.codec.MapPutAllCodec;
import com.hazelcast.client.impl.protocol.codec.MapPutCodec;
import com.hazelcast.client.impl.protocol.codec.MapPutIfAbsentCodec;
import com.hazelcast.client.impl.protocol.codec.MapPutIfAbsentWithMaxIdleCodec;
import com.hazelcast.client.impl.protocol.codec.MapPutTransientCodec;
import com.hazelcast.client.impl.protocol.codec.MapPutTransientWithMaxIdleCodec;
import com.hazelcast.client.impl.protocol.codec.MapPutWithMaxIdleCodec;
import com.hazelcast.client.impl.protocol.codec.MapRemoveAllCodec;
import com.hazelcast.client.impl.protocol.codec.MapRemoveCodec;
import com.hazelcast.client.impl.protocol.codec.MapRemoveEntryListenerCodec;
import com.hazelcast.client.impl.protocol.codec.MapRemoveIfSameCodec;
import com.hazelcast.client.impl.protocol.codec.MapRemoveInterceptorCodec;
import com.hazelcast.client.impl.protocol.codec.MapRemovePartitionLostListenerCodec;
import com.hazelcast.client.impl.protocol.codec.MapReplaceCodec;
import com.hazelcast.client.impl.protocol.codec.MapReplaceIfSameCodec;
import com.hazelcast.client.impl.protocol.codec.MapSetCodec;
import com.hazelcast.client.impl.protocol.codec.MapSetTtlCodec;
import com.hazelcast.client.impl.protocol.codec.MapSetWithMaxIdleCodec;
import com.hazelcast.client.impl.protocol.codec.MapSizeCodec;
import com.hazelcast.client.impl.protocol.codec.MapSubmitToKeyCodec;
import com.hazelcast.client.impl.protocol.codec.MapTryLockCodec;
import com.hazelcast.client.impl.protocol.codec.MapTryPutCodec;
import com.hazelcast.client.impl.protocol.codec.MapTryRemoveCodec;
import com.hazelcast.client.impl.protocol.codec.MapUnlockCodec;
import com.hazelcast.client.impl.protocol.codec.MapValuesCodec;
import com.hazelcast.client.impl.protocol.codec.MapValuesWithPagingPredicateCodec;
import com.hazelcast.client.impl.protocol.codec.MapValuesWithPredicateCodec;
import com.hazelcast.client.impl.protocol.codec.MultiMapAddEntryListenerCodec;
import com.hazelcast.client.impl.protocol.codec.MultiMapAddEntryListenerToKeyCodec;
import com.hazelcast.client.impl.protocol.codec.MultiMapClearCodec;
import com.hazelcast.client.impl.protocol.codec.MultiMapContainsEntryCodec;
import com.hazelcast.client.impl.protocol.codec.MultiMapContainsKeyCodec;
import com.hazelcast.client.impl.protocol.codec.MultiMapContainsValueCodec;
import com.hazelcast.client.impl.protocol.codec.MultiMapDeleteCodec;
import com.hazelcast.client.impl.protocol.codec.MultiMapEntrySetCodec;
import com.hazelcast.client.impl.protocol.codec.MultiMapForceUnlockCodec;
import com.hazelcast.client.impl.protocol.codec.MultiMapGetCodec;
import com.hazelcast.client.impl.protocol.codec.MultiMapIsLockedCodec;
import com.hazelcast.client.impl.protocol.codec.MultiMapKeySetCodec;
import com.hazelcast.client.impl.protocol.codec.MultiMapLockCodec;
import com.hazelcast.client.impl.protocol.codec.MultiMapPutCodec;
import com.hazelcast.client.impl.protocol.codec.MultiMapRemoveCodec;
import com.hazelcast.client.impl.protocol.codec.MultiMapRemoveEntryCodec;
import com.hazelcast.client.impl.protocol.codec.MultiMapRemoveEntryListenerCodec;
import com.hazelcast.client.impl.protocol.codec.MultiMapSizeCodec;
import com.hazelcast.client.impl.protocol.codec.MultiMapTryLockCodec;
import com.hazelcast.client.impl.protocol.codec.MultiMapUnlockCodec;
import com.hazelcast.client.impl.protocol.codec.MultiMapValueCountCodec;
import com.hazelcast.client.impl.protocol.codec.MultiMapValuesCodec;
import com.hazelcast.client.impl.protocol.codec.PNCounterAddCodec;
import com.hazelcast.client.impl.protocol.codec.PNCounterGetCodec;
import com.hazelcast.client.impl.protocol.codec.PNCounterGetConfiguredReplicaCountCodec;
import com.hazelcast.client.impl.protocol.codec.QueueAddAllCodec;
import com.hazelcast.client.impl.protocol.codec.QueueAddListenerCodec;
import com.hazelcast.client.impl.protocol.codec.QueueClearCodec;
import com.hazelcast.client.impl.protocol.codec.QueueCompareAndRemoveAllCodec;
import com.hazelcast.client.impl.protocol.codec.QueueCompareAndRetainAllCodec;
import com.hazelcast.client.impl.protocol.codec.QueueContainsAllCodec;
import com.hazelcast.client.impl.protocol.codec.QueueContainsCodec;
import com.hazelcast.client.impl.protocol.codec.QueueDrainToCodec;
import com.hazelcast.client.impl.protocol.codec.QueueDrainToMaxSizeCodec;
import com.hazelcast.client.impl.protocol.codec.QueueIsEmptyCodec;
import com.hazelcast.client.impl.protocol.codec.QueueIteratorCodec;
import com.hazelcast.client.impl.protocol.codec.QueueOfferCodec;
import com.hazelcast.client.impl.protocol.codec.QueuePeekCodec;
import com.hazelcast.client.impl.protocol.codec.QueuePollCodec;
import com.hazelcast.client.impl.protocol.codec.QueuePutCodec;
import com.hazelcast.client.impl.protocol.codec.QueueRemainingCapacityCodec;
import com.hazelcast.client.impl.protocol.codec.QueueRemoveCodec;
import com.hazelcast.client.impl.protocol.codec.QueueRemoveListenerCodec;
import com.hazelcast.client.impl.protocol.codec.QueueSizeCodec;
import com.hazelcast.client.impl.protocol.codec.QueueTakeCodec;
import com.hazelcast.client.impl.protocol.codec.ReplicatedMapAddEntryListenerCodec;
import com.hazelcast.client.impl.protocol.codec.ReplicatedMapAddEntryListenerToKeyCodec;
import com.hazelcast.client.impl.protocol.codec.ReplicatedMapAddEntryListenerToKeyWithPredicateCodec;
import com.hazelcast.client.impl.protocol.codec.ReplicatedMapAddEntryListenerWithPredicateCodec;
import com.hazelcast.client.impl.protocol.codec.ReplicatedMapAddNearCacheEntryListenerCodec;
import com.hazelcast.client.impl.protocol.codec.ReplicatedMapClearCodec;
import com.hazelcast.client.impl.protocol.codec.ReplicatedMapContainsKeyCodec;
import com.hazelcast.client.impl.protocol.codec.ReplicatedMapContainsValueCodec;
import com.hazelcast.client.impl.protocol.codec.ReplicatedMapEntrySetCodec;
import com.hazelcast.client.impl.protocol.codec.ReplicatedMapGetCodec;
import com.hazelcast.client.impl.protocol.codec.ReplicatedMapIsEmptyCodec;
import com.hazelcast.client.impl.protocol.codec.ReplicatedMapKeySetCodec;
import com.hazelcast.client.impl.protocol.codec.ReplicatedMapPutAllCodec;
import com.hazelcast.client.impl.protocol.codec.ReplicatedMapPutCodec;
import com.hazelcast.client.impl.protocol.codec.ReplicatedMapRemoveCodec;
import com.hazelcast.client.impl.protocol.codec.ReplicatedMapRemoveEntryListenerCodec;
import com.hazelcast.client.impl.protocol.codec.ReplicatedMapSizeCodec;
import com.hazelcast.client.impl.protocol.codec.ReplicatedMapValuesCodec;
import com.hazelcast.client.impl.protocol.codec.RingbufferAddAllCodec;
import com.hazelcast.client.impl.protocol.codec.RingbufferAddCodec;
import com.hazelcast.client.impl.protocol.codec.RingbufferCapacityCodec;
import com.hazelcast.client.impl.protocol.codec.RingbufferHeadSequenceCodec;
import com.hazelcast.client.impl.protocol.codec.RingbufferReadManyCodec;
import com.hazelcast.client.impl.protocol.codec.RingbufferReadOneCodec;
import com.hazelcast.client.impl.protocol.codec.RingbufferRemainingCapacityCodec;
import com.hazelcast.client.impl.protocol.codec.RingbufferSizeCodec;
import com.hazelcast.client.impl.protocol.codec.RingbufferTailSequenceCodec;
import com.hazelcast.client.impl.protocol.codec.ScheduledExecutorCancelFromAddressCodec;
import com.hazelcast.client.impl.protocol.codec.ScheduledExecutorCancelFromPartitionCodec;
import com.hazelcast.client.impl.protocol.codec.ScheduledExecutorDisposeFromAddressCodec;
import com.hazelcast.client.impl.protocol.codec.ScheduledExecutorDisposeFromPartitionCodec;
import com.hazelcast.client.impl.protocol.codec.ScheduledExecutorGetAllScheduledFuturesCodec;
import com.hazelcast.client.impl.protocol.codec.ScheduledExecutorGetDelayFromAddressCodec;
import com.hazelcast.client.impl.protocol.codec.ScheduledExecutorGetDelayFromPartitionCodec;
import com.hazelcast.client.impl.protocol.codec.ScheduledExecutorGetResultFromAddressCodec;
import com.hazelcast.client.impl.protocol.codec.ScheduledExecutorGetResultFromPartitionCodec;
import com.hazelcast.client.impl.protocol.codec.ScheduledExecutorGetStatsFromAddressCodec;
import com.hazelcast.client.impl.protocol.codec.ScheduledExecutorGetStatsFromPartitionCodec;
import com.hazelcast.client.impl.protocol.codec.ScheduledExecutorIsCancelledFromAddressCodec;
import com.hazelcast.client.impl.protocol.codec.ScheduledExecutorIsCancelledFromPartitionCodec;
import com.hazelcast.client.impl.protocol.codec.ScheduledExecutorIsDoneFromAddressCodec;
import com.hazelcast.client.impl.protocol.codec.ScheduledExecutorIsDoneFromPartitionCodec;
import com.hazelcast.client.impl.protocol.codec.ScheduledExecutorShutdownCodec;
import com.hazelcast.client.impl.protocol.codec.ScheduledExecutorSubmitToAddressCodec;
import com.hazelcast.client.impl.protocol.codec.ScheduledExecutorSubmitToPartitionCodec;
import com.hazelcast.client.impl.protocol.codec.SemaphoreAcquireCodec;
import com.hazelcast.client.impl.protocol.codec.SemaphoreAvailablePermitsCodec;
import com.hazelcast.client.impl.protocol.codec.SemaphoreChangeCodec;
import com.hazelcast.client.impl.protocol.codec.SemaphoreDrainCodec;
import com.hazelcast.client.impl.protocol.codec.SemaphoreGetSemaphoreTypeCodec;
import com.hazelcast.client.impl.protocol.codec.SemaphoreInitCodec;
import com.hazelcast.client.impl.protocol.codec.SemaphoreReleaseCodec;
import com.hazelcast.client.impl.protocol.codec.SetAddAllCodec;
import com.hazelcast.client.impl.protocol.codec.SetAddCodec;
import com.hazelcast.client.impl.protocol.codec.SetAddListenerCodec;
import com.hazelcast.client.impl.protocol.codec.SetClearCodec;
import com.hazelcast.client.impl.protocol.codec.SetCompareAndRemoveAllCodec;
import com.hazelcast.client.impl.protocol.codec.SetCompareAndRetainAllCodec;
import com.hazelcast.client.impl.protocol.codec.SetContainsAllCodec;
import com.hazelcast.client.impl.protocol.codec.SetContainsCodec;
import com.hazelcast.client.impl.protocol.codec.SetGetAllCodec;
import com.hazelcast.client.impl.protocol.codec.SetIsEmptyCodec;
import com.hazelcast.client.impl.protocol.codec.SetRemoveCodec;
import com.hazelcast.client.impl.protocol.codec.SetRemoveListenerCodec;
import com.hazelcast.client.impl.protocol.codec.SetSizeCodec;
import com.hazelcast.client.impl.protocol.codec.TopicAddMessageListenerCodec;
import com.hazelcast.client.impl.protocol.codec.TopicPublishCodec;
import com.hazelcast.client.impl.protocol.codec.TopicRemoveMessageListenerCodec;
import com.hazelcast.client.impl.protocol.codec.TransactionCommitCodec;
import com.hazelcast.client.impl.protocol.codec.TransactionCreateCodec;
import com.hazelcast.client.impl.protocol.codec.TransactionRollbackCodec;
import com.hazelcast.client.impl.protocol.codec.TransactionalListAddCodec;
import com.hazelcast.client.impl.protocol.codec.TransactionalListRemoveCodec;
import com.hazelcast.client.impl.protocol.codec.TransactionalListSizeCodec;
import com.hazelcast.client.impl.protocol.codec.TransactionalMapContainsKeyCodec;
import com.hazelcast.client.impl.protocol.codec.TransactionalMapDeleteCodec;
import com.hazelcast.client.impl.protocol.codec.TransactionalMapGetCodec;
import com.hazelcast.client.impl.protocol.codec.TransactionalMapGetForUpdateCodec;
import com.hazelcast.client.impl.protocol.codec.TransactionalMapIsEmptyCodec;
import com.hazelcast.client.impl.protocol.codec.TransactionalMapKeySetCodec;
import com.hazelcast.client.impl.protocol.codec.TransactionalMapKeySetWithPredicateCodec;
import com.hazelcast.client.impl.protocol.codec.TransactionalMapPutCodec;
import com.hazelcast.client.impl.protocol.codec.TransactionalMapPutIfAbsentCodec;
import com.hazelcast.client.impl.protocol.codec.TransactionalMapRemoveCodec;
import com.hazelcast.client.impl.protocol.codec.TransactionalMapRemoveIfSameCodec;
import com.hazelcast.client.impl.protocol.codec.TransactionalMapReplaceCodec;
import com.hazelcast.client.impl.protocol.codec.TransactionalMapReplaceIfSameCodec;
import com.hazelcast.client.impl.protocol.codec.TransactionalMapSetCodec;
import com.hazelcast.client.impl.protocol.codec.TransactionalMapSizeCodec;
import com.hazelcast.client.impl.protocol.codec.TransactionalMapValuesCodec;
import com.hazelcast.client.impl.protocol.codec.TransactionalMapValuesWithPredicateCodec;
import com.hazelcast.client.impl.protocol.codec.TransactionalMultiMapGetCodec;
import com.hazelcast.client.impl.protocol.codec.TransactionalMultiMapPutCodec;
import com.hazelcast.client.impl.protocol.codec.TransactionalMultiMapRemoveCodec;
import com.hazelcast.client.impl.protocol.codec.TransactionalMultiMapRemoveEntryCodec;
import com.hazelcast.client.impl.protocol.codec.TransactionalMultiMapSizeCodec;
import com.hazelcast.client.impl.protocol.codec.TransactionalMultiMapValueCountCodec;
import com.hazelcast.client.impl.protocol.codec.TransactionalQueueOfferCodec;
import com.hazelcast.client.impl.protocol.codec.TransactionalQueuePeekCodec;
import com.hazelcast.client.impl.protocol.codec.TransactionalQueuePollCodec;
import com.hazelcast.client.impl.protocol.codec.TransactionalQueueSizeCodec;
import com.hazelcast.client.impl.protocol.codec.TransactionalQueueTakeCodec;
import com.hazelcast.client.impl.protocol.codec.TransactionalSetAddCodec;
import com.hazelcast.client.impl.protocol.codec.TransactionalSetRemoveCodec;
import com.hazelcast.client.impl.protocol.codec.TransactionalSetSizeCodec;
import com.hazelcast.client.impl.protocol.codec.XATransactionClearRemoteCodec;
import com.hazelcast.client.impl.protocol.codec.XATransactionCollectTransactionsCodec;
import com.hazelcast.client.impl.protocol.codec.XATransactionCommitCodec;
import com.hazelcast.client.impl.protocol.codec.XATransactionCreateCodec;
import com.hazelcast.client.impl.protocol.codec.XATransactionFinalizeCodec;
import com.hazelcast.client.impl.protocol.codec.XATransactionPrepareCodec;
import com.hazelcast.client.impl.protocol.codec.XATransactionRollbackCodec;
import com.hazelcast.client.impl.protocol.task.AddBackupListenerMessageTask;
import com.hazelcast.client.impl.protocol.task.AddClusterViewListenerMessageTask;
import com.hazelcast.client.impl.protocol.task.AddDistributedObjectListenerMessageTask;
import com.hazelcast.client.impl.protocol.task.AddPartitionLostListenerMessageTask;
import com.hazelcast.client.impl.protocol.task.AuthenticationCustomCredentialsMessageTask;
import com.hazelcast.client.impl.protocol.task.AuthenticationMessageTask;
import com.hazelcast.client.impl.protocol.task.ClientStatisticsMessageTask;
import com.hazelcast.client.impl.protocol.task.CreateProxiesMessageTask;
import com.hazelcast.client.impl.protocol.task.CreateProxyMessageTask;
import com.hazelcast.client.impl.protocol.task.DeployClassesMessageTask;
import com.hazelcast.client.impl.protocol.task.DestroyProxyMessageTask;
import com.hazelcast.client.impl.protocol.task.GetDistributedObjectsMessageTask;
import com.hazelcast.client.impl.protocol.task.IsFailoverSupportedMessageTask;
import com.hazelcast.client.impl.protocol.task.PingMessageTask;
import com.hazelcast.client.impl.protocol.task.RemoveAllListenersMessageTask;
import com.hazelcast.client.impl.protocol.task.RemoveDistributedObjectListenerMessageTask;
import com.hazelcast.client.impl.protocol.task.RemovePartitionLostListenerMessageTask;
import com.hazelcast.client.impl.protocol.task.cache.CacheAddEntryListenerMessageTask;
import com.hazelcast.client.impl.protocol.task.cache.CacheAddNearCacheInvalidationListenerTask;
import com.hazelcast.client.impl.protocol.task.cache.CacheAddPartitionLostListenerMessageTask;
import com.hazelcast.client.impl.protocol.task.cache.CacheAssignAndGetUuidsMessageTask;
import com.hazelcast.client.impl.protocol.task.cache.CacheClearMessageTask;
import com.hazelcast.client.impl.protocol.task.cache.CacheContainsKeyMessageTask;
import com.hazelcast.client.impl.protocol.task.cache.CacheCreateConfigMessageTask;
import com.hazelcast.client.impl.protocol.task.cache.CacheDestroyMessageTask;
import com.hazelcast.client.impl.protocol.task.cache.CacheEntryProcessorMessageTask;
import com.hazelcast.client.impl.protocol.task.cache.CacheEventJournalReadTask;
import com.hazelcast.client.impl.protocol.task.cache.CacheEventJournalSubscribeTask;
import com.hazelcast.client.impl.protocol.task.cache.CacheFetchNearCacheInvalidationMetadataTask;
import com.hazelcast.client.impl.protocol.task.cache.CacheGetAllMessageTask;
import com.hazelcast.client.impl.protocol.task.cache.CacheGetAndRemoveMessageTask;
import com.hazelcast.client.impl.protocol.task.cache.CacheGetAndReplaceMessageTask;
import com.hazelcast.client.impl.protocol.task.cache.CacheGetConfigMessageTask;
import com.hazelcast.client.impl.protocol.task.cache.CacheGetMessageTask;
import com.hazelcast.client.impl.protocol.task.cache.CacheIterateEntriesMessageTask;
import com.hazelcast.client.impl.protocol.task.cache.CacheIterateMessageTask;
import com.hazelcast.client.impl.protocol.task.cache.CacheListenerRegistrationMessageTask;
import com.hazelcast.client.impl.protocol.task.cache.CacheLoadAllMessageTask;
import com.hazelcast.client.impl.protocol.task.cache.CacheManagementConfigMessageTask;
import com.hazelcast.client.impl.protocol.task.cache.CachePutAllMessageTask;
import com.hazelcast.client.impl.protocol.task.cache.CachePutIfAbsentMessageTask;
import com.hazelcast.client.impl.protocol.task.cache.CachePutMessageTask;
import com.hazelcast.client.impl.protocol.task.cache.CacheRemoveAllKeysMessageTask;
import com.hazelcast.client.impl.protocol.task.cache.CacheRemoveAllMessageTask;
import com.hazelcast.client.impl.protocol.task.cache.CacheRemoveEntryListenerMessageTask;
import com.hazelcast.client.impl.protocol.task.cache.CacheRemoveInvalidationListenerMessageTask;
import com.hazelcast.client.impl.protocol.task.cache.CacheRemoveMessageTask;
import com.hazelcast.client.impl.protocol.task.cache.CacheRemovePartitionLostListenerMessageTask;
import com.hazelcast.client.impl.protocol.task.cache.CacheReplaceMessageTask;
import com.hazelcast.client.impl.protocol.task.cache.CacheSetExpiryPolicyMessageTask;
import com.hazelcast.client.impl.protocol.task.cache.CacheSizeMessageTask;
import com.hazelcast.client.impl.protocol.task.cardinality.CardinalityEstimatorAddMessageTask;
import com.hazelcast.client.impl.protocol.task.cardinality.CardinalityEstimatorEstimateMessageTask;
import com.hazelcast.client.impl.protocol.task.crdt.pncounter.PNCounterAddMessageTask;
import com.hazelcast.client.impl.protocol.task.crdt.pncounter.PNCounterGetConfiguredReplicaCountMessageTask;
import com.hazelcast.client.impl.protocol.task.crdt.pncounter.PNCounterGetMessageTask;
import com.hazelcast.client.impl.protocol.task.dynamicconfig.AddCacheConfigMessageTask;
import com.hazelcast.client.impl.protocol.task.dynamicconfig.AddCardinalityEstimatorConfigMessageTask;
import com.hazelcast.client.impl.protocol.task.dynamicconfig.AddDurableExecutorConfigMessageTask;
import com.hazelcast.client.impl.protocol.task.dynamicconfig.AddExecutorConfigMessageTask;
import com.hazelcast.client.impl.protocol.task.dynamicconfig.AddFlakeIdGeneratorConfigMessageTask;
import com.hazelcast.client.impl.protocol.task.dynamicconfig.AddListConfigMessageTask;
import com.hazelcast.client.impl.protocol.task.dynamicconfig.AddMapConfigMessageTask;
import com.hazelcast.client.impl.protocol.task.dynamicconfig.AddMultiMapConfigMessageTask;
import com.hazelcast.client.impl.protocol.task.dynamicconfig.AddQueueConfigMessageTask;
import com.hazelcast.client.impl.protocol.task.dynamicconfig.AddReliableTopicConfigMessageTask;
import com.hazelcast.client.impl.protocol.task.dynamicconfig.AddReplicatedMapConfigMessageTask;
import com.hazelcast.client.impl.protocol.task.dynamicconfig.AddRingbufferConfigMessageTask;
import com.hazelcast.client.impl.protocol.task.dynamicconfig.AddScheduledExecutorConfigMessageTask;
import com.hazelcast.client.impl.protocol.task.dynamicconfig.AddSetConfigMessageTask;
import com.hazelcast.client.impl.protocol.task.dynamicconfig.AddTopicConfigMessageTask;
import com.hazelcast.client.impl.protocol.task.executorservice.ExecutorServiceCancelOnAddressMessageTask;
import com.hazelcast.client.impl.protocol.task.executorservice.ExecutorServiceCancelOnPartitionMessageTask;
import com.hazelcast.client.impl.protocol.task.executorservice.ExecutorServiceIsShutdownMessageTask;
import com.hazelcast.client.impl.protocol.task.executorservice.ExecutorServiceShutdownMessageTask;
import com.hazelcast.client.impl.protocol.task.executorservice.ExecutorServiceSubmitToAddressMessageTask;
import com.hazelcast.client.impl.protocol.task.executorservice.ExecutorServiceSubmitToPartitionMessageTask;
import com.hazelcast.client.impl.protocol.task.executorservice.durable.DurableExecutorDisposeResultMessageTask;
import com.hazelcast.client.impl.protocol.task.executorservice.durable.DurableExecutorIsShutdownMessageTask;
import com.hazelcast.client.impl.protocol.task.executorservice.durable.DurableExecutorRetrieveAndDisposeResultMessageTask;
import com.hazelcast.client.impl.protocol.task.executorservice.durable.DurableExecutorRetrieveResultMessageTask;
import com.hazelcast.client.impl.protocol.task.management.AddWanBatchPublisherConfigMessageTask;
import com.hazelcast.client.impl.protocol.task.executorservice.durable.DurableExecutorShutdownMessageTask;
import com.hazelcast.client.impl.protocol.task.executorservice.durable.DurableExecutorSubmitToPartitionMessageTask;
import com.hazelcast.client.impl.protocol.task.list.ListAddAllMessageTask;
import com.hazelcast.client.impl.protocol.task.list.ListAddAllWithIndexMessageTask;
import com.hazelcast.client.impl.protocol.task.list.ListAddListenerMessageTask;
import com.hazelcast.client.impl.protocol.task.list.ListAddMessageTask;
import com.hazelcast.client.impl.protocol.task.list.ListAddWithIndexMessageTask;
import com.hazelcast.client.impl.protocol.task.list.ListClearMessageTask;
import com.hazelcast.client.impl.protocol.task.list.ListCompareAndRemoveAllMessageTask;
import com.hazelcast.client.impl.protocol.task.list.ListCompareAndRetainAllMessageTask;
import com.hazelcast.client.impl.protocol.task.list.ListContainsAllMessageTask;
import com.hazelcast.client.impl.protocol.task.list.ListContainsMessageTask;
import com.hazelcast.client.impl.protocol.task.list.ListGetAllMessageTask;
import com.hazelcast.client.impl.protocol.task.list.ListGetMessageTask;
import com.hazelcast.client.impl.protocol.task.list.ListIndexOfMessageTask;
import com.hazelcast.client.impl.protocol.task.list.ListIsEmptyMessageTask;
import com.hazelcast.client.impl.protocol.task.list.ListIteratorMessageTask;
import com.hazelcast.client.impl.protocol.task.list.ListLastIndexOfMessageTask;
import com.hazelcast.client.impl.protocol.task.list.ListListIteratorMessageTask;
import com.hazelcast.client.impl.protocol.task.list.ListRemoveListenerMessageTask;
import com.hazelcast.client.impl.protocol.task.list.ListRemoveMessageTask;
import com.hazelcast.client.impl.protocol.task.list.ListRemoveWithIndexMessageTask;
import com.hazelcast.client.impl.protocol.task.list.ListSetMessageTask;
import com.hazelcast.client.impl.protocol.task.list.ListSizeMessageTask;
import com.hazelcast.client.impl.protocol.task.list.ListSubMessageTask;
import com.hazelcast.client.impl.protocol.task.management.ApplyMCConfigMessageTask;
import com.hazelcast.client.impl.protocol.task.management.ChangeClusterStateMessageTask;
import com.hazelcast.client.impl.protocol.task.management.ChangeClusterVersionMessageTask;
import com.hazelcast.client.impl.protocol.task.management.ChangeWanReplicationStateMessageTask;
import com.hazelcast.client.impl.protocol.task.management.CheckWanConsistencyMessageTask;
import com.hazelcast.client.impl.protocol.task.management.ClearWanQueuesMessageTask;
import com.hazelcast.client.impl.protocol.task.management.GetClusterMetadataMessageTask;
import com.hazelcast.client.impl.protocol.task.management.GetMapConfigMessageTask;
import com.hazelcast.client.impl.protocol.task.management.GetMemberConfigMessageTask;
import com.hazelcast.client.impl.protocol.task.management.GetSystemPropertiesMessageTask;
import com.hazelcast.client.impl.protocol.task.management.GetThreadDumpMessageTask;
import com.hazelcast.client.impl.protocol.task.management.GetTimedMemberStateMessageTask;
import com.hazelcast.client.impl.protocol.task.management.MatchMCConfigMessageTask;
import com.hazelcast.client.impl.protocol.task.management.PollMCEventsMessageTask;
import com.hazelcast.client.impl.protocol.task.management.PromoteLiteMemberMessageTask;
import com.hazelcast.client.impl.protocol.task.management.RunConsoleCommandMessageTask;
import com.hazelcast.client.impl.protocol.task.management.RunGcMessageTask;
import com.hazelcast.client.impl.protocol.task.management.RunScriptMessageTask;
import com.hazelcast.client.impl.protocol.task.management.ShutdownClusterMessageTask;
import com.hazelcast.client.impl.protocol.task.management.ShutdownMemberMessageTask;
import com.hazelcast.client.impl.protocol.task.management.UpdateMapConfigMessageTask;
import com.hazelcast.client.impl.protocol.task.management.WanSyncMapMessageTask;
import com.hazelcast.client.impl.protocol.task.map.MapAddEntryListenerMessageTask;
import com.hazelcast.client.impl.protocol.task.map.MapAddEntryListenerToKeyMessageTask;
import com.hazelcast.client.impl.protocol.task.map.MapAddEntryListenerToKeyWithPredicateMessageTask;
import com.hazelcast.client.impl.protocol.task.map.MapAddEntryListenerWithPredicateMessageTask;
import com.hazelcast.client.impl.protocol.task.map.MapAddIndexMessageTask;
import com.hazelcast.client.impl.protocol.task.map.MapAddInterceptorMessageTask;
import com.hazelcast.client.impl.protocol.task.map.MapAddListenerMessageTask;
import com.hazelcast.client.impl.protocol.task.map.MapAddNearCacheInvalidationListenerMessageTask;
import com.hazelcast.client.impl.protocol.task.map.MapAddPartitionLostListenerMessageTask;
import com.hazelcast.client.impl.protocol.task.map.MapAggregateMessageTask;
import com.hazelcast.client.impl.protocol.task.map.MapAggregateWithPredicateMessageTask;
import com.hazelcast.client.impl.protocol.task.map.MapAssignAndGetUuidsMessageTask;
import com.hazelcast.client.impl.protocol.task.map.MapClearMessageTask;
import com.hazelcast.client.impl.protocol.task.map.MapContainsKeyMessageTask;
import com.hazelcast.client.impl.protocol.task.map.MapContainsValueMessageTask;
import com.hazelcast.client.impl.protocol.task.map.MapDeleteMessageTask;
import com.hazelcast.client.impl.protocol.task.map.MapDestroyCacheMessageTask;
import com.hazelcast.client.impl.protocol.task.map.MapEntriesWithPagingPredicateMessageTask;
import com.hazelcast.client.impl.protocol.task.map.MapEntriesWithPredicateMessageTask;
import com.hazelcast.client.impl.protocol.task.map.MapEntrySetMessageTask;
import com.hazelcast.client.impl.protocol.task.map.MapEventJournalReadTask;
import com.hazelcast.client.impl.protocol.task.map.MapEventJournalSubscribeTask;
import com.hazelcast.client.impl.protocol.task.map.MapEvictAllMessageTask;
import com.hazelcast.client.impl.protocol.task.map.MapEvictMessageTask;
import com.hazelcast.client.impl.protocol.task.map.MapExecuteOnAllKeysMessageTask;
import com.hazelcast.client.impl.protocol.task.map.MapExecuteOnKeyMessageTask;
import com.hazelcast.client.impl.protocol.task.map.MapExecuteOnKeysMessageTask;
import com.hazelcast.client.impl.protocol.task.map.MapExecuteWithPredicateMessageTask;
import com.hazelcast.client.impl.protocol.task.map.MapFetchEntriesMessageTask;
import com.hazelcast.client.impl.protocol.task.map.MapFetchKeysMessageTask;
import com.hazelcast.client.impl.protocol.task.map.MapFetchNearCacheInvalidationMetadataTask;
import com.hazelcast.client.impl.protocol.task.map.MapFetchWithQueryMessageTask;
import com.hazelcast.client.impl.protocol.task.map.MapFlushMessageTask;
import com.hazelcast.client.impl.protocol.task.map.MapForceUnlockMessageTask;
import com.hazelcast.client.impl.protocol.task.map.MapGetAllMessageTask;
import com.hazelcast.client.impl.protocol.task.map.MapGetEntryViewMessageTask;
import com.hazelcast.client.impl.protocol.task.map.MapGetMessageTask;
import com.hazelcast.client.impl.protocol.task.map.MapIsEmptyMessageTask;
import com.hazelcast.client.impl.protocol.task.map.MapIsLockedMessageTask;
import com.hazelcast.client.impl.protocol.task.map.MapKeySetMessageTask;
import com.hazelcast.client.impl.protocol.task.map.MapKeySetWithPagingPredicateMessageTask;
import com.hazelcast.client.impl.protocol.task.map.MapKeySetWithPredicateMessageTask;
import com.hazelcast.client.impl.protocol.task.map.MapLoadAllMessageTask;
import com.hazelcast.client.impl.protocol.task.map.MapLoadGivenKeysMessageTask;
import com.hazelcast.client.impl.protocol.task.map.MapLockMessageTask;
import com.hazelcast.client.impl.protocol.task.map.MapMadePublishableMessageTask;
import com.hazelcast.client.impl.protocol.task.map.MapProjectionMessageTask;
import com.hazelcast.client.impl.protocol.task.map.MapProjectionWithPredicateMessageTask;
import com.hazelcast.client.impl.protocol.task.map.MapPublisherCreateMessageTask;
import com.hazelcast.client.impl.protocol.task.map.MapPublisherCreateWithValueMessageTask;
import com.hazelcast.client.impl.protocol.task.map.MapPutAllMessageTask;
import com.hazelcast.client.impl.protocol.task.map.MapPutIfAbsentMessageTask;
import com.hazelcast.client.impl.protocol.task.map.MapPutIfAbsentWithMaxIdleMessageTask;
import com.hazelcast.client.impl.protocol.task.map.MapPutMessageTask;
import com.hazelcast.client.impl.protocol.task.map.MapPutTransientMessageTask;
import com.hazelcast.client.impl.protocol.task.map.MapPutTransientWithMaxIdleMessageTask;
import com.hazelcast.client.impl.protocol.task.map.MapPutWithMaxIdleMessageTask;
import com.hazelcast.client.impl.protocol.task.map.MapRemoveAllMessageTask;
import com.hazelcast.client.impl.protocol.task.map.MapRemoveEntryListenerMessageTask;
import com.hazelcast.client.impl.protocol.task.map.MapRemoveIfSameMessageTask;
import com.hazelcast.client.impl.protocol.task.map.MapRemoveInterceptorMessageTask;
import com.hazelcast.client.impl.protocol.task.map.MapRemoveMessageTask;
import com.hazelcast.client.impl.protocol.task.map.MapRemovePartitionLostListenerMessageTask;
import com.hazelcast.client.impl.protocol.task.map.MapReplaceIfSameMessageTask;
import com.hazelcast.client.impl.protocol.task.map.MapReplaceMessageTask;
import com.hazelcast.client.impl.protocol.task.map.MapSetMessageTask;
import com.hazelcast.client.impl.protocol.task.map.MapSetReadCursorMessageTask;
import com.hazelcast.client.impl.protocol.task.map.MapSetTtlMessageTask;
import com.hazelcast.client.impl.protocol.task.map.MapSetWithMaxIdleMessageTask;
import com.hazelcast.client.impl.protocol.task.map.MapSizeMessageTask;
import com.hazelcast.client.impl.protocol.task.map.MapSubmitToKeyMessageTask;
import com.hazelcast.client.impl.protocol.task.map.MapTryLockMessageTask;
import com.hazelcast.client.impl.protocol.task.map.MapTryPutMessageTask;
import com.hazelcast.client.impl.protocol.task.map.MapTryRemoveMessageTask;
import com.hazelcast.client.impl.protocol.task.map.MapUnlockMessageTask;
import com.hazelcast.client.impl.protocol.task.map.MapValuesMessageTask;
import com.hazelcast.client.impl.protocol.task.map.MapValuesWithPagingPredicateMessageTask;
import com.hazelcast.client.impl.protocol.task.map.MapValuesWithPredicateMessageTask;
import com.hazelcast.client.impl.protocol.task.metrics.ReadMetricsMessageTask;
import com.hazelcast.client.impl.protocol.task.multimap.MultiMapAddEntryListenerMessageTask;
import com.hazelcast.client.impl.protocol.task.multimap.MultiMapAddEntryListenerToKeyMessageTask;
import com.hazelcast.client.impl.protocol.task.multimap.MultiMapClearMessageTask;
import com.hazelcast.client.impl.protocol.task.multimap.MultiMapContainsEntryMessageTask;
import com.hazelcast.client.impl.protocol.task.multimap.MultiMapContainsKeyMessageTask;
import com.hazelcast.client.impl.protocol.task.multimap.MultiMapContainsValueMessageTask;
import com.hazelcast.client.impl.protocol.task.multimap.MultiMapDeleteMessageTask;
import com.hazelcast.client.impl.protocol.task.multimap.MultiMapEntrySetMessageTask;
import com.hazelcast.client.impl.protocol.task.multimap.MultiMapForceUnlockMessageTask;
import com.hazelcast.client.impl.protocol.task.multimap.MultiMapGetMessageTask;
import com.hazelcast.client.impl.protocol.task.multimap.MultiMapIsLockedMessageTask;
import com.hazelcast.client.impl.protocol.task.multimap.MultiMapKeySetMessageTask;
import com.hazelcast.client.impl.protocol.task.multimap.MultiMapLockMessageTask;
import com.hazelcast.client.impl.protocol.task.multimap.MultiMapPutMessageTask;
import com.hazelcast.client.impl.protocol.task.multimap.MultiMapRemoveEntryListenerMessageTask;
import com.hazelcast.client.impl.protocol.task.multimap.MultiMapRemoveEntryMessageTask;
import com.hazelcast.client.impl.protocol.task.multimap.MultiMapRemoveMessageTask;
import com.hazelcast.client.impl.protocol.task.multimap.MultiMapSizeMessageTask;
import com.hazelcast.client.impl.protocol.task.multimap.MultiMapTryLockMessageTask;
import com.hazelcast.client.impl.protocol.task.multimap.MultiMapUnlockMessageTask;
import com.hazelcast.client.impl.protocol.task.multimap.MultiMapValueCountMessageTask;
import com.hazelcast.client.impl.protocol.task.multimap.MultiMapValuesMessageTask;
import com.hazelcast.client.impl.protocol.task.queue.QueueAddAllMessageTask;
import com.hazelcast.client.impl.protocol.task.queue.QueueAddListenerMessageTask;
import com.hazelcast.client.impl.protocol.task.queue.QueueClearMessageTask;
import com.hazelcast.client.impl.protocol.task.queue.QueueCompareAndRemoveAllMessageTask;
import com.hazelcast.client.impl.protocol.task.queue.QueueCompareAndRetainAllMessageTask;
import com.hazelcast.client.impl.protocol.task.queue.QueueContainsAllMessageTask;
import com.hazelcast.client.impl.protocol.task.queue.QueueContainsMessageTask;
import com.hazelcast.client.impl.protocol.task.queue.QueueDrainMaxSizeMessageTask;
import com.hazelcast.client.impl.protocol.task.queue.QueueDrainMessageTask;
import com.hazelcast.client.impl.protocol.task.queue.QueueIsEmptyMessageTask;
import com.hazelcast.client.impl.protocol.task.queue.QueueIteratorMessageTask;
import com.hazelcast.client.impl.protocol.task.queue.QueueOfferMessageTask;
import com.hazelcast.client.impl.protocol.task.queue.QueuePeekMessageTask;
import com.hazelcast.client.impl.protocol.task.queue.QueuePollMessageTask;
import com.hazelcast.client.impl.protocol.task.queue.QueuePutMessageTask;
import com.hazelcast.client.impl.protocol.task.queue.QueueRemainingCapacityMessageTask;
import com.hazelcast.client.impl.protocol.task.queue.QueueRemoveListenerMessageTask;
import com.hazelcast.client.impl.protocol.task.queue.QueueRemoveMessageTask;
import com.hazelcast.client.impl.protocol.task.queue.QueueSizeMessageTask;
import com.hazelcast.client.impl.protocol.task.queue.QueueTakeMessageTask;
import com.hazelcast.client.impl.protocol.task.replicatedmap.ReplicatedMapAddEntryListenerMessageTask;
import com.hazelcast.client.impl.protocol.task.replicatedmap.ReplicatedMapAddEntryListenerToKeyMessageTask;
import com.hazelcast.client.impl.protocol.task.replicatedmap.ReplicatedMapAddEntryListenerToKeyWithPredicateMessageTask;
import com.hazelcast.client.impl.protocol.task.replicatedmap.ReplicatedMapAddEntryListenerWithPredicateMessageTask;
import com.hazelcast.client.impl.protocol.task.replicatedmap.ReplicatedMapAddNearCacheListenerMessageTask;
import com.hazelcast.client.impl.protocol.task.replicatedmap.ReplicatedMapClearMessageTask;
import com.hazelcast.client.impl.protocol.task.replicatedmap.ReplicatedMapContainsKeyMessageTask;
import com.hazelcast.client.impl.protocol.task.replicatedmap.ReplicatedMapContainsValueMessageTask;
import com.hazelcast.client.impl.protocol.task.replicatedmap.ReplicatedMapEntrySetMessageTask;
import com.hazelcast.client.impl.protocol.task.replicatedmap.ReplicatedMapGetMessageTask;
import com.hazelcast.client.impl.protocol.task.replicatedmap.ReplicatedMapIsEmptyMessageTask;
import com.hazelcast.client.impl.protocol.task.replicatedmap.ReplicatedMapKeySetMessageTask;
import com.hazelcast.client.impl.protocol.task.replicatedmap.ReplicatedMapPutAllMessageTask;
import com.hazelcast.client.impl.protocol.task.replicatedmap.ReplicatedMapPutMessageTask;
import com.hazelcast.client.impl.protocol.task.replicatedmap.ReplicatedMapRemoveEntryListenerMessageTask;
import com.hazelcast.client.impl.protocol.task.replicatedmap.ReplicatedMapRemoveMessageTask;
import com.hazelcast.client.impl.protocol.task.replicatedmap.ReplicatedMapSizeMessageTask;
import com.hazelcast.client.impl.protocol.task.replicatedmap.ReplicatedMapValuesMessageTask;
import com.hazelcast.client.impl.protocol.task.ringbuffer.RingbufferAddAllMessageTask;
import com.hazelcast.client.impl.protocol.task.ringbuffer.RingbufferAddMessageTask;
import com.hazelcast.client.impl.protocol.task.ringbuffer.RingbufferCapacityMessageTask;
import com.hazelcast.client.impl.protocol.task.ringbuffer.RingbufferHeadSequenceMessageTask;
import com.hazelcast.client.impl.protocol.task.ringbuffer.RingbufferReadManyMessageTask;
import com.hazelcast.client.impl.protocol.task.ringbuffer.RingbufferReadOneMessageTask;
import com.hazelcast.client.impl.protocol.task.ringbuffer.RingbufferRemainingCapacityMessageTask;
import com.hazelcast.client.impl.protocol.task.ringbuffer.RingbufferSizeMessageTask;
import com.hazelcast.client.impl.protocol.task.ringbuffer.RingbufferTailSequenceMessageTask;
import com.hazelcast.client.impl.protocol.task.scheduledexecutor.ScheduledExecutorGetAllScheduledMessageTask;
import com.hazelcast.client.impl.protocol.task.scheduledexecutor.ScheduledExecutorShutdownMessageTask;
import com.hazelcast.client.impl.protocol.task.scheduledexecutor.ScheduledExecutorSubmitToAddressMessageTask;
import com.hazelcast.client.impl.protocol.task.scheduledexecutor.ScheduledExecutorSubmitToPartitionMessageTask;
import com.hazelcast.client.impl.protocol.task.scheduledexecutor.ScheduledExecutorTaskCancelFromAddressMessageTask;
import com.hazelcast.client.impl.protocol.task.scheduledexecutor.ScheduledExecutorTaskCancelFromPartitionMessageTask;
import com.hazelcast.client.impl.protocol.task.scheduledexecutor.ScheduledExecutorTaskDisposeFromAddressMessageTask;
import com.hazelcast.client.impl.protocol.task.scheduledexecutor.ScheduledExecutorTaskDisposeFromPartitionMessageTask;
import com.hazelcast.client.impl.protocol.task.scheduledexecutor.ScheduledExecutorTaskGetDelayFromAddressMessageTask;
import com.hazelcast.client.impl.protocol.task.scheduledexecutor.ScheduledExecutorTaskGetDelayFromPartitionMessageTask;
import com.hazelcast.client.impl.protocol.task.scheduledexecutor.ScheduledExecutorTaskGetResultFromAddressMessageTask;
import com.hazelcast.client.impl.protocol.task.scheduledexecutor.ScheduledExecutorTaskGetResultFromPartitionMessageTask;
import com.hazelcast.client.impl.protocol.task.scheduledexecutor.ScheduledExecutorTaskGetStatisticsFromAddressMessageTask;
import com.hazelcast.client.impl.protocol.task.scheduledexecutor.ScheduledExecutorTaskGetStatisticsFromPartitionMessageTask;
import com.hazelcast.client.impl.protocol.task.scheduledexecutor.ScheduledExecutorTaskIsCancelledFromAddressMessageTask;
import com.hazelcast.client.impl.protocol.task.scheduledexecutor.ScheduledExecutorTaskIsCancelledFromPartitionMessageTask;
import com.hazelcast.client.impl.protocol.task.scheduledexecutor.ScheduledExecutorTaskIsDoneFromAddressMessageTask;
import com.hazelcast.client.impl.protocol.task.scheduledexecutor.ScheduledExecutorTaskIsDoneFromPartitionMessageTask;
import com.hazelcast.client.impl.protocol.task.set.SetAddAllMessageTask;
import com.hazelcast.client.impl.protocol.task.set.SetAddListenerMessageTask;
import com.hazelcast.client.impl.protocol.task.set.SetAddMessageTask;
import com.hazelcast.client.impl.protocol.task.set.SetClearMessageTask;
import com.hazelcast.client.impl.protocol.task.set.SetCompareAndRemoveAllMessageTask;
import com.hazelcast.client.impl.protocol.task.set.SetCompareAndRetainAllMessageTask;
import com.hazelcast.client.impl.protocol.task.set.SetContainsAllMessageTask;
import com.hazelcast.client.impl.protocol.task.set.SetContainsMessageTask;
import com.hazelcast.client.impl.protocol.task.set.SetGetAllMessageTask;
import com.hazelcast.client.impl.protocol.task.set.SetIsEmptyMessageTask;
import com.hazelcast.client.impl.protocol.task.set.SetRemoveListenerMessageTask;
import com.hazelcast.client.impl.protocol.task.set.SetRemoveMessageTask;
import com.hazelcast.client.impl.protocol.task.set.SetSizeMessageTask;
import com.hazelcast.client.impl.protocol.task.topic.TopicAddMessageListenerMessageTask;
import com.hazelcast.client.impl.protocol.task.topic.TopicPublishMessageTask;
import com.hazelcast.client.impl.protocol.task.topic.TopicRemoveMessageListenerMessageTask;
import com.hazelcast.client.impl.protocol.task.transaction.TransactionCommitMessageTask;
import com.hazelcast.client.impl.protocol.task.transaction.TransactionCreateMessageTask;
import com.hazelcast.client.impl.protocol.task.transaction.TransactionRollbackMessageTask;
import com.hazelcast.client.impl.protocol.task.transaction.XAClearRemoteTransactionMessageTask;
import com.hazelcast.client.impl.protocol.task.transaction.XACollectTransactionsMessageTask;
import com.hazelcast.client.impl.protocol.task.transaction.XAFinalizeTransactionMessageTask;
import com.hazelcast.client.impl.protocol.task.transaction.XATransactionCommitMessageTask;
import com.hazelcast.client.impl.protocol.task.transaction.XATransactionCreateMessageTask;
import com.hazelcast.client.impl.protocol.task.transaction.XATransactionPrepareMessageTask;
import com.hazelcast.client.impl.protocol.task.transaction.XATransactionRollbackMessageTask;
import com.hazelcast.client.impl.protocol.task.transactionallist.TransactionalListAddMessageTask;
import com.hazelcast.client.impl.protocol.task.transactionallist.TransactionalListRemoveMessageTask;
import com.hazelcast.client.impl.protocol.task.transactionallist.TransactionalListSizeMessageTask;
import com.hazelcast.client.impl.protocol.task.transactionalmap.TransactionalMapContainsKeyMessageTask;
import com.hazelcast.client.impl.protocol.task.transactionalmap.TransactionalMapDeleteMessageTask;
import com.hazelcast.client.impl.protocol.task.transactionalmap.TransactionalMapGetForUpdateMessageTask;
import com.hazelcast.client.impl.protocol.task.transactionalmap.TransactionalMapGetMessageTask;
import com.hazelcast.client.impl.protocol.task.transactionalmap.TransactionalMapIsEmptyMessageTask;
import com.hazelcast.client.impl.protocol.task.transactionalmap.TransactionalMapKeySetMessageTask;
import com.hazelcast.client.impl.protocol.task.transactionalmap.TransactionalMapKeySetWithPredicateMessageTask;
import com.hazelcast.client.impl.protocol.task.transactionalmap.TransactionalMapPutIfAbsentMessageTask;
import com.hazelcast.client.impl.protocol.task.transactionalmap.TransactionalMapPutMessageTask;
import com.hazelcast.client.impl.protocol.task.transactionalmap.TransactionalMapRemoveIfSameMessageTask;
import com.hazelcast.client.impl.protocol.task.transactionalmap.TransactionalMapRemoveMessageTask;
import com.hazelcast.client.impl.protocol.task.transactionalmap.TransactionalMapReplaceIfSameMessageTask;
import com.hazelcast.client.impl.protocol.task.transactionalmap.TransactionalMapReplaceMessageTask;
import com.hazelcast.client.impl.protocol.task.transactionalmap.TransactionalMapSetMessageTask;
import com.hazelcast.client.impl.protocol.task.transactionalmap.TransactionalMapSizeMessageTask;
import com.hazelcast.client.impl.protocol.task.transactionalmap.TransactionalMapValuesMessageTask;
import com.hazelcast.client.impl.protocol.task.transactionalmap.TransactionalMapValuesWithPredicateMessageTask;
import com.hazelcast.client.impl.protocol.task.transactionalmultimap.TransactionalMultiMapGetMessageTask;
import com.hazelcast.client.impl.protocol.task.transactionalmultimap.TransactionalMultiMapPutMessageTask;
import com.hazelcast.client.impl.protocol.task.transactionalmultimap.TransactionalMultiMapRemoveEntryMessageTask;
import com.hazelcast.client.impl.protocol.task.transactionalmultimap.TransactionalMultiMapRemoveMessageTask;
import com.hazelcast.client.impl.protocol.task.transactionalmultimap.TransactionalMultiMapSizeMessageTask;
import com.hazelcast.client.impl.protocol.task.transactionalmultimap.TransactionalMultiMapValueCountMessageTask;
import com.hazelcast.client.impl.protocol.task.transactionalqueue.TransactionalQueueOfferMessageTask;
import com.hazelcast.client.impl.protocol.task.transactionalqueue.TransactionalQueuePeekMessageTask;
import com.hazelcast.client.impl.protocol.task.transactionalqueue.TransactionalQueuePollMessageTask;
import com.hazelcast.client.impl.protocol.task.transactionalqueue.TransactionalQueueSizeMessageTask;
import com.hazelcast.client.impl.protocol.task.transactionalqueue.TransactionalQueueTakeMessageTask;
import com.hazelcast.client.impl.protocol.task.transactionalset.TransactionalSetAddMessageTask;
import com.hazelcast.client.impl.protocol.task.transactionalset.TransactionalSetRemoveMessageTask;
import com.hazelcast.client.impl.protocol.task.transactionalset.TransactionalSetSizeMessageTask;
import com.hazelcast.cp.internal.datastructures.atomiclong.client.AddAndGetMessageTask;
import com.hazelcast.cp.internal.datastructures.atomiclong.client.AlterMessageTask;
import com.hazelcast.cp.internal.datastructures.atomiclong.client.ApplyMessageTask;
import com.hazelcast.cp.internal.datastructures.atomiclong.client.CompareAndSetMessageTask;
import com.hazelcast.cp.internal.datastructures.atomiclong.client.GetAndAddMessageTask;
import com.hazelcast.cp.internal.datastructures.atomiclong.client.GetAndSetMessageTask;
import com.hazelcast.cp.internal.datastructures.atomiclong.client.GetMessageTask;
import com.hazelcast.cp.internal.datastructures.atomicref.client.ContainsMessageTask;
import com.hazelcast.cp.internal.datastructures.atomicref.client.SetMessageTask;
import com.hazelcast.cp.internal.datastructures.countdownlatch.client.AwaitMessageTask;
import com.hazelcast.cp.internal.datastructures.countdownlatch.client.CountDownMessageTask;
import com.hazelcast.cp.internal.datastructures.countdownlatch.client.GetCountMessageTask;
import com.hazelcast.cp.internal.datastructures.countdownlatch.client.GetRoundMessageTask;
import com.hazelcast.cp.internal.datastructures.countdownlatch.client.TrySetCountMessageTask;
import com.hazelcast.cp.internal.datastructures.lock.client.GetLockOwnershipStateMessageTask;
import com.hazelcast.cp.internal.datastructures.lock.client.LockMessageTask;
import com.hazelcast.cp.internal.datastructures.lock.client.TryLockMessageTask;
import com.hazelcast.cp.internal.datastructures.lock.client.UnlockMessageTask;
import com.hazelcast.cp.internal.datastructures.semaphore.client.AcquirePermitsMessageTask;
import com.hazelcast.cp.internal.datastructures.semaphore.client.AvailablePermitsMessageTask;
import com.hazelcast.cp.internal.datastructures.semaphore.client.ChangePermitsMessageTask;
import com.hazelcast.cp.internal.datastructures.semaphore.client.DrainPermitsMessageTask;
import com.hazelcast.cp.internal.datastructures.semaphore.client.GetSemaphoreTypeMessageTask;
import com.hazelcast.cp.internal.datastructures.semaphore.client.InitSemaphoreMessageTask;
import com.hazelcast.cp.internal.datastructures.semaphore.client.ReleasePermitsMessageTask;
import com.hazelcast.cp.internal.datastructures.spi.client.CreateRaftGroupMessageTask;
import com.hazelcast.cp.internal.datastructures.spi.client.DestroyRaftObjectMessageTask;
import com.hazelcast.cp.internal.session.client.CloseSessionMessageTask;
import com.hazelcast.cp.internal.session.client.CreateSessionMessageTask;
import com.hazelcast.cp.internal.session.client.GenerateThreadIdMessageTask;
import com.hazelcast.cp.internal.session.client.HeartbeatSessionMessageTask;
import com.hazelcast.flakeidgen.impl.client.NewIdBatchMessageTask;
import com.hazelcast.instance.impl.Node;
import com.hazelcast.internal.longregister.client.codec.LongRegisterAddAndGetCodec;
import com.hazelcast.internal.longregister.client.codec.LongRegisterDecrementAndGetCodec;
import com.hazelcast.internal.longregister.client.codec.LongRegisterGetAndAddCodec;
import com.hazelcast.internal.longregister.client.codec.LongRegisterGetAndIncrementCodec;
import com.hazelcast.internal.longregister.client.codec.LongRegisterGetAndSetCodec;
import com.hazelcast.internal.longregister.client.codec.LongRegisterGetCodec;
import com.hazelcast.internal.longregister.client.codec.LongRegisterIncrementAndGetCodec;
import com.hazelcast.internal.longregister.client.codec.LongRegisterSetCodec;
import com.hazelcast.internal.longregister.client.task.LongRegisterAddAndGetMessageTask;
import com.hazelcast.internal.longregister.client.task.LongRegisterDecrementAndGetMessageTask;
import com.hazelcast.internal.longregister.client.task.LongRegisterGetAndAddMessageTask;
import com.hazelcast.internal.longregister.client.task.LongRegisterGetAndIncrementMessageTask;
import com.hazelcast.internal.longregister.client.task.LongRegisterGetAndSetMessageTask;
import com.hazelcast.internal.longregister.client.task.LongRegisterGetMessageTask;
import com.hazelcast.internal.longregister.client.task.LongRegisterIncrementAndGetMessageTask;
import com.hazelcast.internal.longregister.client.task.LongRegisterSetMessageTask;
import com.hazelcast.internal.util.collection.Int2ObjectHashMap;
import com.hazelcast.spi.impl.NodeEngine;
import com.hazelcast.spi.impl.NodeEngineImpl;
import edu.umd.cs.findbugs.annotations.SuppressFBWarnings;

import static com.hazelcast.internal.util.MapUtil.createInt2ObjectHashMap;

/**
 * DO NOT EDIT THIS FILE.
 * EDITING THIS FILE CAN POTENTIALLY BREAK PROTOCOL
 */
public class DefaultMessageTaskFactoryProvider implements MessageTaskFactoryProvider {
    private static final int MESSAGE_TASK_PROVIDER_INITIAL_CAPACITY = 500;

    private final Int2ObjectHashMap<MessageTaskFactory> factories;

    private final Node node;

    public DefaultMessageTaskFactoryProvider(NodeEngine nodeEngine) {
        this.node = ((NodeEngineImpl) nodeEngine).getNode();
        this.factories = createInt2ObjectHashMap(MESSAGE_TASK_PROVIDER_INITIAL_CAPACITY);
        initFactories();
    }

    public void initFactories() {
//region ----------  REGISTRATION FOR com.hazelcast.client.impl.protocol.task.set
        factories.put(SetRemoveListenerCodec.REQUEST_MESSAGE_TYPE,
                (cm, con) -> new SetRemoveListenerMessageTask(cm, node, con));
        factories.put(SetClearCodec.REQUEST_MESSAGE_TYPE,
                (cm, con) -> new SetClearMessageTask(cm, node, con));
        factories.put(SetCompareAndRemoveAllCodec.REQUEST_MESSAGE_TYPE,
                (cm, con) -> new SetCompareAndRemoveAllMessageTask(cm, node, con));
        factories.put(SetContainsAllCodec.REQUEST_MESSAGE_TYPE,
                (cm, con) -> new SetContainsAllMessageTask(cm, node, con));
        factories.put(SetIsEmptyCodec.REQUEST_MESSAGE_TYPE,
                (cm, con) -> new SetIsEmptyMessageTask(cm, node, con));
        factories.put(SetAddAllCodec.REQUEST_MESSAGE_TYPE,
                (cm, con) -> new SetAddAllMessageTask(cm, node, con));
        factories.put(SetAddCodec.REQUEST_MESSAGE_TYPE,
                (cm, con) -> new SetAddMessageTask(cm, node, con));
        factories.put(SetCompareAndRetainAllCodec.REQUEST_MESSAGE_TYPE,
                (cm, con) -> new SetCompareAndRetainAllMessageTask(cm, node, con));
        factories.put(SetGetAllCodec.REQUEST_MESSAGE_TYPE,
                (cm, con) -> new SetGetAllMessageTask(cm, node, con));
        factories.put(SetRemoveCodec.REQUEST_MESSAGE_TYPE,
                (cm, con) -> new SetRemoveMessageTask(cm, node, con));
        factories.put(SetAddListenerCodec.REQUEST_MESSAGE_TYPE,
                (cm, con) -> new SetAddListenerMessageTask(cm, node, con));
        factories.put(SetContainsCodec.REQUEST_MESSAGE_TYPE,
                (cm, con) -> new SetContainsMessageTask(cm, node, con));
        factories.put(SetSizeCodec.REQUEST_MESSAGE_TYPE,
                (cm, con) -> new SetSizeMessageTask(cm, node, con));
//endregion
//region ----------  REGISTRATION FOR com.hazelcast.client.impl.protocol.task.ringbuffer
        factories.put(RingbufferReadOneCodec.REQUEST_MESSAGE_TYPE,
                (cm, con) -> new RingbufferReadOneMessageTask(cm, node, con));
        factories.put(RingbufferAddAllCodec.REQUEST_MESSAGE_TYPE,
                (cm, con) -> new RingbufferAddAllMessageTask(cm, node, con));
        factories.put(RingbufferCapacityCodec.REQUEST_MESSAGE_TYPE,
                (cm, con) -> new RingbufferCapacityMessageTask(cm, node, con));
        factories.put(RingbufferTailSequenceCodec.REQUEST_MESSAGE_TYPE,
                (cm, con) -> new RingbufferTailSequenceMessageTask(cm, node, con));
        factories.put(RingbufferAddCodec.REQUEST_MESSAGE_TYPE,
                (cm, con) -> new RingbufferAddMessageTask(cm, node, con));
        factories.put(RingbufferRemainingCapacityCodec.REQUEST_MESSAGE_TYPE,
                (cm, con) -> new RingbufferRemainingCapacityMessageTask(cm, node, con));
        factories.put(RingbufferReadManyCodec.REQUEST_MESSAGE_TYPE,
                (cm, con) -> new RingbufferReadManyMessageTask(cm, node, con));
        factories.put(RingbufferHeadSequenceCodec.REQUEST_MESSAGE_TYPE,
                (cm, con) -> new RingbufferHeadSequenceMessageTask(cm, node, con));
        factories.put(RingbufferSizeCodec.REQUEST_MESSAGE_TYPE,
                (cm, con) -> new RingbufferSizeMessageTask(cm, node, con));
//endregion
//region ----------  REGISTRATION FOR com.hazelcast.client.impl.protocol.task.cache
        factories.put(CacheClearCodec.REQUEST_MESSAGE_TYPE,
                (cm, con) -> new CacheClearMessageTask(cm, node, con));
        factories.put(CacheAssignAndGetUuidsCodec.REQUEST_MESSAGE_TYPE,
                (cm, con) -> new CacheAssignAndGetUuidsMessageTask(cm, node, con));
        factories.put(CacheFetchNearCacheInvalidationMetadataCodec.REQUEST_MESSAGE_TYPE,
                (cm, con) -> new CacheFetchNearCacheInvalidationMetadataTask(cm, node, con));
        factories.put(CacheReplaceCodec.REQUEST_MESSAGE_TYPE,
                (cm, con) -> new CacheReplaceMessageTask(cm, node, con));
        factories.put(CacheContainsKeyCodec.REQUEST_MESSAGE_TYPE,
                (cm, con) -> new CacheContainsKeyMessageTask(cm, node, con));
        factories.put(CacheCreateConfigCodec.REQUEST_MESSAGE_TYPE,
                (cm, con) -> new CacheCreateConfigMessageTask(cm, node, con));
        factories.put(CacheGetAndReplaceCodec.REQUEST_MESSAGE_TYPE,
                (cm, con) -> new CacheGetAndReplaceMessageTask(cm, node, con));
        factories.put(CacheGetAllCodec.REQUEST_MESSAGE_TYPE,
                (cm, con) -> new CacheGetAllMessageTask(cm, node, con));
        factories.put(CachePutCodec.REQUEST_MESSAGE_TYPE,
                (cm, con) -> new CachePutMessageTask(cm, node, con));
        factories.put(CacheAddNearCacheInvalidationListenerCodec.REQUEST_MESSAGE_TYPE,
                (cm, con) -> new CacheAddNearCacheInvalidationListenerTask(cm, node, con));
        factories.put(CachePutAllCodec.REQUEST_MESSAGE_TYPE,
                (cm, con) -> new CachePutAllMessageTask(cm, node, con));
        factories.put(CacheSetExpiryPolicyCodec.REQUEST_MESSAGE_TYPE,
                (cm, con) -> new CacheSetExpiryPolicyMessageTask(cm, node, con));
        factories.put(CacheLoadAllCodec.REQUEST_MESSAGE_TYPE,
                (cm, con) -> new CacheLoadAllMessageTask(cm, node, con));
        factories.put(CacheListenerRegistrationCodec.REQUEST_MESSAGE_TYPE,
                (cm, con) -> new CacheListenerRegistrationMessageTask(cm, node, con));
        factories.put(CacheAddEntryListenerCodec.REQUEST_MESSAGE_TYPE,
                (cm, con) -> new CacheAddEntryListenerMessageTask(cm, node, con));
        factories.put(CacheRemoveEntryListenerCodec.REQUEST_MESSAGE_TYPE,
                (cm, con) -> new CacheRemoveEntryListenerMessageTask(cm, node, con));
        factories.put(CacheRemoveInvalidationListenerCodec.REQUEST_MESSAGE_TYPE,
                (cm, con) -> new CacheRemoveInvalidationListenerMessageTask(cm, node, con));
        factories.put(CacheDestroyCodec.REQUEST_MESSAGE_TYPE,
                (cm, con) -> new CacheDestroyMessageTask(cm, node, con));
        factories.put(CacheRemoveCodec.REQUEST_MESSAGE_TYPE,
                (cm, con) -> new CacheRemoveMessageTask(cm, node, con));
        factories.put(CacheEntryProcessorCodec.REQUEST_MESSAGE_TYPE,
                (cm, con) -> new CacheEntryProcessorMessageTask(cm, node, con));
        factories.put(CacheGetAndRemoveCodec.REQUEST_MESSAGE_TYPE,
                (cm, con) -> new CacheGetAndRemoveMessageTask(cm, node, con));
        factories.put(CacheManagementConfigCodec.REQUEST_MESSAGE_TYPE,
                (cm, con) -> new CacheManagementConfigMessageTask(cm, node, con));
        factories.put(CachePutIfAbsentCodec.REQUEST_MESSAGE_TYPE,
                (cm, con) -> new CachePutIfAbsentMessageTask(cm, node, con));
        factories.put(CacheRemoveAllCodec.REQUEST_MESSAGE_TYPE,
                (cm, con) -> new CacheRemoveAllMessageTask(cm, node, con));
        factories.put(CacheRemoveAllKeysCodec.REQUEST_MESSAGE_TYPE,
                (cm, con) -> new CacheRemoveAllKeysMessageTask(cm, node, con));
        factories.put(CacheIterateCodec.REQUEST_MESSAGE_TYPE,
                (cm, con) -> new CacheIterateMessageTask(cm, node, con));
        factories.put(CacheAddPartitionLostListenerCodec.REQUEST_MESSAGE_TYPE,
                (cm, con) -> new CacheAddPartitionLostListenerMessageTask(cm, node, con));
        factories.put(CacheGetConfigCodec.REQUEST_MESSAGE_TYPE,
                (cm, con) -> new CacheGetConfigMessageTask(cm, node, con));
        factories.put(CacheGetCodec.REQUEST_MESSAGE_TYPE,
                (cm, con) -> new CacheGetMessageTask(cm, node, con));
        factories.put(CacheRemovePartitionLostListenerCodec.REQUEST_MESSAGE_TYPE,
                (cm, con) -> new CacheRemovePartitionLostListenerMessageTask(cm, node, con));
        factories.put(CacheSizeCodec.REQUEST_MESSAGE_TYPE,
                (cm, con) -> new CacheSizeMessageTask(cm, node, con));
        factories.put(CacheIterateEntriesCodec.REQUEST_MESSAGE_TYPE,
                (cm, con) -> new CacheIterateEntriesMessageTask(cm, node, con));
        factories.put(CacheEventJournalSubscribeCodec.REQUEST_MESSAGE_TYPE,
                (cm, con) -> new CacheEventJournalSubscribeTask(cm, node, con));
        factories.put(CacheEventJournalReadCodec.REQUEST_MESSAGE_TYPE,
                (cm, con) -> new CacheEventJournalReadTask<Object, Object, Object>(cm, node, con));

//endregion
//region ----------  REGISTRATION FOR com.hazelcast.client.impl.protocol.task.replicatedmap
        factories.put(ReplicatedMapSizeCodec.REQUEST_MESSAGE_TYPE,
                (cm, con) -> new ReplicatedMapSizeMessageTask(cm, node, con));
        factories.put(ReplicatedMapRemoveEntryListenerCodec.REQUEST_MESSAGE_TYPE,
                (cm, con) -> new ReplicatedMapRemoveEntryListenerMessageTask(cm, node, con));
        factories.put(ReplicatedMapAddEntryListenerToKeyWithPredicateCodec.REQUEST_MESSAGE_TYPE,
                (cm, con) -> new ReplicatedMapAddEntryListenerToKeyWithPredicateMessageTask(cm, node, con));
        factories.put(ReplicatedMapIsEmptyCodec.REQUEST_MESSAGE_TYPE,
                (cm, con) -> new ReplicatedMapIsEmptyMessageTask(cm, node, con));
        factories.put(ReplicatedMapPutAllCodec.REQUEST_MESSAGE_TYPE,
                (cm, con) -> new ReplicatedMapPutAllMessageTask(cm, node, con));
        factories.put(ReplicatedMapContainsKeyCodec.REQUEST_MESSAGE_TYPE,
                (cm, con) -> new ReplicatedMapContainsKeyMessageTask(cm, node, con));
        factories.put(ReplicatedMapContainsValueCodec.REQUEST_MESSAGE_TYPE,
                (cm, con) -> new ReplicatedMapContainsValueMessageTask(cm, node, con));
        factories.put(ReplicatedMapAddNearCacheEntryListenerCodec.REQUEST_MESSAGE_TYPE,
                (cm, con) -> new ReplicatedMapAddNearCacheListenerMessageTask(cm, node, con));
        factories.put(ReplicatedMapGetCodec.REQUEST_MESSAGE_TYPE,
                (cm, con) -> new ReplicatedMapGetMessageTask(cm, node, con));
        factories.put(ReplicatedMapAddEntryListenerWithPredicateCodec.REQUEST_MESSAGE_TYPE,
                (cm, con) -> new ReplicatedMapAddEntryListenerWithPredicateMessageTask(cm, node, con));
        factories.put(ReplicatedMapAddEntryListenerToKeyCodec.REQUEST_MESSAGE_TYPE,
                (cm, con) -> new ReplicatedMapAddEntryListenerToKeyMessageTask(cm, node, con));
        factories.put(ReplicatedMapRemoveCodec.REQUEST_MESSAGE_TYPE,
                (cm, con) -> new ReplicatedMapRemoveMessageTask(cm, node, con));
        factories.put(ReplicatedMapClearCodec.REQUEST_MESSAGE_TYPE,
                (cm, con) -> new ReplicatedMapClearMessageTask(cm, node, con));
        factories.put(ReplicatedMapValuesCodec.REQUEST_MESSAGE_TYPE,
                (cm, con) -> new ReplicatedMapValuesMessageTask(cm, node, con));
        factories.put(ReplicatedMapEntrySetCodec.REQUEST_MESSAGE_TYPE,
                (cm, con) -> new ReplicatedMapEntrySetMessageTask(cm, node, con));
        factories.put(ReplicatedMapPutCodec.REQUEST_MESSAGE_TYPE,
                (cm, con) -> new ReplicatedMapPutMessageTask(cm, node, con));
        factories.put(ReplicatedMapAddEntryListenerCodec.REQUEST_MESSAGE_TYPE,
                (cm, con) -> new ReplicatedMapAddEntryListenerMessageTask(cm, node, con));
        factories.put(ReplicatedMapKeySetCodec.REQUEST_MESSAGE_TYPE,
                (cm, con) -> new ReplicatedMapKeySetMessageTask(cm, node, con));
//endregion
//region ----------  REGISTRATION FOR com.hazelcast.internal.longregister.client.task
        factories.put(LongRegisterDecrementAndGetCodec.REQUEST_MESSAGE_TYPE,
                (cm, con) -> new LongRegisterDecrementAndGetMessageTask(cm, node, con));
        factories.put(LongRegisterGetAndAddCodec.REQUEST_MESSAGE_TYPE,
                (cm, con) -> new LongRegisterGetAndAddMessageTask(cm, node, con));
        factories.put(LongRegisterAddAndGetCodec.REQUEST_MESSAGE_TYPE,
                (cm, con) -> new LongRegisterAddAndGetMessageTask(cm, node, con));
        factories.put(LongRegisterGetCodec.REQUEST_MESSAGE_TYPE,
                (cm, con) -> new LongRegisterGetMessageTask(cm, node, con));
        factories.put(LongRegisterSetCodec.REQUEST_MESSAGE_TYPE,
                (cm, con) -> new LongRegisterSetMessageTask(cm, node, con));
        factories.put(LongRegisterIncrementAndGetCodec.REQUEST_MESSAGE_TYPE,
                (cm, con) -> new LongRegisterIncrementAndGetMessageTask(cm, node, con));
        factories.put(LongRegisterGetAndSetCodec.REQUEST_MESSAGE_TYPE,
                (cm, con) -> new LongRegisterGetAndSetMessageTask(cm, node, con));
        factories.put(LongRegisterGetAndIncrementCodec.REQUEST_MESSAGE_TYPE,
                (cm, con) -> new LongRegisterGetAndIncrementMessageTask(cm, node, con));
//endregion
//region ----------  REGISTRATION FOR com.hazelcast.client.impl.protocol.task.transactionallist
        factories.put(TransactionalListSizeCodec.REQUEST_MESSAGE_TYPE,
                (cm, con) -> new TransactionalListSizeMessageTask(cm, node, con));
        factories.put(TransactionalListRemoveCodec.REQUEST_MESSAGE_TYPE,
                (cm, con) -> new TransactionalListRemoveMessageTask(cm, node, con));
        factories.put(TransactionalListAddCodec.REQUEST_MESSAGE_TYPE,
                (cm, con) -> new TransactionalListAddMessageTask(cm, node, con));
//endregion
//region ----------  REGISTRATION FOR com.hazelcast.client.impl.protocol.task.transactionalmultimap
        factories.put(TransactionalMultiMapPutCodec.REQUEST_MESSAGE_TYPE,
                (cm, con) -> new TransactionalMultiMapPutMessageTask(cm, node, con));
        factories.put(TransactionalMultiMapRemoveEntryCodec.REQUEST_MESSAGE_TYPE,
                (cm, con) -> new TransactionalMultiMapRemoveEntryMessageTask(cm, node, con));
        factories.put(TransactionalMultiMapGetCodec.REQUEST_MESSAGE_TYPE,
                (cm, con) -> new TransactionalMultiMapGetMessageTask(cm, node, con));
        factories.put(TransactionalMultiMapRemoveCodec.REQUEST_MESSAGE_TYPE,
                (cm, con) -> new TransactionalMultiMapRemoveMessageTask(cm, node, con));
        factories.put(TransactionalMultiMapSizeCodec.REQUEST_MESSAGE_TYPE,
                (cm, con) -> new TransactionalMultiMapSizeMessageTask(cm, node, con));
        factories.put(TransactionalMultiMapValueCountCodec.REQUEST_MESSAGE_TYPE,
                (cm, con) -> new TransactionalMultiMapValueCountMessageTask(cm, node, con));
//endregion
//region ----------  REGISTRATION FOR com.hazelcast.client.impl.protocol.task.list
        factories.put(ListGetAllCodec.REQUEST_MESSAGE_TYPE,
                (cm, con) -> new ListGetAllMessageTask(cm, node, con));
        factories.put(ListListIteratorCodec.REQUEST_MESSAGE_TYPE,
                (cm, con) -> new ListListIteratorMessageTask(cm, node, con));
        factories.put(ListSetCodec.REQUEST_MESSAGE_TYPE,
                (cm, con) -> new ListSetMessageTask(cm, node, con));
        factories.put(ListAddAllWithIndexCodec.REQUEST_MESSAGE_TYPE,
                (cm, con) -> new ListAddAllWithIndexMessageTask(cm, node, con));
        factories.put(ListCompareAndRemoveAllCodec.REQUEST_MESSAGE_TYPE,
                (cm, con) -> new ListCompareAndRemoveAllMessageTask(cm, node, con));
        factories.put(ListGetCodec.REQUEST_MESSAGE_TYPE,
                (cm, con) -> new ListGetMessageTask(cm, node, con));
        factories.put(ListRemoveListenerCodec.REQUEST_MESSAGE_TYPE,
                (cm, con) -> new ListRemoveListenerMessageTask(cm, node, con));
        factories.put(ListRemoveWithIndexCodec.REQUEST_MESSAGE_TYPE,
                (cm, con) -> new ListRemoveWithIndexMessageTask(cm, node, con));
        factories.put(ListAddListenerCodec.REQUEST_MESSAGE_TYPE,
                (cm, con) -> new ListAddListenerMessageTask(cm, node, con));
        factories.put(ListIteratorCodec.REQUEST_MESSAGE_TYPE,
                (cm, con) -> new ListIteratorMessageTask(cm, node, con));
        factories.put(ListClearCodec.REQUEST_MESSAGE_TYPE,
                (cm, con) -> new ListClearMessageTask(cm, node, con));
        factories.put(ListAddAllCodec.REQUEST_MESSAGE_TYPE,
                (cm, con) -> new ListAddAllMessageTask(cm, node, con));
        factories.put(ListAddCodec.REQUEST_MESSAGE_TYPE,
                (cm, con) -> new ListAddMessageTask(cm, node, con));
        factories.put(ListAddWithIndexCodec.REQUEST_MESSAGE_TYPE,
                (cm, con) -> new ListAddWithIndexMessageTask(cm, node, con));
        factories.put(ListLastIndexOfCodec.REQUEST_MESSAGE_TYPE,
                (cm, con) -> new ListLastIndexOfMessageTask(cm, node, con));
        factories.put(ListRemoveCodec.REQUEST_MESSAGE_TYPE,
                (cm, con) -> new ListRemoveMessageTask(cm, node, con));
        factories.put(ListSubCodec.REQUEST_MESSAGE_TYPE,
                (cm, con) -> new ListSubMessageTask(cm, node, con));
        factories.put(ListContainsCodec.REQUEST_MESSAGE_TYPE,
                (cm, con) -> new ListContainsMessageTask(cm, node, con));
        factories.put(ListIndexOfCodec.REQUEST_MESSAGE_TYPE,
                (cm, con) -> new ListIndexOfMessageTask(cm, node, con));
        factories.put(ListSizeCodec.REQUEST_MESSAGE_TYPE,
                (cm, con) -> new ListSizeMessageTask(cm, node, con));
        factories.put(ListContainsAllCodec.REQUEST_MESSAGE_TYPE,
                (cm, con) -> new ListContainsAllMessageTask(cm, node, con));
        factories.put(ListIsEmptyCodec.REQUEST_MESSAGE_TYPE,
                (cm, con) -> new ListIsEmptyMessageTask(cm, node, con));
        factories.put(ListCompareAndRetainAllCodec.REQUEST_MESSAGE_TYPE,
                (cm, con) -> new ListCompareAndRetainAllMessageTask(cm, node, con));
//endregion
//region ----------  REGISTRATION FOR com.hazelcast.client.impl.protocol.task.transactionalqueue
        factories.put(TransactionalQueueSizeCodec.REQUEST_MESSAGE_TYPE,
                (cm, con) -> new TransactionalQueueSizeMessageTask(cm, node, con));
        factories.put(TransactionalQueueOfferCodec.REQUEST_MESSAGE_TYPE,
                (cm, con) -> new TransactionalQueueOfferMessageTask(cm, node, con));
        factories.put(TransactionalQueuePeekCodec.REQUEST_MESSAGE_TYPE,
                (cm, con) -> new TransactionalQueuePeekMessageTask(cm, node, con));
        factories.put(TransactionalQueuePollCodec.REQUEST_MESSAGE_TYPE,
                (cm, con) -> new TransactionalQueuePollMessageTask(cm, node, con));
        factories.put(TransactionalQueueTakeCodec.REQUEST_MESSAGE_TYPE,
                (cm, con) -> new TransactionalQueueTakeMessageTask(cm, node, con));
//endregion
//region ----------  REGISTRATION FOR com.hazelcast.client.impl.protocol.task.multimap
        factories.put(MultiMapClearCodec.REQUEST_MESSAGE_TYPE,
                (cm, con) -> new MultiMapClearMessageTask(cm, node, con));
        factories.put(MultiMapGetCodec.REQUEST_MESSAGE_TYPE,
                (cm, con) -> new MultiMapGetMessageTask(cm, node, con));
        factories.put(MultiMapRemoveEntryCodec.REQUEST_MESSAGE_TYPE,
                (cm, con) -> new MultiMapRemoveEntryMessageTask(cm, node, con));
        factories.put(MultiMapContainsKeyCodec.REQUEST_MESSAGE_TYPE,
                (cm, con) -> new MultiMapContainsKeyMessageTask(cm, node, con));
        factories.put(MultiMapSizeCodec.REQUEST_MESSAGE_TYPE,
                (cm, con) -> new MultiMapSizeMessageTask(cm, node, con));
        factories.put(MultiMapAddEntryListenerToKeyCodec.REQUEST_MESSAGE_TYPE,
                (cm, con) -> new MultiMapAddEntryListenerToKeyMessageTask(cm, node, con));
        factories.put(MultiMapAddEntryListenerCodec.REQUEST_MESSAGE_TYPE,
                (cm, con) -> new MultiMapAddEntryListenerMessageTask(cm, node, con));
        factories.put(MultiMapRemoveCodec.REQUEST_MESSAGE_TYPE,
                (cm, con) -> new MultiMapRemoveMessageTask(cm, node, con));
        factories.put(MultiMapTryLockCodec.REQUEST_MESSAGE_TYPE,
                (cm, con) -> new MultiMapTryLockMessageTask(cm, node, con));
        factories.put(MultiMapIsLockedCodec.REQUEST_MESSAGE_TYPE,
                (cm, con) -> new MultiMapIsLockedMessageTask(cm, node, con));
        factories.put(MultiMapContainsValueCodec.REQUEST_MESSAGE_TYPE,
                (cm, con) -> new MultiMapContainsValueMessageTask(cm, node, con));
        factories.put(MultiMapKeySetCodec.REQUEST_MESSAGE_TYPE,
                (cm, con) -> new MultiMapKeySetMessageTask(cm, node, con));
        factories.put(MultiMapPutCodec.REQUEST_MESSAGE_TYPE,
                (cm, con) -> new MultiMapPutMessageTask(cm, node, con));
        factories.put(MultiMapEntrySetCodec.REQUEST_MESSAGE_TYPE,
                (cm, con) -> new MultiMapEntrySetMessageTask(cm, node, con));
        factories.put(MultiMapValueCountCodec.REQUEST_MESSAGE_TYPE,
                (cm, con) -> new MultiMapValueCountMessageTask(cm, node, con));
        factories.put(MultiMapUnlockCodec.REQUEST_MESSAGE_TYPE,
                (cm, con) -> new MultiMapUnlockMessageTask(cm, node, con));
        factories.put(MultiMapLockCodec.REQUEST_MESSAGE_TYPE,
                (cm, con) -> new MultiMapLockMessageTask(cm, node, con));
        factories.put(MultiMapRemoveEntryListenerCodec.REQUEST_MESSAGE_TYPE,
                (cm, con) -> new MultiMapRemoveEntryListenerMessageTask(cm, node, con));
        factories.put(MultiMapContainsEntryCodec.REQUEST_MESSAGE_TYPE,
                (cm, con) -> new MultiMapContainsEntryMessageTask(cm, node, con));
        factories.put(MultiMapForceUnlockCodec.REQUEST_MESSAGE_TYPE,
                (cm, con) -> new MultiMapForceUnlockMessageTask(cm, node, con));
        factories.put(MultiMapValuesCodec.REQUEST_MESSAGE_TYPE,
                (cm, con) -> new MultiMapValuesMessageTask(cm, node, con));
        factories.put(MultiMapDeleteCodec.REQUEST_MESSAGE_TYPE,
                (cm, con) -> new MultiMapDeleteMessageTask(cm, node, con));
//endregion
//region ----------  REGISTRATION FOR com.hazelcast.client.impl.protocol.task.topic
        factories.put(TopicPublishCodec.REQUEST_MESSAGE_TYPE,
                (cm, con) -> new TopicPublishMessageTask(cm, node, con));
        factories.put(TopicAddMessageListenerCodec.REQUEST_MESSAGE_TYPE,
                (cm, con) -> new TopicAddMessageListenerMessageTask(cm, node, con));
        factories.put(TopicRemoveMessageListenerCodec.REQUEST_MESSAGE_TYPE,
                (cm, con) -> new TopicRemoveMessageListenerMessageTask(cm, node, con));
//endregion
//region ----------  REGISTRATION FOR com.hazelcast.client.impl.protocol.task.transactionalmap
        factories.put(TransactionalMapValuesCodec.REQUEST_MESSAGE_TYPE,
                (cm, con) -> new TransactionalMapValuesMessageTask(cm, node, con));
        factories.put(TransactionalMapSizeCodec.REQUEST_MESSAGE_TYPE,
                (cm, con) -> new TransactionalMapSizeMessageTask(cm, node, con));
        factories.put(TransactionalMapPutIfAbsentCodec.REQUEST_MESSAGE_TYPE,
                (cm, con) -> new TransactionalMapPutIfAbsentMessageTask(cm, node, con));
        factories.put(TransactionalMapRemoveCodec.REQUEST_MESSAGE_TYPE,
                (cm, con) -> new TransactionalMapRemoveMessageTask(cm, node, con));
        factories.put(TransactionalMapGetCodec.REQUEST_MESSAGE_TYPE,
                (cm, con) -> new TransactionalMapGetMessageTask(cm, node, con));
        factories.put(TransactionalMapGetForUpdateCodec.REQUEST_MESSAGE_TYPE,
                (cm, con) -> new TransactionalMapGetForUpdateMessageTask(cm, node, con));
        factories.put(TransactionalMapIsEmptyCodec.REQUEST_MESSAGE_TYPE,
                (cm, con) -> new TransactionalMapIsEmptyMessageTask(cm, node, con));
        factories.put(TransactionalMapKeySetCodec.REQUEST_MESSAGE_TYPE,
                (cm, con) -> new TransactionalMapKeySetMessageTask(cm, node, con));
        factories.put(TransactionalMapKeySetWithPredicateCodec.REQUEST_MESSAGE_TYPE,
                (cm, con) -> new TransactionalMapKeySetWithPredicateMessageTask(cm, node, con));
        factories.put(TransactionalMapReplaceIfSameCodec.REQUEST_MESSAGE_TYPE,
                (cm, con) -> new TransactionalMapReplaceIfSameMessageTask(cm, node, con));
        factories.put(TransactionalMapContainsKeyCodec.REQUEST_MESSAGE_TYPE,
                (cm, con) -> new TransactionalMapContainsKeyMessageTask(cm, node, con));
        factories.put(TransactionalMapRemoveIfSameCodec.REQUEST_MESSAGE_TYPE,
                (cm, con) -> new TransactionalMapRemoveIfSameMessageTask(cm, node, con));
        factories.put(TransactionalMapSetCodec.REQUEST_MESSAGE_TYPE,
                (cm, con) -> new TransactionalMapSetMessageTask(cm, node, con));
        factories.put(TransactionalMapReplaceCodec.REQUEST_MESSAGE_TYPE,
                (cm, con) -> new TransactionalMapReplaceMessageTask(cm, node, con));
        factories.put(TransactionalMapPutCodec.REQUEST_MESSAGE_TYPE,
                (cm, con) -> new TransactionalMapPutMessageTask(cm, node, con));
        factories.put(TransactionalMapDeleteCodec.REQUEST_MESSAGE_TYPE,
                (cm, con) -> new TransactionalMapDeleteMessageTask(cm, node, con));
        factories.put(TransactionalMapValuesWithPredicateCodec.REQUEST_MESSAGE_TYPE,
                (cm, con) -> new TransactionalMapValuesWithPredicateMessageTask(cm, node, con));
//endregion
//region ----------  REGISTRATION FOR com.hazelcast.client.impl.protocol.task.executorservice
        factories.put(ExecutorServiceCancelOnPartitionCodec.REQUEST_MESSAGE_TYPE,
                (cm, con) -> new ExecutorServiceCancelOnPartitionMessageTask(cm, node, con));
        factories.put(ExecutorServiceSubmitToPartitionCodec.REQUEST_MESSAGE_TYPE,
                (cm, con) -> new ExecutorServiceSubmitToPartitionMessageTask(cm, node, con));
        factories.put(ExecutorServiceCancelOnAddressCodec.REQUEST_MESSAGE_TYPE,
                (cm, con) -> new ExecutorServiceCancelOnAddressMessageTask(cm, node, con));
        factories.put(ExecutorServiceIsShutdownCodec.REQUEST_MESSAGE_TYPE,
                (cm, con) -> new ExecutorServiceIsShutdownMessageTask(cm, node, con));
        factories.put(ExecutorServiceShutdownCodec.REQUEST_MESSAGE_TYPE,
                (cm, con) -> new ExecutorServiceShutdownMessageTask(cm, node, con));
        factories.put(ExecutorServiceSubmitToAddressCodec.REQUEST_MESSAGE_TYPE,
                (cm, con) -> new ExecutorServiceSubmitToAddressMessageTask(cm, node, con));
//endregion
//region ----------  REGISTRATION FOR com.hazelcast.client.impl.protocol.task.durableexecutor
        factories.put(DurableExecutorSubmitToPartitionCodec.REQUEST_MESSAGE_TYPE,
                (cm, con) -> new DurableExecutorSubmitToPartitionMessageTask(cm, node, con));
        factories.put(DurableExecutorIsShutdownCodec.REQUEST_MESSAGE_TYPE,
                (cm, con) -> new DurableExecutorIsShutdownMessageTask(cm, node, con));
        factories.put(DurableExecutorShutdownCodec.REQUEST_MESSAGE_TYPE,
                (cm, con) -> new DurableExecutorShutdownMessageTask(cm, node, con));
        factories.put(DurableExecutorRetrieveResultCodec.REQUEST_MESSAGE_TYPE,
                (cm, con) -> new DurableExecutorRetrieveResultMessageTask(cm, node, con));
        factories.put(DurableExecutorDisposeResultCodec.REQUEST_MESSAGE_TYPE,
                (cm, con) -> new DurableExecutorDisposeResultMessageTask(cm, node, con));
        factories.put(DurableExecutorRetrieveAndDisposeResultCodec.REQUEST_MESSAGE_TYPE,
                (cm, con) -> new DurableExecutorRetrieveAndDisposeResultMessageTask(cm, node, con));
//endregion
//region ----------  REGISTRATION FOR com.hazelcast.client.impl.protocol.task.transaction
        factories.put(TransactionCreateCodec.REQUEST_MESSAGE_TYPE,
                (cm, con) -> new TransactionCreateMessageTask(cm, node, con));
        factories.put(XATransactionClearRemoteCodec.REQUEST_MESSAGE_TYPE,
                (cm, con) -> new XAClearRemoteTransactionMessageTask(cm, node, con));
        factories.put(XATransactionFinalizeCodec.REQUEST_MESSAGE_TYPE,
                (cm, con) -> new XAFinalizeTransactionMessageTask(cm, node, con));
        factories.put(TransactionCommitCodec.REQUEST_MESSAGE_TYPE,
                (cm, con) -> new TransactionCommitMessageTask(cm, node, con));
        factories.put(XATransactionCollectTransactionsCodec.REQUEST_MESSAGE_TYPE,
                (cm, con) -> new XACollectTransactionsMessageTask(cm, node, con));
        factories.put(XATransactionPrepareCodec.REQUEST_MESSAGE_TYPE,
                (cm, con) -> new XATransactionPrepareMessageTask(cm, node, con));
        factories.put(XATransactionCreateCodec.REQUEST_MESSAGE_TYPE,
                (cm, con) -> new XATransactionCreateMessageTask(cm, node, con));
        factories.put(TransactionRollbackCodec.REQUEST_MESSAGE_TYPE,
                (cm, con) -> new TransactionRollbackMessageTask(cm, node, con));
        factories.put(XATransactionCommitCodec.REQUEST_MESSAGE_TYPE,
                (cm, con) -> new XATransactionCommitMessageTask(cm, node, con));
        factories.put(XATransactionRollbackCodec.REQUEST_MESSAGE_TYPE,
                (cm, con) -> new XATransactionRollbackMessageTask(cm, node, con));
//endregion
//region ----------  REGISTRATION FOR com.hazelcast.client.impl.protocol.task.transactionalset
        factories.put(TransactionalSetSizeCodec.REQUEST_MESSAGE_TYPE,
                (cm, con) -> new TransactionalSetSizeMessageTask(cm, node, con));
        factories.put(TransactionalSetAddCodec.REQUEST_MESSAGE_TYPE,
                (cm, con) -> new TransactionalSetAddMessageTask(cm, node, con));
        factories.put(TransactionalSetRemoveCodec.REQUEST_MESSAGE_TYPE,
                (cm, con) -> new TransactionalSetRemoveMessageTask(cm, node, con));
//endregion
//region ----------  REGISTRATION FOR com.hazelcast.client.impl.protocol.task.map
        factories.put(MapEntriesWithPagingPredicateCodec.REQUEST_MESSAGE_TYPE,
                (cm, con) -> new MapEntriesWithPagingPredicateMessageTask(cm, node, con));
        factories.put(MapAddEntryListenerCodec.REQUEST_MESSAGE_TYPE,
                (cm, con) -> new MapAddEntryListenerMessageTask(cm, node, con));
        factories.put(MapAssignAndGetUuidsCodec.REQUEST_MESSAGE_TYPE,
                (cm, con) -> new MapAssignAndGetUuidsMessageTask(cm, node, con));
        factories.put(MapFetchNearCacheInvalidationMetadataCodec.REQUEST_MESSAGE_TYPE,
                (cm, con) -> new MapFetchNearCacheInvalidationMetadataTask(cm, node, con));
        factories.put(MapRemoveIfSameCodec.REQUEST_MESSAGE_TYPE,
                (cm, con) -> new MapRemoveIfSameMessageTask(cm, node, con));
        factories.put(MapAddInterceptorCodec.REQUEST_MESSAGE_TYPE,
                (cm, con) -> new MapAddInterceptorMessageTask(cm, node, con));
        factories.put(MapEntriesWithPredicateCodec.REQUEST_MESSAGE_TYPE,
                (cm, con) -> new MapEntriesWithPredicateMessageTask(cm, node, con));
        factories.put(MapPutTransientCodec.REQUEST_MESSAGE_TYPE,
                (cm, con) -> new MapPutTransientMessageTask(cm, node, con));
        factories.put(MapContainsValueCodec.REQUEST_MESSAGE_TYPE,
                (cm, con) -> new MapContainsValueMessageTask(cm, node, con));
        factories.put(MapIsEmptyCodec.REQUEST_MESSAGE_TYPE,
                (cm, con) -> new MapIsEmptyMessageTask(cm, node, con));
        factories.put(MapReplaceCodec.REQUEST_MESSAGE_TYPE,
                (cm, con) -> new MapReplaceMessageTask(cm, node, con));
        factories.put(MapRemoveInterceptorCodec.REQUEST_MESSAGE_TYPE,
                (cm, con) -> new MapRemoveInterceptorMessageTask(cm, node, con));
        factories.put(MapAddNearCacheInvalidationListenerCodec.REQUEST_MESSAGE_TYPE,
                (cm, con) -> new MapAddNearCacheInvalidationListenerMessageTask(cm, node, con));
        factories.put(MapExecuteOnAllKeysCodec.REQUEST_MESSAGE_TYPE,
                (cm, con) -> new MapExecuteOnAllKeysMessageTask(cm, node, con));
        factories.put(MapFlushCodec.REQUEST_MESSAGE_TYPE,
                (cm, con) -> new MapFlushMessageTask(cm, node, con));
        factories.put(MapSetCodec.REQUEST_MESSAGE_TYPE,
                (cm, con) -> new MapSetMessageTask(cm, node, con));
        factories.put(MapTryLockCodec.REQUEST_MESSAGE_TYPE,
                (cm, con) -> new MapTryLockMessageTask(cm, node, con));
        factories.put(MapAddEntryListenerToKeyCodec.REQUEST_MESSAGE_TYPE,
                (cm, con) -> new MapAddEntryListenerToKeyMessageTask(cm, node, con));
        factories.put(MapEntrySetCodec.REQUEST_MESSAGE_TYPE,
                (cm, con) -> new MapEntrySetMessageTask(cm, node, con));
        factories.put(MapClearCodec.REQUEST_MESSAGE_TYPE,
                (cm, con) -> new MapClearMessageTask(cm, node, con));
        factories.put(MapLockCodec.REQUEST_MESSAGE_TYPE,
                (cm, con) -> new MapLockMessageTask(cm, node, con));
        factories.put(MapGetEntryViewCodec.REQUEST_MESSAGE_TYPE,
                (cm, con) -> new MapGetEntryViewMessageTask(cm, node, con));
        factories.put(MapRemovePartitionLostListenerCodec.REQUEST_MESSAGE_TYPE,
                (cm, con) -> new MapRemovePartitionLostListenerMessageTask(cm, node, con));
        factories.put(MapLoadGivenKeysCodec.REQUEST_MESSAGE_TYPE,
                (cm, con) -> new MapLoadGivenKeysMessageTask(cm, node, con));
        factories.put(MapExecuteWithPredicateCodec.REQUEST_MESSAGE_TYPE,
                (cm, con) -> new MapExecuteWithPredicateMessageTask(cm, node, con));
        factories.put(MapRemoveAllCodec.REQUEST_MESSAGE_TYPE,
                (cm, con) -> new MapRemoveAllMessageTask(cm, node, con));
        factories.put(MapPutIfAbsentCodec.REQUEST_MESSAGE_TYPE,
                (cm, con) -> new MapPutIfAbsentMessageTask(cm, node, con));
        factories.put(MapTryRemoveCodec.REQUEST_MESSAGE_TYPE,
                (cm, con) -> new MapTryRemoveMessageTask(cm, node, con));
        factories.put(MapPutCodec.REQUEST_MESSAGE_TYPE,
                (cm, con) -> new MapPutMessageTask(cm, node, con));
        factories.put(MapUnlockCodec.REQUEST_MESSAGE_TYPE,
                (cm, con) -> new MapUnlockMessageTask(cm, node, con));
        factories.put(MapSizeCodec.REQUEST_MESSAGE_TYPE,
                (cm, con) -> new MapSizeMessageTask(cm, node, con));
        factories.put(MapValuesWithPredicateCodec.REQUEST_MESSAGE_TYPE,
                (cm, con) -> new MapValuesWithPredicateMessageTask(cm, node, con));
        factories.put(MapAddEntryListenerToKeyWithPredicateCodec.REQUEST_MESSAGE_TYPE,
                (cm, con) -> new MapAddEntryListenerToKeyWithPredicateMessageTask(cm, node, con));
        factories.put(MapEvictCodec.REQUEST_MESSAGE_TYPE,
                (cm, con) -> new MapEvictMessageTask(cm, node, con));
        factories.put(MapGetAllCodec.REQUEST_MESSAGE_TYPE,
                (cm, con) -> new MapGetAllMessageTask(cm, node, con));
        factories.put(MapForceUnlockCodec.REQUEST_MESSAGE_TYPE,
                (cm, con) -> new MapForceUnlockMessageTask(cm, node, con));
        factories.put(MapLoadAllCodec.REQUEST_MESSAGE_TYPE,
                (cm, con) -> new MapLoadAllMessageTask(cm, node, con));
        factories.put(MapAddIndexCodec.REQUEST_MESSAGE_TYPE,
                (cm, con) -> new MapAddIndexMessageTask(cm, node, con));
        factories.put(MapExecuteOnKeyCodec.REQUEST_MESSAGE_TYPE,
                (cm, con) -> new MapExecuteOnKeyMessageTask(cm, node, con));
        factories.put(MapKeySetWithPagingPredicateCodec.REQUEST_MESSAGE_TYPE,
                (cm, con) -> new MapKeySetWithPagingPredicateMessageTask(cm, node, con));
        factories.put(MapRemoveEntryListenerCodec.REQUEST_MESSAGE_TYPE,
                (cm, con) -> new MapRemoveEntryListenerMessageTask(cm, node, con));
        factories.put(MapIsLockedCodec.REQUEST_MESSAGE_TYPE,
                (cm, con) -> new MapIsLockedMessageTask(cm, node, con));
        factories.put(MapEvictAllCodec.REQUEST_MESSAGE_TYPE,
                (cm, con) -> new MapEvictAllMessageTask(cm, node, con));
        factories.put(MapSubmitToKeyCodec.REQUEST_MESSAGE_TYPE,
                (cm, con) -> new MapSubmitToKeyMessageTask(cm, node, con));
        factories.put(MapValuesCodec.REQUEST_MESSAGE_TYPE,
                (cm, con) -> new MapValuesMessageTask(cm, node, con));
        factories.put(MapAddEntryListenerWithPredicateCodec.REQUEST_MESSAGE_TYPE,
                (cm, con) -> new MapAddEntryListenerWithPredicateMessageTask(cm, node, con));
        factories.put(MapDeleteCodec.REQUEST_MESSAGE_TYPE,
                (cm, con) -> new MapDeleteMessageTask(cm, node, con));
        factories.put(MapAddPartitionLostListenerCodec.REQUEST_MESSAGE_TYPE,
                (cm, con) -> new MapAddPartitionLostListenerMessageTask(cm, node, con));
        factories.put(MapPutAllCodec.REQUEST_MESSAGE_TYPE,
                (cm, con) -> new MapPutAllMessageTask(cm, node, con));
        factories.put(MapRemoveCodec.REQUEST_MESSAGE_TYPE,
                (cm, con) -> new MapRemoveMessageTask(cm, node, con));
        factories.put(MapKeySetWithPredicateCodec.REQUEST_MESSAGE_TYPE,
                (cm, con) -> new MapKeySetWithPredicateMessageTask(cm, node, con));
        factories.put(MapExecuteOnKeysCodec.REQUEST_MESSAGE_TYPE,
                (cm, con) -> new MapExecuteOnKeysMessageTask(cm, node, con));
        factories.put(MapReplaceIfSameCodec.REQUEST_MESSAGE_TYPE,
                (cm, con) -> new MapReplaceIfSameMessageTask(cm, node, con));
        factories.put(MapContainsKeyCodec.REQUEST_MESSAGE_TYPE,
                (cm, con) -> new MapContainsKeyMessageTask(cm, node, con));
        factories.put(MapTryPutCodec.REQUEST_MESSAGE_TYPE,
                (cm, con) -> new MapTryPutMessageTask(cm, node, con));
        factories.put(MapValuesWithPagingPredicateCodec.REQUEST_MESSAGE_TYPE,
                (cm, con) -> new MapValuesWithPagingPredicateMessageTask(cm, node, con));
        factories.put(MapGetCodec.REQUEST_MESSAGE_TYPE,
                (cm, con) -> new MapGetMessageTask(cm, node, con));
        factories.put(MapKeySetCodec.REQUEST_MESSAGE_TYPE,
                (cm, con) -> new MapKeySetMessageTask(cm, node, con));
        factories.put(MapFetchKeysCodec.REQUEST_MESSAGE_TYPE,
                (cm, con) -> new MapFetchKeysMessageTask(cm, node, con));
        factories.put(MapFetchEntriesCodec.REQUEST_MESSAGE_TYPE,
                (cm, con) -> new MapFetchEntriesMessageTask(cm, node, con));
        factories.put(MapAggregateCodec.REQUEST_MESSAGE_TYPE,
                (cm, con) -> new MapAggregateMessageTask(cm, node, con));
        factories.put(MapAggregateWithPredicateCodec.REQUEST_MESSAGE_TYPE,
                (cm, con) -> new MapAggregateWithPredicateMessageTask(cm, node, con));
        factories.put(MapProjectCodec.REQUEST_MESSAGE_TYPE,
                (cm, con) -> new MapProjectionMessageTask(cm, node, con));
        factories.put(MapProjectWithPredicateCodec.REQUEST_MESSAGE_TYPE,
                (cm, con) -> new MapProjectionWithPredicateMessageTask(cm, node, con));
        factories.put(MapFetchWithQueryCodec.REQUEST_MESSAGE_TYPE,
                (cm, con) -> new MapFetchWithQueryMessageTask(cm, node, con));
        factories.put(MapEventJournalSubscribeCodec.REQUEST_MESSAGE_TYPE,
                (cm, con) -> new MapEventJournalSubscribeTask(cm, node, con));
        factories.put(MapEventJournalReadCodec.REQUEST_MESSAGE_TYPE,
                (cm, con) -> new MapEventJournalReadTask<Object, Object, Object>(cm, node, con));
        factories.put(MapSetTtlCodec.REQUEST_MESSAGE_TYPE,
                (cm, con) -> new MapSetTtlMessageTask(cm, node, con));
        factories.put(MapSetWithMaxIdleCodec.REQUEST_MESSAGE_TYPE,
                (cm, con) -> new MapSetWithMaxIdleMessageTask(cm, node, con));
        factories.put(MapPutWithMaxIdleCodec.REQUEST_MESSAGE_TYPE,
                (cm, con) -> new MapPutWithMaxIdleMessageTask(cm, node, con));
        factories.put(MapPutIfAbsentWithMaxIdleCodec.REQUEST_MESSAGE_TYPE,
                (cm, con) -> new MapPutIfAbsentWithMaxIdleMessageTask(cm, node, con));
        factories.put(MapPutTransientWithMaxIdleCodec.REQUEST_MESSAGE_TYPE,
                (cm, con) -> new MapPutTransientWithMaxIdleMessageTask(cm, node, con));
//endregion
//region ----------  REGISTRATION FOR com.hazelcast.client.impl.protocol.task
        factories.put(ClientAddPartitionLostListenerCodec.REQUEST_MESSAGE_TYPE,
                (cm, con) -> new AddPartitionLostListenerMessageTask(cm, node, con));
        factories.put(ClientRemovePartitionLostListenerCodec.REQUEST_MESSAGE_TYPE,
                (cm, con) -> new RemovePartitionLostListenerMessageTask(cm, node, con));
        factories.put(ClientCreateProxyCodec.REQUEST_MESSAGE_TYPE,
                (cm, con) -> new CreateProxyMessageTask(cm, node, con));
        factories.put(ClientGetDistributedObjectsCodec.REQUEST_MESSAGE_TYPE,
                (cm, con) -> new GetDistributedObjectsMessageTask(cm, node, con));
        factories.put(ClientAddDistributedObjectListenerCodec.REQUEST_MESSAGE_TYPE,
                (cm, con) -> new AddDistributedObjectListenerMessageTask(cm, node, con));
        factories.put(ClientDestroyProxyCodec.REQUEST_MESSAGE_TYPE,
                (cm, con) -> new DestroyProxyMessageTask(cm, node, con));
        factories.put(ClientPingCodec.REQUEST_MESSAGE_TYPE,
                (cm, con) -> new PingMessageTask(cm, node, con));
        factories.put(ClientAddClusterViewListenerCodec.REQUEST_MESSAGE_TYPE,
                (cm, con) -> new AddClusterViewListenerMessageTask(cm, node, con));
        factories.put(ClientAuthenticationCustomCodec.REQUEST_MESSAGE_TYPE,
                (cm, con) -> new AuthenticationCustomCredentialsMessageTask(cm, node, con));
        factories.put(ClientRemoveAllListenersCodec.REQUEST_MESSAGE_TYPE,
                (cm, con) -> new RemoveAllListenersMessageTask(cm, node, con));
        factories.put(ClientRemoveDistributedObjectListenerCodec.REQUEST_MESSAGE_TYPE,
                (cm, con) -> new RemoveDistributedObjectListenerMessageTask(cm, node, con));
        factories.put(ClientAuthenticationCodec.REQUEST_MESSAGE_TYPE,
                (cm, con) -> new AuthenticationMessageTask(cm, node, con));
        factories.put(ClientStatisticsCodec.REQUEST_MESSAGE_TYPE,
                (cm, con) -> new ClientStatisticsMessageTask(cm, node, con));
        factories.put(ClientDeployClassesCodec.REQUEST_MESSAGE_TYPE,
                (cm, con) -> new DeployClassesMessageTask(cm, node, con));
        factories.put(ClientCreateProxiesCodec.REQUEST_MESSAGE_TYPE,
                (cm, con) -> new CreateProxiesMessageTask(cm, node, con));
        factories.put(ClientIsFailoverSupportedCodec.REQUEST_MESSAGE_TYPE,
                (cm, con) -> new IsFailoverSupportedMessageTask(cm, node, con));
        factories.put(ClientLocalBackupListenerCodec.REQUEST_MESSAGE_TYPE,
                (cm, con) -> new AddBackupListenerMessageTask(cm, node, con));

//endregion
//region ----------  REGISTRATION FOR com.hazelcast.client.impl.protocol.task.queue
        factories.put(QueueCompareAndRemoveAllCodec.REQUEST_MESSAGE_TYPE,
                (cm, con) -> new QueueCompareAndRemoveAllMessageTask(cm, node, con));
        factories.put(QueueContainsAllCodec.REQUEST_MESSAGE_TYPE,
                (cm, con) -> new QueueContainsAllMessageTask(cm, node, con));
        factories.put(QueueAddAllCodec.REQUEST_MESSAGE_TYPE,
                (cm, con) -> new QueueAddAllMessageTask(cm, node, con));
        factories.put(QueueTakeCodec.REQUEST_MESSAGE_TYPE,
                (cm, con) -> new QueueTakeMessageTask(cm, node, con));
        factories.put(QueueAddListenerCodec.REQUEST_MESSAGE_TYPE,
                (cm, con) -> new QueueAddListenerMessageTask(cm, node, con));
        factories.put(QueueCompareAndRetainAllCodec.REQUEST_MESSAGE_TYPE,
                (cm, con) -> new QueueCompareAndRetainAllMessageTask(cm, node, con));
        factories.put(QueueOfferCodec.REQUEST_MESSAGE_TYPE,
                (cm, con) -> new QueueOfferMessageTask(cm, node, con));
        factories.put(QueuePeekCodec.REQUEST_MESSAGE_TYPE,
                (cm, con) -> new QueuePeekMessageTask(cm, node, con));
        factories.put(QueueRemoveCodec.REQUEST_MESSAGE_TYPE,
                (cm, con) -> new QueueRemoveMessageTask(cm, node, con));
        factories.put(QueueIsEmptyCodec.REQUEST_MESSAGE_TYPE,
                (cm, con) -> new QueueIsEmptyMessageTask(cm, node, con));
        factories.put(QueueIteratorCodec.REQUEST_MESSAGE_TYPE,
                (cm, con) -> new QueueIteratorMessageTask(cm, node, con));
        factories.put(QueueSizeCodec.REQUEST_MESSAGE_TYPE,
                (cm, con) -> new QueueSizeMessageTask(cm, node, con));
        factories.put(QueuePutCodec.REQUEST_MESSAGE_TYPE,
                (cm, con) -> new QueuePutMessageTask(cm, node, con));
        factories.put(QueueContainsCodec.REQUEST_MESSAGE_TYPE,
                (cm, con) -> new QueueContainsMessageTask(cm, node, con));
        factories.put(QueuePollCodec.REQUEST_MESSAGE_TYPE,
                (cm, con) -> new QueuePollMessageTask(cm, node, con));
        factories.put(QueueDrainToCodec.REQUEST_MESSAGE_TYPE,
                (cm, con) -> new QueueDrainMessageTask(cm, node, con));
        factories.put(QueueRemoveListenerCodec.REQUEST_MESSAGE_TYPE,
                (cm, con) -> new QueueRemoveListenerMessageTask(cm, node, con));
        factories.put(QueueRemainingCapacityCodec.REQUEST_MESSAGE_TYPE,
                (cm, con) -> new QueueRemainingCapacityMessageTask(cm, node, con));
        factories.put(QueueClearCodec.REQUEST_MESSAGE_TYPE,
                (cm, con) -> new QueueClearMessageTask(cm, node, con));
        factories.put(QueueDrainToMaxSizeCodec.REQUEST_MESSAGE_TYPE,
                (cm, con) -> new QueueDrainMaxSizeMessageTask(cm, node, con));
//endregion
//region ----------  REGISTRATION FOR com.hazelcast.client.impl.protocol.task.cardinality
        factories.put(CardinalityEstimatorAddCodec.REQUEST_MESSAGE_TYPE,
                (cm, con) -> new CardinalityEstimatorAddMessageTask(cm, node, con));
        factories.put(CardinalityEstimatorEstimateCodec.REQUEST_MESSAGE_TYPE,
                (cm, con) -> new CardinalityEstimatorEstimateMessageTask(cm, node, con));
//endregion
//region ----------  REGISTRATION FOR com.hazelcast.client.impl.protocol.task.scheduledexecutor
        factories.put(ScheduledExecutorSubmitToPartitionCodec.REQUEST_MESSAGE_TYPE,
                (cm, con) -> new ScheduledExecutorSubmitToPartitionMessageTask(cm, node, con));
        factories.put(ScheduledExecutorSubmitToAddressCodec.REQUEST_MESSAGE_TYPE,
                (cm, con) -> new ScheduledExecutorSubmitToAddressMessageTask(cm, node, con));
        factories.put(ScheduledExecutorShutdownCodec.REQUEST_MESSAGE_TYPE,
                (cm, con) -> new ScheduledExecutorShutdownMessageTask(cm, node, con));
        factories.put(ScheduledExecutorDisposeFromPartitionCodec.REQUEST_MESSAGE_TYPE,
                (cm, con) -> new ScheduledExecutorTaskDisposeFromPartitionMessageTask(cm, node, con));
        factories.put(ScheduledExecutorDisposeFromAddressCodec.REQUEST_MESSAGE_TYPE,
                (cm, con) -> new ScheduledExecutorTaskDisposeFromAddressMessageTask(cm, node, con));
        factories.put(ScheduledExecutorCancelFromPartitionCodec.REQUEST_MESSAGE_TYPE,
                (cm, con) -> new ScheduledExecutorTaskCancelFromPartitionMessageTask(cm, node, con));
        factories.put(ScheduledExecutorCancelFromAddressCodec.REQUEST_MESSAGE_TYPE,
                (cm, con) -> new ScheduledExecutorTaskCancelFromAddressMessageTask(cm, node, con));
        factories.put(ScheduledExecutorIsDoneFromPartitionCodec.REQUEST_MESSAGE_TYPE,
                (cm, con) -> new ScheduledExecutorTaskIsDoneFromPartitionMessageTask(cm, node, con));
        factories.put(ScheduledExecutorIsDoneFromAddressCodec.REQUEST_MESSAGE_TYPE,
                (cm, con) -> new ScheduledExecutorTaskIsDoneFromAddressMessageTask(cm, node, con));
        factories.put(ScheduledExecutorGetDelayFromPartitionCodec.REQUEST_MESSAGE_TYPE,
                (cm, con) -> new ScheduledExecutorTaskGetDelayFromPartitionMessageTask(cm, node, con));
        factories.put(ScheduledExecutorGetDelayFromAddressCodec.REQUEST_MESSAGE_TYPE,
                (cm, con) -> new ScheduledExecutorTaskGetDelayFromAddressMessageTask(cm, node, con));
        factories.put(ScheduledExecutorGetStatsFromPartitionCodec.REQUEST_MESSAGE_TYPE,
                (cm, con) -> new ScheduledExecutorTaskGetStatisticsFromPartitionMessageTask(cm, node, con));
        factories.put(ScheduledExecutorGetStatsFromAddressCodec.REQUEST_MESSAGE_TYPE,
                (cm, con) -> new ScheduledExecutorTaskGetStatisticsFromAddressMessageTask(cm, node, con));
        factories.put(ScheduledExecutorGetResultFromPartitionCodec.REQUEST_MESSAGE_TYPE,
                (cm, con) -> new ScheduledExecutorTaskGetResultFromPartitionMessageTask(cm, node, con));
        factories.put(ScheduledExecutorGetResultFromAddressCodec.REQUEST_MESSAGE_TYPE,
                (cm, con) -> new ScheduledExecutorTaskGetResultFromAddressMessageTask(cm, node, con));
        factories.put(ScheduledExecutorGetAllScheduledFuturesCodec.REQUEST_MESSAGE_TYPE,
                (cm, con) -> new ScheduledExecutorGetAllScheduledMessageTask(cm, node, con));
        factories.put(ScheduledExecutorIsCancelledFromPartitionCodec.REQUEST_MESSAGE_TYPE,
                (cm, con) -> new ScheduledExecutorTaskIsCancelledFromPartitionMessageTask(cm, node, con));
        factories.put(ScheduledExecutorIsCancelledFromAddressCodec.REQUEST_MESSAGE_TYPE,
                (cm, con) -> new ScheduledExecutorTaskIsCancelledFromAddressMessageTask(cm, node, con));
//endregion
//region ----------  REGISTRATION FOR continuous query operations of com.hazelcast.client.impl.protocol.task.map
        factories.put(ContinuousQueryDestroyCacheCodec.REQUEST_MESSAGE_TYPE,
                (cm, con) -> new MapDestroyCacheMessageTask(cm, node, con));
        factories.put(ContinuousQueryPublisherCreateCodec.REQUEST_MESSAGE_TYPE,
                (cm, con) -> new MapPublisherCreateMessageTask(cm, node, con));
        factories.put(ContinuousQuerySetReadCursorCodec.REQUEST_MESSAGE_TYPE,
                (cm, con) -> new MapSetReadCursorMessageTask(cm, node, con));
        factories.put(ContinuousQueryAddListenerCodec.REQUEST_MESSAGE_TYPE,
                (cm, con) -> new MapAddListenerMessageTask(cm, node, con));
        factories.put(ContinuousQueryMadePublishableCodec.REQUEST_MESSAGE_TYPE,
                (cm, con) -> new MapMadePublishableMessageTask(cm, node, con));
        factories.put(ContinuousQueryPublisherCreateWithValueCodec.REQUEST_MESSAGE_TYPE,
                (cm, con) -> new MapPublisherCreateWithValueMessageTask(cm, node, con));
//endregion
//region ----------  REGISTRATION FOR dynamic config configuration
        factories.put(DynamicConfigAddMultiMapConfigCodec.REQUEST_MESSAGE_TYPE,
                (cm, con) -> new AddMultiMapConfigMessageTask(cm, node, con));
        factories.put(DynamicConfigAddCardinalityEstimatorConfigCodec.REQUEST_MESSAGE_TYPE,
                (cm, con) -> new AddCardinalityEstimatorConfigMessageTask(cm, node, con));
        factories.put(DynamicConfigAddExecutorConfigCodec.REQUEST_MESSAGE_TYPE,
                (cm, con) -> new AddExecutorConfigMessageTask(cm, node, con));
        factories.put(DynamicConfigAddDurableExecutorConfigCodec.REQUEST_MESSAGE_TYPE,
                (cm, con) -> new AddDurableExecutorConfigMessageTask(cm, node, con));
        factories.put(DynamicConfigAddScheduledExecutorConfigCodec.REQUEST_MESSAGE_TYPE,
                (cm, con) -> new AddScheduledExecutorConfigMessageTask(cm, node, con));
        factories.put(DynamicConfigAddRingbufferConfigCodec.REQUEST_MESSAGE_TYPE,
                (cm, con) -> new AddRingbufferConfigMessageTask(cm, node, con));
        factories.put(DynamicConfigAddListConfigCodec.REQUEST_MESSAGE_TYPE,
                (cm, con) -> new AddListConfigMessageTask(cm, node, con));
        factories.put(DynamicConfigAddSetConfigCodec.REQUEST_MESSAGE_TYPE,
                (cm, con) -> new AddSetConfigMessageTask(cm, node, con));
        factories.put(DynamicConfigAddTopicConfigCodec.REQUEST_MESSAGE_TYPE,
                (cm, con) -> new AddTopicConfigMessageTask(cm, node, con));
        factories.put(DynamicConfigAddReplicatedMapConfigCodec.REQUEST_MESSAGE_TYPE,
                (cm, con) -> new AddReplicatedMapConfigMessageTask(cm, node, con));
        factories.put(DynamicConfigAddQueueConfigCodec.REQUEST_MESSAGE_TYPE,
                (cm, con) -> new AddQueueConfigMessageTask(cm, node, con));
        factories.put(DynamicConfigAddMapConfigCodec.REQUEST_MESSAGE_TYPE,
                (cm, con) -> new AddMapConfigMessageTask(cm, node, con));
        factories.put(DynamicConfigAddReliableTopicConfigCodec.REQUEST_MESSAGE_TYPE,
                (cm, con) -> new AddReliableTopicConfigMessageTask(cm, node, con));
        factories.put(DynamicConfigAddCacheConfigCodec.REQUEST_MESSAGE_TYPE,
                (cm, con) -> new AddCacheConfigMessageTask(cm, node, con));
        factories.put(DynamicConfigAddFlakeIdGeneratorConfigCodec.REQUEST_MESSAGE_TYPE,
                (cm, con) -> new AddFlakeIdGeneratorConfigMessageTask(cm, node, con));
//endregion
// region ----------- REGISTRATION FOR flake id generator
        factories.put(FlakeIdGeneratorNewIdBatchCodec.REQUEST_MESSAGE_TYPE,
                (cm, con) -> new NewIdBatchMessageTask(cm, node, con));
//endregion
//region ----------  REGISTRATION FOR com.hazelcast.client.impl.protocol.task.crdt.pncounter
        factories.put(PNCounterGetCodec.REQUEST_MESSAGE_TYPE,
                (cm, con) -> new PNCounterGetMessageTask(cm, node, con));
        factories.put(PNCounterAddCodec.REQUEST_MESSAGE_TYPE,
                (cm, con) -> new PNCounterAddMessageTask(cm, node, con));
        factories.put(PNCounterGetConfiguredReplicaCountCodec.REQUEST_MESSAGE_TYPE,
                (cm, con) -> new PNCounterGetConfiguredReplicaCountMessageTask(cm, node, con));
//endregion

        factories.put(CPGroupCreateCPGroupCodec.REQUEST_MESSAGE_TYPE,
                (cm, con) -> new CreateRaftGroupMessageTask(cm, node, con));
        factories.put(CPGroupDestroyCPObjectCodec.REQUEST_MESSAGE_TYPE,
                (cm, con) -> new DestroyRaftObjectMessageTask(cm, node, con));

        factories.put(CPSessionCreateSessionCodec.REQUEST_MESSAGE_TYPE,
                (cm, con) -> new CreateSessionMessageTask(cm, node, con));
        factories.put(CPSessionHeartbeatSessionCodec.REQUEST_MESSAGE_TYPE,
                (cm, con) -> new HeartbeatSessionMessageTask(cm, node, con));
        factories.put(CPSessionCloseSessionCodec.REQUEST_MESSAGE_TYPE,
                (cm, con) -> new CloseSessionMessageTask(cm, node, con));
        factories.put(CPSessionGenerateThreadIdCodec.REQUEST_MESSAGE_TYPE,
                (cm, con) -> new GenerateThreadIdMessageTask(cm, node, con));

        factories.put(AtomicLongAddAndGetCodec.REQUEST_MESSAGE_TYPE,
                (cm, con) -> new AddAndGetMessageTask(cm, node, con));
        factories.put(AtomicLongCompareAndSetCodec.REQUEST_MESSAGE_TYPE,
                (cm, con) -> new CompareAndSetMessageTask(cm, node, con));
        factories.put(AtomicLongGetAndAddCodec.REQUEST_MESSAGE_TYPE,
                (cm, con) -> new GetAndAddMessageTask(cm, node, con));
        factories.put(AtomicLongGetCodec.REQUEST_MESSAGE_TYPE,
                (cm, con) -> new GetMessageTask(cm, node, con));
        factories.put(AtomicLongGetAndSetCodec.REQUEST_MESSAGE_TYPE,
                (cm, con) -> new GetAndSetMessageTask(cm, node, con));
        factories.put(AtomicLongApplyCodec.REQUEST_MESSAGE_TYPE,
                (cm, con) -> new ApplyMessageTask(cm, node, con));
        factories.put(AtomicLongAlterCodec.REQUEST_MESSAGE_TYPE,
                (cm, con) -> new AlterMessageTask(cm, node, con));

        factories.put(AtomicRefApplyCodec.REQUEST_MESSAGE_TYPE,
                (cm, con) -> new com.hazelcast.cp.internal.datastructures.atomicref.client.ApplyMessageTask(cm, node, con));
        factories.put(AtomicRefSetCodec.REQUEST_MESSAGE_TYPE,
                (cm, con) -> new SetMessageTask(cm, node, con));
        factories.put(AtomicRefContainsCodec.REQUEST_MESSAGE_TYPE,
                (cm, con) -> new ContainsMessageTask(cm, node, con));
        factories.put(AtomicRefGetCodec.REQUEST_MESSAGE_TYPE,
                (cm, con) -> new com.hazelcast.cp.internal.datastructures.atomicref.client.GetMessageTask(cm, node, con));
        factories.put(AtomicRefCompareAndSetCodec.REQUEST_MESSAGE_TYPE,
                (cm, con) -> new com.hazelcast.cp.internal.datastructures.atomicref.client.CompareAndSetMessageTask(cm, node, con));

        factories.put(CountDownLatchAwaitCodec.REQUEST_MESSAGE_TYPE,
                (cm, con) -> new AwaitMessageTask(cm, node, con));
        factories.put(CountDownLatchCountDownCodec.REQUEST_MESSAGE_TYPE,
                (cm, con) -> new CountDownMessageTask(cm, node, con));
        factories.put(CountDownLatchGetCountCodec.REQUEST_MESSAGE_TYPE,
                (cm, con) -> new GetCountMessageTask(cm, node, con));
        factories.put(CountDownLatchGetRoundCodec.REQUEST_MESSAGE_TYPE,
                (cm, con) -> new GetRoundMessageTask(cm, node, con));
        factories.put(CountDownLatchTrySetCountCodec.REQUEST_MESSAGE_TYPE,
                (cm, con) -> new TrySetCountMessageTask(cm, node, con));

        factories.put(FencedLockLockCodec.REQUEST_MESSAGE_TYPE,
                (cm, con) -> new LockMessageTask(cm, node, con));
        factories.put(FencedLockTryLockCodec.REQUEST_MESSAGE_TYPE,
                (cm, con) -> new TryLockMessageTask(cm, node, con));
        factories.put(FencedLockUnlockCodec.REQUEST_MESSAGE_TYPE,
                (cm, con) -> new UnlockMessageTask(cm, node, con));
        factories.put(FencedLockGetLockOwnershipCodec.REQUEST_MESSAGE_TYPE,
                (cm, con) -> new GetLockOwnershipStateMessageTask(cm, node, con));

        factories.put(SemaphoreAcquireCodec.REQUEST_MESSAGE_TYPE,
                (cm, con) -> new AcquirePermitsMessageTask(cm, node, con));
        factories.put(SemaphoreAvailablePermitsCodec.REQUEST_MESSAGE_TYPE,
                (cm, con) -> new AvailablePermitsMessageTask(cm, node, con));
        factories.put(SemaphoreChangeCodec.REQUEST_MESSAGE_TYPE,
                (cm, con) -> new ChangePermitsMessageTask(cm, node, con));
        factories.put(SemaphoreDrainCodec.REQUEST_MESSAGE_TYPE,
                (cm, con) -> new DrainPermitsMessageTask(cm, node, con));
        factories.put(SemaphoreGetSemaphoreTypeCodec.REQUEST_MESSAGE_TYPE,
                (cm, con) -> new GetSemaphoreTypeMessageTask(cm, node, con));
        factories.put(SemaphoreInitCodec.REQUEST_MESSAGE_TYPE,
                (cm, con) -> new InitSemaphoreMessageTask(cm, node, con));
        factories.put(SemaphoreReleaseCodec.REQUEST_MESSAGE_TYPE,
                (cm, con) -> new ReleasePermitsMessageTask(cm, node, con));
        factories.put(MCReadMetricsCodec.REQUEST_MESSAGE_TYPE,
                (cm, con) -> new ReadMetricsMessageTask(cm, node, con));
        factories.put(MCChangeClusterStateCodec.REQUEST_MESSAGE_TYPE,
                (cm, con) -> new ChangeClusterStateMessageTask(cm, node, con));
        factories.put(MCGetMapConfigCodec.REQUEST_MESSAGE_TYPE,
                (cm, con) -> new GetMapConfigMessageTask(cm, node, con));
        factories.put(MCUpdateMapConfigCodec.REQUEST_MESSAGE_TYPE,
                (cm, con) -> new UpdateMapConfigMessageTask(cm, node, con));
        factories.put(MCGetMemberConfigCodec.REQUEST_MESSAGE_TYPE,
                (cm, con) -> new GetMemberConfigMessageTask(cm, node, con));
        factories.put(MCRunGcCodec.REQUEST_MESSAGE_TYPE,
                (cm, con) -> new RunGcMessageTask(cm, node, con));
        factories.put(MCGetThreadDumpCodec.REQUEST_MESSAGE_TYPE,
                (cm, con) -> new GetThreadDumpMessageTask(cm, node, con));
        factories.put(MCShutdownMemberCodec.REQUEST_MESSAGE_TYPE,
                (cm, con) -> new ShutdownMemberMessageTask(cm, node, con));
        factories.put(MCPromoteLiteMemberCodec.REQUEST_MESSAGE_TYPE,
                (cm, con) -> new PromoteLiteMemberMessageTask(cm, node, con));
        factories.put(MCGetSystemPropertiesCodec.REQUEST_MESSAGE_TYPE,
                (cm, con) -> new GetSystemPropertiesMessageTask(cm, node, con));
        factories.put(MCGetTimedMemberStateCodec.REQUEST_MESSAGE_TYPE,
                (cm, con) -> new GetTimedMemberStateMessageTask(cm, node, con));
        factories.put(MCMatchMCConfigCodec.REQUEST_MESSAGE_TYPE,
                (cm, con) -> new MatchMCConfigMessageTask(cm, node, con));
        factories.put(MCApplyMCConfigCodec.REQUEST_MESSAGE_TYPE,
                (cm, con) -> new ApplyMCConfigMessageTask(cm, node, con));
        factories.put(MCGetClusterMetadataCodec.REQUEST_MESSAGE_TYPE,
                (cm, con) -> new GetClusterMetadataMessageTask(cm, node, con));
        factories.put(MCShutdownClusterCodec.REQUEST_MESSAGE_TYPE,
                (cm, con) -> new ShutdownClusterMessageTask(cm, node, con));
        factories.put(MCChangeClusterVersionCodec.REQUEST_MESSAGE_TYPE,
                (cm, con) -> new ChangeClusterVersionMessageTask(cm, node, con));
        factories.put(MCRunScriptCodec.REQUEST_MESSAGE_TYPE,
                (cm, con) -> new RunScriptMessageTask(cm, node, con));
        factories.put(MCRunConsoleCommandCodec.REQUEST_MESSAGE_TYPE,
                (cm, con) -> new RunConsoleCommandMessageTask(cm, node, con));
<<<<<<< HEAD
        factories.put(MCPollMCEventsCodec.REQUEST_MESSAGE_TYPE,
                (cm, con) -> new PollMCEventsMessageTask(cm, node, con));
=======
        factories.put(com.hazelcast.client.impl.protocol.codec.MCChangeWanReplicationStateCodec.REQUEST_MESSAGE_TYPE,
                (cm, con) -> new ChangeWanReplicationStateMessageTask(cm, node, con));
        factories.put(com.hazelcast.client.impl.protocol.codec.MCClearWanQueuesCodec.REQUEST_MESSAGE_TYPE,
                (cm, con) -> new ClearWanQueuesMessageTask(cm, node, con));
        factories.put(com.hazelcast.client.impl.protocol.codec.MCAddWanBatchPublisherConfigCodec.REQUEST_MESSAGE_TYPE,
                (cm, con) -> new AddWanBatchPublisherConfigMessageTask(cm, node, con));
        factories.put(com.hazelcast.client.impl.protocol.codec.MCWanSyncMapCodec.REQUEST_MESSAGE_TYPE,
                (cm, con) -> new WanSyncMapMessageTask(cm, node, con));
        factories.put(com.hazelcast.client.impl.protocol.codec.MCCheckWanConsistencyCodec.REQUEST_MESSAGE_TYPE,
                (cm, con) -> new CheckWanConsistencyMessageTask(cm, node, con));
>>>>>>> fdb70ef4
    }

    @SuppressFBWarnings({"MS_EXPOSE_REP", "EI_EXPOSE_REP"})
    @Override
    public Int2ObjectHashMap<MessageTaskFactory> getFactories() {
        return factories;
    }
}<|MERGE_RESOLUTION|>--- conflicted
+++ resolved
@@ -1673,10 +1673,6 @@
                 (cm, con) -> new RunScriptMessageTask(cm, node, con));
         factories.put(MCRunConsoleCommandCodec.REQUEST_MESSAGE_TYPE,
                 (cm, con) -> new RunConsoleCommandMessageTask(cm, node, con));
-<<<<<<< HEAD
-        factories.put(MCPollMCEventsCodec.REQUEST_MESSAGE_TYPE,
-                (cm, con) -> new PollMCEventsMessageTask(cm, node, con));
-=======
         factories.put(com.hazelcast.client.impl.protocol.codec.MCChangeWanReplicationStateCodec.REQUEST_MESSAGE_TYPE,
                 (cm, con) -> new ChangeWanReplicationStateMessageTask(cm, node, con));
         factories.put(com.hazelcast.client.impl.protocol.codec.MCClearWanQueuesCodec.REQUEST_MESSAGE_TYPE,
@@ -1687,7 +1683,8 @@
                 (cm, con) -> new WanSyncMapMessageTask(cm, node, con));
         factories.put(com.hazelcast.client.impl.protocol.codec.MCCheckWanConsistencyCodec.REQUEST_MESSAGE_TYPE,
                 (cm, con) -> new CheckWanConsistencyMessageTask(cm, node, con));
->>>>>>> fdb70ef4
+        factories.put(MCPollMCEventsCodec.REQUEST_MESSAGE_TYPE,
+                (cm, con) -> new PollMCEventsMessageTask(cm, node, con));
     }
 
     @SuppressFBWarnings({"MS_EXPOSE_REP", "EI_EXPOSE_REP"})
