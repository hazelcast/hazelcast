--- conflicted
+++ resolved
@@ -88,11 +88,8 @@
 import com.hazelcast.client.impl.protocol.task.management.PromoteLiteMemberMessageTask;
 import com.hazelcast.client.impl.protocol.task.management.RunConsoleCommandMessageTask;
 import com.hazelcast.client.impl.protocol.task.management.RunGcMessageTask;
-<<<<<<< HEAD
 import com.hazelcast.client.impl.protocol.task.management.RunScriptMessageTask;
-=======
 import com.hazelcast.client.impl.protocol.task.management.ShutdownClusterMessageTask;
->>>>>>> ec78a3d6
 import com.hazelcast.client.impl.protocol.task.management.ShutdownMemberMessageTask;
 import com.hazelcast.client.impl.protocol.task.management.UpdateMapConfigMessageTask;
 import com.hazelcast.client.impl.protocol.task.map.MapAggregateMessageTask;
@@ -2260,18 +2257,6 @@
                         return new ApplyMCConfigMessageTask(clientMessage, node, connection);
                     }
                 });
-<<<<<<< HEAD
-        factories.put(com.hazelcast.client.impl.protocol.codec.MCRunScriptCodec.REQUEST_MESSAGE_TYPE,
-                new MessageTaskFactory() {
-                    public MessageTask create(ClientMessage clientMessage, Connection connection) {
-                        return new RunScriptMessageTask(clientMessage, node, connection);
-                    }
-                });
-        factories.put(com.hazelcast.client.impl.protocol.codec.MCRunConsoleCommandCodec.REQUEST_MESSAGE_TYPE,
-                new MessageTaskFactory() {
-                    public MessageTask create(ClientMessage clientMessage, Connection connection) {
-                        return new RunConsoleCommandMessageTask(clientMessage, node, connection);
-=======
         factories.put(com.hazelcast.client.impl.protocol.codec.MCGetClusterMetadataCodec.REQUEST_MESSAGE_TYPE,
                 new MessageTaskFactory() {
                     public MessageTask create(ClientMessage clientMessage, Connection connection) {
@@ -2288,7 +2273,18 @@
                 new MessageTaskFactory() {
                     public MessageTask create(ClientMessage clientMessage, Connection connection) {
                         return new ChangeClusterVersionMessageTask(clientMessage, node, connection);
->>>>>>> ec78a3d6
+                    }
+                });
+        factories.put(com.hazelcast.client.impl.protocol.codec.MCRunScriptCodec.REQUEST_MESSAGE_TYPE,
+                new MessageTaskFactory() {
+                    public MessageTask create(ClientMessage clientMessage, Connection connection) {
+                        return new RunScriptMessageTask(clientMessage, node, connection);
+                    }
+                });
+        factories.put(com.hazelcast.client.impl.protocol.codec.MCRunConsoleCommandCodec.REQUEST_MESSAGE_TYPE,
+                new MessageTaskFactory() {
+                    public MessageTask create(ClientMessage clientMessage, Connection connection) {
+                        return new RunConsoleCommandMessageTask(clientMessage, node, connection);
                     }
                 });
     }
@@ -2298,5 +2294,4 @@
     public Int2ObjectHashMap<MessageTaskFactory> getFactories() {
         return factories;
     }
-}
-
+}