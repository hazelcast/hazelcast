--- conflicted
+++ resolved
@@ -481,9 +481,7 @@
 import com.hazelcast.client.impl.protocol.task.executorservice.durable.DurableExecutorIsShutdownMessageTask;
 import com.hazelcast.client.impl.protocol.task.executorservice.durable.DurableExecutorRetrieveAndDisposeResultMessageTask;
 import com.hazelcast.client.impl.protocol.task.executorservice.durable.DurableExecutorRetrieveResultMessageTask;
-<<<<<<< HEAD
 import com.hazelcast.client.impl.protocol.task.management.AddWanReplicationConfigMessageTask;
-=======
 import com.hazelcast.client.impl.protocol.task.executorservice.durable.DurableExecutorShutdownMessageTask;
 import com.hazelcast.client.impl.protocol.task.executorservice.durable.DurableExecutorSubmitToPartitionMessageTask;
 import com.hazelcast.client.impl.protocol.task.list.ListAddAllMessageTask;
@@ -509,7 +507,6 @@
 import com.hazelcast.client.impl.protocol.task.list.ListSetMessageTask;
 import com.hazelcast.client.impl.protocol.task.list.ListSizeMessageTask;
 import com.hazelcast.client.impl.protocol.task.list.ListSubMessageTask;
->>>>>>> aea0855a
 import com.hazelcast.client.impl.protocol.task.management.ApplyMCConfigMessageTask;
 import com.hazelcast.client.impl.protocol.task.management.ChangeClusterStateMessageTask;
 import com.hazelcast.client.impl.protocol.task.management.ChangeClusterVersionMessageTask;
@@ -530,9 +527,7 @@
 import com.hazelcast.client.impl.protocol.task.management.ShutdownClusterMessageTask;
 import com.hazelcast.client.impl.protocol.task.management.ShutdownMemberMessageTask;
 import com.hazelcast.client.impl.protocol.task.management.UpdateMapConfigMessageTask;
-<<<<<<< HEAD
 import com.hazelcast.client.impl.protocol.task.management.WanSyncMapMessageTask;
-=======
 import com.hazelcast.client.impl.protocol.task.map.MapAddEntryListenerMessageTask;
 import com.hazelcast.client.impl.protocol.task.map.MapAddEntryListenerToKeyMessageTask;
 import com.hazelcast.client.impl.protocol.task.map.MapAddEntryListenerToKeyWithPredicateMessageTask;
@@ -542,7 +537,6 @@
 import com.hazelcast.client.impl.protocol.task.map.MapAddListenerMessageTask;
 import com.hazelcast.client.impl.protocol.task.map.MapAddNearCacheInvalidationListenerMessageTask;
 import com.hazelcast.client.impl.protocol.task.map.MapAddPartitionLostListenerMessageTask;
->>>>>>> aea0855a
 import com.hazelcast.client.impl.protocol.task.map.MapAggregateMessageTask;
 import com.hazelcast.client.impl.protocol.task.map.MapAggregateWithPredicateMessageTask;
 import com.hazelcast.client.impl.protocol.task.map.MapAssignAndGetUuidsMessageTask;
@@ -1627,202 +1621,6 @@
         factories.put(FencedLockGetLockOwnershipCodec.REQUEST_MESSAGE_TYPE,
                 (cm, con) -> new GetLockOwnershipStateMessageTask(cm, node, con));
 
-<<<<<<< HEAD
-        factories.put(FencedLockLockCodec.REQUEST_MESSAGE_TYPE, new MessageTaskFactory() {
-            @Override
-            public MessageTask create(ClientMessage clientMessage, Connection connection) {
-                return new LockMessageTask(clientMessage, node, connection);
-            }
-        });
-        factories.put(FencedLockTryLockCodec.REQUEST_MESSAGE_TYPE, new MessageTaskFactory() {
-            @Override
-            public MessageTask create(ClientMessage clientMessage, Connection connection) {
-                return new TryLockMessageTask(clientMessage, node, connection);
-            }
-        });
-        factories.put(FencedLockUnlockCodec.REQUEST_MESSAGE_TYPE, new MessageTaskFactory() {
-            @Override
-            public MessageTask create(ClientMessage clientMessage, Connection connection) {
-                return new UnlockMessageTask(clientMessage, node, connection);
-            }
-        });
-        factories.put(FencedLockGetLockOwnershipCodec.REQUEST_MESSAGE_TYPE, new MessageTaskFactory() {
-            @Override
-            public MessageTask create(ClientMessage clientMessage, Connection connection) {
-                return new GetLockOwnershipStateMessageTask(clientMessage, node, connection);
-            }
-        });
-
-        factories.put(SemaphoreAcquireCodec.REQUEST_MESSAGE_TYPE, new MessageTaskFactory() {
-            @Override
-            public MessageTask create(ClientMessage clientMessage, Connection connection) {
-                return new AcquirePermitsMessageTask(clientMessage, node, connection);
-            }
-        });
-        factories.put(SemaphoreAvailablePermitsCodec.REQUEST_MESSAGE_TYPE, new MessageTaskFactory() {
-            @Override
-            public MessageTask create(ClientMessage clientMessage, Connection connection) {
-                return new AvailablePermitsMessageTask(clientMessage, node, connection);
-            }
-        });
-        factories.put(SemaphoreChangeCodec.REQUEST_MESSAGE_TYPE, new MessageTaskFactory() {
-            @Override
-            public MessageTask create(ClientMessage clientMessage, Connection connection) {
-                return new ChangePermitsMessageTask(clientMessage, node, connection);
-            }
-        });
-        factories.put(SemaphoreDrainCodec.REQUEST_MESSAGE_TYPE, new MessageTaskFactory() {
-            @Override
-            public MessageTask create(ClientMessage clientMessage, Connection connection) {
-                return new DrainPermitsMessageTask(clientMessage, node, connection);
-            }
-        });
-        factories.put(SemaphoreGetSemaphoreTypeCodec.REQUEST_MESSAGE_TYPE, new MessageTaskFactory() {
-            @Override
-            public MessageTask create(ClientMessage clientMessage, Connection connection) {
-                return new GetSemaphoreTypeMessageTask(clientMessage, node, connection);
-            }
-        });
-        factories.put(SemaphoreInitCodec.REQUEST_MESSAGE_TYPE, new MessageTaskFactory() {
-            @Override
-            public MessageTask create(ClientMessage clientMessage, Connection connection) {
-                return new InitSemaphoreMessageTask(clientMessage, node, connection);
-            }
-        });
-        factories.put(SemaphoreReleaseCodec.REQUEST_MESSAGE_TYPE, new MessageTaskFactory() {
-            @Override
-            public MessageTask create(ClientMessage clientMessage, Connection connection) {
-                return new ReleasePermitsMessageTask(clientMessage, node, connection);
-            }
-        });
-        factories.put(com.hazelcast.client.impl.protocol.codec.MCReadMetricsCodec.REQUEST_MESSAGE_TYPE,
-                new MessageTaskFactory() {
-                    @Override
-                    public MessageTask create(ClientMessage clientMessage, Connection connection) {
-                        return new ReadMetricsMessageTask(clientMessage, node, connection);
-                    }
-                });
-        factories.put(com.hazelcast.client.impl.protocol.codec.MCChangeClusterStateCodec.REQUEST_MESSAGE_TYPE,
-                new MessageTaskFactory() {
-                    public MessageTask create(ClientMessage clientMessage, Connection connection) {
-                        return new ChangeClusterStateMessageTask(clientMessage, node, connection);
-                    }
-                });
-        factories.put(com.hazelcast.client.impl.protocol.codec.MCGetMapConfigCodec.REQUEST_MESSAGE_TYPE,
-                new MessageTaskFactory() {
-                    public MessageTask create(ClientMessage clientMessage, Connection connection) {
-                        return new GetMapConfigMessageTask(clientMessage, node, connection);
-                    }
-                });
-        factories.put(com.hazelcast.client.impl.protocol.codec.MCUpdateMapConfigCodec.REQUEST_MESSAGE_TYPE,
-                new MessageTaskFactory() {
-                    public MessageTask create(ClientMessage clientMessage, Connection connection) {
-                        return new UpdateMapConfigMessageTask(clientMessage, node, connection);
-                    }
-                });
-        factories.put(com.hazelcast.client.impl.protocol.codec.MCGetMemberConfigCodec.REQUEST_MESSAGE_TYPE,
-                new MessageTaskFactory() {
-                    public MessageTask create(ClientMessage clientMessage, Connection connection) {
-                        return new GetMemberConfigMessageTask(clientMessage, node, connection);
-                    }
-                });
-        factories.put(com.hazelcast.client.impl.protocol.codec.MCRunGcCodec.REQUEST_MESSAGE_TYPE,
-                new MessageTaskFactory() {
-                    public MessageTask create(ClientMessage clientMessage, Connection connection) {
-                        return new RunGcMessageTask(clientMessage, node, connection);
-                    }
-                });
-        factories.put(com.hazelcast.client.impl.protocol.codec.MCGetThreadDumpCodec.REQUEST_MESSAGE_TYPE,
-                new MessageTaskFactory() {
-                    public MessageTask create(ClientMessage clientMessage, Connection connection) {
-                        return new GetThreadDumpMessageTask(clientMessage, node, connection);
-                    }
-                });
-        factories.put(com.hazelcast.client.impl.protocol.codec.MCShutdownMemberCodec.REQUEST_MESSAGE_TYPE,
-                new MessageTaskFactory() {
-                    public MessageTask create(ClientMessage clientMessage, Connection connection) {
-                        return new ShutdownMemberMessageTask(clientMessage, node, connection);
-                    }
-                });
-        factories.put(com.hazelcast.client.impl.protocol.codec.MCPromoteLiteMemberCodec.REQUEST_MESSAGE_TYPE,
-                new MessageTaskFactory() {
-                    public MessageTask create(ClientMessage clientMessage, Connection connection) {
-                        return new PromoteLiteMemberMessageTask(clientMessage, node, connection);
-                    }
-                });
-        factories.put(com.hazelcast.client.impl.protocol.codec.MCGetSystemPropertiesCodec.REQUEST_MESSAGE_TYPE,
-                new MessageTaskFactory() {
-                    public MessageTask create(ClientMessage clientMessage, Connection connection) {
-                        return new GetSystemPropertiesMessageTask(clientMessage, node, connection);
-                    }
-                });
-        factories.put(com.hazelcast.client.impl.protocol.codec.MCGetTimedMemberStateCodec.REQUEST_MESSAGE_TYPE,
-                new MessageTaskFactory() {
-                    public MessageTask create(ClientMessage clientMessage, Connection connection) {
-                        return new GetTimedMemberStateMessageTask(clientMessage, node, connection);
-                    }
-                });
-        factories.put(com.hazelcast.client.impl.protocol.codec.MCMatchMCConfigCodec.REQUEST_MESSAGE_TYPE,
-                new MessageTaskFactory() {
-                    public MessageTask create(ClientMessage clientMessage, Connection connection) {
-                        return new MatchMCConfigMessageTask(clientMessage, node, connection);
-                    }
-                });
-        factories.put(com.hazelcast.client.impl.protocol.codec.MCApplyMCConfigCodec.REQUEST_MESSAGE_TYPE,
-                new MessageTaskFactory() {
-                    public MessageTask create(ClientMessage clientMessage, Connection connection) {
-                        return new ApplyMCConfigMessageTask(clientMessage, node, connection);
-                    }
-                });
-        factories.put(com.hazelcast.client.impl.protocol.codec.MCGetClusterMetadataCodec.REQUEST_MESSAGE_TYPE,
-                new MessageTaskFactory() {
-                    public MessageTask create(ClientMessage clientMessage, Connection connection) {
-                        return new GetClusterMetadataMessageTask(clientMessage, node, connection);
-                    }
-                });
-        factories.put(com.hazelcast.client.impl.protocol.codec.MCShutdownClusterCodec.REQUEST_MESSAGE_TYPE,
-                new MessageTaskFactory() {
-                    public MessageTask create(ClientMessage clientMessage, Connection connection) {
-                        return new ShutdownClusterMessageTask(clientMessage, node, connection);
-                    }
-                });
-        factories.put(com.hazelcast.client.impl.protocol.codec.MCChangeClusterVersionCodec.REQUEST_MESSAGE_TYPE,
-                new MessageTaskFactory() {
-                    public MessageTask create(ClientMessage clientMessage, Connection connection) {
-                        return new ChangeClusterVersionMessageTask(clientMessage, node, connection);
-                    }
-                });
-        factories.put(com.hazelcast.client.impl.protocol.codec.MCChangeWanReplicationStateCodec.REQUEST_MESSAGE_TYPE,
-                new MessageTaskFactory() {
-                    public MessageTask create(ClientMessage clientMessage, Connection connection) {
-                        return new ChangeWanReplicationStateMessageTask(clientMessage, node, connection);
-                    }
-                });
-        factories.put(com.hazelcast.client.impl.protocol.codec.MCClearWanQueuesCodec.REQUEST_MESSAGE_TYPE,
-                new MessageTaskFactory() {
-                    public MessageTask create(ClientMessage clientMessage, Connection connection) {
-                        return new ClearWanQueuesMessageTask(clientMessage, node, connection);
-                    }
-                });
-        factories.put(com.hazelcast.client.impl.protocol.codec.MCAddWanReplicationConfigCodec.REQUEST_MESSAGE_TYPE,
-                new MessageTaskFactory() {
-                    public MessageTask create(ClientMessage clientMessage, Connection connection) {
-                        return new AddWanReplicationConfigMessageTask(clientMessage, node, connection);
-                    }
-                });
-        factories.put(com.hazelcast.client.impl.protocol.codec.MCWanSyncMapCodec.REQUEST_MESSAGE_TYPE,
-                new MessageTaskFactory() {
-                    public MessageTask create(ClientMessage clientMessage, Connection connection) {
-                        return new WanSyncMapMessageTask(clientMessage, node, connection);
-                    }
-                });
-        factories.put(com.hazelcast.client.impl.protocol.codec.MCCheckWanConsistencyCodec.REQUEST_MESSAGE_TYPE,
-                new MessageTaskFactory() {
-                    public MessageTask create(ClientMessage clientMessage, Connection connection) {
-                        return new CheckWanConsistencyMessageTask(clientMessage, node, connection);
-                    }
-                });
-=======
         factories.put(SemaphoreAcquireCodec.REQUEST_MESSAGE_TYPE,
                 (cm, con) -> new AcquirePermitsMessageTask(cm, node, con));
         factories.put(SemaphoreAvailablePermitsCodec.REQUEST_MESSAGE_TYPE,
@@ -1873,7 +1671,37 @@
                 (cm, con) -> new RunScriptMessageTask(cm, node, con));
         factories.put(MCRunConsoleCommandCodec.REQUEST_MESSAGE_TYPE,
                 (cm, con) -> new RunConsoleCommandMessageTask(cm, node, con));
->>>>>>> aea0855a
+
+        factories.put(com.hazelcast.client.impl.protocol.codec.MCChangeWanReplicationStateCodec.REQUEST_MESSAGE_TYPE,
+                new MessageTaskFactory() {
+                    public MessageTask create(ClientMessage clientMessage, Connection connection) {
+                        return new ChangeWanReplicationStateMessageTask(clientMessage, node, connection);
+                    }
+                });
+        factories.put(com.hazelcast.client.impl.protocol.codec.MCClearWanQueuesCodec.REQUEST_MESSAGE_TYPE,
+                new MessageTaskFactory() {
+                    public MessageTask create(ClientMessage clientMessage, Connection connection) {
+                        return new ClearWanQueuesMessageTask(clientMessage, node, connection);
+                    }
+                });
+        factories.put(com.hazelcast.client.impl.protocol.codec.MCAddWanReplicationConfigCodec.REQUEST_MESSAGE_TYPE,
+                new MessageTaskFactory() {
+                    public MessageTask create(ClientMessage clientMessage, Connection connection) {
+                        return new AddWanReplicationConfigMessageTask(clientMessage, node, connection);
+                    }
+                });
+        factories.put(com.hazelcast.client.impl.protocol.codec.MCWanSyncMapCodec.REQUEST_MESSAGE_TYPE,
+                new MessageTaskFactory() {
+                    public MessageTask create(ClientMessage clientMessage, Connection connection) {
+                        return new WanSyncMapMessageTask(clientMessage, node, connection);
+                    }
+                });
+        factories.put(com.hazelcast.client.impl.protocol.codec.MCCheckWanConsistencyCodec.REQUEST_MESSAGE_TYPE,
+                new MessageTaskFactory() {
+                    public MessageTask create(ClientMessage clientMessage, Connection connection) {
+                        return new CheckWanConsistencyMessageTask(clientMessage, node, connection);
+                    }
+                });
     }
 
     @SuppressFBWarnings({"MS_EXPOSE_REP", "EI_EXPOSE_REP"})
