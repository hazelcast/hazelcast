--- conflicted
+++ resolved
@@ -205,15 +205,10 @@
         return portableContext;
     }
 
-<<<<<<< HEAD
     private void registerConstantSerializers(boolean isCompatibility) {
-        registerConstant(null, nullSerializerAdapter);
-=======
-    private void registerConstantSerializers() {
         registerConstant(nullSerializerAdapter);
         registerConstant(compactSerializerAdapter);
         registerConstant(compactWithSchemaSerializerAdapter);
->>>>>>> 0a10dda2
         registerConstant(DataSerializable.class, dataSerializerAdapter);
         registerConstant(Portable.class, portableSerializerAdapter);
         //primitives and String
