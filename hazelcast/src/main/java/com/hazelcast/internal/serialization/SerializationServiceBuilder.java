--- conflicted
+++ resolved
@@ -66,11 +66,9 @@
 
     SerializationServiceBuilder setInitialOutputBufferSize(int initialOutputBufferSize);
 
-<<<<<<< HEAD
+    SerializationServiceBuilder setSchemaService(SchemaService schemaService);
+
     SerializationServiceBuilder isCompatibility(boolean isCompatibility);
-=======
-    SerializationServiceBuilder setSchemaService(SchemaService schemaService);
->>>>>>> 0a10dda2
 
     <T extends SerializationService> T build();
 }