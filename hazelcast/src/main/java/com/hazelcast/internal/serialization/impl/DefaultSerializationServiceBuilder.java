--- conflicted
+++ resolved
@@ -81,11 +81,8 @@
     protected CompactSerializationConfig compactSerializationConfig;
     protected Supplier<RuntimeException> notActiveExceptionSupplier;
     protected ClassNameFilter classNameFilter;
-<<<<<<< HEAD
+    protected SchemaService schemaService;
     protected boolean isCompatibility;
-=======
-    protected SchemaService schemaService;
->>>>>>> 0a10dda2
 
     @Override
     public SerializationServiceBuilder setVersion(byte version) {
@@ -220,13 +217,14 @@
     }
 
     @Override
-<<<<<<< HEAD
+    public SerializationServiceBuilder setSchemaService(SchemaService schemaService) {
+        this.schemaService = schemaService;
+        return this;
+    }
+
+    @Override
     public SerializationServiceBuilder isCompatibility(boolean isCompatibility) {
         this.isCompatibility = isCompatibility;
-=======
-    public SerializationServiceBuilder setSchemaService(SchemaService schemaService) {
-        this.schemaService = schemaService;
->>>>>>> 0a10dda2
         return this;
     }
 
@@ -305,12 +303,9 @@
                     .withClassNameFilter(classNameFilter)
                     .withCheckClassDefErrors(checkClassDefErrors)
                     .withAllowOverrideDefaultSerializers(allowOverrideDefaultSerializers)
-<<<<<<< HEAD
-                    .withCompatibility(isCompatibility)
-=======
                     .withCompactSerializationConfig(compactSerializationConfig)
                     .withSchemaService(schemaService)
->>>>>>> 0a10dda2
+                    .withCompatibility(isCompatibility)
                     .build();
                 serializationServiceV1.registerClassDefinitions(classDefinitions);
                 return serializationServiceV1;
