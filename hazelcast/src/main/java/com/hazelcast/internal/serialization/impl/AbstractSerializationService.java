--- conflicted
+++ resolved
@@ -84,18 +84,10 @@
     protected CompactStreamSerializer compactStreamSerializer;
     protected CompactWithSchemaStreamSerializerAdapter compactWithSchemaSerializerAdapter;
 
-<<<<<<< HEAD
     private final IdentityHashMap<Class, SerializerAdapter> constantTypesMap;
     private final SerializerAdapter[] constantTypeIds;
-    private final ConcurrentMap<Class, SerializerAdapter> typeMap = new ConcurrentHashMap<Class, SerializerAdapter>();
-    private final ConcurrentMap<Integer, SerializerAdapter> idMap = new ConcurrentHashMap<Integer, SerializerAdapter>();
-=======
-    private final IdentityHashMap<Class, SerializerAdapter> constantTypesMap = new IdentityHashMap<>(
-            CONSTANT_SERIALIZERS_LENGTH);
-    private final SerializerAdapter[] constantTypeIds = new SerializerAdapter[CONSTANT_SERIALIZERS_LENGTH];
     private final ConcurrentMap<Class, SerializerAdapter> typeMap = new ConcurrentHashMap<>();
     private final ConcurrentMap<Integer, SerializerAdapter> idMap = new ConcurrentHashMap<>();
->>>>>>> 0a10dda2
     private final AtomicReference<SerializerAdapter> global = new AtomicReference<SerializerAdapter>();
 
     //Global serializer may override Java Serialization or not
