/*
 * Copyright (c) 2008-2021, Hazelcast, Inc. All Rights Reserved.
 *
 * Licensed under the Apache License, Version 2.0 (the "License");
 * you may not use this file except in compliance with the License.
 * You may obtain a copy of the License at
 *
 * http://www.apache.org/licenses/LICENSE-2.0
 *
 * Unless required by applicable law or agreed to in writing, software
 * distributed under the License is distributed on an "AS IS" BASIS,
 * WITHOUT WARRANTIES OR CONDITIONS OF ANY KIND, either express or implied.
 * See the License for the specific language governing permissions and
 * limitations under the License.
 */

package com.hazelcast.internal.iteration;

import com.hazelcast.map.impl.MapDataSerializerHook;
import com.hazelcast.nio.ObjectDataInput;
import com.hazelcast.nio.ObjectDataOutput;
import com.hazelcast.nio.serialization.IdentifiedDataSerializable;
import com.hazelcast.sql.impl.exec.scan.index.IndexEqualsFilter;
import com.hazelcast.sql.impl.exec.scan.index.IndexFilter;
import com.hazelcast.sql.impl.exec.scan.index.IndexInFilter;
import com.hazelcast.sql.impl.exec.scan.index.IndexRangeFilter;
import com.hazelcast.sql.impl.expression.ExpressionEvalContext;

import java.io.IOException;
import java.util.ArrayList;
import java.util.List;

public class IndexIterationPointer implements IdentifiedDataSerializable {

    private static final byte FLAG_DESCENDING = 1;
    private static final byte FLAG_FROM_INCLUSIVE = 1 << 1;
    private static final byte FLAG_TO_INCLUSIVE = 1 << 2;
    private static final byte FLAG_POINT_LOOKUP = 1 << 3;

    private byte flags;
    private Comparable<?> from;
    private Comparable<?> to;

    public IndexIterationPointer() {
    }

    private IndexIterationPointer(
            byte flags,
            Comparable<?> from,
            Comparable<?> to
    ) {
        this.flags = flags;
        this.from = from;
        this.to = to;
    }

    public static IndexIterationPointer create(
            Comparable<?> from,
            boolean fromInclusive,
            Comparable<?> to,
            boolean toInclusive,
            boolean descending
    ) {
        return new IndexIterationPointer(
                (byte) ((descending ? FLAG_DESCENDING : 0)
                        | (fromInclusive ? FLAG_FROM_INCLUSIVE : 0)
                        | (toInclusive ? FLAG_TO_INCLUSIVE : 0)
                        | (from == to ? FLAG_POINT_LOOKUP : 0)),
                from,
                to);
    }

    public static IndexIterationPointer[] createFromIndexFilter(IndexFilter indexFilter, ExpressionEvalContext evalContext) {
        ArrayList<IndexIterationPointer> result = new ArrayList<>();
        createFromIndexFilterInt(indexFilter, evalContext, result);
        return result.toArray(new IndexIterationPointer[0]);
    }

    private static void createFromIndexFilterInt(
            IndexFilter indexFilter,
            ExpressionEvalContext evalContext,
            List<IndexIterationPointer> result
    ) {
        if (indexFilter instanceof IndexRangeFilter) {
            IndexRangeFilter rangeFilter = (IndexRangeFilter) indexFilter;
            Comparable<?> from = rangeFilter.getFrom() == null ? null : rangeFilter.getFrom().getValue(evalContext);
<<<<<<< HEAD
            Comparable<?> to = rangeFilter.getTo() == null ? null : rangeFilter.getFrom().getValue(evalContext);
=======
            Comparable<?> to = rangeFilter.getTo() == null ? null : rangeFilter.getTo().getValue(evalContext);
>>>>>>> dc1c8c65
            result.add(create(from, rangeFilter.isFromInclusive(), to, rangeFilter.isToInclusive(), false));
        } else if (indexFilter instanceof IndexEqualsFilter) {
            IndexEqualsFilter equalsFilter = (IndexEqualsFilter) indexFilter;
            Comparable<?> value = equalsFilter.getComparable(evalContext);
            result.add(create(value, true, value, true, false));
        } else if (indexFilter instanceof IndexInFilter) {
            IndexInFilter inFilter = (IndexInFilter) indexFilter;
            for (IndexFilter filter : inFilter.getFilters()) {
                createFromIndexFilterInt(filter, evalContext, result);
            }
        }
    }

    public Comparable<?> getFrom() {
        return from;
    }

    public boolean isFromInclusive() {
        return (flags & FLAG_FROM_INCLUSIVE) != 0;
    }

    public Comparable<?> getTo() {
        return to;
    }

    public boolean isToInclusive() {
        return (flags & FLAG_TO_INCLUSIVE) != 0;
    }

    public boolean isDescending() {
        return (flags & FLAG_DESCENDING) != 0;
    }

    @Override
    public void writeData(ObjectDataOutput out) throws IOException {
        out.writeByte(flags);
        out.writeObject(from);
        if ((flags & FLAG_POINT_LOOKUP) == 0) {
            out.writeObject(to);
        }
    }

    @Override
    public void readData(ObjectDataInput in) throws IOException {
        flags = in.readByte();
        from = in.readObject();
        if ((flags & FLAG_POINT_LOOKUP) == 0) {
            to = in.readObject();
        } else {
            to = from;
        }
    }

    @Override
    public int getFactoryId() {
        return MapDataSerializerHook.F_ID;
    }

    @Override
    public int getClassId() {
        return MapDataSerializerHook.INDEX_ITERATION_POINTER;
    }
}<|MERGE_RESOLUTION|>--- conflicted
+++ resolved
@@ -84,11 +84,7 @@
         if (indexFilter instanceof IndexRangeFilter) {
             IndexRangeFilter rangeFilter = (IndexRangeFilter) indexFilter;
             Comparable<?> from = rangeFilter.getFrom() == null ? null : rangeFilter.getFrom().getValue(evalContext);
-<<<<<<< HEAD
-            Comparable<?> to = rangeFilter.getTo() == null ? null : rangeFilter.getFrom().getValue(evalContext);
-=======
             Comparable<?> to = rangeFilter.getTo() == null ? null : rangeFilter.getTo().getValue(evalContext);
->>>>>>> dc1c8c65
             result.add(create(from, rangeFilter.isFromInclusive(), to, rangeFilter.isToInclusive(), false));
         } else if (indexFilter instanceof IndexEqualsFilter) {
             IndexEqualsFilter equalsFilter = (IndexEqualsFilter) indexFilter;
