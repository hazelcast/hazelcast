/*
 * Copyright (c) 2008-2022, Hazelcast, Inc. All Rights Reserved.
 *
 * Licensed under the Apache License, Version 2.0 (the "License");
 * you may not use this file except in compliance with the License.
 * You may obtain a copy of the License at
 *
 * http://www.apache.org/licenses/LICENSE-2.0
 *
 * Unless required by applicable law or agreed to in writing, software
 * distributed under the License is distributed on an "AS IS" BASIS,
 * WITHOUT WARRANTIES OR CONDITIONS OF ANY KIND, either express or implied.
 * See the License for the specific language governing permissions and
 * limitations under the License.
 */

package com.hazelcast.internal.dynamicconfig;

import com.hazelcast.config.AdvancedNetworkConfig;
import com.hazelcast.config.AliasedDiscoveryConfig;
import com.hazelcast.config.AttributeConfig;
import com.hazelcast.config.BTreeIndexConfig;
import com.hazelcast.config.CacheSimpleConfig;
import com.hazelcast.config.CacheSimpleEntryListenerConfig;
import com.hazelcast.config.CardinalityEstimatorConfig;
import com.hazelcast.config.CollectionConfig;
import com.hazelcast.config.Config;
import com.hazelcast.config.ConfigXmlGenerator;
import com.hazelcast.config.DataPersistenceConfig;
import com.hazelcast.config.DiscoveryConfig;
import com.hazelcast.config.DiscoveryStrategyConfig;
import com.hazelcast.config.DiskTierConfig;
import com.hazelcast.config.DurableExecutorConfig;
import com.hazelcast.config.EndpointConfig;
import com.hazelcast.config.EventJournalConfig;
import com.hazelcast.config.EvictionConfig;
import com.hazelcast.config.ExecutorConfig;
import com.hazelcast.config.ExternalDataStoreConfig;
import com.hazelcast.config.FlakeIdGeneratorConfig;
import com.hazelcast.config.IcmpFailureDetectorConfig;
import com.hazelcast.config.IndexConfig;
import com.hazelcast.config.IndexType;
import com.hazelcast.config.InterfacesConfig;
import com.hazelcast.config.JoinConfig;
import com.hazelcast.config.ListConfig;
import com.hazelcast.config.ListenerConfig;
import com.hazelcast.config.MapConfig;
import com.hazelcast.config.MapStoreConfig;
import com.hazelcast.config.MemberAddressProviderConfig;
import com.hazelcast.config.MemcacheProtocolConfig;
import com.hazelcast.config.MemoryTierConfig;
import com.hazelcast.config.MergePolicyConfig;
import com.hazelcast.config.MerkleTreeConfig;
import com.hazelcast.config.MultiMapConfig;
import com.hazelcast.config.MulticastConfig;
import com.hazelcast.config.NearCacheConfig;
import com.hazelcast.config.NetworkConfig;
import com.hazelcast.config.PNCounterConfig;
import com.hazelcast.config.PartitioningStrategyConfig;
import com.hazelcast.config.PredicateConfig;
import com.hazelcast.config.QueryCacheConfig;
import com.hazelcast.config.QueueConfig;
import com.hazelcast.config.QueueStoreConfig;
import com.hazelcast.config.ReliableTopicConfig;
import com.hazelcast.config.ReplicatedMapConfig;
import com.hazelcast.config.RestApiConfig;
import com.hazelcast.config.RestEndpointGroup;
import com.hazelcast.config.RestServerEndpointConfig;
import com.hazelcast.config.RingbufferConfig;
import com.hazelcast.config.RingbufferStoreConfig;
import com.hazelcast.config.SSLConfig;
import com.hazelcast.config.ScheduledExecutorConfig;
import com.hazelcast.config.ServerSocketEndpointConfig;
import com.hazelcast.config.SetConfig;
import com.hazelcast.config.SocketInterceptorConfig;
import com.hazelcast.config.SymmetricEncryptionConfig;
import com.hazelcast.config.TcpIpConfig;
import com.hazelcast.config.TieredStoreConfig;
import com.hazelcast.config.TopicConfig;
import com.hazelcast.config.WanBatchPublisherConfig;
import com.hazelcast.config.WanConsumerConfig;
import com.hazelcast.config.WanCustomPublisherConfig;
import com.hazelcast.config.WanReplicationConfig;
import com.hazelcast.config.WanReplicationRef;
import com.hazelcast.instance.ProtocolType;
import com.hazelcast.internal.config.AliasedDiscoveryConfigUtils;
import com.hazelcast.internal.util.CollectionUtil;
import com.hazelcast.memory.Capacity;
import org.snakeyaml.engine.v2.api.Dump;
import org.snakeyaml.engine.v2.api.DumpSettings;
import org.snakeyaml.engine.v2.common.FlowStyle;

import java.util.ArrayList;
import java.util.Collection;
import java.util.LinkedHashMap;
import java.util.LinkedList;
import java.util.List;
import java.util.Map;
import java.util.Properties;
import java.util.Set;

import static com.hazelcast.config.ConfigAccessor.getActiveMemberNetworkConfig;
import static com.hazelcast.config.ConfigXmlGenerator.MASK_FOR_SENSITIVE_DATA;
import static com.hazelcast.config.ConfigXmlGenerator.endpointConfigElementName;
import static com.hazelcast.internal.config.AliasedDiscoveryConfigUtils.aliasedDiscoveryConfigsFrom;
import static com.hazelcast.internal.config.ConfigSections.LICENSE_KEY;
import static com.hazelcast.internal.dynamicconfig.DynamicConfigXmlGenerator.classNameOrImplClass;
import static com.hazelcast.internal.util.StringUtil.isNullOrEmpty;
import static java.lang.Boolean.TRUE;

/**
 * YAML counterpart of {@link ConfigXmlGenerator}. Note that this class isn't
 * complete like its counterpart. However, since dynamic configuration
 * persistence depends on this class, dynamically configurable configurations
 * must be added to this class.
 */
@SuppressWarnings({"checkstyle:MethodCount", "checkstyle:ClassFanOutComplexity"})
public class DynamicConfigYamlGenerator {

    private static final int INDENT = 2;
    private static final boolean DEFAULT_MASK_SENSITIVE_FIELDS = false;
    private static boolean maskSensitiveFields = DEFAULT_MASK_SENSITIVE_FIELDS;

    String generate(Config config, boolean isMask) {
        maskSensitiveFields = isMask;
        Map<String, Object> document = new LinkedHashMap<>();
        Map<String, Object> root = new LinkedHashMap<>();
        document.put("hazelcast", root);

        root.put("cluster-name", config.getClusterName());

        licenseKeyYamlGenerator(root, config);
        mapYamlGenerator(root, config);
        cacheYamlGenerator(root, config);
        queueYamlGenerator(root, config);
        listYamlGenerator(root, config);
        setYamlGenerator(root, config);
        multiMapYamlGenerator(root, config);
        replicatedMapYamlGenerator(root, config);
        ringbufferYamlGenerator(root, config);
        topicYamlGenerator(root, config);
        reliableTopicYamlGenerator(root, config);
        executorYamlGenerator(root, config);
        durableExecutorYamlGenerator(root, config);
        scheduledExecutorYamlGenerator(root, config);
        cardinalityEstimatorYamlGenerator(root, config);
        flakeIdGeneratorYamlGenerator(root, config);
        pnCounterYamlGenerator(root, config);
        wanReplicationYamlGenerator(root, config);
<<<<<<< HEAD
        externalDataStoreYamlGenerator(root, config);

=======
        networkConfigYamlGenerator(root, config);
        advancedNetworkConfigYamlGenerator(root, config);
>>>>>>> deaeb753
        DumpSettings dumpSettings = DumpSettings.builder()
                .setDefaultFlowStyle(FlowStyle.BLOCK)
                .setIndicatorIndent(INDENT - 2)
                .setIndent(INDENT)
                .build();
        Dump dump = new Dump(dumpSettings);
        return dump.dumpToString(document);
    }

    public static void licenseKeyYamlGenerator(Map<String, Object> parent, Config config) {
        addNonNullToMap(parent, LICENSE_KEY.getName(), getOrMaskValue(config.getLicenseKey()));
    }

    @SuppressWarnings("checkstyle:MethodLength")
    public static void mapYamlGenerator(Map<String, Object> parent, Config config) {
        if (config.getMapConfigs().isEmpty()) {
            return;
        }

        Map<String, Object> child = new LinkedHashMap<>();
        for (MapConfig subConfigAsObject : config.getMapConfigs().values()) {
            Map<String, Object> subConfigAsMap = new LinkedHashMap<>();

            String cacheDeserializedValues = subConfigAsObject.getCacheDeserializedValues() != null
                    ? subConfigAsObject.getCacheDeserializedValues().name().replaceAll("_", "-")
                    : null;

            addNonNullToMap(subConfigAsMap, "in-memory-format",
                    subConfigAsObject.getInMemoryFormat().name());
            addNonNullToMap(subConfigAsMap, "statistics-enabled",
                    subConfigAsObject.isStatisticsEnabled());
            addNonNullToMap(subConfigAsMap, "per-entry-stats-enabled",
                    subConfigAsObject.isPerEntryStatsEnabled());
            addNonNullToMap(subConfigAsMap, "cache-deserialized-values",
                    cacheDeserializedValues);
            addNonNullToMap(subConfigAsMap, "backup-count",
                    subConfigAsObject.getBackupCount());
            addNonNullToMap(subConfigAsMap, "async-backup-count",
                    subConfigAsObject.getAsyncBackupCount());
            addNonNullToMap(subConfigAsMap, "time-to-live-seconds",
                    subConfigAsObject.getTimeToLiveSeconds());
            addNonNullToMap(subConfigAsMap, "max-idle-seconds",
                    subConfigAsObject.getMaxIdleSeconds());
            addNonNullToMap(subConfigAsMap, "merge-policy",
                    getMergePolicyConfigAsMap(subConfigAsObject.getMergePolicyConfig()));
            addNonNullToMap(subConfigAsMap, "split-brain-protection-ref",
                    subConfigAsObject.getSplitBrainProtectionName());
            addNonNullToMap(subConfigAsMap, "read-backup-data",
                    subConfigAsObject.isReadBackupData());
            addNonNullToMap(subConfigAsMap, "metadata-policy",
                    subConfigAsObject.getMetadataPolicy().name());
            addNonNullToMap(subConfigAsMap, "eviction",
                    getEvictionConfigAsMap(subConfigAsObject.getEvictionConfig()));
            addNonNullToMap(subConfigAsMap, "merkle-tree",
                    getMerkleTreeConfigAsMap(subConfigAsObject.getMerkleTreeConfig()));
            addNonNullToMap(subConfigAsMap, "event-journal",
                    getEventJournalConfigAsMap(subConfigAsObject.getEventJournalConfig()));
            addNonNullToMap(subConfigAsMap, "data-persistence",
                    getDataPersistenceConfigAsMap(subConfigAsObject.getDataPersistenceConfig()));
            addNonNullToMap(subConfigAsMap, "map-store",
                    getMapStoreConfigAsMap(subConfigAsObject.getMapStoreConfig()));
            addNonNullToMap(subConfigAsMap, "near-cache",
                    getNearCacheConfigAsMap(subConfigAsObject.getNearCacheConfig()));
            addNonNullToMap(subConfigAsMap, "wan-replication-ref",
                    getWanReplicationRefAsMap(subConfigAsObject.getWanReplicationRef(), true));
            addNonNullToMap(subConfigAsMap, "near-cache",
                    getNearCacheConfigAsMap(subConfigAsObject.getNearCacheConfig()));
            addNonNullToMap(subConfigAsMap, "indexes",
                    getIndexConfigsAsList(subConfigAsObject.getIndexConfigs()));
            addNonNullToMap(subConfigAsMap, "attributes",
                    getAttributeConfigsAsMap(subConfigAsObject.getAttributeConfigs()));
            addNonNullToMap(subConfigAsMap, "entry-listeners",
                    getEntryListenerConfigsAsList(subConfigAsObject.getEntryListenerConfigs()));
            addNonNullToMap(subConfigAsMap, "partition-lost-listeners",
                    getListenerConfigsAsList(subConfigAsObject.getPartitionLostListenerConfigs()));
            addNonNullToMap(subConfigAsMap, "partition-strategy",
                    getPartitioningStrategyAsString(subConfigAsObject.getPartitioningStrategyConfig()));
            addNonNullToMap(subConfigAsMap, "query-caches",
                    getQueryCacheConfigsAsMap(subConfigAsObject.getQueryCacheConfigs()));
            addNonNullToMap(subConfigAsMap, "tiered-store",
                    getTieredStoreConfigAsMap(subConfigAsObject.getTieredStoreConfig()));

            child.put(subConfigAsObject.getName(), subConfigAsMap);
        }

        parent.put("map", child);
    }

    public static void cacheYamlGenerator(Map<String, Object> parent, Config config) {
        if (config.getCacheConfigs().isEmpty()) {
            return;
        }

        Map<String, Object> child = new LinkedHashMap<>();
        for (CacheSimpleConfig subConfigAsObject : config.getCacheConfigs().values()) {
            Map<String, Object> subConfigAsMap = new LinkedHashMap<>();

            addNonNullToMap(subConfigAsMap, "key-type",
                    wrapObjectWithMap("class-name", subConfigAsObject.getKeyType()));
            addNonNullToMap(subConfigAsMap, "value-type"
                    , wrapObjectWithMap("class-name", subConfigAsObject.getValueType()));
            addNonNullToMap(subConfigAsMap, "statistics-enabled",
                    subConfigAsObject.isStatisticsEnabled());
            addNonNullToMap(subConfigAsMap, "management-enabled",
                    subConfigAsObject.isManagementEnabled());
            addNonNullToMap(subConfigAsMap, "read-through",
                    subConfigAsObject.isReadThrough());
            addNonNullToMap(subConfigAsMap, "write-through",
                    subConfigAsObject.isWriteThrough());
            addNonNullToMap(subConfigAsMap, "cache-loader-factory",
                    wrapObjectWithMap("class-name", subConfigAsObject.getCacheLoaderFactory()));
            addNonNullToMap(subConfigAsMap, "cache-writer-factory",
                    wrapObjectWithMap("class-name", subConfigAsObject.getCacheWriterFactory()));
            addNonNullToMap(subConfigAsMap, "cache-loader",
                    wrapObjectWithMap("class-name", subConfigAsObject.getCacheLoader()));
            addNonNullToMap(subConfigAsMap, "cache-writer",
                    wrapObjectWithMap("class-name", subConfigAsObject.getCacheWriter()));
            addNonNullToMap(subConfigAsMap, "expiry-policy-factory",
                    getExpiryPolicyFactoryConfigAsMap(subConfigAsObject.getExpiryPolicyFactoryConfig()));
            addNonNullToMap(subConfigAsMap, "cache-entry-listeners",
                    getCacheSimpleEntryListenerConfigsAsList(subConfigAsObject.getCacheEntryListeners()));
            addNonNullToMap(subConfigAsMap, "in-memory-format",
                    subConfigAsObject.getInMemoryFormat().name());
            addNonNullToMap(subConfigAsMap, "backup-count",
                    subConfigAsObject.getBackupCount());
            addNonNullToMap(subConfigAsMap, "async-backup-count",
                    subConfigAsObject.getAsyncBackupCount());
            addNonNullToMap(subConfigAsMap, "eviction",
                    getEvictionConfigAsMap(subConfigAsObject.getEvictionConfig()));
            addNonNullToMap(subConfigAsMap, "wan-replication-ref",
                    getWanReplicationRefAsMap(subConfigAsObject.getWanReplicationRef(), false));
            addNonNullToMap(subConfigAsMap, "split-brain-protection-ref",
                    subConfigAsObject.getSplitBrainProtectionName());
            addNonNullToMap(subConfigAsMap, "partition-lost-listeners",
                    getListenerConfigsAsList(subConfigAsObject.getPartitionLostListenerConfigs()));
            addNonNullToMap(subConfigAsMap, "merge-policy",
                    getMergePolicyConfigAsMap(subConfigAsObject.getMergePolicyConfig()));
            addNonNullToMap(subConfigAsMap, "event-journal",
                    getEventJournalConfigAsMap(subConfigAsObject.getEventJournalConfig()));
            addNonNullToMap(subConfigAsMap, "data-persistence",
                    getDataPersistenceConfigAsMap(subConfigAsObject.getDataPersistenceConfig()));
            addNonNullToMap(subConfigAsMap, "merkle-tree",
                    getMerkleTreeConfigAsMap(subConfigAsObject.getMerkleTreeConfig()));
            addNonNullToMap(subConfigAsMap, "disable-per-entry-invalidation-events",
                    subConfigAsObject.isDisablePerEntryInvalidationEvents());

            child.put(subConfigAsObject.getName(), subConfigAsMap);
        }

        parent.put("cache", child);
    }

    public static void queueYamlGenerator(Map<String, Object> parent, Config config) {
        if (config.getQueueConfigs().isEmpty()) {
            return;
        }

        Map<String, Object> child = new LinkedHashMap<>();
        for (QueueConfig subConfigAsObject : config.getQueueConfigs().values()) {
            Map<String, Object> subConfigAsMap = new LinkedHashMap<>();

            addNonNullToMap(subConfigAsMap, "priority-comparator-class-name",
                    subConfigAsObject.getPriorityComparatorClassName());
            addNonNullToMap(subConfigAsMap, "statistics-enabled",
                    subConfigAsObject.isStatisticsEnabled());
            addNonNullToMap(subConfigAsMap, "max-size",
                    subConfigAsObject.getMaxSize());
            addNonNullToMap(subConfigAsMap, "backup-count",
                    subConfigAsObject.getBackupCount());
            addNonNullToMap(subConfigAsMap, "async-backup-count",
                    subConfigAsObject.getAsyncBackupCount());
            addNonNullToMap(subConfigAsMap, "empty-queue-ttl",
                    subConfigAsObject.getEmptyQueueTtl());
            addNonNullToMap(subConfigAsMap, "item-listeners",
                    getItemListenerConfigsAsList(subConfigAsObject.getItemListenerConfigs()));
            addNonNullToMap(subConfigAsMap, "queue-store",
                    getQueueStoreConfigAsMap(subConfigAsObject.getQueueStoreConfig()));
            addNonNullToMap(subConfigAsMap, "split-brain-protection-ref",
                    subConfigAsObject.getSplitBrainProtectionName());
            addNonNullToMap(subConfigAsMap, "merge-policy",
                    getMergePolicyConfigAsMap(subConfigAsObject.getMergePolicyConfig()));

            child.put(subConfigAsObject.getName(), subConfigAsMap);
        }

        parent.put("queue", child);
    }

    public static void listYamlGenerator(Map<String, Object> parent, Config config) {
        if (config.getListConfigs().isEmpty()) {
            return;
        }

        Map<String, Object> child = new LinkedHashMap<>();
        for (ListConfig subConfigAsObject : config.getListConfigs().values()) {
            child.put(subConfigAsObject.getName(), getCollectionConfigAsMap(subConfigAsObject));
        }

        parent.put("list", child);
    }

    public static void setYamlGenerator(Map<String, Object> parent, Config config) {
        if (config.getSetConfigs().isEmpty()) {
            return;
        }

        Map<String, Object> child = new LinkedHashMap<>();
        for (SetConfig subConfigAsObject : config.getSetConfigs().values()) {
            child.put(subConfigAsObject.getName(), getCollectionConfigAsMap(subConfigAsObject));
        }

        parent.put("set", child);
    }

    public static void multiMapYamlGenerator(Map<String, Object> parent, Config config) {
        if (config.getMultiMapConfigs().isEmpty()) {
            return;
        }

        Map<String, Object> child = new LinkedHashMap<>();
        for (MultiMapConfig subConfigAsObject : config.getMultiMapConfigs().values()) {
            Map<String, Object> subConfigAsMap = new LinkedHashMap<>();

            addNonNullToMap(subConfigAsMap, "backup-count",
                    subConfigAsObject.getBackupCount());
            addNonNullToMap(subConfigAsMap, "async-backup-count",
                    subConfigAsObject.getAsyncBackupCount());
            addNonNullToMap(subConfigAsMap, "statistics-enabled",
                    subConfigAsObject.isStatisticsEnabled());
            addNonNullToMap(subConfigAsMap, "binary",
                    subConfigAsObject.isBinary());
            addNonNullToMap(subConfigAsMap, "split-brain-protection-ref",
                    subConfigAsObject.getSplitBrainProtectionName());
            addNonNullToMap(subConfigAsMap, "value-collection-type",
                    subConfigAsObject.getValueCollectionType().name());
            addNonNullToMap(subConfigAsMap, "entry-listeners",
                    getEntryListenerConfigsAsList(subConfigAsObject.getEntryListenerConfigs()));
            addNonNullToMap(subConfigAsMap, "merge-policy",
                    getMergePolicyConfigAsMap(subConfigAsObject.getMergePolicyConfig()));

            child.put(subConfigAsObject.getName(), subConfigAsMap);
        }

        parent.put("multimap", child);
    }

    public static void replicatedMapYamlGenerator(Map<String, Object> parent, Config config) {
        if (config.getReplicatedMapConfigs().isEmpty()) {
            return;
        }

        Map<String, Object> child = new LinkedHashMap<>();
        for (ReplicatedMapConfig subConfigAsObject : config.getReplicatedMapConfigs().values()) {
            Map<String, Object> subConfigAsMap = new LinkedHashMap<>();

            addNonNullToMap(subConfigAsMap, "in-memory-format",
                    subConfigAsObject.getInMemoryFormat().name());
            addNonNullToMap(subConfigAsMap, "async-fillup",
                    subConfigAsObject.isAsyncFillup());
            addNonNullToMap(subConfigAsMap, "statistics-enabled",
                    subConfigAsObject.isStatisticsEnabled());
            addNonNullToMap(subConfigAsMap, "split-brain-protection-ref",
                    subConfigAsObject.getSplitBrainProtectionName());
            addNonNullToMap(subConfigAsMap, "merge-policy",
                    getMergePolicyConfigAsMap(subConfigAsObject.getMergePolicyConfig()));
            addNonNullToMap(subConfigAsMap, "entry-listeners",
                    getEntryListenerConfigsAsList(subConfigAsObject.getListenerConfigs()));

            child.put(subConfigAsObject.getName(), subConfigAsMap);
        }

        parent.put("replicatedmap", child);
    }

    public static void ringbufferYamlGenerator(Map<String, Object> parent, Config config) {
        if (config.getRingbufferConfigs().isEmpty()) {
            return;
        }

        Map<String, Object> child = new LinkedHashMap<>();
        for (RingbufferConfig subConfigAsObject : config.getRingbufferConfigs().values()) {
            Map<String, Object> subConfigAsMap = new LinkedHashMap<>();

            addNonNullToMap(subConfigAsMap, "capacity",
                    subConfigAsObject.getCapacity());
            addNonNullToMap(subConfigAsMap, "time-to-live-seconds",
                    subConfigAsObject.getTimeToLiveSeconds());
            addNonNullToMap(subConfigAsMap, "backup-count",
                    subConfigAsObject.getBackupCount());
            addNonNullToMap(subConfigAsMap, "async-backup-count",
                    subConfigAsObject.getAsyncBackupCount());
            addNonNullToMap(subConfigAsMap, "split-brain-protection-ref",
                    subConfigAsObject.getSplitBrainProtectionName());
            addNonNullToMap(subConfigAsMap, "in-memory-format",
                    subConfigAsObject.getInMemoryFormat().name());
            addNonNullToMap(subConfigAsMap, "ringbuffer-store",
                    getRingbufferStoreConfigAsMap(subConfigAsObject.getRingbufferStoreConfig()));
            addNonNullToMap(subConfigAsMap, "merge-policy",
                    getMergePolicyConfigAsMap(subConfigAsObject.getMergePolicyConfig()));

            child.put(subConfigAsObject.getName(), subConfigAsMap);
        }

        parent.put("ringbuffer", child);
    }

    public static void topicYamlGenerator(Map<String, Object> parent, Config config) {
        if (config.getTopicConfigs().isEmpty()) {
            return;
        }

        Map<String, Object> child = new LinkedHashMap<>();
        for (TopicConfig subConfigAsObject : config.getTopicConfigs().values()) {
            Map<String, Object> subConfigAsMap = new LinkedHashMap<>();

            addNonNullToMap(subConfigAsMap, "statistics-enabled",
                    subConfigAsObject.isStatisticsEnabled());
            addNonNullToMap(subConfigAsMap, "global-ordering-enabled",
                    subConfigAsObject.isGlobalOrderingEnabled());
            addNonNullToMap(subConfigAsMap, "message-listeners",
                    getListenerConfigsAsList(subConfigAsObject.getMessageListenerConfigs()));
            addNonNullToMap(subConfigAsMap, "multi-threading-enabled",
                    subConfigAsObject.isMultiThreadingEnabled());

            child.put(subConfigAsObject.getName(), subConfigAsMap);
        }

        parent.put("topic", child);
    }

    public static void reliableTopicYamlGenerator(Map<String, Object> parent, Config config) {
        if (config.getReliableTopicConfigs().isEmpty()) {
            return;
        }

        Map<String, Object> child = new LinkedHashMap<>();
        for (ReliableTopicConfig subConfigAsObject : config.getReliableTopicConfigs().values()) {
            Map<String, Object> subConfigAsMap = new LinkedHashMap<>();

            addNonNullToMap(subConfigAsMap, "statistics-enabled",
                    subConfigAsObject.isStatisticsEnabled());
            addNonNullToMap(subConfigAsMap, "read-batch-size",
                    subConfigAsObject.getReadBatchSize());
            addNonNullToMap(subConfigAsMap, "topic-overload-policy",
                    subConfigAsObject.getTopicOverloadPolicy().name());
            addNonNullToMap(subConfigAsMap, "message-listeners",
                    getListenerConfigsAsList(subConfigAsObject.getMessageListenerConfigs()));

            child.put(subConfigAsObject.getName(), subConfigAsMap);
        }

        parent.put("reliable-topic", child);
    }

    public static void executorYamlGenerator(Map<String, Object> parent, Config config) {
        if (config.getExecutorConfigs().isEmpty()) {
            return;
        }

        Map<String, Object> child = new LinkedHashMap<>();
        for (ExecutorConfig subConfigAsObject : config.getExecutorConfigs().values()) {
            Map<String, Object> subConfigAsMap = new LinkedHashMap<>();

            addNonNullToMap(subConfigAsMap, "statistics-enabled",
                    subConfigAsObject.isStatisticsEnabled());
            addNonNullToMap(subConfigAsMap, "pool-size",
                    subConfigAsObject.getPoolSize());
            addNonNullToMap(subConfigAsMap, "queue-capacity",
                    subConfigAsObject.getQueueCapacity());
            addNonNullToMap(subConfigAsMap, "split-brain-protection-ref",
                    subConfigAsObject.getSplitBrainProtectionName());

            child.put(subConfigAsObject.getName(), subConfigAsMap);
        }

        parent.put("executor-service", child);
    }

    public static void durableExecutorYamlGenerator(Map<String, Object> parent, Config config) {
        if (config.getDurableExecutorConfigs().isEmpty()) {
            return;
        }

        Map<String, Object> child = new LinkedHashMap<>();
        for (DurableExecutorConfig subConfigAsObject : config.getDurableExecutorConfigs().values()) {
            Map<String, Object> subConfigAsMap = new LinkedHashMap<>();

            addNonNullToMap(subConfigAsMap, "pool-size",
                    subConfigAsObject.getPoolSize());
            addNonNullToMap(subConfigAsMap, "durability",
                    subConfigAsObject.getDurability());
            addNonNullToMap(subConfigAsMap, "capacity",
                    subConfigAsObject.getCapacity());
            addNonNullToMap(subConfigAsMap, "split-brain-protection-ref",
                    subConfigAsObject.getSplitBrainProtectionName());
            addNonNullToMap(subConfigAsMap, "statistics-enabled",
                    subConfigAsObject.isStatisticsEnabled());

            child.put(subConfigAsObject.getName(), subConfigAsMap);
        }

        parent.put("durable-executor-service", child);
    }

    public static void scheduledExecutorYamlGenerator(Map<String, Object> parent, Config config) {
        if (config.getScheduledExecutorConfigs().isEmpty()) {
            return;
        }

        Map<String, Object> child = new LinkedHashMap<>();
        for (ScheduledExecutorConfig subConfigAsObject : config.getScheduledExecutorConfigs().values()) {
            Map<String, Object> subConfigAsMap = new LinkedHashMap<>();

            addNonNullToMap(subConfigAsMap, "pool-size",
                    subConfigAsObject.getPoolSize());
            addNonNullToMap(subConfigAsMap, "durability",
                    subConfigAsObject.getDurability());
            addNonNullToMap(subConfigAsMap, "capacity",
                    subConfigAsObject.getCapacity());
            addNonNullToMap(subConfigAsMap, "capacity-policy",
                    subConfigAsObject.getCapacityPolicy().name());
            addNonNullToMap(subConfigAsMap, "split-brain-protection-ref",
                    subConfigAsObject.getSplitBrainProtectionName());
            addNonNullToMap(subConfigAsMap, "merge-policy",
                    getMergePolicyConfigAsMap(subConfigAsObject.getMergePolicyConfig()));
            addNonNullToMap(subConfigAsMap, "statistics-enabled",
                    subConfigAsObject.isStatisticsEnabled());

            child.put(subConfigAsObject.getName(), subConfigAsMap);
        }

        parent.put("scheduled-executor-service", child);
    }

    public static void cardinalityEstimatorYamlGenerator(Map<String, Object> parent, Config config) {
        if (config.getCardinalityEstimatorConfigs().isEmpty()) {
            return;
        }

        Map<String, Object> child = new LinkedHashMap<>();
        for (CardinalityEstimatorConfig subConfigAsObject : config.getCardinalityEstimatorConfigs().values()) {
            Map<String, Object> subConfigAsMap = new LinkedHashMap<>();

            addNonNullToMap(subConfigAsMap, "backup-count",
                    subConfigAsObject.getBackupCount());
            addNonNullToMap(subConfigAsMap, "async-backup-count",
                    subConfigAsObject.getAsyncBackupCount());
            addNonNullToMap(subConfigAsMap, "split-brain-protection-ref",
                    subConfigAsObject.getSplitBrainProtectionName());
            addNonNullToMap(subConfigAsMap, "merge-policy",
                    getMergePolicyConfigAsMap(subConfigAsObject.getMergePolicyConfig()));

            child.put(subConfigAsObject.getName(), subConfigAsMap);
        }

        parent.put("cardinality-estimator", child);
    }

    public static void flakeIdGeneratorYamlGenerator(Map<String, Object> parent, Config config) {
        if (config.getFlakeIdGeneratorConfigs().isEmpty()) {
            return;
        }

        Map<String, Object> child = new LinkedHashMap<>();
        for (FlakeIdGeneratorConfig subConfigAsObject : config.getFlakeIdGeneratorConfigs().values()) {
            Map<String, Object> subConfigAsMap = new LinkedHashMap<>();

            addNonNullToMap(subConfigAsMap, "prefetch-count",
                    subConfigAsObject.getPrefetchCount());
            addNonNullToMap(subConfigAsMap, "prefetch-validity-millis",
                    subConfigAsObject.getPrefetchValidityMillis());
            addNonNullToMap(subConfigAsMap, "epoch-start",
                    subConfigAsObject.getEpochStart());
            addNonNullToMap(subConfigAsMap, "node-id-offset",
                    subConfigAsObject.getNodeIdOffset());
            addNonNullToMap(subConfigAsMap, "bits-sequence",
                    subConfigAsObject.getBitsSequence());
            addNonNullToMap(subConfigAsMap, "bits-node-id",
                    subConfigAsObject.getBitsNodeId());
            addNonNullToMap(subConfigAsMap, "allowed-future-millis",
                    subConfigAsObject.getAllowedFutureMillis());
            addNonNullToMap(subConfigAsMap, "statistics-enabled",
                    subConfigAsObject.isStatisticsEnabled());

            child.put(subConfigAsObject.getName(), subConfigAsMap);
        }

        parent.put("flake-id-generator", child);
    }

    public static void pnCounterYamlGenerator(Map<String, Object> parent, Config config) {
        if (config.getPNCounterConfigs().isEmpty()) {
            return;
        }

        Map<String, Object> child = new LinkedHashMap<>();
        for (PNCounterConfig subConfigAsObject : config.getPNCounterConfigs().values()) {
            Map<String, Object> subConfigAsMap = new LinkedHashMap<>();

            addNonNullToMap(subConfigAsMap, "replica-count",
                    subConfigAsObject.getReplicaCount());
            addNonNullToMap(subConfigAsMap, "split-brain-protection-ref",
                    subConfigAsObject.getSplitBrainProtectionName());
            addNonNullToMap(subConfigAsMap, "statistics-enabled",
                    subConfigAsObject.isStatisticsEnabled());

            child.put(subConfigAsObject.getName(), subConfigAsMap);
        }

        parent.put("pn-counter", child);
    }

    public static void externalDataStoreYamlGenerator(Map<String, Object> parent, Config config) {
        if (config.getExternalDataStoreConfigs().isEmpty()) {
            return;
        }

        Map<String, Object> child = new LinkedHashMap<>();
        for (ExternalDataStoreConfig externalDataStoreConfig : config.getExternalDataStoreConfigs().values()) {
            Map<String, Object> subConfigAsMap = new LinkedHashMap<>();

            addNonNullToMap(subConfigAsMap, "class-name",
                    externalDataStoreConfig.getClassName());
            addNonNullToMap(subConfigAsMap, "shared",
                    externalDataStoreConfig.isShared());
            addNonNullToMap(subConfigAsMap, "properties",
                    getPropertiesAsMap(externalDataStoreConfig.getProperties()));

            child.put(externalDataStoreConfig.getName(), subConfigAsMap);
        }

        parent.put("external-data-store", child);
    }

    public static void wanReplicationYamlGenerator(Map<String, Object> parent, Config config) {
        if (config.getWanReplicationConfigs().isEmpty()) {
            return;
        }

        Map<String, Object> child = new LinkedHashMap<>();
        for (WanReplicationConfig subConfigAsObject : config.getWanReplicationConfigs().values()) {
            Map<String, Object> subConfigAsMap = new LinkedHashMap<>();

            addNonNullToMap(subConfigAsMap, "batch-publisher",
                    getWanBatchPublisherConfigsAsMap(subConfigAsObject.getBatchPublisherConfigs()));
            addNonNullToMap(subConfigAsMap, "custom-publisher",
                    getWanCustomPublisherConfigsAsMap(subConfigAsObject.getCustomPublisherConfigs()));
            addNonNullToMap(subConfigAsMap, "consumer",
                    getWanConsumerConfigsAsMap(subConfigAsObject.getConsumerConfig()));

            child.put(subConfigAsObject.getName(), subConfigAsMap);
        }

        parent.put("wan-replication", child);
    }

    private void networkConfigYamlGenerator(Map<String, Object> parent, Config config) {
        if (config.getAdvancedNetworkConfig().isEnabled()) {
            return;
        }

        Map<String, Object> child = new LinkedHashMap<>();
        NetworkConfig netCfg = config.getNetworkConfig();
        addNonNullToMap(child, "public-address", netCfg.getPublicAddress());
        Map<String, Object> portCfg = new LinkedHashMap<>();
        addNonNullToMap(portCfg, "port", netCfg.getPort());
        addNonNullToMap(portCfg, "port-count", netCfg.getPortCount());
        addNonNullToMap(portCfg, "auto-increment", netCfg.isPortAutoIncrement());
        child.put("port", portCfg);
        addNonNullToMap(child, "reuse-address", netCfg.isReuseAddress());

        Collection<String> outboundPortDefinitions = netCfg.getOutboundPortDefinitions();
        if (CollectionUtil.isNotEmpty(outboundPortDefinitions)) {
            child.put("outbound-ports", new ArrayList<>(outboundPortDefinitions));
        }
        JoinConfig join = netCfg.getJoin();
        Map<String, Object> joinSubConfig = new LinkedHashMap<>();
        autoDetectionConfigYamlGenerator(joinSubConfig, join);
        multicastConfigYamlGenerator(joinSubConfig, join);
        tcpIpConfigYamlGenerator(joinSubConfig, config);
        aliasedDiscoveryConfigsYamlGenerator(joinSubConfig, aliasedDiscoveryConfigsFrom(join));
        discoveryStrategyConfigYamlGenerator(joinSubConfig, join.getDiscoveryConfig());
        addNonNullToMap(child, "join", joinSubConfig);

        interfacesConfigYamlGenerator(child, netCfg.getInterfaces());
        sslConfigYamlGenerator(child, netCfg.getSSLConfig());
        socketInterceptorConfigYamlGenerator(child, netCfg.getSocketInterceptorConfig());
        symmetricEncInterceptorConfigYamlGenerator(child, netCfg.getSymmetricEncryptionConfig());
        memberAddressProviderConfigYamlGenerator(child, netCfg.getMemberAddressProviderConfig());
        failureDetectorConfigYamlGenerator(child, netCfg.getIcmpFailureDetectorConfig());
        restApiYamlGenerator(child, netCfg.getRestApiConfig());
        memcacheProtocolYamlGenerator(child, netCfg.getMemcacheProtocolConfig());
        parent.put("network", child);
    }

    private void advancedNetworkConfigYamlGenerator(Map<String, Object> parent, Config config) {
        AdvancedNetworkConfig netCfg = config.getAdvancedNetworkConfig();
        if (!netCfg.isEnabled()) {
            return;
        }
        Map<String, Object> child = new LinkedHashMap<>();
        child.put("enabled", netCfg.isEnabled());

        JoinConfig join = netCfg.getJoin();
        Map<String, Object> joinSubConfig = new LinkedHashMap<>();
        autoDetectionConfigYamlGenerator(joinSubConfig, join);
        multicastConfigYamlGenerator(joinSubConfig, join);
        tcpIpConfigYamlGenerator(joinSubConfig, config);
        aliasedDiscoveryConfigsYamlGenerator(joinSubConfig, aliasedDiscoveryConfigsFrom(join));
        discoveryStrategyConfigYamlGenerator(joinSubConfig, join.getDiscoveryConfig());
        addNonNullToMap(child, "join", joinSubConfig);

        failureDetectorConfigYamlGenerator(child, netCfg.getIcmpFailureDetectorConfig());
        memberAddressProviderConfigYamlGenerator(child, netCfg.getMemberAddressProviderConfig());
        for (EndpointConfig endpointConfig : netCfg.getEndpointConfigs().values()) {
            endpointConfigYamlGenerator(child, endpointConfig);
        }
        parent.put("advanced-network", child);
    }

    public static void tcpIpConfigYamlGenerator(Map<String, Object> parent, Config config) {
        TcpIpConfig tcpIpConfig = getActiveMemberNetworkConfig(config).getJoin().getTcpIpConfig();
        Map<String, Object> child = new LinkedHashMap<>();
        child.put("enabled", tcpIpConfig.isEnabled());
        child.put("connection-timeout-seconds", tcpIpConfig.getConnectionTimeoutSeconds());
        addNonNullToMap(child, "member-list", tcpIpConfig.getMembers());
        addNonNullToMap(child, "required-member", tcpIpConfig.getRequiredMember());
        parent.put("tcp-ip", child);
    }

    private static void autoDetectionConfigYamlGenerator(Map<String, Object> parent, JoinConfig joinConfig) {
        Map<String, Object> child = new LinkedHashMap<>();
        child.put("enabled", joinConfig.getAutoDetectionConfig().isEnabled());
        parent.put("auto-detection", child);
    }

    private static void multicastConfigYamlGenerator(Map<String, Object> parent, JoinConfig joinConfig) {
        Map<String, Object> child = new LinkedHashMap<>();
        MulticastConfig multicastCfg = joinConfig.getMulticastConfig();
        if (multicastCfg == null) {
            return;
        }
        addNonNullToMap(child, "enabled", multicastCfg.isEnabled());
        addNonNullToMap(child, "loopback-mode-enabled", multicastCfg.isLoopbackModeEnabled());
        addNonNullToMap(child, "multicast-group", multicastCfg.getMulticastGroup());
        addNonNullToMap(child, "multicast-port", multicastCfg.getMulticastPort());
        addNonNullToMap(child, "multicast-timeout-seconds", multicastCfg.getMulticastTimeoutSeconds());
        addNonNullToMap(child, "multicast-time-to-live", multicastCfg.getMulticastTimeToLive());
        addNonNullToMap(child, "trusted-interfaces", new ArrayList<>(multicastCfg.getTrustedInterfaces()));
        parent.put("multicast", child);
    }

    private static void aliasedDiscoveryConfigsYamlGenerator(Map<String, Object> parent,
                                                             List<AliasedDiscoveryConfig<?>> configs) {
        if (configs == null) {
            return;
        }
        for (AliasedDiscoveryConfig<?> c : configs) {
            Map<String, Object> child = new LinkedHashMap<>();
            child.put("enabled", c.isEnabled());
            if (c.isUsePublicIp()) {
                child.put("use-public-ip", "true");
            }
            addNonNullToMap(child, "properties", c.getProperties());

            parent.put(AliasedDiscoveryConfigUtils.tagFor(c), child);
        }
    }

    private static void discoveryStrategyConfigYamlGenerator(Map<String, Object> parent, DiscoveryConfig discoveryConfig) {
        if (discoveryConfig == null) {
            return;
        }
        Map<String, Object> child = new LinkedHashMap<>();
        String nodeFilterClass = classNameOrImplClass(discoveryConfig.getNodeFilterClass(), discoveryConfig.getNodeFilter());
        if (nodeFilterClass != null) {
            child.put("node-filter", wrapObjectWithMap("class", nodeFilterClass));
        }

        Collection<DiscoveryStrategyConfig> configs = discoveryConfig.getDiscoveryStrategyConfigs();
        if (CollectionUtil.isNotEmpty(configs)) {
            for (DiscoveryStrategyConfig config : configs) {
                Map<String, Object> discoveryStrategySubConfig = new LinkedHashMap<>();
                addNonNullToMap(
                        discoveryStrategySubConfig,
                        "class",
                        classNameOrImplClass(config.getClassName(), config.getDiscoveryStrategyFactory())
                );
                addNonNullToMap(
                        discoveryStrategySubConfig,
                        "enabled",
                        classNameOrImplClass(config.getClassName(), config.getDiscoveryStrategyFactory())
                );
                addNonNullToMap(
                        discoveryStrategySubConfig,
                        "properties",
                        config.getProperties()
                );
                child.put("discovery-strategy", discoveryStrategySubConfig);
            }
        }
        parent.put("discovery-strategies", child);
    }

    private static void sslConfigYamlGenerator(Map<String, Object> parent, SSLConfig sslConfig) {
        if (sslConfig == null) {
            return;
        }
        Map<String, Object> child = new LinkedHashMap<>();
        sslConfig = new SSLConfig(sslConfig);
        child.put("enabled", sslConfig.isEnabled());

        String factoryClassName = classNameOrImplClass(sslConfig.getFactoryClassName(), sslConfig.getFactoryImplementation());
        if (factoryClassName != null) {
            sslConfig.setFactoryClassName(factoryClassName);
            child.put("factory-class-name", factoryClassName);
        }

        Properties props = sslConfig.getProperties();

        if (maskSensitiveFields && props.containsKey("trustStorePassword")) {
            props.setProperty("trustStorePassword", MASK_FOR_SENSITIVE_DATA);
        }

        if (maskSensitiveFields && props.containsKey("keyStorePassword")) {
            props.setProperty("keyStorePassword", MASK_FOR_SENSITIVE_DATA);
        }
        addNonNullToMap(child, "properties", props);

        parent.put("ssl", child);
    }

    private static void interfacesConfigYamlGenerator(Map<String, Object> parent, InterfacesConfig interfaces) {
        if (interfaces.getInterfaces() == null || interfaces.getInterfaces().isEmpty()) {
            return;
        }
        Map<String, Object> child = new LinkedHashMap<>();
        child.put("enabled", interfaces.isEnabled());
        child.put("interfaces", new ArrayList<>(interfaces.getInterfaces()));
        parent.put("interfaces", child);
    }

    private static void socketInterceptorConfigYamlGenerator(
            Map<String, Object> parent,
            SocketInterceptorConfig socketInterceptorCfg
    ) {
        if (socketInterceptorCfg == null) {
            return;
        }
        Map<String, Object> child = new LinkedHashMap<>();
        child.put("enabled", socketInterceptorCfg.isEnabled());
        String className = classNameOrImplClass(socketInterceptorCfg.getClassName(), socketInterceptorCfg.getImplementation());
        addNonNullToMap(child, "class-name", className);
        addNonNullToMap(child, "properties", getPropertiesAsMap(socketInterceptorCfg.getProperties()));
        parent.put("socket-interceptor", child);
    }

    private static void symmetricEncInterceptorConfigYamlGenerator(Map<String, Object> parent, SymmetricEncryptionConfig sec) {
        if (sec == null) {
            return;
        }
        Map<String, Object> child = new LinkedHashMap<>();
        child.put("enabled", sec.isEnabled());
        addNonNullToMap(child, "algorithm", sec.getAlgorithm());
        addNonNullToMap(child, "salt", getOrMaskValue(sec.getSalt()));
        addNonNullToMap(child, "password", getOrMaskValue(sec.getPassword()));
        addNonNullToMap(child, "iteration-count", sec.getIterationCount());
        parent.put("symmetric-encryption", child);
    }

    private static void memberAddressProviderConfigYamlGenerator(
            Map<String, Object> parent,
            MemberAddressProviderConfig memberAddressProviderConfig
    ) {
        if (memberAddressProviderConfig == null) {
            return;
        }
        String className = classNameOrImplClass(memberAddressProviderConfig.getClassName(),
                memberAddressProviderConfig.getImplementation());
        if (isNullOrEmpty(className)) {
            return;
        }
        Map<String, Object> child = new LinkedHashMap<>();
        child.put("enabled", memberAddressProviderConfig.isEnabled());
        child.put("class-name", className);
        addNonNullToMap(child, "properties", getPropertiesAsMap(memberAddressProviderConfig.getProperties()));
        parent.put("member-address-provider", child);
    }

    private static void failureDetectorConfigYamlGenerator(
            Map<String, Object> parent,
            IcmpFailureDetectorConfig icmpFailureDetectorConfig
    ) {
        if (icmpFailureDetectorConfig == null) {
            return;
        }
        Map<String, Object> child = new LinkedHashMap<>();
        addNonNullToMap(child, "enabled", icmpFailureDetectorConfig.isEnabled());
        addNonNullToMap(child, "timeout-milliseconds", icmpFailureDetectorConfig.getTimeoutMilliseconds());
        addNonNullToMap(child, "fail-fast-on-startup", icmpFailureDetectorConfig.isFailFastOnStartup());
        addNonNullToMap(child, "interval-milliseconds", icmpFailureDetectorConfig.getIntervalMilliseconds());
        addNonNullToMap(child, "max-attempts", icmpFailureDetectorConfig.getMaxAttempts());
        addNonNullToMap(child, "parallel-mode", icmpFailureDetectorConfig.isParallelMode());
        addNonNullToMap(child, "ttl", icmpFailureDetectorConfig.getTtl());

        parent.put("failure-detector", wrapObjectWithMap("icmp", child));
    }

    private static void restApiYamlGenerator(Map<String, Object> parent, RestApiConfig restApiConfig) {
        if (restApiConfig == null) {
            return;
        }
        Map<String, Object> child = new LinkedHashMap<>();
        child.put("enabled", restApiConfig.isEnabled());

        Map<String, Object> endpointGroupsAsMap = new LinkedHashMap<>();
        Set<RestEndpointGroup> enabledGroups = restApiConfig.getEnabledGroups();
        for (RestEndpointGroup endpointGroup : RestEndpointGroup.getAllEndpointGroups()) {
            endpointGroupsAsMap.put(endpointGroup.name(), wrapObjectWithMap("enabled",
                    enabledGroups.stream().anyMatch(enabledGroup -> enabledGroup.getCode() == endpointGroup.getCode())));
        }
        child.put("endpoint-groups", endpointGroupsAsMap);
        parent.put("rest-api", child);
    }

    private static void memcacheProtocolYamlGenerator(Map<String, Object> parent, MemcacheProtocolConfig memcacheProtocolConfig) {
        if (memcacheProtocolConfig == null) {
            return;
        }
        parent.put("memcache-protocol", wrapObjectWithMap("enabled", memcacheProtocolConfig.isEnabled()));
    }

    private static void endpointConfigYamlGenerator(Map<String, Object> parent, EndpointConfig endpointConfig) {
        Map<String, Object> child = new LinkedHashMap<>();

        if (endpointConfig.getName() != null && !endpointConfig.getProtocolType().equals(ProtocolType.WAN)) {
            child.put("name", endpointConfig.getName());
        }

        Collection<String> outboundPortDefinitions = endpointConfig.getOutboundPortDefinitions();
        if (CollectionUtil.isNotEmpty(outboundPortDefinitions)) {
            addNonNullToMap(child, "outbound-ports", new ArrayList<>(outboundPortDefinitions));
        }
        interfacesConfigYamlGenerator(child, endpointConfig.getInterfaces());
        sslConfigYamlGenerator(child, endpointConfig.getSSLConfig());
        socketInterceptorConfigYamlGenerator(child, endpointConfig.getSocketInterceptorConfig());
        symmetricEncInterceptorConfigYamlGenerator(child, endpointConfig.getSymmetricEncryptionConfig());

        if (endpointConfig instanceof RestServerEndpointConfig) {
            RestServerEndpointConfig restServerEndpointConfig = (RestServerEndpointConfig) endpointConfig;
            Map<String, Object> endpointGroupsAsMap = new LinkedHashMap<>();
            Set<RestEndpointGroup> enabledGroups = restServerEndpointConfig.getEnabledGroups();
            for (RestEndpointGroup endpointGroup : RestEndpointGroup.getAllEndpointGroups()) {
                endpointGroupsAsMap.put(endpointGroup.name(), wrapObjectWithMap("enabled",
                        enabledGroups.stream().anyMatch(enabledGroup -> enabledGroup.getCode() == endpointGroup.getCode())));
            }
            child.put("endpoint-groups", endpointGroupsAsMap);
        }

        // socket-options
        Map<String, Object> socketOptions = new LinkedHashMap<>();
        addNonNullToMap(socketOptions, "buffer-direct", endpointConfig.isSocketBufferDirect());
        addNonNullToMap(socketOptions, "tcp-no-delay", endpointConfig.isSocketTcpNoDelay());
        addNonNullToMap(socketOptions, "keep-alive", endpointConfig.isSocketKeepAlive());
        addNonNullToMap(socketOptions, "connect-timeout-seconds", endpointConfig.getSocketConnectTimeoutSeconds());
        addNonNullToMap(socketOptions, "send-buffer-size-kb", endpointConfig.getSocketSendBufferSizeKb());
        addNonNullToMap(socketOptions, "receive-buffer-size-kb", endpointConfig.getSocketRcvBufferSizeKb());
        addNonNullToMap(socketOptions, "linger-seconds", endpointConfig.getSocketLingerSeconds());
        if (!socketOptions.isEmpty()) {
            addNonNullToMap(child, "socket-options", socketOptions);
        }

        if (endpointConfig instanceof ServerSocketEndpointConfig) {
            ServerSocketEndpointConfig serverSocketEndpointConfig = (ServerSocketEndpointConfig) endpointConfig;

            Map<String, Object> portCfg = new LinkedHashMap<>();
            addNonNullToMap(portCfg, "port", serverSocketEndpointConfig.getPort());
            addNonNullToMap(portCfg, "port-count", serverSocketEndpointConfig.getPortCount());
            addNonNullToMap(portCfg, "auto-increment", serverSocketEndpointConfig.isPortAutoIncrement());
            addNonNullToMap(child, "public-address", serverSocketEndpointConfig.getPublicAddress());
            addNonNullToMap(child, "reuse-address", serverSocketEndpointConfig.isReuseAddress());
            addNonNullToMap(child, "port", portCfg);
        }
        if (endpointConfig.getName() != null && endpointConfig.getProtocolType().equals(ProtocolType.WAN)) {
            parent.put(endpointConfigElementName(endpointConfig), wrapObjectWithMap(endpointConfig.getName(), child));
        } else {
            parent.put(endpointConfigElementName(endpointConfig), child);
        }
    }

    private static Map<String, Object> getWanConsumerConfigsAsMap(WanConsumerConfig wanConsumerConfig) {
        if (wanConsumerConfig == null) {
            return null;
        }

        Map<String, Object> wanConsumerConfigAsMap = new LinkedHashMap<>();

        addNonNullToMap(wanConsumerConfigAsMap, "class-name",
                classNameOrImplClass(wanConsumerConfig.getClassName(), wanConsumerConfig.getImplementation()));
        addNonNullToMap(wanConsumerConfigAsMap, "persist-wan-replicated-data",
                wanConsumerConfig.isPersistWanReplicatedData());
        addNonNullToMap(wanConsumerConfigAsMap, "properties",
                getPropertiesAsMap(wanConsumerConfig.getProperties()));

        return wanConsumerConfigAsMap;
    }

    private static Map<String, Object> getWanCustomPublisherConfigsAsMap(
            List<WanCustomPublisherConfig> wanCustomPublisherConfigs
    ) {
        if (wanCustomPublisherConfigs == null || wanCustomPublisherConfigs.isEmpty()) {
            return null;
        }

        Map<String, Object> wanBatchPublisherConfigsAsMap = new LinkedHashMap<>();
        for (WanCustomPublisherConfig wanCustomPublisherConfig : wanCustomPublisherConfigs) {
            Map<String, Object> wanCustomPublisherConfigAsMap = new LinkedHashMap<>();

            addNonNullToMap(wanCustomPublisherConfigAsMap, "class-name",
                    wanCustomPublisherConfig.getClassName());
            addNonNullToMap(wanCustomPublisherConfigAsMap, "properties",
                    getPropertiesAsMap(wanCustomPublisherConfig.getProperties()));

            wanBatchPublisherConfigsAsMap.put(wanCustomPublisherConfig.getPublisherId(), wanCustomPublisherConfigAsMap);
        }

        return wanBatchPublisherConfigsAsMap;
    }

    @SuppressWarnings("checkstyle:MethodLength")
    private static Map<String, Object> getWanBatchPublisherConfigsAsMap(
            List<WanBatchPublisherConfig> wanBatchPublisherConfigs
    ) {
        if (wanBatchPublisherConfigs == null || wanBatchPublisherConfigs.isEmpty()) {
            return null;
        }

        Map<String, Object> wanBatchPublisherConfigsAsMap = new LinkedHashMap<>();

        for (WanBatchPublisherConfig wanBatchPublisherConfig : wanBatchPublisherConfigs) {
            Map<String, Object> wanBatchPublisherConfigAsMap = new LinkedHashMap<>();

            addNonNullToMap(wanBatchPublisherConfigAsMap, "cluster-name",
                    wanBatchPublisherConfig.getClusterName());
            addNonNullToMap(wanBatchPublisherConfigAsMap, "batch-size",
                    wanBatchPublisherConfig.getBatchSize());
            addNonNullToMap(wanBatchPublisherConfigAsMap, "batch-max-delay-millis",
                    wanBatchPublisherConfig.getBatchMaxDelayMillis());
            addNonNullToMap(wanBatchPublisherConfigAsMap, "response-timeout-millis",
                    wanBatchPublisherConfig.getResponseTimeoutMillis());
            addNonNullToMap(wanBatchPublisherConfigAsMap, "acknowledge-type",
                    wanBatchPublisherConfig.getAcknowledgeType().name());
            addNonNullToMap(wanBatchPublisherConfigAsMap, "initial-publisher-state",
                    wanBatchPublisherConfig.getInitialPublisherState().name());
            addNonNullToMap(wanBatchPublisherConfigAsMap, "snapshot-enabled",
                    wanBatchPublisherConfig.isSnapshotEnabled());
            addNonNullToMap(wanBatchPublisherConfigAsMap, "idle-max-park-ns",
                    wanBatchPublisherConfig.getIdleMaxParkNs());
            addNonNullToMap(wanBatchPublisherConfigAsMap, "idle-min-park-ns",
                    wanBatchPublisherConfig.getIdleMinParkNs());
            addNonNullToMap(wanBatchPublisherConfigAsMap, "max-concurrent-invocations",
                    wanBatchPublisherConfig.getMaxConcurrentInvocations());
            addNonNullToMap(wanBatchPublisherConfigAsMap, "discovery-period-seconds",
                    wanBatchPublisherConfig.getDiscoveryPeriodSeconds());
            addNonNullToMap(wanBatchPublisherConfigAsMap, "use-endpoint-private-address",
                    wanBatchPublisherConfig.isUseEndpointPrivateAddress());
            addNonNullToMap(wanBatchPublisherConfigAsMap, "queue-full-behavior",
                    wanBatchPublisherConfig.getQueueFullBehavior().name());
            addNonNullToMap(wanBatchPublisherConfigAsMap, "max-target-endpoints",
                    wanBatchPublisherConfig.getMaxTargetEndpoints());
            addNonNullToMap(wanBatchPublisherConfigAsMap, "queue-capacity",
                    wanBatchPublisherConfig.getQueueCapacity());
            addNonNullToMap(wanBatchPublisherConfigAsMap, "properties",
                    getPropertiesAsMap(wanBatchPublisherConfig.getProperties()));
            addNonNullToMap(wanBatchPublisherConfigAsMap, "target-endpoints",
                    wanBatchPublisherConfig.getTargetEndpoints());
            addNonNullToMap(wanBatchPublisherConfigAsMap, "endpoint",
                    wanBatchPublisherConfig.getEndpoint());
            addNonNullToMap(wanBatchPublisherConfigAsMap, "sync",
                    wrapObjectWithMap("consistency-check-strategy",
                            wanBatchPublisherConfig.getSyncConfig().getConsistencyCheckStrategy().name()));
            addNonNullToMap(wanBatchPublisherConfigAsMap, "discovery-strategies",
                    getDiscoveryConfigAsMap(wanBatchPublisherConfig.getDiscoveryConfig()));
            addNonNullToMap(wanBatchPublisherConfigAsMap, "discovery-strategies",
                    getDiscoveryConfigAsMap(wanBatchPublisherConfig.getDiscoveryConfig()));

            for (
                    AliasedDiscoveryConfig<?> aliasedDiscoveryConfig
                    :
                    aliasedDiscoveryConfigsFrom(wanBatchPublisherConfig)
            ) {
                addNonNullToMap(wanBatchPublisherConfigAsMap, aliasedDiscoveryConfig.getTag(),
                        getAliasedDiscoveryConfigAsMap(aliasedDiscoveryConfig));
            }

            wanBatchPublisherConfigsAsMap.put(wanBatchPublisherConfig.getPublisherId(), wanBatchPublisherConfigAsMap);
        }

        return wanBatchPublisherConfigsAsMap;
    }

    private static Map<String, Object> getAliasedDiscoveryConfigAsMap(
            AliasedDiscoveryConfig<?> aliasedDiscoveryConfig
    ) {
        if (aliasedDiscoveryConfig == null) {
            return null;
        }

        Map<String, Object> aliasedDiscoveryConfigAsMap = new LinkedHashMap<>();

        addNonNullToMap(aliasedDiscoveryConfigAsMap, "enabled", aliasedDiscoveryConfig.isEnabled());
        addNonNullToMap(aliasedDiscoveryConfigAsMap, "use-public-ip", aliasedDiscoveryConfig.isUsePublicIp());
        for (String key : aliasedDiscoveryConfig.getProperties().keySet()) {
            addNonNullToMap(aliasedDiscoveryConfigAsMap, key, aliasedDiscoveryConfig.getProperties().get(key));
        }

        return aliasedDiscoveryConfigAsMap;
    }

    private static Map<String, Object> getDiscoveryConfigAsMap(DiscoveryConfig discoveryConfig) {
        if (discoveryConfig == null) {
            return null;
        }

        Map<String, Object> discoveryConfigAsMap = new LinkedHashMap<>();

        addNonNullToMap(discoveryConfigAsMap, "node-filter",
                wrapObjectWithMap("class",
                        classNameOrImplClass(discoveryConfig.getNodeFilterClass(), discoveryConfig.getNodeFilter())));

        List<Map<String, Object>> discoveryStrategyConfigsAsList = new LinkedList<>();
        for (DiscoveryStrategyConfig discoveryStrategyConfig : discoveryConfig.getDiscoveryStrategyConfigs()) {
            Map<String, Object> discoveryStrategyConfigAsMap = new LinkedHashMap<>();

            addNonNullToMap(discoveryStrategyConfigAsMap, "enabled", "true");
            addNonNullToMap(discoveryStrategyConfigAsMap, "class",
                    classNameOrImplClass(discoveryStrategyConfig.getClassName(),
                            discoveryStrategyConfig.getDiscoveryStrategyFactory()));
            addNonNullToMap(discoveryStrategyConfigAsMap, "properties",
                    getPropertiesAsMap(discoveryStrategyConfig.getProperties()));

            discoveryStrategyConfigsAsList.add(discoveryStrategyConfigAsMap);
        }

        addNonNullToMap(discoveryConfigAsMap, "discovery-strategies", discoveryStrategyConfigsAsList);

        return discoveryConfigAsMap;
    }

    private static Map<String, Object> getTieredStoreConfigAsMap(TieredStoreConfig tieredStoreConfig) {
        if (tieredStoreConfig == null) {
            return null;
        }
        Map<String, Object> tieredStoreConfigAsMap = new LinkedHashMap<>();
        addNonNullToMap(tieredStoreConfigAsMap, "enabled",
                tieredStoreConfig.isEnabled());
        addNonNullToMap(tieredStoreConfigAsMap, "memory-tier",
                getMemoryTierConfigAsMap(tieredStoreConfig.getMemoryTierConfig()));
        addNonNullToMap(tieredStoreConfigAsMap, "disk-tier",
                getDiskTierConfigAsMap(tieredStoreConfig.getDiskTierConfig()));

        return tieredStoreConfigAsMap;
    }

    private static Map<String, Object> getMemoryTierConfigAsMap(MemoryTierConfig memoryTierConfig) {
        if (memoryTierConfig == null) {
            return null;
        }
        Map<String, Object> memoryTierConfigAsMap = new LinkedHashMap<>();

        addNonNullToMap(memoryTierConfigAsMap, "capacity", getCapacityAsMap(memoryTierConfig.getCapacity()));

        return memoryTierConfigAsMap;
    }

    private static Map<String, Object> getCapacityAsMap(Capacity capacity) {
        if (capacity == null) {
            return null;
        }
        Map<String, Object> capacityAsMap = new LinkedHashMap<>();
        addNonNullToMap(capacityAsMap, "unit", capacity.getUnit().toString());
        addNonNullToMap(capacityAsMap, "value", "" + capacity.getValue());

        return capacityAsMap;
    }

    private static Map<String, Object> getDiskTierConfigAsMap(DiskTierConfig diskTierConfig) {
        if (diskTierConfig == null) {
            return null;
        }
        Map<String, Object> diskTierConfigAsMap = new LinkedHashMap<>();

        addNonNullToMap(diskTierConfigAsMap, "enabled", diskTierConfig.isEnabled());
        addNonNullToMap(diskTierConfigAsMap, "device-name", diskTierConfig.getDeviceName());

        return diskTierConfigAsMap;
    }

    private static String getPartitioningStrategyAsString(PartitioningStrategyConfig partitioningStrategyConfig) {
        if (partitioningStrategyConfig == null) {
            return null;
        }

        return classNameOrImplClass(partitioningStrategyConfig.getPartitioningStrategyClass(),
                partitioningStrategyConfig.getPartitioningStrategy());
    }

    private static Map<String, Object> getPredicateConfigAsMap(PredicateConfig predicateConfig) {
        if (predicateConfig == null) {
            return null;
        }

        Map<String, Object> predicateConfigAsMap = new LinkedHashMap<>();

        String type = predicateConfig.getClassName() != null
                ? "class-name"
                : "sql";

        String content = predicateConfig.getClassName() != null
                ? predicateConfig.getClassName()
                : predicateConfig.getSql();

        addNonNullToMap(predicateConfigAsMap, type, content);

        return predicateConfigAsMap;
    }

    private static Map<String, Object> getQueryCacheConfigsAsMap(List<QueryCacheConfig> queryCacheConfigs) {
        if (queryCacheConfigs == null || queryCacheConfigs.isEmpty()) {
            return null;
        }

        Map<String, Object> queryCacheConfigsAsMap = new LinkedHashMap<>();

        for (QueryCacheConfig queryCacheConfig : queryCacheConfigs) {
            Map<String, Object> queryCacheConfigAsMap = new LinkedHashMap<>();
            addNonNullToMap(queryCacheConfigAsMap, "include-value",
                    queryCacheConfig.isIncludeValue());
            addNonNullToMap(queryCacheConfigAsMap, "in-memory-format",
                    queryCacheConfig.getInMemoryFormat().name());
            addNonNullToMap(queryCacheConfigAsMap, "populate",
                    queryCacheConfig.isPopulate());
            addNonNullToMap(queryCacheConfigAsMap, "coalesce",
                    queryCacheConfig.isCoalesce());
            addNonNullToMap(queryCacheConfigAsMap, "delay-seconds",
                    queryCacheConfig.getDelaySeconds());
            addNonNullToMap(queryCacheConfigAsMap, "batch-size",
                    queryCacheConfig.getBatchSize());
            addNonNullToMap(queryCacheConfigAsMap, "buffer-size",
                    queryCacheConfig.getBufferSize());
            addNonNullToMap(queryCacheConfigAsMap, "eviction",
                    getEvictionConfigAsMap(queryCacheConfig.getEvictionConfig()));
            addNonNullToMap(queryCacheConfigAsMap, "indexes",
                    getIndexConfigsAsList(queryCacheConfig.getIndexConfigs()));
            addNonNullToMap(queryCacheConfigAsMap, "predicate",
                    getPredicateConfigAsMap(queryCacheConfig.getPredicateConfig()));
            addNonNullToMap(queryCacheConfigAsMap, "entry-listeners",
                    getEntryListenerConfigsAsList(queryCacheConfig.getEntryListenerConfigs()));
            addNonNullToMap(queryCacheConfigAsMap, "serialize-keys",
                    queryCacheConfig.isSerializeKeys());

            queryCacheConfigsAsMap.put(queryCacheConfig.getName(), queryCacheConfigAsMap);
        }

        return queryCacheConfigsAsMap;
    }

    private static Map<String, Object> getAttributeConfigsAsMap(List<AttributeConfig> attributeConfigs) {
        if (attributeConfigs == null || attributeConfigs.isEmpty()) {
            return null;
        }

        Map<String, Object> attributeConfigsAsMap = new LinkedHashMap<>();

        for (AttributeConfig attributeConfig : attributeConfigs) {
            addNonNullToMap(attributeConfigsAsMap, attributeConfig.getName(),
                    wrapObjectWithMap("extractor-class-name", attributeConfig.getExtractorClassName()));
        }

        return attributeConfigsAsMap;
    }

    private static List<Map<String, Object>> getIndexConfigsAsList(List<IndexConfig> indexConfigs) {
        if (indexConfigs == null || indexConfigs.isEmpty()) {
            return null;
        }

        List<Map<String, Object>> indexConfigsAsList = new LinkedList<>();

        for (IndexConfig indexConfig : indexConfigs) {
            Map<String, Object> indexConfigAsMap = new LinkedHashMap<>();

            addNonNullToMap(indexConfigAsMap, "name", indexConfig.getName());
            addNonNullToMap(indexConfigAsMap, "type", indexConfig.getType().name());
            addNonNullToMap(indexConfigAsMap, "attributes", indexConfig.getAttributes());

            if (indexConfig.getType() == IndexType.BITMAP) {
                Map<String, Object> bitmapIndexOptionsAsMap = new LinkedHashMap<>();
                addNonNullToMap(bitmapIndexOptionsAsMap, "unique-key",
                        indexConfig.getBitmapIndexOptions().getUniqueKey());
                addNonNullToMap(bitmapIndexOptionsAsMap, "unique-key-transformation",
                        indexConfig.getBitmapIndexOptions().getUniqueKeyTransformation().name());

                indexConfigAsMap.put("bitmap-index-options", bitmapIndexOptionsAsMap);
            } else if (indexConfig.getType() == IndexType.SORTED) {
                BTreeIndexConfig bTreeConf = indexConfig.getBTreeIndexConfig();
                Map<String, Object> btreeOptionsAsMap = new LinkedHashMap<>();
                addNonNullToMap(btreeOptionsAsMap, "page-size", getCapacityAsMap(bTreeConf.getPageSize()));

                Map<String, Object> memoryTierAsMap = new LinkedHashMap<>();
                addNonNullToMap(memoryTierAsMap, "capacity", getCapacityAsMap(bTreeConf.getMemoryTierConfig().getCapacity()));

                addNonNullToMap(btreeOptionsAsMap, "memory-tier", memoryTierAsMap);
                indexConfigAsMap.put("btree-index", btreeOptionsAsMap);
            }

            addNonNullToList(indexConfigsAsList, indexConfigAsMap);
        }

        return indexConfigsAsList;
    }

    private static Map<String, Object> getNearCacheConfigAsMap(NearCacheConfig nearCacheConfig) {
        if (nearCacheConfig == null) {
            return null;
        }

        Map<String, Object> nearCacheConfigAsMap = new LinkedHashMap<>();

        addNonNullToMap(nearCacheConfigAsMap, "name",
                nearCacheConfig.getName());
        addNonNullToMap(nearCacheConfigAsMap, "in-memory-format",
                nearCacheConfig.getInMemoryFormat().name());
        addNonNullToMap(nearCacheConfigAsMap, "invalidate-on-change",
                nearCacheConfig.isInvalidateOnChange());
        addNonNullToMap(nearCacheConfigAsMap, "time-to-live-seconds",
                nearCacheConfig.getTimeToLiveSeconds());
        addNonNullToMap(nearCacheConfigAsMap, "max-idle-seconds",
                nearCacheConfig.getMaxIdleSeconds());
        addNonNullToMap(nearCacheConfigAsMap, "serialize-keys",
                nearCacheConfig.isSerializeKeys());
        addNonNullToMap(nearCacheConfigAsMap, "cache-local-entries",
                nearCacheConfig.isCacheLocalEntries());
        addNonNullToMap(nearCacheConfigAsMap, "eviction",
                getEvictionConfigAsMap(nearCacheConfig.getEvictionConfig()));

        return nearCacheConfigAsMap;
    }

    private static Map<String, Object> getMerkleTreeConfigAsMap(MerkleTreeConfig merkleTreeConfig) {
        if (merkleTreeConfig == null || merkleTreeConfig.getEnabled() == null) {
            return null;
        }

        Map<String, Object> merkleTreeConfigAsMap = new LinkedHashMap<>();

        addNonNullToMap(merkleTreeConfigAsMap, "enabled", TRUE.equals(merkleTreeConfig.getEnabled()));
        addNonNullToMap(merkleTreeConfigAsMap, "depth", merkleTreeConfig.getDepth());

        return merkleTreeConfigAsMap;
    }

    private static Map<String, Object> getDataPersistenceConfigAsMap(DataPersistenceConfig dataPersistenceConfig) {
        if (dataPersistenceConfig == null) {
            return null;
        }

        Map<String, Object> dataPersistenceConfigAsMap = new LinkedHashMap<>();

        addNonNullToMap(dataPersistenceConfigAsMap, "enabled", dataPersistenceConfig.isEnabled());
        addNonNullToMap(dataPersistenceConfigAsMap, "fsync", dataPersistenceConfig.isFsync());

        return dataPersistenceConfigAsMap;
    }

    private static Map<String, Object> getEventJournalConfigAsMap(EventJournalConfig eventJournalConfig) {
        if (eventJournalConfig == null) {
            return null;
        }

        Map<String, Object> eventJournalConfigAsMap = new LinkedHashMap<>();

        addNonNullToMap(eventJournalConfigAsMap, "enabled",
                eventJournalConfig.isEnabled());
        addNonNullToMap(eventJournalConfigAsMap, "capacity",
                eventJournalConfig.getCapacity());
        addNonNullToMap(eventJournalConfigAsMap, "time-to-live-seconds",
                eventJournalConfig.getTimeToLiveSeconds());

        return eventJournalConfigAsMap;
    }

    private static Map<String, Object> getWanReplicationRefAsMap(WanReplicationRef wanReplicationRef, boolean isMap) {
        if (wanReplicationRef == null) {
            return null;
        }

        Map<String, Object> wanReplicationRefAsMap = new LinkedHashMap<>();

        addNonNullToMap(wanReplicationRefAsMap, "merge-policy-class-name",
                wanReplicationRef.getMergePolicyClassName());
        addNonNullToMap(wanReplicationRefAsMap, "republishing-enabled",
                wanReplicationRef.isRepublishingEnabled());
        addNonNullToMap(wanReplicationRefAsMap, "filters",
                wanReplicationRef.getFilters());

        if (isMap) {
            return wrapObjectWithMap(wanReplicationRef.getName(), wanReplicationRefAsMap);
        } else {
            addNonNullToMap(wanReplicationRefAsMap, "name", wanReplicationRef.getName());
            return wanReplicationRefAsMap;
        }
    }

    private static Map<String, Object> getEvictionConfigAsMap(EvictionConfig evictionConfig) {
        if (evictionConfig == null) {
            return null;
        }

        Map<String, Object> evictionConfigAsMap = new LinkedHashMap<>();

        String comparatorClassName = !isNullOrEmpty(evictionConfig.getComparatorClassName())
                ? evictionConfig.getComparatorClassName()
                : null;

        addNonNullToMap(evictionConfigAsMap, "size", evictionConfig.getSize());
        addNonNullToMap(evictionConfigAsMap, "max-size-policy", evictionConfig.getMaxSizePolicy().name());
        addNonNullToMap(evictionConfigAsMap, "eviction-policy", evictionConfig.getEvictionPolicy().name());
        addNonNullToMap(evictionConfigAsMap, "comparator-class-name", comparatorClassName);

        return evictionConfigAsMap;

    }

    private static List<Map<String, Object>> getCacheSimpleEntryListenerConfigsAsList(
            List<CacheSimpleEntryListenerConfig> cacheSimpleEntryListenerConfigs
    ) {
        if (cacheSimpleEntryListenerConfigs == null || cacheSimpleEntryListenerConfigs.isEmpty()) {
            return null;
        }

        List<Map<String, Object>> cacheSimpleEntryListenerConfigsAsList = new LinkedList<>();

        for (CacheSimpleEntryListenerConfig cacheSimpleEntryListenerConfig : cacheSimpleEntryListenerConfigs) {
            Map<String, Object> cacheSimpleEntryListenerConfigsAsMap = new LinkedHashMap<>();

            addNonNullToMap(cacheSimpleEntryListenerConfigsAsMap, "old-value-required",
                    cacheSimpleEntryListenerConfig.isOldValueRequired());
            addNonNullToMap(cacheSimpleEntryListenerConfigsAsMap, "synchronous",
                    cacheSimpleEntryListenerConfig.isSynchronous());
            addNonNullToMap(cacheSimpleEntryListenerConfigsAsMap, "cache-entry-listener-factory",
                    wrapObjectWithMap("class-name", cacheSimpleEntryListenerConfig.getCacheEntryListenerFactory()));
            addNonNullToMap(cacheSimpleEntryListenerConfigsAsMap, "cache-entry-event-filter-factory",
                    wrapObjectWithMap("class-name", cacheSimpleEntryListenerConfig.getCacheEntryEventFilterFactory()));

            addNonNullToList(cacheSimpleEntryListenerConfigsAsList, cacheSimpleEntryListenerConfigsAsMap);
        }

        return cacheSimpleEntryListenerConfigsAsList;
    }

    private static Map<String, Object> getExpiryPolicyFactoryConfigAsMap(
            CacheSimpleConfig.ExpiryPolicyFactoryConfig expiryPolicyFactoryConfig
    ) {
        if (expiryPolicyFactoryConfig == null) {
            return null;
        }

        if (!isNullOrEmpty(expiryPolicyFactoryConfig.getClassName())) {
            return wrapObjectWithMap("class-name", expiryPolicyFactoryConfig.getClassName());
        } else {
            CacheSimpleConfig.ExpiryPolicyFactoryConfig.TimedExpiryPolicyFactoryConfig timedConfig
                    = expiryPolicyFactoryConfig.getTimedExpiryPolicyFactoryConfig();

            if (
                    timedConfig != null
                            && timedConfig.getExpiryPolicyType() != null
                            && timedConfig.getDurationConfig() != null
            ) {
                Map<String, Object> timedConfigAsMap = new LinkedHashMap<>();
                addNonNullToMap(timedConfigAsMap, "expiry-policy-type",
                        timedConfig.getExpiryPolicyType().name());
                addNonNullToMap(timedConfigAsMap, "duration-amount",
                        timedConfig.getDurationConfig().getDurationAmount());
                addNonNullToMap(timedConfigAsMap, "time-unit",
                        timedConfig.getDurationConfig().getTimeUnit().name());

                return wrapObjectWithMap("timed-expiry-policy-factory", timedConfigAsMap);
            }
            return null;
        }
    }

    private static Map<String, Object> getCollectionConfigAsMap(CollectionConfig<?> collectionConfig) {
        if (collectionConfig == null) {
            return null;
        }

        Map<String, Object> subConfigAsMap = new LinkedHashMap<>();

        addNonNullToMap(subConfigAsMap, "statistics-enabled",
                collectionConfig.isStatisticsEnabled());
        addNonNullToMap(subConfigAsMap, "max-size",
                collectionConfig.getMaxSize());
        addNonNullToMap(subConfigAsMap, "backup-count",
                collectionConfig.getBackupCount());
        addNonNullToMap(subConfigAsMap, "async-backup-count",
                collectionConfig.getAsyncBackupCount());
        addNonNullToMap(subConfigAsMap, "split-brain-protection-ref",
                collectionConfig.getSplitBrainProtectionName());
        addNonNullToMap(subConfigAsMap, "item-listeners",
                getItemListenerConfigsAsList(collectionConfig.getItemListenerConfigs()));
        addNonNullToMap(subConfigAsMap, "merge-policy",
                getMergePolicyConfigAsMap(collectionConfig.getMergePolicyConfig()));

        return subConfigAsMap;
    }

    private static List<Map<String, Object>> getItemListenerConfigsAsList(
            List<? extends ListenerConfig> listenerConfigs
    ) {
        if (listenerConfigs == null || listenerConfigs.isEmpty()) {
            return null;
        }

        List<Map<String, Object>> listenerConfigsAsList = new LinkedList<>();

        for (ListenerConfig listenerConfig : listenerConfigs) {
            Map<String, Object> listenerConfigAsMap = new LinkedHashMap<>();

            addNonNullToMap(listenerConfigAsMap, "class-name",
                    classNameOrImplClass(listenerConfig.getClassName(), listenerConfig.getImplementation()));
            addNonNullToMap(listenerConfigAsMap, "include-value",
                    listenerConfig.isIncludeValue());

            addNonNullToList(listenerConfigsAsList, listenerConfigAsMap);
        }

        return listenerConfigsAsList;
    }

    private static List<Map<String, Object>> getEntryListenerConfigsAsList(
            List<? extends ListenerConfig> listenerConfigs
    ) {
        if (listenerConfigs == null || listenerConfigs.isEmpty()) {
            return null;
        }

        List<Map<String, Object>> listenerConfigsAsList = new LinkedList<>();

        for (ListenerConfig listenerConfig : listenerConfigs) {
            Map<String, Object> listenerConfigAsMap = new LinkedHashMap<>();

            addNonNullToMap(listenerConfigAsMap, "class-name",
                    classNameOrImplClass(listenerConfig.getClassName(), listenerConfig.getImplementation()));
            addNonNullToMap(listenerConfigAsMap, "include-value",
                    listenerConfig.isIncludeValue());
            addNonNullToMap(listenerConfigAsMap, "local",
                    listenerConfig.isLocal());

            addNonNullToList(listenerConfigsAsList, listenerConfigAsMap);
        }

        return listenerConfigsAsList;
    }

    private static Map<String, Object> getPropertiesAsMap(@SuppressWarnings("rawtypes") Map<String, Comparable> properties) {
        if (properties == null || properties.isEmpty()) {
            return null;
        }

        Map<String, Object> propertiesAsMap = new LinkedHashMap<>();

        for (String key : properties.keySet()) {
            addNonNullToMap(propertiesAsMap, key, properties.get(key));
        }

        return propertiesAsMap;
    }

    private static Map<String, Object> getPropertiesAsMap(Properties properties) {
        if (properties == null || properties.isEmpty()) {
            return null;
        }

        Map<String, Object> propertiesAsMap = new LinkedHashMap<>();

        for (Object key : properties.keySet()) {
            addNonNullToMap(propertiesAsMap, key.toString(), properties.getProperty(key.toString()));
        }

        return propertiesAsMap;
    }

    private static Map<String, Object> getStoreConfigAsMap(
            boolean enabled,
            String className,
            String factoryClassName,
            Properties properties
    ) {
        Map<String, Object> storeConfigAsMap = new LinkedHashMap<>();

        addNonNullToMap(storeConfigAsMap, "enabled", enabled);
        addNonNullToMap(storeConfigAsMap, "class-name", className);
        addNonNullToMap(storeConfigAsMap, "factory-class-name", factoryClassName);
        addNonNullToMap(storeConfigAsMap, "properties", getPropertiesAsMap(properties));

        return storeConfigAsMap;
    }

    private static Map<String, Object> getMapStoreConfigAsMap(MapStoreConfig mapStoreConfig) {
        if (mapStoreConfig == null) {
            return null;
        }

        // Note that order is different from the ConfigXmlGenerator#classNameOrImplClass().
        // Here implementation takes priority rather than classname.
        String className = mapStoreConfig.getImplementation() != null
                ? mapStoreConfig.getImplementation().getClass().getName()
                : mapStoreConfig.getClassName();
        String factoryClassName = mapStoreConfig.getFactoryImplementation() != null
                ? mapStoreConfig.getFactoryImplementation().getClass().getName()
                : mapStoreConfig.getFactoryClassName();

        Map<String, Object> mapStoreConfigAsMap = getStoreConfigAsMap(
                mapStoreConfig.isEnabled(),
                className,
                factoryClassName,
                mapStoreConfig.getProperties()
        );

        addNonNullToMap(mapStoreConfigAsMap, "initial-mode", mapStoreConfig.getInitialLoadMode().name());
        addNonNullToMap(mapStoreConfigAsMap, "offload", mapStoreConfig.isOffload());
        addNonNullToMap(mapStoreConfigAsMap, "write-coalescing", mapStoreConfig.isWriteCoalescing());
        addNonNullToMap(mapStoreConfigAsMap, "write-delay-seconds", mapStoreConfig.getWriteDelaySeconds());
        addNonNullToMap(mapStoreConfigAsMap, "write-batch-size", mapStoreConfig.getWriteBatchSize());

        return mapStoreConfigAsMap;
    }

    private static Map<String, Object> getQueueStoreConfigAsMap(QueueStoreConfig queueStoreConfig) {
        if (queueStoreConfig == null) {
            return null;
        }

        return getStoreConfigAsMap(
                queueStoreConfig.isEnabled(),
                classNameOrImplClass(
                        queueStoreConfig.getClassName(),
                        queueStoreConfig.getStoreImplementation()
                ),
                classNameOrImplClass(
                        queueStoreConfig.getFactoryClassName(),
                        queueStoreConfig.getFactoryImplementation()
                ),
                queueStoreConfig.getProperties()
        );
    }

    private static Map<String, Object> getRingbufferStoreConfigAsMap(RingbufferStoreConfig ringbufferStoreConfig) {
        if (ringbufferStoreConfig == null) {
            return null;
        }

        return getStoreConfigAsMap(
                ringbufferStoreConfig.isEnabled(),
                classNameOrImplClass(
                        ringbufferStoreConfig.getClassName(),
                        ringbufferStoreConfig.getStoreImplementation()
                ),
                classNameOrImplClass(
                        ringbufferStoreConfig.getFactoryClassName(),
                        ringbufferStoreConfig.getFactoryImplementation()
                ),
                ringbufferStoreConfig.getProperties()
        );
    }

    private static List<String> getListenerConfigsAsList(List<? extends ListenerConfig> listenerConfigs) {
        if (listenerConfigs == null || listenerConfigs.isEmpty()) {
            return null;
        }

        List<String> listenerConfigsAsList = new LinkedList<>();

        for (ListenerConfig listenerConfig : listenerConfigs) {
            addNonNullToList(listenerConfigsAsList,
                    classNameOrImplClass(listenerConfig.getClassName(), listenerConfig.getImplementation()));
        }

        return listenerConfigsAsList;
    }

    private static Map<String, Object> getMergePolicyConfigAsMap(MergePolicyConfig mergePolicyConfig) {
        if (mergePolicyConfig == null) {
            return null;
        }

        Map<String, Object> mergePolicyConfigAsMap = new LinkedHashMap<>();

        addNonNullToMap(mergePolicyConfigAsMap, "class-name", mergePolicyConfig.getPolicy());
        addNonNullToMap(mergePolicyConfigAsMap, "batch-size", mergePolicyConfig.getBatchSize());

        return mergePolicyConfigAsMap;
    }

    private static Map<String, Object> wrapObjectWithMap(String key, Object value) {
        if (value == null) {
            return null;
        }
        Map<String, Object> wrappedObject = new LinkedHashMap<>();
        wrappedObject.put(key, value);
        return wrappedObject;
    }

    private static <E> void addNonNullToList(List<E> list, E element) {
        if (element != null) {
            list.add(element);
        }
    }

    private static <K, V> void addNonNullToMap(Map<K, V> map, K key, V value) {
        if (value != null) {
            map.put(key, value);
        }
    }

    private static String getOrMaskValue(String value) {
        return maskSensitiveFields ? MASK_FOR_SENSITIVE_DATA : value;
    }
}<|MERGE_RESOLUTION|>--- conflicted
+++ resolved
@@ -147,13 +147,9 @@
         flakeIdGeneratorYamlGenerator(root, config);
         pnCounterYamlGenerator(root, config);
         wanReplicationYamlGenerator(root, config);
-<<<<<<< HEAD
-        externalDataStoreYamlGenerator(root, config);
-
-=======
         networkConfigYamlGenerator(root, config);
         advancedNetworkConfigYamlGenerator(root, config);
->>>>>>> deaeb753
+        externalDataStoreYamlGenerator(root, config);
         DumpSettings dumpSettings = DumpSettings.builder()
                 .setDefaultFlowStyle(FlowStyle.BLOCK)
                 .setIndicatorIndent(INDENT - 2)
