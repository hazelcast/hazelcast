--- conflicted
+++ resolved
@@ -59,7 +59,6 @@
     void broadcastConfig(IdentifiedDataSerializable config);
 
     /**
-<<<<<<< HEAD
      * Persists any dynamically changeable sub configuration to this member's
      * declarative configuration. Preserves file format of the existing dynamic
      * configuration persistence file. Also note that this method is
@@ -68,12 +67,13 @@
      * @param subConfig configuration to persist
      */
     void persist(IdentifiedDataSerializable subConfig);
-=======
+
+    /**
      * Updates the configuration with the given configuration. Updating means
      * dynamically changing all the differences dynamically changeable.
      *
      * @param newConfig config to find any new dynamically changeable sub configs
-     * @return reload result which includes added and ignored configurations
+     * @return update result which includes added and ignored configurations
      */
     ConfigUpdateResult update(Config newConfig);
 
@@ -81,10 +81,9 @@
      * Updates the configuration with the declarative configuration. Updating
      * means dynamically changing all the differences dynamically changeable.
      *
-     * @return reload result which includes added and ignored configurations
+     * @return update result which includes added and ignored configurations
      */
     ConfigUpdateResult update();
->>>>>>> 23d62821
 
     /**
      * Finds existing Multimap config.
