/*
 * Copyright (c) 2008-2021, Hazelcast, Inc. All Rights Reserved.
 *
 * Licensed under the Apache License, Version 2.0 (the "License");
 * you may not use this file except in compliance with the License.
 * You may obtain a copy of the License at
 *
 * http://www.apache.org/licenses/LICENSE-2.0
 *
 * Unless required by applicable law or agreed to in writing, software
 * distributed under the License is distributed on an "AS IS" BASIS,
 * WITHOUT WARRANTIES OR CONDITIONS OF ANY KIND, either express or implied.
 * See the License for the specific language governing permissions and
 * limitations under the License.
 */

package com.hazelcast.internal.dynamicconfig;

import com.hazelcast.config.AdvancedNetworkConfig;
import com.hazelcast.config.AuditlogConfig;
import com.hazelcast.config.CRDTReplicationConfig;
import com.hazelcast.config.CacheSimpleConfig;
import com.hazelcast.config.CardinalityEstimatorConfig;
import com.hazelcast.config.Config;
import com.hazelcast.config.ConfigAccessor;
import com.hazelcast.config.ConfigPatternMatcher;
import com.hazelcast.config.DeviceConfig;
import com.hazelcast.config.DurableExecutorConfig;
import com.hazelcast.config.DynamicConfigurationConfig;
import com.hazelcast.config.ExecutorConfig;
import com.hazelcast.config.FlakeIdGeneratorConfig;
import com.hazelcast.config.HotRestartPersistenceConfig;
import com.hazelcast.config.InstanceTrackingConfig;
import com.hazelcast.config.IntegrityCheckerConfig;
import com.hazelcast.config.InvalidConfigurationException;
import com.hazelcast.config.ListConfig;
import com.hazelcast.config.ListenerConfig;
import com.hazelcast.config.ManagementCenterConfig;
import com.hazelcast.config.MapConfig;
import com.hazelcast.config.MemberAttributeConfig;
import com.hazelcast.config.MetricsConfig;
import com.hazelcast.config.MultiMapConfig;
import com.hazelcast.config.NativeMemoryConfig;
import com.hazelcast.config.NetworkConfig;
import com.hazelcast.config.PNCounterConfig;
import com.hazelcast.config.PartitionGroupConfig;
import com.hazelcast.config.PersistenceConfig;
import com.hazelcast.config.QueueConfig;
import com.hazelcast.config.ReliableTopicConfig;
import com.hazelcast.config.ReplicatedMapConfig;
import com.hazelcast.config.RingbufferConfig;
import com.hazelcast.config.ScheduledExecutorConfig;
import com.hazelcast.config.SecurityConfig;
import com.hazelcast.config.SerializationConfig;
import com.hazelcast.config.SetConfig;
import com.hazelcast.config.SplitBrainProtectionConfig;
import com.hazelcast.config.SqlConfig;
import com.hazelcast.config.TopicConfig;
import com.hazelcast.config.UserCodeDeploymentConfig;
import com.hazelcast.config.WanReplicationConfig;
import com.hazelcast.config.cp.CPSubsystemConfig;
import com.hazelcast.core.ManagedContext;
import com.hazelcast.internal.config.CacheSimpleConfigReadOnly;
import com.hazelcast.internal.config.ExecutorConfigReadOnly;
import com.hazelcast.internal.config.FlakeIdGeneratorConfigReadOnly;
import com.hazelcast.internal.config.ListConfigReadOnly;
import com.hazelcast.internal.config.MapConfigReadOnly;
import com.hazelcast.internal.config.MultiMapConfigReadOnly;
import com.hazelcast.internal.config.QueueConfigReadOnly;
import com.hazelcast.internal.config.ReliableTopicConfigReadOnly;
import com.hazelcast.internal.config.ReplicatedMapConfigReadOnly;
import com.hazelcast.internal.config.RingbufferConfigReadOnly;
import com.hazelcast.internal.config.ServicesConfig;
import com.hazelcast.internal.config.SetConfigReadOnly;
import com.hazelcast.internal.config.TopicConfigReadOnly;
import com.hazelcast.internal.dynamicconfig.search.ConfigSearch;
import com.hazelcast.internal.dynamicconfig.search.ConfigSupplier;
import com.hazelcast.internal.dynamicconfig.search.Searcher;
import com.hazelcast.jet.config.JetConfig;
import com.hazelcast.security.SecurityService;
import com.hazelcast.spi.impl.NodeEngineImpl;
import com.hazelcast.spi.properties.HazelcastProperties;

import javax.annotation.Nonnull;
import java.io.File;
import java.net.URL;
import java.util.List;
import java.util.Map;
import java.util.Properties;
import java.util.concurrent.ConcurrentMap;

import static com.hazelcast.internal.config.PersistenceAndHotRestartPersistenceMerger.merge;
import static com.hazelcast.internal.dynamicconfig.AggregatingMap.aggregate;
import static com.hazelcast.internal.dynamicconfig.search.ConfigSearch.supplierFor;
import static com.hazelcast.spi.properties.ClusterProperty.SEARCH_DYNAMIC_CONFIG_FIRST;

@SuppressWarnings({"unchecked",
        "checkstyle:methodcount",
        "checkstyle:classfanoutcomplexity",
        "checkstyle:classdataabstractioncoupling"})
public class DynamicConfigurationAwareConfig extends Config {

    private final ConfigSupplier<MapConfig> mapConfigOrNullConfigSupplier = new ConfigSupplier<MapConfig>() {
        @Override
        public MapConfig getDynamicConfig(@Nonnull ConfigurationService configurationService, @Nonnull String name) {
            return configurationService.findMapConfig(name);
        }

        @Override
        public MapConfig getStaticConfig(@Nonnull Config staticConfig, @Nonnull String name) {
            return staticConfig.getMapConfigOrNull(name);
        }

        @Override
        public Map<String, MapConfig> getStaticConfigs(@Nonnull Config staticConfig) {
            return staticConfig.getMapConfigs();
        }
    };

    private final Config staticConfig;
    private final ConfigPatternMatcher configPatternMatcher;
    private final boolean isStaticFirst;
    private final DynamicCPSubsystemConfig dynamicCPSubsystemConfig;

    private volatile ConfigurationService configurationService = new EmptyConfigurationService();
    private volatile DynamicSecurityConfig dynamicSecurityConfig;
    private volatile Searcher configSearcher;

    public DynamicConfigurationAwareConfig(Config staticConfig, HazelcastProperties properties) {
        assert !(staticConfig instanceof DynamicConfigurationAwareConfig) : "A static Config object is required";
        merge(staticConfig.getHotRestartPersistenceConfig(), staticConfig.getPersistenceConfig());

        this.staticConfig = staticConfig;
        this.configPatternMatcher = staticConfig.getConfigPatternMatcher();
        this.isStaticFirst = !properties.getBoolean(SEARCH_DYNAMIC_CONFIG_FIRST);
        this.dynamicSecurityConfig = new DynamicSecurityConfig(staticConfig.getSecurityConfig(), null);
        this.dynamicCPSubsystemConfig = new DynamicCPSubsystemConfig(staticConfig.getCPSubsystemConfig());
        this.configSearcher = initConfigSearcher();
    }

    @Override
    public ClassLoader getClassLoader() {
        return staticConfig.getClassLoader();
    }

    @Override
    public Config setClassLoader(ClassLoader classLoader) {
        return staticConfig.setClassLoader(classLoader);
    }

    @Override
    public ConfigPatternMatcher getConfigPatternMatcher() {
        return staticConfig.getConfigPatternMatcher();
    }

    @Override
    public Config setConfigPatternMatcher(ConfigPatternMatcher configPatternMatcher) {
        return staticConfig.setConfigPatternMatcher(configPatternMatcher);
    }

    @Override
    public String getProperty(String name) {
        return staticConfig.getProperty(name);
    }

    @Override
    public Config setProperty(@Nonnull String name, @Nonnull String value) {
        return staticConfig.setProperty(name, value);
    }

    @Override
    public MemberAttributeConfig getMemberAttributeConfig() {
        return staticConfig.getMemberAttributeConfig();
    }

    @Override
    public Config setMemberAttributeConfig(MemberAttributeConfig memberAttributeConfig) {
        return staticConfig.setMemberAttributeConfig(memberAttributeConfig);
    }

    @Override
    public Properties getProperties() {
        return staticConfig.getProperties();
    }

    @Override
    public Config setProperties(Properties properties) {
        return staticConfig.setProperties(properties);
    }

    @Override
    public String getInstanceName() {
        return staticConfig.getInstanceName();
    }

    @Override
    public Config setInstanceName(String instanceName) {
        return staticConfig.setInstanceName(instanceName);
    }

    @Override
    public String getClusterName() {
        return staticConfig.getClusterName();
    }

    @Override
    public Config setClusterName(String clusterName) {
        return staticConfig.setClusterName(clusterName);
    }

    @Override
    public NetworkConfig getNetworkConfig() {
        return staticConfig.getNetworkConfig();
    }

    @Override
    public Config setNetworkConfig(NetworkConfig networkConfig) {
        return staticConfig.setNetworkConfig(networkConfig);
    }

    @Override
    public AdvancedNetworkConfig getAdvancedNetworkConfig() {
        return staticConfig.getAdvancedNetworkConfig();
    }

    @Override
    public Config setAdvancedNetworkConfig(AdvancedNetworkConfig advancedNetworkConfig) {
        return staticConfig.setAdvancedNetworkConfig(advancedNetworkConfig);
    }

    @Override
    public MapConfig findMapConfig(String name) {
        return new MapConfigReadOnly(getMapConfigInternal(name, "default"));
    }

    @Override
    public MapConfig getMapConfig(String name) {
        return getMapConfigInternal(name, name);
    }

    @Override
    public MapConfig getMapConfigOrNull(String name) {
        return getMapConfigOrNullInternal(name);
    }

    private MapConfig getMapConfigOrNullInternal(String name) {
        return getMapConfigOrNullInternal(name, name);
    }

    private MapConfig getMapConfigOrNullInternal(String name, String fallbackName) {
        return (MapConfig) configSearcher.getConfig(name, fallbackName, mapConfigOrNullConfigSupplier);
    }

    private MapConfig getMapConfigInternal(String name, String fallbackName) {
        return (MapConfig) configSearcher.getConfig(name, fallbackName, supplierFor(MapConfig.class));
    }

    @Override
    public Config addMapConfig(MapConfig mapConfig) {
        boolean staticConfigDoesNotExist = checkStaticConfigDoesNotExist(staticConfig.getMapConfigs(),
                mapConfig.getName(), mapConfig);
        if (staticConfigDoesNotExist) {
            configurationService.broadcastConfig(mapConfig);
        }
        return this;
    }

<<<<<<< HEAD
    public static <T> boolean checkStaticConfigDoesNotExist(
            Map<String, T> staticConfigurations,
            String configName,
            T newConfig
    ) {
=======
    public <T> boolean checkStaticConfigDoesNotExist(Map<String, T> staticConfigurations, String configName, T newConfig) {
>>>>>>> 7a6be2ae
        T existingConfiguration = staticConfigurations.get(configName);
        return checkStaticConfigDoesNotExist(existingConfiguration, newConfig);
    }

    // be careful to not use this method with get*Config as it creates the config if not found
    public static <T> boolean checkStaticConfigDoesNotExist(T oldConfig, T newConfig) {
        if (oldConfig != null && !oldConfig.equals(newConfig)) {
            throw new InvalidConfigurationException("Cannot add a new dynamic configuration " + newConfig
                    + " as static configuration already contains " + oldConfig);
        }
        return oldConfig == null;
    }

    public Config getStaticConfig() {
        return staticConfig;
    }

    @Override
    public Map<String, MapConfig> getMapConfigs() {
        Map<String, MapConfig> staticMapConfigs = staticConfig.getMapConfigs();
        Map<String, MapConfig> dynamicMapConfigs = configurationService.getMapConfigs();
        return aggregate(staticMapConfigs, dynamicMapConfigs);
    }

    @Override
    public Config setMapConfigs(Map<String, MapConfig> mapConfigs) {
        throw new UnsupportedOperationException("Unsupported operation");
    }

    @Override
    public CacheSimpleConfig findCacheConfig(String name) {
        return new CacheSimpleConfigReadOnly(getCacheConfigInternal(name, "default"));
    }

    @Override
    public CacheSimpleConfig findCacheConfigOrNull(String name) {
        //intentional: as of Hazelcast 3.x we do not use default for JCache!
        CacheSimpleConfig cacheConfig = getCacheConfigInternal(name, null);
        if (cacheConfig == null) {
            return null;
        }
        return new CacheSimpleConfigReadOnly(cacheConfig);
    }

    @Override
    public CacheSimpleConfig getCacheConfig(String name) {
        return getCacheConfigInternal(name, name);
    }

    private CacheSimpleConfig getCacheConfigInternal(String name, String fallbackName) {
        return (CacheSimpleConfig) configSearcher.getConfig(name, fallbackName, supplierFor(CacheSimpleConfig.class));
    }

    @Override
    public Config addCacheConfig(CacheSimpleConfig cacheConfig) {
        boolean staticConfigDoesNotExist = checkStaticConfigDoesNotExist(staticConfig.getCacheConfigs(),
                cacheConfig.getName(), cacheConfig);
        if (staticConfigDoesNotExist) {
            configurationService.broadcastConfig(cacheConfig);
        }
        return this;
    }

    @Override
    public Map<String, CacheSimpleConfig> getCacheConfigs() {
        Map<String, CacheSimpleConfig> staticConfigs = staticConfig.getCacheConfigs();
        Map<String, CacheSimpleConfig> dynamicConfigs = configurationService.getCacheSimpleConfigs();

        return aggregate(staticConfigs, dynamicConfigs);
    }

    @Override
    public Config setCacheConfigs(Map<String, CacheSimpleConfig> cacheConfigs) {
        throw new UnsupportedOperationException("Unsupported operation");
    }

    @Override
    public QueueConfig findQueueConfig(String name) {
        return new QueueConfigReadOnly(getQueueConfigInternal(name, "default"));
    }

    @Override
    public QueueConfig getQueueConfig(String name) {
        return getQueueConfigInternal(name, name);
    }

    private QueueConfig getQueueConfigInternal(String name, String fallbackName) {
        return (QueueConfig) configSearcher.getConfig(name, fallbackName, supplierFor(QueueConfig.class));
    }

    @Override
    public Config addQueueConfig(QueueConfig queueConfig) {
        boolean staticConfigDoesNotExist = checkStaticConfigDoesNotExist(staticConfig.getQueueConfigs(),
                queueConfig.getName(), queueConfig);
        if (staticConfigDoesNotExist) {
            configurationService.broadcastConfig(queueConfig);
        }
        return this;
    }

    @Override
    public Map<String, QueueConfig> getQueueConfigs() {
        Map<String, QueueConfig> staticQueueConfigs = staticConfig.getQueueConfigs();
        Map<String, QueueConfig> dynamicQueueConfigs = configurationService.getQueueConfigs();
        return aggregate(staticQueueConfigs, dynamicQueueConfigs);
    }

    @Override
    public Config setQueueConfigs(Map<String, QueueConfig> queueConfigs) {
        throw new UnsupportedOperationException("Unsupported operation");
    }

    @Override
    public ListConfig findListConfig(String name) {
        return new ListConfigReadOnly(getListConfigInternal(name, "default"));
    }

    @Override
    public ListConfig getListConfig(String name) {
        return getListConfigInternal(name, name);
    }

    private ListConfig getListConfigInternal(String name, String fallbackName) {
        return (ListConfig) configSearcher.getConfig(name, fallbackName, supplierFor(ListConfig.class));
    }

    @Override
    public Config addListConfig(ListConfig listConfig) {
        boolean staticConfigDoesNotExist = checkStaticConfigDoesNotExist(staticConfig.getListConfigs(),
                listConfig.getName(), listConfig);
        if (staticConfigDoesNotExist) {
            configurationService.broadcastConfig(listConfig);
        }
        return this;
    }

    @Override
    public Map<String, ListConfig> getListConfigs() {
        Map<String, ListConfig> staticListConfigs = staticConfig.getListConfigs();
        Map<String, ListConfig> dynamicListConfigs = configurationService.getListConfigs();

        return aggregate(staticListConfigs, dynamicListConfigs);
    }

    @Override
    public Config setListConfigs(Map<String, ListConfig> listConfigs) {
        throw new UnsupportedOperationException("Unsupported operation");
    }

    @Override
    public SetConfig findSetConfig(String name) {
        return new SetConfigReadOnly(getSetConfigInternal(name, "default"));
    }

    @Override
    public SetConfig getSetConfig(String name) {
        return getSetConfigInternal(name, name);
    }

    private SetConfig getSetConfigInternal(String name, String fallbackName) {
        return (SetConfig) configSearcher.getConfig(name, fallbackName, supplierFor(SetConfig.class));
    }

    @Override
    public Config addSetConfig(SetConfig setConfig) {
        boolean staticConfigDoesNotExist = checkStaticConfigDoesNotExist(staticConfig.getSetConfigs(),
                setConfig.getName(), setConfig);
        if (staticConfigDoesNotExist) {
            configurationService.broadcastConfig(setConfig);
        }
        return this;
    }

    @Override
    public Map<String, SetConfig> getSetConfigs() {
        Map<String, SetConfig> staticSetConfigs = staticConfig.getSetConfigs();
        Map<String, SetConfig> dynamicSetConfigs = configurationService.getSetConfigs();
        return aggregate(staticSetConfigs, dynamicSetConfigs);
    }

    @Override
    public Config setSetConfigs(Map<String, SetConfig> setConfigs) {
        throw new UnsupportedOperationException("Unsupported operation");
    }

    @Override
    public MultiMapConfig findMultiMapConfig(String name) {
        return new MultiMapConfigReadOnly(getMultiMapConfigInternal(name, "default"));
    }

    @Override
    public MultiMapConfig getMultiMapConfig(String name) {
        return getMultiMapConfigInternal(name, name);
    }

    private MultiMapConfig getMultiMapConfigInternal(String name, String fallbackName) {
        return (MultiMapConfig) configSearcher.getConfig(name, fallbackName, supplierFor(MultiMapConfig.class));
    }

    @Override
    public Config addMultiMapConfig(MultiMapConfig multiMapConfig) {
        boolean staticConfigDoesNotExist = checkStaticConfigDoesNotExist(staticConfig.getMultiMapConfigs(),
                multiMapConfig.getName(), multiMapConfig);
        if (staticConfigDoesNotExist) {
            configurationService.broadcastConfig(multiMapConfig);
        }
        return this;
    }

    @Override
    public Map<String, MultiMapConfig> getMultiMapConfigs() {
        Map<String, MultiMapConfig> staticConfigs = staticConfig.getMultiMapConfigs();
        Map<String, MultiMapConfig> dynamicConfigs = configurationService.getMultiMapConfigs();

        return aggregate(staticConfigs, dynamicConfigs);
    }

    @Override
    public Config setMultiMapConfigs(Map<String, MultiMapConfig> multiMapConfigs) {
        throw new UnsupportedOperationException("Unsupported operation");
    }

    @Override
    public ReplicatedMapConfig findReplicatedMapConfig(String name) {
        return new ReplicatedMapConfigReadOnly(getReplicatedMapConfigInternal(name, "default"));
    }

    @Override
    public ReplicatedMapConfig getReplicatedMapConfig(String name) {
        return getReplicatedMapConfigInternal(name, name);
    }

    private ReplicatedMapConfig getReplicatedMapConfigInternal(String name, String fallbackName) {
        return (ReplicatedMapConfig) configSearcher.getConfig(name, fallbackName, supplierFor(ReplicatedMapConfig.class));
    }

    @Override
    public Config addReplicatedMapConfig(ReplicatedMapConfig replicatedMapConfig) {
        boolean staticConfigDoesNotExist = checkStaticConfigDoesNotExist(staticConfig.getReplicatedMapConfigs(),
                replicatedMapConfig.getName(), replicatedMapConfig);
        if (staticConfigDoesNotExist) {
            configurationService.broadcastConfig(replicatedMapConfig);
        }
        return this;
    }

    @Override
    public Map<String, ReplicatedMapConfig> getReplicatedMapConfigs() {
        Map<String, ReplicatedMapConfig> staticConfigs = staticConfig.getReplicatedMapConfigs();
        Map<String, ReplicatedMapConfig> dynamicConfigs = configurationService.getReplicatedMapConfigs();

        return aggregate(staticConfigs, dynamicConfigs);
    }

    @Override
    public Config setReplicatedMapConfigs(Map<String, ReplicatedMapConfig> replicatedMapConfigs) {
        throw new UnsupportedOperationException("Unsupported operation");
    }

    @Override
    public RingbufferConfig findRingbufferConfig(String name) {
        return new RingbufferConfigReadOnly(getRingbufferConfigInternal(name, "default"));
    }

    @Override
    public RingbufferConfig getRingbufferConfig(String name) {
        return getRingbufferConfigInternal(name, name);
    }

    private RingbufferConfig getRingbufferConfigInternal(String name, String fallbackName) {
        return (RingbufferConfig) configSearcher.getConfig(name, fallbackName, supplierFor(RingbufferConfig.class));
    }

    @Override
    public Config addRingBufferConfig(RingbufferConfig ringbufferConfig) {
        boolean staticConfigDoesNotExist = checkStaticConfigDoesNotExist(staticConfig.getRingbufferConfigs(),
                ringbufferConfig.getName(), ringbufferConfig);
        if (staticConfigDoesNotExist) {
            configurationService.broadcastConfig(ringbufferConfig);
        }
        return this;
    }

    @Override
    public Map<String, RingbufferConfig> getRingbufferConfigs() {
        Map<String, RingbufferConfig> staticConfigs = staticConfig.getRingbufferConfigs();
        Map<String, RingbufferConfig> dynamicConfigs = configurationService.getRingbufferConfigs();

        return aggregate(staticConfigs, dynamicConfigs);
    }

    @Override
    public Config setRingbufferConfigs(Map<String, RingbufferConfig> ringbufferConfigs) {
        throw new UnsupportedOperationException("Unsupported operation");
    }

    @Override
    public TopicConfig findTopicConfig(String name) {
        return new TopicConfigReadOnly(getTopicConfigInternal(name, "default"));
    }

    @Override
    public TopicConfig getTopicConfig(String name) {
        return getTopicConfigInternal(name, name);
    }

    private TopicConfig getTopicConfigInternal(String name, String fallbackName) {
        return (TopicConfig) configSearcher.getConfig(name, fallbackName, supplierFor(TopicConfig.class));
    }

    @Override
    public Config addTopicConfig(TopicConfig topicConfig) {
        boolean staticConfigDoesNotExist = checkStaticConfigDoesNotExist(staticConfig.getTopicConfigs(),
                topicConfig.getName(), topicConfig);
        if (staticConfigDoesNotExist) {
            configurationService.broadcastConfig(topicConfig);
        }
        return this;
    }

    @Override
    public Map<String, TopicConfig> getTopicConfigs() {
        Map<String, TopicConfig> staticConfigs = staticConfig.getTopicConfigs();
        Map<String, TopicConfig> dynamicConfigs = configurationService.getTopicConfigs();

        return aggregate(staticConfigs, dynamicConfigs);
    }

    @Override
    public Config setTopicConfigs(Map<String, TopicConfig> mapTopicConfigs) {
        throw new UnsupportedOperationException("Unsupported operation");
    }

    @Override
    public ReliableTopicConfig findReliableTopicConfig(String name) {
        return new ReliableTopicConfigReadOnly(getReliableTopicConfigInternal(name, "default"));
    }

    @Override
    public ReliableTopicConfig getReliableTopicConfig(String name) {
        return getReliableTopicConfigInternal(name, name);
    }

    private ReliableTopicConfig getReliableTopicConfigInternal(String name, String fallbackName) {
        return (ReliableTopicConfig) configSearcher.getConfig(name, fallbackName, supplierFor(ReliableTopicConfig.class));
    }

    @Override
    public Map<String, ReliableTopicConfig> getReliableTopicConfigs() {
        Map<String, ReliableTopicConfig> staticConfigs = staticConfig.getReliableTopicConfigs();
        Map<String, ReliableTopicConfig> dynamicConfigs = configurationService.getReliableTopicConfigs();

        return aggregate(staticConfigs, dynamicConfigs);
    }

    @Override
    public Config addReliableTopicConfig(ReliableTopicConfig reliableTopicConfig) {
        boolean staticConfigDoesNotExist = checkStaticConfigDoesNotExist(staticConfig.getReliableTopicConfigs(),
                reliableTopicConfig.getName(), reliableTopicConfig);
        if (staticConfigDoesNotExist) {
            configurationService.broadcastConfig(reliableTopicConfig);
        }
        return this;
    }

    @Override
    public Config setReliableTopicConfigs(Map<String, ReliableTopicConfig> reliableTopicConfigs) {
        throw new UnsupportedOperationException("Unsupported operation");
    }

    @Override
    public ExecutorConfig findExecutorConfig(String name) {
        return new ExecutorConfigReadOnly(getExecutorConfigInternal(name, "default"));
    }

    @Override
    public ExecutorConfig getExecutorConfig(String name) {
        return getExecutorConfigInternal(name, name);
    }

    private ExecutorConfig getExecutorConfigInternal(String name, String fallbackName) {
        return (ExecutorConfig) configSearcher.getConfig(name, fallbackName, supplierFor(ExecutorConfig.class));
    }

    @Override
    public Config addExecutorConfig(ExecutorConfig executorConfig) {
        boolean staticConfigDoesNotExist = checkStaticConfigDoesNotExist(staticConfig.getExecutorConfigs(),
                executorConfig.getName(), executorConfig);
        if (staticConfigDoesNotExist) {
            configurationService.broadcastConfig(executorConfig);
        }
        return this;
    }

    @Override
    public Map<String, ExecutorConfig> getExecutorConfigs() {
        Map<String, ExecutorConfig> staticConfigs = staticConfig.getExecutorConfigs();
        Map<String, ExecutorConfig> dynamicConfigs = configurationService.getExecutorConfigs();

        return aggregate(staticConfigs, dynamicConfigs);
    }

    @Override
    public Config setExecutorConfigs(Map<String, ExecutorConfig> executorConfigs) {
        throw new UnsupportedOperationException("Unsupported operation");
    }

    @Override
    public DurableExecutorConfig findDurableExecutorConfig(String name) {
        return getDurableExecutorConfigInternal(name, "default");
    }

    @Override
    public DurableExecutorConfig getDurableExecutorConfig(String name) {
        return getDurableExecutorConfigInternal(name, name);
    }

    private DurableExecutorConfig getDurableExecutorConfigInternal(String name, String fallbackName) {
        return (DurableExecutorConfig) configSearcher.getConfig(name, fallbackName, supplierFor(DurableExecutorConfig.class));
    }

    @Override
    public Config addDurableExecutorConfig(DurableExecutorConfig durableExecutorConfig) {
        boolean staticConfigDoesNotExist = checkStaticConfigDoesNotExist(staticConfig.getDurableExecutorConfigs(),
                durableExecutorConfig.getName(), durableExecutorConfig);
        if (staticConfigDoesNotExist) {
            configurationService.broadcastConfig(durableExecutorConfig);
        }
        return this;
    }

    @Override
    public Map<String, DurableExecutorConfig> getDurableExecutorConfigs() {
        Map<String, DurableExecutorConfig> staticConfigs = staticConfig.getDurableExecutorConfigs();
        Map<String, DurableExecutorConfig> dynamicConfigs = configurationService.getDurableExecutorConfigs();

        return aggregate(staticConfigs, dynamicConfigs);
    }

    @Override
    public Config setDurableExecutorConfigs(Map<String, DurableExecutorConfig> durableExecutorConfigs) {
        throw new UnsupportedOperationException("Unsupported operation");
    }


    @Override
    public ScheduledExecutorConfig findScheduledExecutorConfig(String name) {
        return getScheduledExecutorConfigInternal(name, "default");
    }

    @Override
    public ScheduledExecutorConfig getScheduledExecutorConfig(String name) {
        return getScheduledExecutorConfigInternal(name, name);
    }

    private ScheduledExecutorConfig getScheduledExecutorConfigInternal(String name, String fallbackName) {
        return (ScheduledExecutorConfig) configSearcher.getConfig(name, fallbackName, supplierFor(ScheduledExecutorConfig.class));
    }

    @Override
    public Map<String, ScheduledExecutorConfig> getScheduledExecutorConfigs() {
        Map<String, ScheduledExecutorConfig> staticConfigs = staticConfig.getScheduledExecutorConfigs();
        Map<String, ScheduledExecutorConfig> dynamicConfigs = configurationService.getScheduledExecutorConfigs();

        return aggregate(staticConfigs, dynamicConfigs);
    }

    @Override
    public Config addScheduledExecutorConfig(ScheduledExecutorConfig scheduledExecutorConfig) {
        boolean staticConfigDoesNotExist = checkStaticConfigDoesNotExist(staticConfig.getScheduledExecutorConfigs(),
                scheduledExecutorConfig.getName(), scheduledExecutorConfig);
        if (staticConfigDoesNotExist) {
            configurationService.broadcastConfig(scheduledExecutorConfig);
        }
        return this;
    }

    @Override
    public Config setScheduledExecutorConfigs(Map<String, ScheduledExecutorConfig> scheduledExecutorConfigs) {
        throw new UnsupportedOperationException("Unsupported operation");
    }

    @Override
    public CardinalityEstimatorConfig findCardinalityEstimatorConfig(String name) {
        return getCardinalityEstimatorConfigInternal(name, "default");
    }

    @Override
    public CardinalityEstimatorConfig getCardinalityEstimatorConfig(String name) {
        return getCardinalityEstimatorConfigInternal(name, name);
    }

    private CardinalityEstimatorConfig getCardinalityEstimatorConfigInternal(String name, String fallbackName) {
        return (CardinalityEstimatorConfig) configSearcher.getConfig(name, fallbackName,
                supplierFor(CardinalityEstimatorConfig.class));
    }


    @Override
    public Config addCardinalityEstimatorConfig(CardinalityEstimatorConfig cardinalityEstimatorConfig) {
        boolean staticConfigDoesNotExist = checkStaticConfigDoesNotExist(staticConfig.getCardinalityEstimatorConfigs(),
                cardinalityEstimatorConfig.getName(), cardinalityEstimatorConfig);
        if (staticConfigDoesNotExist) {
            configurationService.broadcastConfig(cardinalityEstimatorConfig);
        }
        return this;
    }

    @Override
    public Map<String, CardinalityEstimatorConfig> getCardinalityEstimatorConfigs() {
        Map<String, CardinalityEstimatorConfig> staticConfigs = staticConfig.getCardinalityEstimatorConfigs();
        Map<String, CardinalityEstimatorConfig> dynamicConfigs = configurationService.getCardinalityEstimatorConfigs();

        return aggregate(staticConfigs, dynamicConfigs);
    }

    @Override
    public Config setCardinalityEstimatorConfigs(Map<String, CardinalityEstimatorConfig> cardinalityEstimatorConfigs) {
        throw new UnsupportedOperationException("Unsupported operation");
    }

    @Override
    public PNCounterConfig findPNCounterConfig(String name) {
        return getPNCounterConfigInternal(name, "default");
    }

    @Override
    public PNCounterConfig getPNCounterConfig(String name) {
        return getPNCounterConfigInternal(name, name);
    }

    private PNCounterConfig getPNCounterConfigInternal(String name, String fallbackName) {
        return (PNCounterConfig) configSearcher.getConfig(name, fallbackName, supplierFor(PNCounterConfig.class));
    }

    @Override
    public Config addPNCounterConfig(PNCounterConfig pnCounterConfig) {
        boolean staticConfigDoesNotExist = checkStaticConfigDoesNotExist(staticConfig.getPNCounterConfigs(),
                pnCounterConfig.getName(), pnCounterConfig);
        if (staticConfigDoesNotExist) {
            configurationService.broadcastConfig(pnCounterConfig);
        }
        return this;
    }

    @Override
    public Map<String, PNCounterConfig> getPNCounterConfigs() {
        Map<String, PNCounterConfig> staticConfigs = staticConfig.getPNCounterConfigs();
        Map<String, PNCounterConfig> dynamicConfigs = configurationService.getPNCounterConfigs();

        return aggregate(staticConfigs, dynamicConfigs);
    }

    @Override
    public Config setPNCounterConfigs(Map<String, PNCounterConfig> pnCounterConfigs) {
        throw new UnsupportedOperationException("Unsupported operation");
    }

    @Override
    public Map<String, FlakeIdGeneratorConfig> getFlakeIdGeneratorConfigs() {
        Map<String, FlakeIdGeneratorConfig> staticMapConfigs = staticConfig.getFlakeIdGeneratorConfigs();
        Map<String, FlakeIdGeneratorConfig> dynamicMapConfigs = configurationService.getFlakeIdGeneratorConfigs();
        return aggregate(staticMapConfigs, dynamicMapConfigs);
    }

    @Override
    public FlakeIdGeneratorConfig findFlakeIdGeneratorConfig(String name) {
        return new FlakeIdGeneratorConfigReadOnly(getFlakeIdGeneratorConfigInternal(name, "default"));
    }

    @Override
    public FlakeIdGeneratorConfig getFlakeIdGeneratorConfig(String name) {
        return getFlakeIdGeneratorConfigInternal(name, name);
    }

    private FlakeIdGeneratorConfig getFlakeIdGeneratorConfigInternal(String name, String fallbackName) {
        return (FlakeIdGeneratorConfig) configSearcher.getConfig(name, fallbackName, supplierFor(FlakeIdGeneratorConfig.class));
    }

    @Override
    public Config addFlakeIdGeneratorConfig(FlakeIdGeneratorConfig config) {
        boolean staticConfigDoesNotExist = checkStaticConfigDoesNotExist(staticConfig.getFlakeIdGeneratorConfigs(),
                config.getName(), config);
        if (staticConfigDoesNotExist) {
            configurationService.broadcastConfig(config);
        }
        return this;
    }

    @Override
    public Config setFlakeIdGeneratorConfigs(Map<String, FlakeIdGeneratorConfig> map) {
        throw new UnsupportedOperationException("Unsupported operation");
    }

    @Override
    public WanReplicationConfig getWanReplicationConfig(String name) {
        return staticConfig.getWanReplicationConfig(name);
    }

    @Override
    public Config addWanReplicationConfig(WanReplicationConfig wanReplicationConfig) {
        throw new UnsupportedOperationException("Unsupported operation");
    }

    @Override
    public Map<String, WanReplicationConfig> getWanReplicationConfigs() {
        return staticConfig.getWanReplicationConfigs();
    }

    @Override
    public Config setWanReplicationConfigs(Map<String, WanReplicationConfig> wanReplicationConfigs) {
        throw new UnsupportedOperationException("Unsupported operation");
    }

    @Override
    public Map<String, SplitBrainProtectionConfig> getSplitBrainProtectionConfigs() {
        return staticConfig.getSplitBrainProtectionConfigs();
    }

    @Override
    public SplitBrainProtectionConfig getSplitBrainProtectionConfig(String name) {
        return staticConfig.getSplitBrainProtectionConfig(name);
    }

    @Override
    public SplitBrainProtectionConfig findSplitBrainProtectionConfig(String name) {
        return staticConfig.findSplitBrainProtectionConfig(name);
    }

    @Override
    public Config setSplitBrainProtectionConfigs(Map<String, SplitBrainProtectionConfig> splitBrainProtectionConfigs) {
        throw new UnsupportedOperationException("Unsupported operation");
    }

    @Override
    public Config addSplitBrainProtectionConfig(SplitBrainProtectionConfig splitBrainProtectionConfig) {
        return staticConfig.addSplitBrainProtectionConfig(splitBrainProtectionConfig);
    }

    @Override
    public ManagementCenterConfig getManagementCenterConfig() {
        return staticConfig.getManagementCenterConfig();
    }

    @Override
    public Config setManagementCenterConfig(ManagementCenterConfig managementCenterConfig) {
        return staticConfig.setManagementCenterConfig(managementCenterConfig);
    }

    @Override
    protected ServicesConfig getServicesConfig() {
        return ConfigAccessor.getServicesConfig(staticConfig);
    }

    @Override
    public SecurityConfig getSecurityConfig() {
        return dynamicSecurityConfig;
    }

    @Override
    public Config setSecurityConfig(SecurityConfig securityConfig) {
        throw new UnsupportedOperationException("Unsupported operation");
    }

    @Override
    public Config addListenerConfig(ListenerConfig listenerConfig) {
        return staticConfig.addListenerConfig(listenerConfig);
    }

    @Override
    public List<ListenerConfig> getListenerConfigs() {
        return staticConfig.getListenerConfigs();
    }

    @Override
    public Config setListenerConfigs(List<ListenerConfig> listenerConfigs) {
        throw new UnsupportedOperationException("Unsupported operation");
    }

    @Override
    public SerializationConfig getSerializationConfig() {
        return staticConfig.getSerializationConfig();
    }

    @Override
    public Config setSerializationConfig(SerializationConfig serializationConfig) {
        throw new UnsupportedOperationException("Unsupported operation");
    }

    @Override
    public PartitionGroupConfig getPartitionGroupConfig() {
        return staticConfig.getPartitionGroupConfig();
    }

    @Override
    public Config setPartitionGroupConfig(PartitionGroupConfig partitionGroupConfig) {
        throw new UnsupportedOperationException("Unsupported operation");
    }

    @Override
    public HotRestartPersistenceConfig getHotRestartPersistenceConfig() {
        return staticConfig.getHotRestartPersistenceConfig();
    }

    @Override
    public Config setHotRestartPersistenceConfig(HotRestartPersistenceConfig hrConfig) {
        throw new UnsupportedOperationException("Unsupported operation");
    }

    @Override
    public PersistenceConfig getPersistenceConfig() {
        return staticConfig.getPersistenceConfig();
    }

    @Override
    public Config setPersistenceConfig(PersistenceConfig prConfig) {
        throw new UnsupportedOperationException("Unsupported operation");
    }

    @Override
    public DynamicConfigurationConfig getDynamicConfigurationConfig() {
        return staticConfig.getDynamicConfigurationConfig();
    }

    @Override
    public Config setDynamicConfigurationConfig(DynamicConfigurationConfig dynamicConfigurationConfig) {
        throw new UnsupportedOperationException("Unsupported operation");
    }

    @Override
    public DeviceConfig getDeviceConfig(String name) {
        return staticConfig.getDeviceConfig(name);
    }

    @Override
    public <T extends DeviceConfig> T getDeviceConfig(Class<T> clazz, String name) {
        return staticConfig.getDeviceConfig(clazz, name);
    }

    @Override
    public Map<String, DeviceConfig> getDeviceConfigs() {
        return staticConfig.getDeviceConfigs();
    }

    @Override
    public Config setDeviceConfigs(Map<String, DeviceConfig> deviceConfigs) {
        throw new UnsupportedOperationException("Unsupported operation");
    }

    @Override
    public Config addDeviceConfig(DeviceConfig deviceConfig) {
        throw new UnsupportedOperationException("Unsupported operation");
    }

    @Override
    public CRDTReplicationConfig getCRDTReplicationConfig() {
        return staticConfig.getCRDTReplicationConfig();
    }

    @Override
    public Config setCRDTReplicationConfig(CRDTReplicationConfig crdtReplicationConfig) {
        throw new UnsupportedOperationException("Unsupported operation");
    }

    @Override
    public ManagedContext getManagedContext() {
        return staticConfig.getManagedContext();
    }

    @Override
    public Config setManagedContext(ManagedContext managedContext) {
        throw new UnsupportedOperationException("Unsupported operation");
    }

    @Override
    public ConcurrentMap<String, Object> getUserContext() {
        return staticConfig.getUserContext();
    }

    @Override
    public Config setUserContext(ConcurrentMap<String, Object> userContext) {
        throw new UnsupportedOperationException("Unsupported operation");
    }

    @Override
    public NativeMemoryConfig getNativeMemoryConfig() {
        return staticConfig.getNativeMemoryConfig();
    }

    @Override
    public Config setNativeMemoryConfig(NativeMemoryConfig nativeMemoryConfig) {
        throw new UnsupportedOperationException("Unsupported operation");
    }

    @Override
    public URL getConfigurationUrl() {
        return staticConfig.getConfigurationUrl();
    }

    @Override
    public Config setConfigurationUrl(URL configurationUrl) {
        throw new UnsupportedOperationException("Unsupported operation");
    }

    @Override
    public File getConfigurationFile() {
        return staticConfig.getConfigurationFile();
    }

    @Override
    public Config setConfigurationFile(File configurationFile) {
        return staticConfig.setConfigurationFile(configurationFile);
    }

    @Override
    public String getLicenseKey() {
        return staticConfig.getLicenseKey();
    }

    @Override
    public Config setLicenseKey(String licenseKey) {
        return staticConfig.setLicenseKey(licenseKey);
    }

    @Override
    public boolean isLiteMember() {
        return staticConfig.isLiteMember();
    }

    @Override
    public Config setLiteMember(boolean liteMember) {
        return staticConfig.setLiteMember(liteMember);
    }

    @Override
    public UserCodeDeploymentConfig getUserCodeDeploymentConfig() {
        return staticConfig.getUserCodeDeploymentConfig();
    }

    @Override
    public Config setUserCodeDeploymentConfig(UserCodeDeploymentConfig userCodeDeploymentConfig) {
        return staticConfig.setUserCodeDeploymentConfig(userCodeDeploymentConfig);
    }

    @Override
    public String toString() {
        return staticConfig.toString();
    }

    public void setServices(NodeEngineImpl nodeEngine) {
        this.configurationService = nodeEngine.getConfigurationService();
        this.configSearcher = initConfigSearcher();
    }

    public void onSecurityServiceUpdated(SecurityService securityService) {
        this.dynamicSecurityConfig = new DynamicSecurityConfig(staticConfig.getSecurityConfig(), securityService);
    }

    private Searcher initConfigSearcher() {
        return ConfigSearch.searcherFor(staticConfig, configurationService, configPatternMatcher, isStaticFirst);
    }

    @Override
    public CPSubsystemConfig getCPSubsystemConfig() {
        return dynamicCPSubsystemConfig;
    }

    @Override
    public Config setCPSubsystemConfig(CPSubsystemConfig cpSubsystemConfig) {
        throw new UnsupportedOperationException("Unsupported operation");
    }

    @Nonnull
    @Override
    public MetricsConfig getMetricsConfig() {
        return staticConfig.getMetricsConfig();
    }

    @Nonnull
    @Override
    public Config setMetricsConfig(@Nonnull MetricsConfig metricsConfig) {
        throw new UnsupportedOperationException("Unsupported operation");
    }

    @Nonnull
    @Override
    public AuditlogConfig getAuditlogConfig() {
        return staticConfig.getAuditlogConfig();
    }

    @Nonnull
    @Override
    public Config setAuditlogConfig(@Nonnull AuditlogConfig auditlogConfig) {
        throw new UnsupportedOperationException("Unsupported operation");
    }

    @Nonnull
    @Override
    public InstanceTrackingConfig getInstanceTrackingConfig() {
        return staticConfig.getInstanceTrackingConfig();
    }

    @Nonnull
    @Override
    public Config setInstanceTrackingConfig(@Nonnull InstanceTrackingConfig instanceTrackingConfig) {
        throw new UnsupportedOperationException("Unsupported operation");
    }

    @Nonnull
    @Override
    public SqlConfig getSqlConfig() {
        return staticConfig.getSqlConfig();
    }

    @Nonnull
    @Override
    public Config setSqlConfig(@Nonnull SqlConfig sqlConfig) {
        throw new UnsupportedOperationException("Unsupported operation");
    }

    @Nonnull
    @Override
    public JetConfig getJetConfig() {
        return staticConfig.getJetConfig();
    }

    @Nonnull
    @Override
    public Config setJetConfig(JetConfig jetConfig) {
        throw new UnsupportedOperationException("Unsupported operation");
    }

    @Nonnull
    @Override
    public IntegrityCheckerConfig getIntegrityCheckerConfig() {
        return staticConfig.getIntegrityCheckerConfig();
    }

    @Nonnull
    @Override
    public Config setIntegrityCheckerConfig(final IntegrityCheckerConfig config) {
        throw new UnsupportedOperationException("Unsupported operation");
    }
}<|MERGE_RESOLUTION|>--- conflicted
+++ resolved
@@ -265,15 +265,11 @@
         return this;
     }
 
-<<<<<<< HEAD
     public static <T> boolean checkStaticConfigDoesNotExist(
             Map<String, T> staticConfigurations,
             String configName,
             T newConfig
     ) {
-=======
-    public <T> boolean checkStaticConfigDoesNotExist(Map<String, T> staticConfigurations, String configName, T newConfig) {
->>>>>>> 7a6be2ae
         T existingConfiguration = staticConfigurations.get(configName);
         return checkStaticConfigDoesNotExist(existingConfiguration, newConfig);
     }
