--- conflicted
+++ resolved
@@ -211,12 +211,13 @@
     }
 
     @Override
-<<<<<<< HEAD
     public void persist(IdentifiedDataSerializable subConfig) {
         // Code shouldn't come here. broadcastConfig() will throw an exception
         // before here.
         throw new IllegalStateException("Cannot add a new config while Hazelcast is starting.");
-=======
+    }
+
+    @Override
     public ConfigUpdateResult update() {
         return update(null);
     }
@@ -224,6 +225,5 @@
     @Override
     public ConfigUpdateResult update(Config newConfig) {
         throw new IllegalStateException("Cannot reload config while Hazelcast is starting.");
->>>>>>> 23d62821
     }
 }