--- conflicted
+++ resolved
@@ -205,11 +205,8 @@
         taskPollThread.start();
         prepareStateThread.start();
         stateSendThread.start();
-<<<<<<< HEAD
+        eventSendThread.start();
         probeDataSendThread.start();
-=======
-        eventSendThread.start();
->>>>>>> 9ce5216c
         logger.info("Hazelcast will connect to Hazelcast Management Center on address: \n" + managementCenterUrl);
     }
 
@@ -224,12 +221,9 @@
             interruptThread(stateSendThread);
             interruptThread(taskPollThread);
             interruptThread(prepareStateThread);
-<<<<<<< HEAD
+            interruptThread(eventSendThread);
             probeDataSender.close();
             interruptThread(probeDataSendThread);
-=======
-            interruptThread(eventSendThread);
->>>>>>> 9ce5216c
         } catch (Throwable ignored) {
             ignore(ignored);
         }
