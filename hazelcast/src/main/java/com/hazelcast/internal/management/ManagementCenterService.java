/*
 * Copyright (c) 2008-2019, Hazelcast, Inc. All Rights Reserved.
 *
 * Licensed under the Apache License, Version 2.0 (the "License");
 * you may not use this file except in compliance with the License.
 * You may obtain a copy of the License at
 *
 * http://www.apache.org/licenses/LICENSE-2.0
 *
 * Unless required by applicable law or agreed to in writing, software
 * distributed under the License is distributed on an "AS IS" BASIS,
 * WITHOUT WARRANTIES OR CONDITIONS OF ANY KIND, either express or implied.
 * See the License for the specific language governing permissions and
 * limitations under the License.
 */

package com.hazelcast.internal.management;

import com.hazelcast.cache.impl.JCacheDetector;
import com.hazelcast.cluster.Address;
import com.hazelcast.cluster.Member;
import com.hazelcast.cluster.MemberAttributeEvent;
import com.hazelcast.cluster.MembershipEvent;
import com.hazelcast.cluster.MembershipListener;
import com.hazelcast.config.ManagementCenterConfig;
import com.hazelcast.core.HazelcastException;
import com.hazelcast.instance.impl.HazelcastInstanceImpl;
import com.hazelcast.internal.ascii.rest.HttpCommand;
import com.hazelcast.internal.json.Json;
import com.hazelcast.internal.json.JsonObject;
import com.hazelcast.internal.management.dto.ClientBwListDTO;
import com.hazelcast.internal.management.events.Event;
import com.hazelcast.internal.management.events.EventBatch;
import com.hazelcast.internal.management.operation.UpdateManagementCenterUrlOperation;
import com.hazelcast.internal.management.request.AsyncConsoleRequest;
import com.hazelcast.internal.management.request.ChangeClusterStateRequest;
import com.hazelcast.internal.management.request.ChangeWanStateRequest;
import com.hazelcast.internal.management.request.ClearWanQueuesRequest;
import com.hazelcast.internal.management.request.ClusterPropsRequest;
import com.hazelcast.internal.management.request.ConsoleCommandRequest;
import com.hazelcast.internal.management.request.ConsoleRequest;
import com.hazelcast.internal.management.request.ExecuteScriptRequest;
import com.hazelcast.internal.management.request.ForceStartNodeRequest;
import com.hazelcast.internal.management.request.GetCacheEntryRequest;
import com.hazelcast.internal.management.request.GetClusterStateRequest;
import com.hazelcast.internal.management.request.GetMapEntryRequest;
import com.hazelcast.internal.management.request.GetMemberSystemPropertiesRequest;
import com.hazelcast.internal.management.request.MapConfigRequest;
import com.hazelcast.internal.management.request.MemberConfigRequest;
import com.hazelcast.internal.management.request.PromoteMemberRequest;
import com.hazelcast.internal.management.request.RunGcRequest;
import com.hazelcast.internal.management.request.ShutdownClusterRequest;
import com.hazelcast.internal.management.request.ThreadDumpRequest;
import com.hazelcast.internal.management.request.TriggerPartialStartRequest;
import com.hazelcast.internal.management.request.WanCheckConsistencyRequest;
import com.hazelcast.internal.nio.IOUtil;
import com.hazelcast.internal.util.Clock;
import com.hazelcast.internal.util.ExceptionUtil;
import com.hazelcast.internal.util.executor.ExecutorType;
import com.hazelcast.logging.ILogger;
import com.hazelcast.map.impl.MapService;
import com.hazelcast.spi.exception.RetryableException;
import com.hazelcast.spi.impl.executionservice.ExecutionService;
import com.hazelcast.spi.impl.operationservice.Operation;
import com.hazelcast.spi.impl.operationservice.OperationService;
import com.hazelcast.spi.impl.operationservice.impl.InvocationFuture;
import com.hazelcast.spi.properties.ClusterProperty;

import javax.annotation.Nonnull;
import java.io.IOException;
import java.io.InputStream;
import java.io.InputStreamReader;
import java.io.OutputStream;
import java.io.OutputStreamWriter;
import java.net.HttpURLConnection;
import java.net.MalformedURLException;
import java.net.URL;
import java.net.URLConnection;
import java.util.ArrayList;
import java.util.Collection;
import java.util.HashMap;
import java.util.List;
import java.util.Map;
import java.util.Optional;
import java.util.concurrent.BlockingQueue;
import java.util.concurrent.ExecutionException;
import java.util.concurrent.Future;
import java.util.concurrent.LinkedBlockingQueue;
import java.util.concurrent.TimeUnit;
import java.util.concurrent.atomic.AtomicBoolean;
import java.util.concurrent.atomic.AtomicReference;

import static com.hazelcast.instance.impl.OutOfMemoryErrorDispatcher.inspectOutOfMemoryError;
import static com.hazelcast.internal.nio.IOUtil.closeResource;
import static com.hazelcast.internal.util.EmptyStatement.ignore;
import static com.hazelcast.internal.util.ExceptionUtil.rethrow;
import static com.hazelcast.internal.util.JsonUtil.getInt;
import static com.hazelcast.internal.util.JsonUtil.getObject;
import static com.hazelcast.internal.util.ThreadUtil.createThreadName;
import static com.hazelcast.spi.impl.executionservice.ExecutionService.ASYNC_EXECUTOR;
import static java.net.URLEncoder.encode;
import static java.nio.charset.StandardCharsets.UTF_8;

/**
 * ManagementCenterService is responsible for sending statistics data to the Management Center.
 */
public class ManagementCenterService {
    public static final String SERVICE_NAME = "hz:core:managementCenterService";

    private static final int HTTP_SUCCESS = 200;
    private static final int HTTP_NOT_MODIFIED = 304;
    private static final int CONNECTION_TIMEOUT_MILLIS = 5000;
    private static final long SLEEP_BETWEEN_POLL_MILLIS = 1000;
    private static final long DEFAULT_UPDATE_INTERVAL = 3000;
    private static final long EVENT_SEND_INTERVAL_MILLIS = 1000;
<<<<<<< HEAD
    private static final int EVENT_QUEUE_CAPACITY = 1000;
=======
    private static final int EXECUTOR_QUEUE_CAPACITY_PER_THREAD = 1000;
>>>>>>> 3b3bc436

    private final HazelcastInstanceImpl instance;
    private final TaskPollThread taskPollThread;
    private final StateSendThread stateSendThread;
    private final PrepareStateThread prepareStateThread;
    private final EventSendThread eventSendThread;
    private final ILogger logger;

    private final ConsoleCommandHandler commandHandler;
    private final ClientBwListConfigHandler bwListConfigHandler;
    private final ManagementCenterConfig managementCenterConfig;
    private final AtomicBoolean isRunning = new AtomicBoolean(false);
    private final TimedMemberStateFactory timedMemberStateFactory;
    private final ManagementCenterConnectionFactory connectionFactory;
    private final AtomicReference<String> timedMemberStateJson = new AtomicReference<>();
    private final BlockingQueue<Event> events = new LinkedBlockingQueue<>();
    private final BlockingQueue<Event> mcEvents = new LinkedBlockingQueue<>(EVENT_QUEUE_CAPACITY);

    private volatile String managementCenterUrl;
    private volatile boolean urlChanged;
    private volatile boolean manCenterConnectionLost;
    private volatile boolean taskPollFailed;
    private volatile boolean eventSendFailed;
    private volatile ManagementCenterEventListener eventListener;
    private volatile String lastMCConfigETag;

    public ManagementCenterService(HazelcastInstanceImpl instance) {
        this.instance = instance;
        this.logger = instance.node.getLogger(ManagementCenterService.class);
        this.managementCenterConfig = getManagementCenterConfig();
        this.managementCenterUrl = getManagementCenterUrl();
        this.commandHandler = new ConsoleCommandHandler(instance);
        this.bwListConfigHandler = new ClientBwListConfigHandler(instance.node.clientEngine);
        this.taskPollThread = new TaskPollThread();
        this.stateSendThread = new StateSendThread();
        this.prepareStateThread = new PrepareStateThread();
        this.eventSendThread = new EventSendThread();
        this.timedMemberStateFactory = instance.node.getNodeExtension().createTimedMemberStateFactory(instance);
        this.connectionFactory = instance.node.getNodeExtension().getManagementCenterConnectionFactory();
        registerExecutor();

        if (this.managementCenterConfig.isEnabled()) {
            this.instance.getCluster().addMembershipListener(new ManagementCenterService.MemberListenerImpl());
            start();
        }
    }

    private String getManagementCenterUrl() {
        return managementCenterConfig.getUrl();
    }

    private ManagementCenterConfig getManagementCenterConfig() {
        ManagementCenterConfig config = instance.node.config.getManagementCenterConfig();
        if (config == null) {
            throw new IllegalStateException("ManagementCenterConfig can't be null!");
        }
        return config;
    }

    static String cleanupUrl(String url) {
        if (url == null) {
            return null;
        }
        return url.endsWith("/") ? url : url + '/';
    }

    private void start() {
        if (managementCenterUrl == null) {
            logger.warning("Can't start Hazelcast Management Center Service: web-server URL is null!");
            return;
        }

        if (!isRunning.compareAndSet(false, true)) {
            // it is already started
            return;
        }

        timedMemberStateFactory.init();
        try {
            if (connectionFactory != null) {
                connectionFactory.init(managementCenterConfig.getMutualAuthConfig());
            }
        } catch (Exception e) {
            throw rethrow(e);
        }

        taskPollThread.start();
        prepareStateThread.start();
        stateSendThread.start();
        eventSendThread.start();
        logger.info("Hazelcast will connect to Hazelcast Management Center on address: \n" + managementCenterUrl);
    }

    public void shutdown() {
        if (!isRunning.compareAndSet(true, false)) {
            //it is already shutdown.
            return;
        }

        logger.info("Shutting down Hazelcast Management Center Service");
        try {
            interruptThread(stateSendThread);
            interruptThread(taskPollThread);
            interruptThread(prepareStateThread);
            interruptThread(eventSendThread);
        } catch (Throwable ignored) {
            ignore(ignored);
        }
    }

    private void registerExecutor() {
        final ExecutionService executionService = instance.node.nodeEngine.getExecutionService();
        int threadCount = instance.node.getProperties().getInteger(ClusterProperty.MC_EXECUTOR_THREAD_COUNT);
        logger.finest("Creating new executor for Management Center service tasks with threadCount=" + threadCount);
        executionService.register(ExecutionService.MC_EXECUTOR,
                threadCount, threadCount * EXECUTOR_QUEUE_CAPACITY_PER_THREAD,
                ExecutorType.CACHED);
    }

    public Optional<String> getTimedMemberStateJson() {
        return Optional.ofNullable(timedMemberStateJson.get());
    }

    public byte[] clusterWideUpdateManagementCenterUrl(String newUrl) {
        try {
            final Collection<Member> memberList = instance.node.clusterService.getMembers();
            for (Member member : memberList) {
                send(member.getAddress(), new UpdateManagementCenterUrlOperation(newUrl));
            }

            return HttpCommand.RES_204;
        } catch (Throwable throwable) {
            logger.warning("New Management Center url cannot be assigned.", throwable);
            return HttpCommand.RES_500;
        }
    }

    public void updateManagementCenterUrl(String newUrl) {
        if (newUrl == null) {
            return;
        }

        if (newUrl.equals(managementCenterUrl)) {
            return;
        }
        managementCenterUrl = newUrl;

        if (!isRunning()) {
            start();
        }

        urlChanged = true;
        logger.info("Management Center URL has changed. Hazelcast will connect to Management Center on address:\n"
                + managementCenterUrl);
    }

    private void interruptThread(Thread thread) {
        if (thread != null) {
            thread.interrupt();
        }
    }

    public InvocationFuture<Object> callOnAddress(Address address, Operation operation) {
        // TODO: why are we always executing on the MapService?
        OperationService operationService = instance.node.nodeEngine.getOperationService();
        return operationService.invokeOnTarget(MapService.SERVICE_NAME, operation, address);
    }

    public InvocationFuture<Object> callOnThis(Operation operation) {
        return callOnAddress(instance.node.getThisAddress(), operation);
    }

    public JsonObject syncCallOnThis(Operation operation) {
        InvocationFuture<Object> future = callOnThis(operation);
        JsonObject result = new JsonObject();
        Object operationResult;
        try {
            operationResult = future.get();
            if (operationResult == null) {
                result.add("result", "success");
            } else {
                result.add("result", operationResult.toString());
            }
        } catch (ExecutionException e) {
            result.add("result", e.getMessage());
            result.add("stackTrace", ExceptionUtil.toString(e));
        } catch (InterruptedException e) {
            Thread.currentThread().interrupt();
            result.add("result", e.getMessage());
            result.add("stackTrace", ExceptionUtil.toString(e));
        }
        return result;
    }

    public InvocationFuture<Object> callOnMember(Member member, Operation operation) {
        return callOnAddress(member.getAddress(), operation);
    }

    public static Object resolveFuture(Future<Object> future) {
        try {
            return future.get();
        } catch (Throwable t) {
            return ExceptionUtil.toString(t);
        }
    }

    public void send(Address address, Operation operation) {
        OperationService operationService = instance.node.nodeEngine.getOperationService();
        operationService.createInvocationBuilder(MapService.SERVICE_NAME, operation, address).invoke();
    }

    public HazelcastInstanceImpl getHazelcastInstance() {
        return instance;
    }

    public ConsoleCommandHandler getCommandHandler() {
        return commandHandler;
    }

    public void setEventListener(ManagementCenterEventListener eventListener) {
        this.eventListener = eventListener;
    }

    /**
     * Logs an event to Management Center and calls the configured
     * {@link ManagementCenterEventListener} with the logged event if it
     * is set.
     * <p>
     * Events are used by Management Center to show the user what happens when on a cluster member.
     */
    public void log(Event event) {
        if (this.managementCenterConfig.isEnabled() && isRunning()) {
            events.add(event);
            mcEvents.offer(event);
            if (eventListener != null) {
                eventListener.onEventLogged(event);
            }
        }
    }

    /**
     * Polls pending MC events.
     *
     * @return polled events
     */
    @Nonnull
    public List<Event> pollMCEvents() {
        List<Event> polled = new ArrayList<>();
        mcEvents.drainTo(polled);
        return polled;
    }

    /**
     * Returns ETag value of last applied MC config (client B/W list filtering).
     *
     * @return  last or <code>null</code>
     */
    public String getLastMCConfigETag() {
        return lastMCConfigETag;
    }

    /**
     * Applies given MC config (client B/W list filtering).
     *
     * @param eTag          ETag of new config
     * @param bwListConfig  new config
     */
    public void applyMCConfig(String eTag, ClientBwListDTO bwListConfig) {
        if (eTag.equals(lastMCConfigETag)) {
            logger.warning("Client B/W list filtering config with the same ETag is already applied.");
            return;
        }

        try {
            bwListConfigHandler.applyConfig(bwListConfig);
            lastMCConfigETag = eTag;
        } catch (Exception e) {
            logger.warning("Could not apply client B/W list filtering config.", e);
            throw new HazelcastException("Error while applying MC config", e);
        }
    }

    private boolean isRunning() {
        return isRunning.get();
    }

    private boolean post(HttpURLConnection connection) throws IOException {
        int responseCode = connection.getResponseCode();
        if (responseCode != HTTP_SUCCESS && !manCenterConnectionLost) {
            logger.warning("Failed to send response, responseCode:" + responseCode + " url:" + connection.getURL());
        }
        return responseCode == HTTP_SUCCESS;
    }

    private HttpURLConnection openJsonConnection(URL url) throws IOException {
        if (logger.isFinestEnabled()) {
            logger.finest("Opening connection to Management Center:" + url);
        }

        HttpURLConnection connection = (HttpURLConnection) (connectionFactory != null
                ? connectionFactory.openConnection(url)
                : url.openConnection());

        connection.setDoOutput(true);
        connection.setConnectTimeout(CONNECTION_TIMEOUT_MILLIS);
        connection.setReadTimeout(CONNECTION_TIMEOUT_MILLIS);
        connection.setRequestProperty("Accept", "application/json");
        connection.setRequestProperty("Content-Type", "application/json");
        connection.setRequestMethod("POST");
        return connection;
    }

    private static void sleepIfPossible(long updateIntervalMs, long elapsedMs) throws InterruptedException {
        long sleepTimeMs = updateIntervalMs - elapsedMs;
        if (sleepTimeMs > 0) {
            Thread.sleep(sleepTimeMs);
        }
    }

    /**
     * Thread for sending events to the Management Center.
     */
    private final class EventSendThread extends Thread {

        private EventSendThread() {
            super(createThreadName(instance.getName(), "MC.Event.Sender"));
        }

        @Override
        public void run() {
            try {
                while (isRunning()) {
                    long startMs = Clock.currentTimeMillis();
                    sendEvents();
                    long endMs = Clock.currentTimeMillis();
                    sleepIfPossible(EVENT_SEND_INTERVAL_MILLIS, endMs - startMs);
                }
            } catch (Throwable throwable) {
                inspectOutOfMemoryError(throwable);
                if (!(throwable instanceof InterruptedException)) {
                    logger.warning("Exception occurred while sending events", throwable);
                }
            }
        }

        private void sendEvents() throws MalformedURLException {
            ArrayList<Event> eventList = new ArrayList<>();
            if (events.drainTo(eventList) == 0) {
                return;
            }

            URL url = new URL(cleanupUrl(managementCenterUrl) + "events.do");
            OutputStream outputStream = null;
            OutputStreamWriter writer = null;
            try {
                String clusterName = instance.getConfig().getClusterName();
                String address = instance.node.address.getHost() + ":" + instance.node.address.getPort();

                JsonObject batch = new EventBatch(clusterName, address, eventList).toJson();

                HttpURLConnection connection = openJsonConnection(url);
                outputStream = connection.getOutputStream();
                writer = new OutputStreamWriter(outputStream, UTF_8);

                batch.writeTo(writer);

                writer.flush();
                outputStream.flush();
                boolean success = post(connection);
                if (eventSendFailed && success) {
                    logger.info("Sent events to Management Center successfully.");
                    eventSendFailed = false;
                }
            } catch (Exception e) {
                if (!eventSendFailed) {
                    eventSendFailed = true;
                    log("Failed to send events to Management Center.", e);
                }
            } finally {
                closeResource(writer);
                closeResource(outputStream);
            }
        }
    }

    private final class PrepareStateThread extends Thread {

        private final long updateIntervalMs;

        private PrepareStateThread() {
            super(createThreadName(instance.getName(), "MC.State.Sender"));
            updateIntervalMs = calcUpdateInterval();
        }

        private long calcUpdateInterval() {
            long updateInterval = managementCenterConfig.getUpdateInterval();
            return (updateInterval > 0) ? TimeUnit.SECONDS.toMillis(updateInterval) : DEFAULT_UPDATE_INTERVAL;
        }

        @Override
        public void run() {
            try {
                while (isRunning()) {
                    try {
                        TimedMemberState tms = timedMemberStateFactory.createTimedMemberState();
                        JsonObject tmsJson = new JsonObject();
                        tmsJson.add("timedMemberState", tms.toJson());
                        timedMemberStateJson.set(tmsJson.toString());
                    } catch (Throwable e) {
                        if (!(e instanceof RetryableException)) {
                            throw rethrow(e);
                        }
                        logger.warning("Can't create TimedMemberState. Will retry after " + updateIntervalMs + " ms");
                    }
                    sleep();
                }
            } catch (Throwable throwable) {
                inspectOutOfMemoryError(throwable);
                if (!(throwable instanceof InterruptedException)) {
                    logger.warning("Hazelcast Management Center Service will be shutdown due to exception.", throwable);
                    shutdown();
                }
            }
        }

        private void sleep() throws InterruptedException {
            Thread.sleep(updateIntervalMs);
        }
    }

    /**
     * Thread for sending cluster state to the Management Center.
     */
    private final class StateSendThread extends Thread {

        private final long updateIntervalMs;

        private String lastConfigETag;

        private StateSendThread() {
            super(createThreadName(instance.getName(), "MC.State.Sender"));
            updateIntervalMs = calcUpdateInterval();
        }

        private long calcUpdateInterval() {
            long updateInterval = managementCenterConfig.getUpdateInterval();
            return (updateInterval > 0) ? TimeUnit.SECONDS.toMillis(updateInterval) : DEFAULT_UPDATE_INTERVAL;
        }

        @Override
        public void run() {
            try {
                while (isRunning()) {
                    long startMs = Clock.currentTimeMillis();
                    sendStateAndReadConfig();
                    long endMs = Clock.currentTimeMillis();
                    sleepIfPossible(updateIntervalMs, endMs - startMs);
                }
            } catch (Throwable throwable) {
                inspectOutOfMemoryError(throwable);
                if (!(throwable instanceof InterruptedException)) {
                    logger.warning("Exception occurred while calculating stats", throwable);
                }
            }
        }

        private void sendStateAndReadConfig() throws MalformedURLException {
            URL url = newCollectorUrl();
            OutputStream outputStream = null;
            OutputStreamWriter writer = null;
            try {
                HttpURLConnection connection = openJsonConnection(url);
                if (lastConfigETag != null) {
                    connection.setRequestProperty("If-None-Match", lastConfigETag);
                }

                outputStream = connection.getOutputStream();
                writer = new OutputStreamWriter(outputStream, UTF_8);

                String memberStateJson = timedMemberStateJson.get();
                if (memberStateJson != null) {
                    writer.write(memberStateJson);
                    writer.flush();
                    outputStream.flush();

                    processResponse(connection);
                }
            } catch (Exception e) {
                if (!manCenterConnectionLost) {
                    manCenterConnectionLost = true;
                    log("Failed to connect to: " + url, e);
                    bwListConfigHandler.handleLostConnection();
                }
            } finally {
                closeResource(writer);
                closeResource(outputStream);
            }
        }

        private void processResponse(HttpURLConnection connection) throws Exception {
            int responseCode = connection.getResponseCode();
            boolean okResponse = responseCode == HTTP_SUCCESS || responseCode == HTTP_NOT_MODIFIED;
            if (!okResponse && !manCenterConnectionLost) {
                logger.warning("Failed to send response, responseCode:" + responseCode + " url:" + connection.getURL());
            }

            if (manCenterConnectionLost && okResponse) {
                logger.info("Connection to Management Center restored.");
                manCenterConnectionLost = false;
            } else if (!okResponse) {
                manCenterConnectionLost = true;
            }

            // process response only if config changed
            if (responseCode == HTTP_SUCCESS) {
                readAndApplyConfig(connection);
            }
        }

        private void readAndApplyConfig(HttpURLConnection connection) throws Exception {
            InputStream inputStream = null;
            InputStreamReader reader = null;
            try {
                inputStream = connection.getInputStream();
                reader = new InputStreamReader(inputStream, UTF_8);
                JsonObject response = Json.parse(reader).asObject();
                lastConfigETag = connection.getHeaderField("ETag");
                bwListConfigHandler.handleNewConfig(response);
            } finally {
                closeResource(reader);
                closeResource(inputStream);
            }
        }

        private URL newCollectorUrl() throws MalformedURLException {
            String url = cleanupUrl(managementCenterUrl) + "collector.do";
            return new URL(url);
        }
    }

    /**
     * Thread for polling tasks/requests from Management Center.
     */
    private final class TaskPollThread extends Thread {

        private final Map<Integer, Class<? extends ConsoleRequest>> consoleRequests = new HashMap<>();

        private final ExecutionService executionService = instance.node.getNodeEngine().getExecutionService();

        TaskPollThread() {
            super(createThreadName(instance.getName(), "MC.Task.Poller"));
            register(new ThreadDumpRequest());
            register(new ExecuteScriptRequest());
            register(new ConsoleCommandRequest());
            register(new RunGcRequest());
            register(new GetMapEntryRequest());
            if (JCacheDetector.isJCacheAvailable(instance.node.getNodeEngine().getConfigClassLoader(), logger)) {
                register(new GetCacheEntryRequest());
            } else {
                logger.finest("javax.cache api is not detected on classpath.Skip registering GetCacheEntryRequest...");
            }
            register(new TriggerPartialStartRequest());

            registerConfigRequests();
            registerClusterManagementRequests();
            registerWanRequests();
        }

        private void registerConfigRequests() {
            register(new GetMemberSystemPropertiesRequest());
            register(new MapConfigRequest());
            register(new MemberConfigRequest());
        }

        private void registerClusterManagementRequests() {
            register(new ClusterPropsRequest());
            register(new GetClusterStateRequest());
            register(new ChangeClusterStateRequest());
            register(new ShutdownClusterRequest());
            register(new PromoteMemberRequest());
            register(new ForceStartNodeRequest());
        }

        private void registerWanRequests() {
            register(new ChangeWanStateRequest());
            register(new ClearWanQueuesRequest());
            register(new WanCheckConsistencyRequest());
        }

        public void register(ConsoleRequest consoleRequest) {
            Class<? extends ConsoleRequest> reqClass = consoleRequests.put(consoleRequest.getType(), consoleRequest.getClass());
            if (reqClass != null) {
                throw new IllegalArgumentException("Request ID is already registered by " + reqClass);
            }
        }

        private HttpURLConnection openPostResponseConnection() throws IOException {
            URL url = newPostResponseUrl();
            if (logger.isFinestEnabled()) {
                logger.finest("Opening sendResponse connection:" + url);
            }
            HttpURLConnection connection = (HttpURLConnection) (connectionFactory != null
                    ? connectionFactory.openConnection(url)
                    : url.openConnection());
            connection.setDoOutput(true);
            connection.setRequestMethod("POST");
            connection.setConnectTimeout(CONNECTION_TIMEOUT_MILLIS);
            connection.setReadTimeout(CONNECTION_TIMEOUT_MILLIS);
            return connection;
        }

        private URL newPostResponseUrl() throws MalformedURLException {
            return new URL(cleanupUrl(managementCenterUrl) + "putResponse.do");
        }

        @Override
        public void run() {
            try {
                while (isRunning()) {
                    processTask();
                    sleep();
                }
            } catch (Throwable throwable) {
                if (!(throwable instanceof InterruptedException)) {
                    inspectOutOfMemoryError(throwable);
                    logger.warning("Problem on Hazelcast Management Center Service while polling for a task.", throwable);
                }
            }
        }

        private void sleep() throws InterruptedException {
            Thread.sleep(SLEEP_BETWEEN_POLL_MILLIS);
        }

        private void processTask() {
            InputStream inputStream = null;
            InputStreamReader reader = null;
            try {
                inputStream = openTaskInputStream();
                reader = new InputStreamReader(inputStream, UTF_8);
                JsonObject request = Json.parse(reader).asObject();
                if (!request.isEmpty()) {
                    JsonObject innerRequest = getObject(request, "request");
                    final int type = getInt(innerRequest, "type");
                    final int taskId = getInt(request, "taskId");

                    Class<? extends ConsoleRequest> requestClass = consoleRequests.get(type);
                    if (requestClass == null) {
                        throw new RuntimeException("Failed to find a request for requestType: " + type);
                    }
                    ConsoleRequest task = requestClass.newInstance();
                    task.fromJson(getObject(innerRequest, "request"));
                    boolean success;
                    if (task instanceof AsyncConsoleRequest) {
                        executionService.execute(ASYNC_EXECUTOR, new AsyncConsoleRequestTask(taskId, task));
                        success = true;
                    } else {
                        success = processTaskAndSendResponse(taskId, task);
                    }
                    if (taskPollFailed && success) {
                        logger.info("Management Center task polling successful.");
                        taskPollFailed = false;
                    }
                }
            } catch (Exception e) {
                if (!taskPollFailed) {
                    taskPollFailed = true;
                    log("Failed to pull tasks from Management Center", e);
                }
            } finally {
                IOUtil.closeResource(reader);
                IOUtil.closeResource(inputStream);
            }
        }

        private boolean processTaskAndSendResponse(int taskId, ConsoleRequest task) throws Exception {
            HttpURLConnection connection = openPostResponseConnection();
            OutputStream outputStream = connection.getOutputStream();
            final OutputStreamWriter writer = new OutputStreamWriter(outputStream, UTF_8);
            try {
                JsonObject root = new JsonObject();
                root.add("taskId", taskId);
                root.add("type", task.getType());
                task.writeResponse(ManagementCenterService.this, root);
                root.writeTo(writer);
                writer.flush();
                outputStream.flush();
                return post(connection);
            } finally {
                closeResource(writer);
                closeResource(outputStream);
            }
        }

        private InputStream openTaskInputStream() throws IOException {
            URLConnection connection = openGetTaskConnection();
            return connection.getInputStream();
        }

        private URLConnection openGetTaskConnection() throws IOException {
            URL url = newGetTaskUrl();
            if (logger.isFinestEnabled()) {
                logger.finest("Opening getTask connection:" + url);
            }
            HttpURLConnection connection = (HttpURLConnection) (connectionFactory != null
                    ? connectionFactory.openConnection(url)
                    : url.openConnection());

            connection.setRequestProperty("Connection", "keep-alive");
            connection.setRequestMethod("POST");
            return connection;
        }

        private URL newGetTaskUrl() throws IOException {
            String clusterName = instance.getConfig().getClusterName();

            Address localAddress = instance.node.getClusterService().getLocalMember().getAddress();

            String urlString = cleanupUrl(managementCenterUrl) + "getTask.do?member=" + localAddress.getHost()
                    + ":" + localAddress.getPort() + "&cluster=" + encode(clusterName, "UTF-8");
            return new URL(urlString);
        }

        private class AsyncConsoleRequestTask implements Runnable {
            private final int taskId;
            private final ConsoleRequest task;

            AsyncConsoleRequestTask(int taskId, ConsoleRequest task) {
                this.taskId = taskId;
                this.task = task;
            }

            @Override
            public void run() {
                try {
                    processTaskAndSendResponse(taskId, task);
                } catch (Exception e) {
                    logger.warning("Problem while handling task: " + task, e);
                }
            }
        }
    }

    private void log(String msg, Throwable t) {
        if (logger.isFinestEnabled()) {
            logger.finest(msg, t);
        } else {
            logger.info(msg);
        }
    }

    /**
     * MembershipListener to send Management Center URL to the new members.
     */
    public class MemberListenerImpl implements MembershipListener {

        @Override
        public void memberAdded(MembershipEvent membershipEvent) {
            try {
                Member member = membershipEvent.getMember();
                if (member != null && instance.node.isMaster() && urlChanged) {
                    UpdateManagementCenterUrlOperation operation
                            = new UpdateManagementCenterUrlOperation(managementCenterUrl);
                    resolveFuture(callOnMember(member, operation));
                }
            } catch (Exception e) {
                logger.warning("Web server url cannot be send to the newly joined member", e);
            }
        }

        @Override
        public void memberRemoved(MembershipEvent membershipEvent) {
        }

        @Override
        public void memberAttributeChanged(MemberAttributeEvent memberAttributeEvent) {
        }
    }
}<|MERGE_RESOLUTION|>--- conflicted
+++ resolved
@@ -113,11 +113,8 @@
     private static final long SLEEP_BETWEEN_POLL_MILLIS = 1000;
     private static final long DEFAULT_UPDATE_INTERVAL = 3000;
     private static final long EVENT_SEND_INTERVAL_MILLIS = 1000;
-<<<<<<< HEAD
     private static final int EVENT_QUEUE_CAPACITY = 1000;
-=======
     private static final int EXECUTOR_QUEUE_CAPACITY_PER_THREAD = 1000;
->>>>>>> 3b3bc436
 
     private final HazelcastInstanceImpl instance;
     private final TaskPollThread taskPollThread;
