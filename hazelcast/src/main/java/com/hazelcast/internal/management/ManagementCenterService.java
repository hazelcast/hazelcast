--- conflicted
+++ resolved
@@ -16,16 +16,7 @@
 
 package com.hazelcast.internal.management;
 
-<<<<<<< HEAD
 import com.hazelcast.console.ConsoleApp;
-=======
-import com.hazelcast.cache.impl.JCacheDetector;
-import com.hazelcast.cluster.Address;
-import com.hazelcast.cluster.Member;
-import com.hazelcast.cluster.MembershipEvent;
-import com.hazelcast.cluster.MembershipListener;
-import com.hazelcast.config.ManagementCenterConfig;
->>>>>>> 5a893ddd
 import com.hazelcast.core.HazelcastException;
 import com.hazelcast.instance.impl.HazelcastInstanceImpl;
 import com.hazelcast.internal.json.JsonObject;
@@ -39,25 +30,8 @@
 import edu.umd.cs.findbugs.annotations.SuppressFBWarnings;
 
 import javax.annotation.Nonnull;
-<<<<<<< HEAD
 import java.util.ArrayList;
 import java.util.List;
-=======
-import java.io.IOException;
-import java.io.InputStream;
-import java.io.InputStreamReader;
-import java.io.OutputStream;
-import java.io.OutputStreamWriter;
-import java.net.HttpURLConnection;
-import java.net.MalformedURLException;
-import java.net.URL;
-import java.net.URLConnection;
-import java.util.ArrayList;
-import java.util.Collection;
-import java.util.HashMap;
-import java.util.List;
-import java.util.Map;
->>>>>>> 5a893ddd
 import java.util.Optional;
 import java.util.concurrent.BlockingQueue;
 import java.util.concurrent.LinkedBlockingQueue;
@@ -74,15 +48,6 @@
 
     public static final String SERVICE_NAME = "hz:core:managementCenterService";
 
-<<<<<<< HEAD
-=======
-    private static final int HTTP_SUCCESS = 200;
-    private static final int HTTP_NOT_MODIFIED = 304;
-    private static final int CONNECTION_TIMEOUT_MILLIS = 5000;
-    private static final long SLEEP_BETWEEN_POLL_MILLIS = 1000;
-    private static final long DEFAULT_UPDATE_INTERVAL = 3000;
-    private static final long EVENT_SEND_INTERVAL_MILLIS = 1000;
->>>>>>> 5a893ddd
     private static final int EVENT_QUEUE_CAPACITY = 1000;
     private static final int EXECUTOR_QUEUE_CAPACITY_PER_THREAD = 1000;
     private static final long TMS_CACHE_TIMEOUT_NANOS = TimeUnit.SECONDS.toNanos(1);
@@ -97,16 +62,6 @@
     private final BlockingQueue<Event> mcEvents;
     private final ConsoleCommandHandler commandHandler;
     private final ClientBwListConfigHandler bwListConfigHandler;
-<<<<<<< HEAD
-=======
-    private final ManagementCenterConfig managementCenterConfig;
-    private final AtomicBoolean isRunning = new AtomicBoolean(false);
-    private final TimedMemberStateFactory timedMemberStateFactory;
-    private final ManagementCenterConnectionFactory connectionFactory;
-    private final AtomicReference<String> timedMemberStateJson = new AtomicReference<>();
-    private final BlockingQueue<Event> events = new LinkedBlockingQueue<>();
-    private final BlockingQueue<Event> mcEvents = new LinkedBlockingQueue<>(EVENT_QUEUE_CAPACITY);
->>>>>>> 5a893ddd
 
     private volatile ManagementCenterEventListener eventListener;
     private volatile String lastMCConfigETag;
@@ -177,7 +132,7 @@
     @SuppressFBWarnings("RV_RETURN_VALUE_IGNORED_BAD_PRACTICE")
     public void log(Event event) {
         if (System.nanoTime() - lastMCEventsPollNanos > MC_EVENTS_WINDOW_NANOS) {
-            // ignore event and clear the queue if polls happened a while ago
+            // ignore event and clear the queue if the last poll happened a while ago
             mcEvents.clear();
         } else {
             mcEvents.offer(event);
@@ -199,7 +154,6 @@
      *
      * @return polled events
      */
-<<<<<<< HEAD
     @Nonnull
     public List<Event> pollMCEvents() {
         List<Event> polled = new ArrayList<>();
@@ -216,29 +170,6 @@
      */
     public String runConsoleCommand(String command) throws InterruptedException {
         return commandHandler.handleCommand(command);
-=======
-    @SuppressFBWarnings("RV_RETURN_VALUE_IGNORED_BAD_PRACTICE")
-    public void log(Event event) {
-        if (this.managementCenterConfig.isEnabled() && isRunning()) {
-            events.add(event);
-            mcEvents.offer(event);
-            if (eventListener != null) {
-                eventListener.onEventLogged(event);
-            }
-        }
->>>>>>> 5a893ddd
-    }
-
-    /**
-     * Polls pending MC events.
-     *
-     * @return polled events
-     */
-    @Nonnull
-    public List<Event> pollMCEvents() {
-        List<Event> polled = new ArrayList<>();
-        mcEvents.drainTo(polled);
-        return polled;
     }
 
     /**
@@ -270,501 +201,4 @@
             throw new HazelcastException("Error while applying MC config", e);
         }
     }
-<<<<<<< HEAD
-=======
-
-    private boolean isRunning() {
-        return isRunning.get();
-    }
-
-    private boolean post(HttpURLConnection connection) throws IOException {
-        int responseCode = connection.getResponseCode();
-        if (responseCode != HTTP_SUCCESS && !manCenterConnectionLost) {
-            logger.warning("Failed to send response, responseCode:" + responseCode + " url:" + connection.getURL());
-        }
-        return responseCode == HTTP_SUCCESS;
-    }
-
-    private HttpURLConnection openJsonConnection(URL url) throws IOException {
-        if (logger.isFinestEnabled()) {
-            logger.finest("Opening connection to Management Center:" + url);
-        }
-
-        HttpURLConnection connection = (HttpURLConnection) (connectionFactory != null
-                ? connectionFactory.openConnection(url)
-                : url.openConnection());
-
-        connection.setDoOutput(true);
-        connection.setConnectTimeout(CONNECTION_TIMEOUT_MILLIS);
-        connection.setReadTimeout(CONNECTION_TIMEOUT_MILLIS);
-        connection.setRequestProperty("Accept", "application/json");
-        connection.setRequestProperty("Content-Type", "application/json");
-        connection.setRequestMethod("POST");
-        return connection;
-    }
-
-    private static void sleepIfPossible(long updateIntervalMs, long elapsedMs) throws InterruptedException {
-        long sleepTimeMs = updateIntervalMs - elapsedMs;
-        if (sleepTimeMs > 0) {
-            Thread.sleep(sleepTimeMs);
-        }
-    }
-
-    /**
-     * Thread for sending events to the Management Center.
-     */
-    private final class EventSendThread extends Thread {
-
-        private EventSendThread() {
-            super(createThreadName(instance.getName(), "MC.Event.Sender"));
-        }
-
-        @Override
-        public void run() {
-            try {
-                while (isRunning()) {
-                    long startMs = Clock.currentTimeMillis();
-                    sendEvents();
-                    long endMs = Clock.currentTimeMillis();
-                    sleepIfPossible(EVENT_SEND_INTERVAL_MILLIS, endMs - startMs);
-                }
-            } catch (Throwable throwable) {
-                inspectOutOfMemoryError(throwable);
-                if (!(throwable instanceof InterruptedException)) {
-                    logger.warning("Exception occurred while sending events", throwable);
-                }
-            }
-        }
-
-        private void sendEvents() throws MalformedURLException {
-            ArrayList<Event> eventList = new ArrayList<>();
-            if (events.drainTo(eventList) == 0) {
-                return;
-            }
-
-            URL url = new URL(cleanupUrl(managementCenterUrl) + "events.do");
-            OutputStream outputStream = null;
-            OutputStreamWriter writer = null;
-            try {
-                String clusterName = instance.getConfig().getClusterName();
-                String address = instance.node.address.getHost() + ":" + instance.node.address.getPort();
-
-                JsonObject batch = new EventBatch(clusterName, address, eventList).toJson();
-
-                HttpURLConnection connection = openJsonConnection(url);
-                outputStream = connection.getOutputStream();
-                writer = new OutputStreamWriter(outputStream, UTF_8);
-
-                batch.writeTo(writer);
-
-                writer.flush();
-                outputStream.flush();
-                boolean success = post(connection);
-                if (eventSendFailed && success) {
-                    logger.info("Sent events to Management Center successfully.");
-                    eventSendFailed = false;
-                }
-            } catch (Exception e) {
-                if (!eventSendFailed) {
-                    eventSendFailed = true;
-                    log("Failed to send events to Management Center.", e);
-                }
-            } finally {
-                closeResource(writer);
-                closeResource(outputStream);
-            }
-        }
-    }
-
-    private final class PrepareStateThread extends Thread {
-
-        private final long updateIntervalMs;
-
-        private PrepareStateThread() {
-            super(createThreadName(instance.getName(), "MC.State.Sender"));
-            updateIntervalMs = calcUpdateInterval();
-        }
-
-        private long calcUpdateInterval() {
-            long updateInterval = managementCenterConfig.getUpdateInterval();
-            return (updateInterval > 0) ? TimeUnit.SECONDS.toMillis(updateInterval) : DEFAULT_UPDATE_INTERVAL;
-        }
-
-        @Override
-        public void run() {
-            try {
-                while (isRunning()) {
-                    try {
-                        TimedMemberState tms = timedMemberStateFactory.createTimedMemberState();
-                        JsonObject tmsJson = new JsonObject();
-                        tmsJson.add("timedMemberState", tms.toJson());
-                        timedMemberStateJson.set(tmsJson.toString());
-                    } catch (Throwable e) {
-                        if (!(e instanceof RetryableException)) {
-                            throw rethrow(e);
-                        }
-                        logger.warning("Can't create TimedMemberState. Will retry after " + updateIntervalMs + " ms");
-                    }
-                    sleep();
-                }
-            } catch (Throwable throwable) {
-                inspectOutOfMemoryError(throwable);
-                if (!(throwable instanceof InterruptedException)) {
-                    logger.warning("Hazelcast Management Center Service will be shutdown due to exception.", throwable);
-                    shutdown();
-                }
-            }
-        }
-
-        private void sleep() throws InterruptedException {
-            Thread.sleep(updateIntervalMs);
-        }
-    }
-
-    /**
-     * Thread for sending cluster state to the Management Center.
-     */
-    private final class StateSendThread extends Thread {
-
-        private final long updateIntervalMs;
-
-        private String lastConfigETag;
-
-        private StateSendThread() {
-            super(createThreadName(instance.getName(), "MC.State.Sender"));
-            updateIntervalMs = calcUpdateInterval();
-        }
-
-        private long calcUpdateInterval() {
-            long updateInterval = managementCenterConfig.getUpdateInterval();
-            return (updateInterval > 0) ? TimeUnit.SECONDS.toMillis(updateInterval) : DEFAULT_UPDATE_INTERVAL;
-        }
-
-        @Override
-        public void run() {
-            try {
-                while (isRunning()) {
-                    long startMs = Clock.currentTimeMillis();
-                    sendStateAndReadConfig();
-                    long endMs = Clock.currentTimeMillis();
-                    sleepIfPossible(updateIntervalMs, endMs - startMs);
-                }
-            } catch (Throwable throwable) {
-                inspectOutOfMemoryError(throwable);
-                if (!(throwable instanceof InterruptedException)) {
-                    logger.warning("Exception occurred while calculating stats", throwable);
-                }
-            }
-        }
-
-        private void sendStateAndReadConfig() throws MalformedURLException {
-            URL url = newCollectorUrl();
-            OutputStream outputStream = null;
-            OutputStreamWriter writer = null;
-            try {
-                HttpURLConnection connection = openJsonConnection(url);
-                if (lastConfigETag != null) {
-                    connection.setRequestProperty("If-None-Match", lastConfigETag);
-                }
-
-                outputStream = connection.getOutputStream();
-                writer = new OutputStreamWriter(outputStream, UTF_8);
-
-                String memberStateJson = timedMemberStateJson.get();
-                if (memberStateJson != null) {
-                    writer.write(memberStateJson);
-                    writer.flush();
-                    outputStream.flush();
-
-                    processResponse(connection);
-                }
-            } catch (Exception e) {
-                if (!manCenterConnectionLost) {
-                    manCenterConnectionLost = true;
-                    log("Failed to connect to: " + url, e);
-                    bwListConfigHandler.handleLostConnection();
-                }
-            } finally {
-                closeResource(writer);
-                closeResource(outputStream);
-            }
-        }
-
-        private void processResponse(HttpURLConnection connection) throws Exception {
-            int responseCode = connection.getResponseCode();
-            boolean okResponse = responseCode == HTTP_SUCCESS || responseCode == HTTP_NOT_MODIFIED;
-            if (!okResponse && !manCenterConnectionLost) {
-                logger.warning("Failed to send response, responseCode:" + responseCode + " url:" + connection.getURL());
-            }
-
-            if (manCenterConnectionLost && okResponse) {
-                logger.info("Connection to Management Center restored.");
-                manCenterConnectionLost = false;
-            } else if (!okResponse) {
-                manCenterConnectionLost = true;
-            }
-
-            // process response only if config changed
-            if (responseCode == HTTP_SUCCESS) {
-                readAndApplyConfig(connection);
-            }
-        }
-
-        private void readAndApplyConfig(HttpURLConnection connection) throws Exception {
-            InputStream inputStream = null;
-            InputStreamReader reader = null;
-            try {
-                inputStream = connection.getInputStream();
-                reader = new InputStreamReader(inputStream, UTF_8);
-                JsonObject response = Json.parse(reader).asObject();
-                lastConfigETag = connection.getHeaderField("ETag");
-                bwListConfigHandler.handleNewConfig(response);
-            } finally {
-                closeResource(reader);
-                closeResource(inputStream);
-            }
-        }
-
-        private URL newCollectorUrl() throws MalformedURLException {
-            String url = cleanupUrl(managementCenterUrl) + "collector.do";
-            return new URL(url);
-        }
-    }
-
-    /**
-     * Thread for polling tasks/requests from Management Center.
-     */
-    private final class TaskPollThread extends Thread {
-
-        private final Map<Integer, Class<? extends ConsoleRequest>> consoleRequests = new HashMap<>();
-
-        private final ExecutionService executionService = instance.node.getNodeEngine().getExecutionService();
-
-        TaskPollThread() {
-            super(createThreadName(instance.getName(), "MC.Task.Poller"));
-            register(new ThreadDumpRequest());
-            register(new ExecuteScriptRequest());
-            register(new ConsoleCommandRequest());
-            register(new RunGcRequest());
-            register(new GetMapEntryRequest());
-            if (JCacheDetector.isJCacheAvailable(instance.node.getNodeEngine().getConfigClassLoader(), logger)) {
-                register(new GetCacheEntryRequest());
-            } else {
-                logger.finest("javax.cache api is not detected on classpath.Skip registering GetCacheEntryRequest...");
-            }
-            register(new TriggerPartialStartRequest());
-
-            registerConfigRequests();
-            registerClusterManagementRequests();
-            registerWanRequests();
-        }
-
-        private void registerConfigRequests() {
-            register(new GetMemberSystemPropertiesRequest());
-            register(new MapConfigRequest());
-            register(new MemberConfigRequest());
-        }
-
-        private void registerClusterManagementRequests() {
-            register(new ClusterPropsRequest());
-            register(new GetClusterStateRequest());
-            register(new ChangeClusterStateRequest());
-            register(new ShutdownClusterRequest());
-            register(new PromoteMemberRequest());
-            register(new ForceStartNodeRequest());
-        }
-
-        private void registerWanRequests() {
-            register(new ChangeWanStateRequest());
-            register(new ClearWanQueuesRequest());
-            register(new WanCheckConsistencyRequest());
-        }
-
-        public void register(ConsoleRequest consoleRequest) {
-            Class<? extends ConsoleRequest> reqClass = consoleRequests.put(consoleRequest.getType(), consoleRequest.getClass());
-            if (reqClass != null) {
-                throw new IllegalArgumentException("Request ID is already registered by " + reqClass);
-            }
-        }
-
-        private HttpURLConnection openPostResponseConnection() throws IOException {
-            URL url = newPostResponseUrl();
-            if (logger.isFinestEnabled()) {
-                logger.finest("Opening sendResponse connection:" + url);
-            }
-            HttpURLConnection connection = (HttpURLConnection) (connectionFactory != null
-                    ? connectionFactory.openConnection(url)
-                    : url.openConnection());
-            connection.setDoOutput(true);
-            connection.setRequestMethod("POST");
-            connection.setConnectTimeout(CONNECTION_TIMEOUT_MILLIS);
-            connection.setReadTimeout(CONNECTION_TIMEOUT_MILLIS);
-            return connection;
-        }
-
-        private URL newPostResponseUrl() throws MalformedURLException {
-            return new URL(cleanupUrl(managementCenterUrl) + "putResponse.do");
-        }
-
-        @Override
-        public void run() {
-            try {
-                while (isRunning()) {
-                    processTask();
-                    sleep();
-                }
-            } catch (Throwable throwable) {
-                if (!(throwable instanceof InterruptedException)) {
-                    inspectOutOfMemoryError(throwable);
-                    logger.warning("Problem on Hazelcast Management Center Service while polling for a task.", throwable);
-                }
-            }
-        }
-
-        private void sleep() throws InterruptedException {
-            Thread.sleep(SLEEP_BETWEEN_POLL_MILLIS);
-        }
-
-        private void processTask() {
-            InputStream inputStream = null;
-            InputStreamReader reader = null;
-            try {
-                inputStream = openTaskInputStream();
-                reader = new InputStreamReader(inputStream, UTF_8);
-                JsonObject request = Json.parse(reader).asObject();
-                if (!request.isEmpty()) {
-                    JsonObject innerRequest = getObject(request, "request");
-                    final int type = getInt(innerRequest, "type");
-                    final int taskId = getInt(request, "taskId");
-
-                    Class<? extends ConsoleRequest> requestClass = consoleRequests.get(type);
-                    if (requestClass == null) {
-                        throw new RuntimeException("Failed to find a request for requestType: " + type);
-                    }
-                    ConsoleRequest task = requestClass.newInstance();
-                    task.fromJson(getObject(innerRequest, "request"));
-                    boolean success;
-                    if (task instanceof AsyncConsoleRequest) {
-                        executionService.execute(ASYNC_EXECUTOR, new AsyncConsoleRequestTask(taskId, task));
-                        success = true;
-                    } else {
-                        success = processTaskAndSendResponse(taskId, task);
-                    }
-                    if (taskPollFailed && success) {
-                        logger.info("Management Center task polling successful.");
-                        taskPollFailed = false;
-                    }
-                }
-            } catch (Exception e) {
-                if (!taskPollFailed) {
-                    taskPollFailed = true;
-                    log("Failed to pull tasks from Management Center", e);
-                }
-            } finally {
-                IOUtil.closeResource(reader);
-                IOUtil.closeResource(inputStream);
-            }
-        }
-
-        private boolean processTaskAndSendResponse(int taskId, ConsoleRequest task) throws Exception {
-            HttpURLConnection connection = openPostResponseConnection();
-            OutputStream outputStream = connection.getOutputStream();
-            final OutputStreamWriter writer = new OutputStreamWriter(outputStream, UTF_8);
-            try {
-                JsonObject root = new JsonObject();
-                root.add("taskId", taskId);
-                root.add("type", task.getType());
-                task.writeResponse(ManagementCenterService.this, root);
-                root.writeTo(writer);
-                writer.flush();
-                outputStream.flush();
-                return post(connection);
-            } finally {
-                closeResource(writer);
-                closeResource(outputStream);
-            }
-        }
-
-        private InputStream openTaskInputStream() throws IOException {
-            URLConnection connection = openGetTaskConnection();
-            return connection.getInputStream();
-        }
-
-        private URLConnection openGetTaskConnection() throws IOException {
-            URL url = newGetTaskUrl();
-            if (logger.isFinestEnabled()) {
-                logger.finest("Opening getTask connection:" + url);
-            }
-            HttpURLConnection connection = (HttpURLConnection) (connectionFactory != null
-                    ? connectionFactory.openConnection(url)
-                    : url.openConnection());
-
-            connection.setRequestProperty("Connection", "keep-alive");
-            connection.setRequestMethod("POST");
-            return connection;
-        }
-
-        private URL newGetTaskUrl() throws IOException {
-            String clusterName = instance.getConfig().getClusterName();
-
-            Address localAddress = instance.node.getClusterService().getLocalMember().getAddress();
-
-            String urlString = cleanupUrl(managementCenterUrl) + "getTask.do?member=" + localAddress.getHost()
-                    + ":" + localAddress.getPort() + "&cluster=" + encode(clusterName, "UTF-8");
-            return new URL(urlString);
-        }
-
-        private class AsyncConsoleRequestTask implements Runnable {
-            private final int taskId;
-            private final ConsoleRequest task;
-
-            AsyncConsoleRequestTask(int taskId, ConsoleRequest task) {
-                this.taskId = taskId;
-                this.task = task;
-            }
-
-            @Override
-            public void run() {
-                try {
-                    processTaskAndSendResponse(taskId, task);
-                } catch (Exception e) {
-                    logger.warning("Problem while handling task: " + task, e);
-                }
-            }
-        }
-    }
-
-    private void log(String msg, Throwable t) {
-        if (logger.isFinestEnabled()) {
-            logger.finest(msg, t);
-        } else {
-            logger.info(msg);
-        }
-    }
-
-    /**
-     * MembershipListener to send Management Center URL to the new members.
-     */
-    public class MemberListenerImpl implements MembershipListener {
-
-        @Override
-        public void memberAdded(MembershipEvent membershipEvent) {
-            try {
-                Member member = membershipEvent.getMember();
-                if (member != null && instance.node.isMaster() && urlChanged) {
-                    UpdateManagementCenterUrlOperation operation
-                            = new UpdateManagementCenterUrlOperation(managementCenterUrl);
-                    resolveFuture(callOnMember(member, operation));
-                }
-            } catch (Exception e) {
-                logger.warning("Web server url cannot be send to the newly joined member", e);
-            }
-        }
-
-        @Override
-        public void memberRemoved(MembershipEvent membershipEvent) {
-        }
-
-    }
->>>>>>> 5a893ddd
 }