--- conflicted
+++ resolved
@@ -196,11 +196,7 @@
     /**
      * Returns true, if the two collections contain any common item.
      */
-<<<<<<< HEAD
-    public static <T> boolean hasNonEmptyIntersection(Collection<T> a, Collection<T> b) {
-=======
     public static <T> boolean hasNonEmptyIntersection(@Nonnull Collection<T> a, @Nonnull Collection<T> b) {
->>>>>>> 127afdff
         for (T t : a) {
             if (b.contains(t)) {
                 return true;
