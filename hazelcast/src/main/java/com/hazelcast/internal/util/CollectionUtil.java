/*
 * Copyright (c) 2008-2023, Hazelcast, Inc. All Rights Reserved.
 *
 * Licensed under the Apache License, Version 2.0 (the "License");
 * you may not use this file except in compliance with the License.
 * You may obtain a copy of the License at
 *
 * http://www.apache.org/licenses/LICENSE-2.0
 *
 * Unless required by applicable law or agreed to in writing, software
 * distributed under the License is distributed on an "AS IS" BASIS,
 * WITHOUT WARRANTIES OR CONDITIONS OF ANY KIND, either express or implied.
 * See the License for the specific language governing permissions and
 * limitations under the License.
 */

package com.hazelcast.internal.util;

import com.hazelcast.internal.serialization.Data;
import com.hazelcast.internal.serialization.SerializationService;

import javax.annotation.Nonnull;
import java.util.AbstractList;
import java.util.ArrayList;
import java.util.Collection;
import java.util.Collections;
import java.util.Iterator;
import java.util.List;

import static com.hazelcast.internal.util.Preconditions.checkNotNull;

/**
 * Various collection utility methods.
 */
public final class CollectionUtil {

    private CollectionUtil() {
    }

    /**
     * Returns {@code true} if the given collection is {@code null} or empty, otherwise returns {@code false}.
     *
     * @param collection the given collection
     * @return {@code true} if collection is empty
     */
    public static boolean isEmpty(Collection collection) {
        return collection == null || collection.isEmpty();
    }

    /**
     * Returns {@code true} if the given collection is not {@code null} and not empty, otherwise returns {@code false}.
     *
     * @param collection the given collection
     * @return {@code true} if collection is not empty
     */
    public static boolean isNotEmpty(Collection collection) {
        return !isEmpty(collection);
    }

<<<<<<< HEAD
    /**
     * Adds a value to a list of values in the map.
     * <p>
     * Creates a new list if no list is found for the key.
     *
     * @param map   the given map of lists
     * @param key   the key of the target list
     * @param value the value to add to the target list
     * @return the updated list of values
     */
    public static <K, V> List<V> addToValueList(Map<K, List<V>> map, K key, V value) {
        List<V> valueList = map.computeIfAbsent(key, x -> new ArrayList<>());
        valueList.add(value);

        return valueList;
    }
=======
>>>>>>> 75d508c7

    /**
     * Returns the n-th item or {@code null} if collection is smaller.
     *
     * @param collection the given collection
     * @param position   position of the wanted item
     * @return the item on position or {@code null} if the given collection is too small
     * @throws NullPointerException if collection is {@code null}
     */
    public static <T> T getItemAtPositionOrNull(Collection<T> collection, int position) {
        if (position >= collection.size()) {
            return null;
        }
        if (collection instanceof List) {
            return ((List<T>) collection).get(position);
        }
        Iterator<T> iterator = collection.iterator();
        T item = null;
        for (int i = 0; i < position + 1; i++) {
            item = iterator.next();
        }
        return item;
    }

    /**
     * Converts a collection of any type to a collection of {@link Data}.
     *
     * @param collection           the given collection
     * @param serializationService will be used for converting object to {@link Data}
     * @return collection of data
     * @throws NullPointerException if collection is {@code null} or contains a {@code null} item
     */
    public static <C> Collection<Data> objectToDataCollection(Collection<C> collection,
                                                              SerializationService serializationService) {
        List<Data> dataCollection = new ArrayList<Data>(collection.size());
        objectToDataCollection(collection, dataCollection, serializationService, null);
        return dataCollection;
    }

    /**
     * Converts a collection of any type to a collection of {@link Data}.
     *
     * @param objectCollection     object items
     * @param dataCollection       data items
     * @param serializationService will be used for converting object to {@link Data}
     * @param errorMessage         the errorMessage when an item is null
     * @throws NullPointerException if collection is {@code null} or contains a {@code null} item
     */
    public static <C> void objectToDataCollection(Collection<C> objectCollection, Collection<Data> dataCollection,
                                                  SerializationService serializationService, String errorMessage) {
        for (C item : objectCollection) {
            checkNotNull(item, errorMessage);
            dataCollection.add(serializationService.toData(item));
        }
    }

    /**
     * Converts a {@link Collection} of {@link Integer} to a primitive {@code int[]} array.
     *
     * @param collection the given collection
     * @return a primitive int[] array
     * @throws NullPointerException if collection is {@code null}
     */
    public static int[] toIntArray(Collection<Integer> collection) {
        int[] collectionArray = new int[collection.size()];
        int index = 0;
        for (Integer item : collection) {
            collectionArray[index++] = item;
        }
        return collectionArray;
    }

    /**
     * Adapts an int array to an Integer {@link List}.
     *
     * @param array the array
     * @return the list
     * @throws NullPointerException if array is null.
     */
    public static List<Integer> asIntegerList(int[] array) {
        checkNotNull(array, "null array");
        return new AbstractList<Integer>() {
            @Override
            public Integer get(int index) {
                return array[index];
            }

            @Override
            public int size() {
                return array.length;
            }
        };
    }

    /** Returns an empty Collection if argument is null. **/
    public static <T> Collection<T> nullToEmpty(Collection<T> collection) {
        return collection == null ? Collections.<T>emptyList() : collection;
    }

    /**
     * Returns true, if the two collections contain any common item.
     */
    public static <T> boolean hasNonEmptyIntersection(@Nonnull Collection<T> a, @Nonnull Collection<T> b) {
        for (T t : a) {
            if (b.contains(t)) {
                return true;
            }
        }
        return false;
    }
}<|MERGE_RESOLUTION|>--- conflicted
+++ resolved
@@ -56,26 +56,6 @@
     public static boolean isNotEmpty(Collection collection) {
         return !isEmpty(collection);
     }
-
-<<<<<<< HEAD
-    /**
-     * Adds a value to a list of values in the map.
-     * <p>
-     * Creates a new list if no list is found for the key.
-     *
-     * @param map   the given map of lists
-     * @param key   the key of the target list
-     * @param value the value to add to the target list
-     * @return the updated list of values
-     */
-    public static <K, V> List<V> addToValueList(Map<K, List<V>> map, K key, V value) {
-        List<V> valueList = map.computeIfAbsent(key, x -> new ArrayList<>());
-        valueList.add(value);
-
-        return valueList;
-    }
-=======
->>>>>>> 75d508c7
 
     /**
      * Returns the n-th item or {@code null} if collection is smaller.
