/*
 * Copyright (c) 2008-2020, Hazelcast, Inc. All Rights Reserved.
 *
 * Licensed under the Apache License, Version 2.0 (the "License");
 * you may not use this file except in compliance with the License.
 * You may obtain a copy of the License at
 *
 * http://www.apache.org/licenses/LICENSE-2.0
 *
 * Unless required by applicable law or agreed to in writing, software
 * distributed under the License is distributed on an "AS IS" BASIS,
 * WITHOUT WARRANTIES OR CONDITIONS OF ANY KIND, either express or implied.
 * See the License for the specific language governing permissions and
 * limitations under the License.
 */

package com.hazelcast.internal.nio;

import com.hazelcast.internal.networking.OutboundFrame;
import com.hazelcast.internal.server.ServerConnection;
import com.hazelcast.internal.serialization.impl.HeapData;

import static com.hazelcast.internal.nio.PacketIOHelper.HEADER_SIZE;

/**
 * A Packet is a piece of data sent over the wire. The Packet is used for member to member communication.
 *
 * The Packet extends HeapData instead of wrapping it. From a design point of view this is often
 * not the preferred solution (prefer composition over inheritance), but in this case that
 * would mean more object litter.
 *
 * Since the Packet isn't used throughout the system, this design choice is visible locally.
 */
// Declaration order suppressed due to private static int FLAG_TYPEx declarations
@SuppressWarnings({"checkstyle:declarationorder", "checkstyle:magicnumber"})
public final class Packet extends HeapData implements OutboundFrame {

    public static final byte VERSION = 4;


    //             PACKET HEADER FLAGS
    //
    // Flags are dispatched against in a cascade:
    // 1. URGENT (bit 4)
    // 2. Packet type (bits 0, 2, 5)
    // 3. Flags specific to a given packet type (bits 1, 6)
    // 4. 4.x flag (bit 7)

    // 1. URGENT flag

    /**
     * Marks the packet as Urgent
     */
    public static final int FLAG_URGENT = 1 << 4;


    // 2. Packet type flags, encode up to 7 packet types.
    //
    // When adding a new packet type, DO NOT ADD MORE TYPE FLAGS. Instead rename one of the
    // Packet.Type.UNDEFINEDx members to represent the new type.
    //
    // Historically the first three packet types were encoded as separate, mutually exclusive flags.
    // These are given below. The enum Packet.Type should be used to encode/decode the type from the
    // header flags bitfield.

    /**
     * Packet type bit 0. Historically the OPERATION type flag.
     */
    private static final int FLAG_TYPE0 = 1 << 0;
    /**
     * Packet type bit 1. Historically the EVENT type flag.
     */
    private static final int FLAG_TYPE1 = 1 << 2;
    /**
     * Packet type bit 2. Historically the BIND type flag.
     */
    private static final int FLAG_TYPE2 = 1 << 5;

    // 3. Type-specific flags. Same bits can be reused within each type

    // 3.a Operation packet flags

    /**
     * Marks an Operation packet as Response
     */
    public static final int FLAG_OP_RESPONSE = 1 << 1;
    /**
     * Marks an Operation packet as Operation control (like invocation-heartbeats)
     */
    public static final int FLAG_OP_CONTROL = 1 << 6;

    // 3.b Jet packet flags

    /**
     * Marks a Jet packet as Flow control
     */
    public static final int FLAG_JET_FLOW_CONTROL = 1 << 1;

<<<<<<< HEAD
    // 3.c SQL packet flags

    /** The SQL packet with this flag should be executed in the system pool rather than fragment pool */
    public static final int FLAG_SQL_SYSTEM_OPERATION = 1 << 1;

=======
    /**
     * Marks a packet as sent by a 4.x member
     */
    public static final int FLAG_4_0 = 1 << 7;
>>>>>>> 713cc67d

    //            END OF HEADER FLAG SECTION


    // char is a 16-bit unsigned integer. Here we use it as a bitfield.
    private char flags;

    private int partitionId;
    private transient ServerConnection conn;

    public Packet() {
        raiseFlags(FLAG_4_0);
    }

    public Packet(byte[] payload) {
        this(payload, -1);
    }

    public Packet(byte[] payload, int partitionId) {
        super(payload);
        this.partitionId = partitionId;
        raiseFlags(FLAG_4_0);
    }

    /**
     * Gets the Connection this Packet was send with.
     *
     * @return the Connection. Could be null.
     */
    public ServerConnection getConn() {
        return conn;
    }

    /**
     * Sets the Connection this Packet is send with.
     * <p>
     * This is done on the reading side of the Packet to make it possible to retrieve information about
     * the sender of the Packet.
     *
     * @param conn the connection.
     * @return {@code this} (for fluent interface)
     */
    public Packet setConn(ServerConnection conn) {
        this.conn = conn;
        return this;
    }

    public Type getPacketType() {
        return Type.fromFlags(flags);
    }

    /**
     * Sets the packet type by updating the packet type bits in the {@code flags} bitfield. Other bits
     * are unaffected.
     *
     * @param type the type to set
     * @return {@code this} (for fluent interface)
     */
    public Packet setPacketType(Packet.Type type) {
        int nonTypeFlags = flags & (~FLAG_TYPE0 & ~FLAG_TYPE1 & ~FLAG_TYPE2);
        resetFlagsTo(type.headerEncoding | nonTypeFlags);
        return this;
    }

    /**
     * Raises all the flags raised in the argument. Does not lower any flags.
     *
     * @param flagsToRaise the flags to raise
     * @return {@code this} (for fluent interface)
     */
    public Packet raiseFlags(int flagsToRaise) {
        flags |= flagsToRaise;
        return this;
    }

    /**
     * Resets the entire {@code flags} bitfield to the supplied value. This also affects the packet type bits.
     *
     * @param flagsToSet the flags. Only the least significant two bytes of the argument are used.
     * @return {@code this} (for fluent interface)
     */
    public Packet resetFlagsTo(int flagsToSet) {
        flags = (char) flagsToSet;
        return this;
    }

    /**
     * Returns {@code true} if any of the flags supplied in the argument are set.
     *
     * @param flagsToCheck the flags to check
     * @return {@code true} if any of the flags is set, {@code false} otherwise.
     */
    public boolean isFlagRaised(int flagsToCheck) {
        return isFlagRaised(flags, flagsToCheck);
    }

    private static boolean isFlagRaised(char flags, int flagsToCheck) {
        return (flags & flagsToCheck) != 0;
    }

    /**
     * @return the complete flags bitfield as a {@code char}.
     */
    public char getFlags() {
        return flags;
    }

    /**
     * Returns the partition ID of this packet. If this packet is not for a particular partition, -1 is returned.
     *
     * @return the partition ID.
     */
    public int getPartitionId() {
        return partitionId;
    }

    @Override
    public boolean isUrgent() {
        return isFlagRaised(FLAG_URGENT);
    }

    @Override
    public int getFrameLength() {
        return (payload != null ? totalSize() : 0) + HEADER_SIZE;
    }

    @Override
    public boolean equals(Object o) {
        if (this == o) {
            return true;
        }

        if (!(o instanceof Packet)) {
            return false;
        }

        Packet packet = (Packet) o;
        if (!super.equals(packet)) {
            return false;
        }

        if (flags != packet.flags) {
            return false;
        }
        return partitionId == packet.partitionId;
    }

    @Override
    public int hashCode() {
        int result = super.hashCode();
        result = 31 * result + (int) flags;
        result = 31 * result + partitionId;
        return result;
    }

    @Override
    public String toString() {
        Type type = getPacketType();
        return "Packet{"
                + "partitionId=" + partitionId
                + ", frameLength=" + getFrameLength()
                + ", conn=" + conn
                + ", rawFlags=" + Integer.toBinaryString(flags)
                + ", isUrgent=" + isUrgent()
                + ", packetType=" + type.name()
                + ", typeSpecificFlags=" + type.describeFlags(flags)
                + '}';
    }


    public enum Type {
        /**
         * Represents "missing packet type", consists of all zeros. A zeroed-out packet header would
         * resolve to this type.
         * <p>
         * {@code ordinal = 0}
         */
        NULL,
        /**
         * The type of an Operation packet.
         * <p>
         * {@code ordinal = 1}
         */
        OPERATION {
            @Override
            public String describeFlags(char flags) {
                return "[isResponse=" + isFlagRaised(flags, FLAG_OP_RESPONSE)
                        + ", isOpControl=" + isFlagRaised(flags, FLAG_OP_CONTROL) + ']';
            }
        },
        /**
         * The type of an Event packet.
         * <p>
         * {@code ordinal = 2}
         */
        EVENT,
        /**
         * The type of a Jet packet.
         * <p>
         * {@code ordinal = 3}
         */
        JET {
            @Override
            public String describeFlags(char flags) {
                return "[isFlowControl=" + isFlagRaised(flags, FLAG_JET_FLOW_CONTROL) + ']';
            }
        },
        /**
         * TcpServer specific control messages.
         * <p>
         * {@code ordinal = 4}
         */
        SERVER_CONTROL,
        /**
         * The type of an SQL packet.
         * <p>
         * {@code ordinal = 5}
         */
        SQL,
        /**
         * Unused packet type. Available for future use.
         * <p>
         * {@code ordinal = 6}
         */
        UNDEFINED6,
        /**
         * Unused packet type. Available for future use.
         * <p>
         * {@code ordinal = 7}
         */
        UNDEFINED7;

        final char headerEncoding;

        private static final Type[] VALUES = values();

        Type() {
            headerEncoding = (char) encodeOrdinal();
        }

        public static Type fromFlags(int flags) {
            return VALUES[headerDecode(flags)];
        }

        public String describeFlags(char flags) {
            return "<NONE>";
        }

        @SuppressWarnings("checkstyle:booleanexpressioncomplexity")
        private int encodeOrdinal() {
            final int ordinal = ordinal();
            assert ordinal < 8 : "Ordinal out of range for member " + name() + ": " + ordinal;
            return (ordinal & 0x01)
                    | (ordinal & 0x02) << 1
                    | (ordinal & 0x04) << 3;
        }

        @SuppressWarnings("checkstyle:booleanexpressioncomplexity")
        private static int headerDecode(int flags) {
            return (flags & FLAG_TYPE0)
                    | (flags & FLAG_TYPE1) >> 1
                    | (flags & FLAG_TYPE2) >> 3;
        }
    }
}<|MERGE_RESOLUTION|>--- conflicted
+++ resolved
@@ -96,18 +96,16 @@
      */
     public static final int FLAG_JET_FLOW_CONTROL = 1 << 1;
 
-<<<<<<< HEAD
+    /**
+     * Marks a packet as sent by a 4.x member
+     */
+    public static final int FLAG_4_0 = 1 << 7;
+
     // 3.c SQL packet flags
 
     /** The SQL packet with this flag should be executed in the system pool rather than fragment pool */
     public static final int FLAG_SQL_SYSTEM_OPERATION = 1 << 1;
 
-=======
-    /**
-     * Marks a packet as sent by a 4.x member
-     */
-    public static final int FLAG_4_0 = 1 << 7;
->>>>>>> 713cc67d
 
     //            END OF HEADER FLAG SECTION
 
