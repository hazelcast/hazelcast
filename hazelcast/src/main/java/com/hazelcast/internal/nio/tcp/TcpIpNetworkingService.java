--- conflicted
+++ resolved
@@ -20,14 +20,11 @@
 import com.hazelcast.config.EndpointConfig;
 import com.hazelcast.instance.EndpointQualifier;
 import com.hazelcast.instance.ProtocolType;
-<<<<<<< HEAD
+import com.hazelcast.internal.metrics.DynamicMetricsProvider;
 import com.hazelcast.internal.metrics.LongProbeFunction;
-=======
-import com.hazelcast.internal.metrics.DynamicMetricsProvider;
 import com.hazelcast.internal.metrics.MetricTagger;
 import com.hazelcast.internal.metrics.MetricTaggerSupplier;
 import com.hazelcast.internal.metrics.MetricsExtractor;
->>>>>>> 33b072c1
 import com.hazelcast.internal.metrics.MetricsRegistry;
 import com.hazelcast.internal.metrics.ProbeLevel;
 import com.hazelcast.internal.networking.ChannelInitializerProvider;
@@ -52,11 +49,8 @@
 import java.util.concurrent.ScheduledFuture;
 import java.util.concurrent.ScheduledThreadPoolExecutor;
 import java.util.concurrent.TimeUnit;
-<<<<<<< HEAD
 import java.util.concurrent.atomic.AtomicLong;
-=======
 import java.util.concurrent.atomic.AtomicReference;
->>>>>>> 33b072c1
 
 import static com.hazelcast.instance.EndpointQualifier.CLIENT;
 import static com.hazelcast.instance.EndpointQualifier.MEMBER;
@@ -76,7 +70,6 @@
     private final ILogger logger;
 
     private final Networking networking;
-<<<<<<< HEAD
     private final MetricsRegistry metricsRegistry;
     // accessed only in synchronized methods
     private ScheduledFuture refreshStatsFuture;
@@ -85,12 +78,6 @@
     private final ServerSocketRegistry registry;
 
     private final ConcurrentMap<EndpointQualifier, EndpointManager<TcpIpConnection>> endpointManagers = new ConcurrentHashMap<>();
-=======
-    private final ServerSocketRegistry registry;
-
-    private final ConcurrentMap<EndpointQualifier, EndpointManager<TcpIpConnection>> endpointManagers =
-            new ConcurrentHashMap<>();
->>>>>>> 33b072c1
     private final TcpIpUnifiedEndpointManager unifiedEndpointManager;
     private final AggregateEndpointManager aggregateEndpointManager;
 
@@ -101,12 +88,12 @@
 
     private volatile boolean live;
 
-    public TcpIpNetworkingService(Config config, IOService ioService,
-                                  ServerSocketRegistry registry,
-                                  LoggingService loggingService,
-                                  MetricsRegistry metricsRegistry,
-                                  Networking networking,
-                                  ChannelInitializerProvider channelInitializerProvider) {
+    TcpIpNetworkingService(Config config, IOService ioService,
+                           ServerSocketRegistry registry,
+                           LoggingService loggingService,
+                           MetricsRegistry metricsRegistry,
+                           Networking networking,
+                           ChannelInitializerProvider channelInitializerProvider) {
         this(config, ioService, registry, loggingService, metricsRegistry, networking, channelInitializerProvider, null);
     }
 
@@ -119,12 +106,9 @@
 
         this.ioService = ioService;
         this.networking = networking;
-<<<<<<< HEAD
         this.metricsRegistry = metricsRegistry;
         this.refreshStatsTask = new RefreshNetworkStatsTask();
-        this.refreshStatsIntervalSeconds = properties.getInteger(NETWORK_STATS_REFRESH_INTERVAL_SECONDS);
-=======
->>>>>>> 33b072c1
+        this.refreshStatsIntervalSeconds = properties != null ? properties.getInteger(NETWORK_STATS_REFRESH_INTERVAL_SECONDS) : 1;
         this.registry = registry;
         this.logger = loggingService.getLogger(TcpIpNetworkingService.class);
         this.scheduler = new ScheduledThreadPoolExecutor(SCHEDULER_POOL_SIZE,
@@ -141,6 +125,7 @@
             this.aggregateEndpointManager = new UnifiedAggregateEndpointManager(unifiedEndpointManager, endpointManagers);
         } else {
             this.aggregateEndpointManager = new DefaultAggregateEndpointManager(endpointManagers);
+            refreshStatsTask.registerMetrics();
         }
 
         metricsRegistry.registerDynamicMetricsProvider(new MetricsProvider(acceptorRef, endpointManagers));
@@ -208,7 +193,6 @@
         if (unifiedEndpointManager == null) {
             refreshStatsFuture =
                     metricsRegistry.scheduleAtFixedRate(refreshStatsTask, refreshStatsIntervalSeconds, SECONDS, ProbeLevel.INFO);
-            refreshStatsTask.registerMetrics();
         }
     }
 
@@ -220,12 +204,9 @@
         live = false;
         logger.finest("Stopping Networking Service");
 
-        if (unifiedEndpointManager == null) {
-            if (refreshStatsFuture != null) {
-                refreshStatsFuture.cancel(false);
-                refreshStatsFuture = null;
-            }
-            metricsRegistry.deregister(refreshStatsTask);
+        if (unifiedEndpointManager == null && refreshStatsFuture != null) {
+            refreshStatsFuture.cancel(false);
+            refreshStatsFuture = null;
         }
 
         shutdownAcceptor();
@@ -322,7 +303,6 @@
         registry.destroy();
     }
 
-<<<<<<< HEAD
     /**
      * Responsible for periodical re-calculation of network stats in all EndpointManagers.
      * Also registers per protocol network stats metrics which are meant to be consumed in Management Center.
@@ -348,9 +328,9 @@
 
         void registerMetrics() {
             for (final ProtocolType type : ProtocolType.valuesAsSet()) {
-                metricsRegistry.register(this, "tcp.bytesReceived." + type.name(), ProbeLevel.INFO,
+                metricsRegistry.registerStaticProbe(this, "tcp.bytesReceived." + type.name(), ProbeLevel.INFO,
                         (LongProbeFunction<RefreshNetworkStatsTask>) source -> bytesReceivedPerProtocol.get(type).get());
-                metricsRegistry.register(this, "tcp.bytesSend." + type.name(), ProbeLevel.INFO,
+                metricsRegistry.registerStaticProbe(this, "tcp.bytesSend." + type.name(), ProbeLevel.INFO,
                         (LongProbeFunction<RefreshNetworkStatsTask>) source -> bytesSentPerProtocol.get(type).get());
             }
         }
@@ -376,7 +356,8 @@
             }
         }
 
-=======
+    }
+
     private static final class MetricsProvider implements DynamicMetricsProvider {
         private final AtomicReference<TcpIpAcceptor> acceptorRef;
         private final ConcurrentMap<EndpointQualifier, EndpointManager<TcpIpConnection>> endpointManagers;
@@ -403,7 +384,6 @@
                 }
             }
         }
->>>>>>> 33b072c1
     }
 
 }