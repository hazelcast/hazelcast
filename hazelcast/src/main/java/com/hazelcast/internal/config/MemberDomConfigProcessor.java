--- conflicted
+++ resolved
@@ -1531,11 +1531,7 @@
                 qConfig.setBackupCount(getIntegerValue("backup-count", value));
             } else if (matches("async-backup-count", nodeName)) {
                 qConfig.setAsyncBackupCount(getIntegerValue("async-backup-count", value));
-<<<<<<< HEAD
             } else if (matches("item-listeners", nodeName)) {
-=======
-            } else if ("item-listeners".equals(nodeName)) {
->>>>>>> b992fa46
                 handleItemListeners(n, itemListenerConfig -> {
                     qConfig.addItemListenerConfig(itemListenerConfig);
                     return null;
