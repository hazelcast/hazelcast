--- conflicted
+++ resolved
@@ -72,12 +72,8 @@
     INTEGRITY_CHECKER("integrity-checker", false),
     JOIN("join", false),
     TCP_IP("tcp-ip", false),
-<<<<<<< HEAD
-    EXTERNAL_DATA_STORE("external-data-store", true),
+    DATA_LINK("data-link", true),
     ALTO("alto", false);
-=======
-    DATA_LINK("data-link", true);
->>>>>>> 0a28a9a3
 
     final boolean multipleOccurrence;
     private final String name;
