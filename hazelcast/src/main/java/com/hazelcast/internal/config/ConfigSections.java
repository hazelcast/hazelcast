/*
 * Copyright (c) 2008-2022, Hazelcast, Inc. All Rights Reserved.
 *
 * Licensed under the Apache License, Version 2.0 (the "License");
 * you may not use this file except in compliance with the License.
 * You may obtain a copy of the License at
 *
 * http://www.apache.org/licenses/LICENSE-2.0
 *
 * Unless required by applicable law or agreed to in writing, software
 * distributed under the License is distributed on an "AS IS" BASIS,
 * WITHOUT WARRANTIES OR CONDITIONS OF ANY KIND, either express or implied.
 * See the License for the specific language governing permissions and
 * limitations under the License.
 */

package com.hazelcast.internal.config;

/**
 * Configuration sections for the members shared by XML and YAML based
 * configurations
 */
public enum ConfigSections {
    HAZELCAST("hazelcast", false),
    INSTANCE_NAME("instance-name", false),
    IMPORT("import", true),
    CONFIG_REPLACERS("config-replacers", false),
    CLUSTER_NAME("cluster-name", false),
    LICENSE_KEY("license-key", false),
    MANAGEMENT_CENTER("management-center", false),
    PROPERTIES("properties", false),
    WAN_REPLICATION("wan-replication", true),
    NETWORK("network", false),
    PARTITION_GROUP("partition-group", false),
    EXECUTOR_SERVICE("executor-service", true),
    DURABLE_EXECUTOR_SERVICE("durable-executor-service", true),
    SCHEDULED_EXECUTOR_SERVICE("scheduled-executor-service", true),
    QUEUE("queue", true),
    MAP("map", true),
    CACHE("cache", true),
    MULTIMAP("multimap", true),
    REPLICATED_MAP("replicatedmap", true),
    LIST("list", true),
    SET("set", true),
    TOPIC("topic", true),
    RELIABLE_TOPIC("reliable-topic", true),
    RINGBUFFER("ringbuffer", true),
    LISTENERS("listeners", false),
    SERIALIZATION("serialization", false),
    SECURITY("security", false),
    MEMBER_ATTRIBUTES("member-attributes", false),
    NATIVE_MEMORY("native-memory", false),
    SPLIT_BRAIN_PROTECTION("split-brain-protection", true),
    LITE_MEMBER("lite-member", false),
    HOT_RESTART_PERSISTENCE("hot-restart-persistence", false),
    PERSISTENCE("persistence", false),
    USER_CODE_DEPLOYMENT("user-code-deployment", false),
    CARDINALITY_ESTIMATOR("cardinality-estimator", true),
    RELIABLE_ID_GENERATOR("reliable-id-generator", true),
    FLAKE_ID_GENERATOR("flake-id-generator", true),
    CRDT_REPLICATION("crdt-replication", false),
    PN_COUNTER("pn-counter", true),
    ADVANCED_NETWORK("advanced-network", false),
    CP_SUBSYSTEM("cp-subsystem", false),
    METRICS("metrics", false),
    AUDITLOG("auditlog", false),
    INSTANCE_TRACKING("instance-tracking", false),
    SQL("sql", false),
    JET("jet", false),
    LOCAL_DEVICE("local-device", true),
    DYNAMIC_CONFIGURATION("dynamic-configuration", false),
    INTEGRITY_CHECKER("integrity-checker", false),
<<<<<<< HEAD
    EXTERNAL_DATA_STORE("external-data-store", true);
=======
    JOIN("join", false),
    TCP_IP("tcp-ip", false);
>>>>>>> deaeb753

    final boolean multipleOccurrence;
    private final String name;

    ConfigSections(String name, boolean multipleOccurrence) {
        this.name = name;
        this.multipleOccurrence = multipleOccurrence;
    }

    public static boolean canOccurMultipleTimes(String name) {
        for (ConfigSections element : values()) {
            if (name.equals(element.name)) {
                return element.multipleOccurrence;
            }
        }
        return false;
    }

    public String getName() {
        return name;
    }
}<|MERGE_RESOLUTION|>--- conflicted
+++ resolved
@@ -70,12 +70,9 @@
     LOCAL_DEVICE("local-device", true),
     DYNAMIC_CONFIGURATION("dynamic-configuration", false),
     INTEGRITY_CHECKER("integrity-checker", false),
-<<<<<<< HEAD
+    JOIN("join", false),
+    TCP_IP("tcp-ip", false),
     EXTERNAL_DATA_STORE("external-data-store", true);
-=======
-    JOIN("join", false),
-    TCP_IP("tcp-ip", false);
->>>>>>> deaeb753
 
     final boolean multipleOccurrence;
     private final String name;
