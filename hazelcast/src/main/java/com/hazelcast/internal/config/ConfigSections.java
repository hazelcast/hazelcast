/*
 * Copyright (c) 2008-2021, Hazelcast, Inc. All Rights Reserved.
 *
 * Licensed under the Apache License, Version 2.0 (the "License");
 * you may not use this file except in compliance with the License.
 * You may obtain a copy of the License at
 *
 * http://www.apache.org/licenses/LICENSE-2.0
 *
 * Unless required by applicable law or agreed to in writing, software
 * distributed under the License is distributed on an "AS IS" BASIS,
 * WITHOUT WARRANTIES OR CONDITIONS OF ANY KIND, either express or implied.
 * See the License for the specific language governing permissions and
 * limitations under the License.
 */

package com.hazelcast.internal.config;

/**
 * Configuration sections for the members shared by XML and YAML based
 * configurations
 */
public enum ConfigSections {
    HAZELCAST("hazelcast", false),
    INSTANCE_NAME("instance-name", false),
    IMPORT("import", true),
    CONFIG_REPLACERS("config-replacers", false),
    CLUSTER_NAME("cluster-name", false),
    LICENSE_KEY("license-key", false),
    MANAGEMENT_CENTER("management-center", false),
    PROPERTIES("properties", false),
    WAN_REPLICATION("wan-replication", true),
    NETWORK("network", false),
    PARTITION_GROUP("partition-group", false),
    EXECUTOR_SERVICE("executor-service", true),
    DURABLE_EXECUTOR_SERVICE("durable-executor-service", true),
    SCHEDULED_EXECUTOR_SERVICE("scheduled-executor-service", true),
    QUEUE("queue", true),
    MAP("map", true),
    CACHE("cache", true),
    MULTIMAP("multimap", true),
    REPLICATED_MAP("replicatedmap", true),
    LIST("list", true),
    SET("set", true),
    TOPIC("topic", true),
    RELIABLE_TOPIC("reliable-topic", true),
    RINGBUFFER("ringbuffer", true),
    LISTENERS("listeners", false),
    SERIALIZATION("serialization", false),
    SECURITY("security", false),
    MEMBER_ATTRIBUTES("member-attributes", false),
    NATIVE_MEMORY("native-memory", false),
    SPLIT_BRAIN_PROTECTION("split-brain-protection", true),
    LITE_MEMBER("lite-member", false),
    HOT_RESTART_PERSISTENCE("hot-restart-persistence", false),
    PERSISTENCE("persistence", false),
    USER_CODE_DEPLOYMENT("user-code-deployment", false),
    CARDINALITY_ESTIMATOR("cardinality-estimator", true),
    RELIABLE_ID_GENERATOR("reliable-id-generator", true),
    FLAKE_ID_GENERATOR("flake-id-generator", true),
    CRDT_REPLICATION("crdt-replication", false),
    PN_COUNTER("pn-counter", true),
    ADVANCED_NETWORK("advanced-network", false),
    CP_SUBSYSTEM("cp-subsystem", false),
    METRICS("metrics", false),
    AUDITLOG("auditlog", false),
    INSTANCE_TRACKING("instance-tracking", false),
    SQL("sql", false),
    JET("jet", false),
<<<<<<< HEAD
    DEVICE("device", true),
    DYNAMIC_CONFIGURATION("dynamic-configuration", false);
=======
    LOCAL_DEVICE("local-device", true);
>>>>>>> b2ba4283

    final boolean multipleOccurrence;
    private final String name;

    ConfigSections(String name, boolean multipleOccurrence) {
        this.name = name;
        this.multipleOccurrence = multipleOccurrence;
    }

    public static boolean canOccurMultipleTimes(String name) {
        for (ConfigSections element : values()) {
            if (name.equals(element.name)) {
                return element.multipleOccurrence;
            }
        }
        return false;
    }

    public String getName() {
        return name;
    }
}<|MERGE_RESOLUTION|>--- conflicted
+++ resolved
@@ -67,12 +67,8 @@
     INSTANCE_TRACKING("instance-tracking", false),
     SQL("sql", false),
     JET("jet", false),
-<<<<<<< HEAD
-    DEVICE("device", true),
+    LOCAL_DEVICE("device", true),
     DYNAMIC_CONFIGURATION("dynamic-configuration", false);
-=======
-    LOCAL_DEVICE("local-device", true);
->>>>>>> b2ba4283
 
     final boolean multipleOccurrence;
     private final String name;
