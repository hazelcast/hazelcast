--- conflicted
+++ resolved
@@ -29,10 +29,7 @@
 import com.hazelcast.internal.util.UUIDSerializationUtil;
 import com.hazelcast.nio.ObjectDataInput;
 import com.hazelcast.nio.ObjectDataOutput;
-<<<<<<< HEAD
-=======
 import com.hazelcast.nio.serialization.impl.Versioned;
->>>>>>> c080e5fe
 import com.hazelcast.spi.impl.NodeEngineImpl;
 import com.hazelcast.spi.impl.operationservice.Operation;
 import com.hazelcast.spi.impl.operationservice.OperationAccessor;
@@ -98,19 +95,14 @@
         checkDeserializationFailure(clusterService);
 
         preparePostOp(preJoinOp);
-<<<<<<< HEAD
-        finalized = clusterService.finalizeJoin(getMembersView(), callerAddresses, callerUuid, targetUuid, clusterId,
-                clusterState, clusterVersion, clusterStartTime, masterTime, preJoinOp);
-=======
         InternalHotRestartService hrService = getInternalHotRestartService();
         boolean hrServiceEnabled = hrService != null && hrService.isEnabled();
         if (hrServiceEnabled) {
             // notify hot restart before setting initial cluster state
             hrService.setRejoiningActiveCluster(deferPartitionProcessing);
         }
-        finalized = clusterService.finalizeJoin(getMembersView(), callerAddress, callerUuid, targetUuid, clusterId, clusterState,
-                clusterVersion, clusterStartTime, masterTime, preJoinOp);
->>>>>>> c080e5fe
+        finalized = clusterService.finalizeJoin(getMembersView(), callerAddresses, callerUuid, targetUuid, clusterId,
+                clusterState, clusterVersion, clusterStartTime, masterTime, preJoinOp);
 
         if (!finalized) {
             return;
