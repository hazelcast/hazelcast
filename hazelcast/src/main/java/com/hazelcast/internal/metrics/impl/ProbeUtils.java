/*
 * Copyright (c) 2008-2023, Hazelcast, Inc. All Rights Reserved.
 *
 * Licensed under the Apache License, Version 2.0 (the "License");
 * you may not use this file except in compliance with the License.
 * You may obtain a copy of the License at
 *
 * http://www.apache.org/licenses/LICENSE-2.0
 *
 * Unless required by applicable law or agreed to in writing, software
 * distributed under the License is distributed on an "AS IS" BASIS,
 * WITHOUT WARRANTIES OR CONDITIONS OF ANY KIND, either express or implied.
 * See the License for the specific language governing permissions and
 * limitations under the License.
 */

package com.hazelcast.internal.metrics.impl;

import com.hazelcast.internal.util.counters.Counter;

import java.util.ArrayList;
import java.util.Collection;
import java.util.List;
import java.util.Map;
import java.util.concurrent.Semaphore;
import java.util.concurrent.atomic.AtomicInteger;
import java.util.concurrent.atomic.AtomicLong;
import java.util.concurrent.atomic.LongAccumulator;
import java.util.concurrent.atomic.LongAdder;
import java.util.stream.Stream;

import static com.hazelcast.internal.util.MapUtil.createHashMap;
import static java.util.Collections.unmodifiableMap;

/**
 * Utility functions for probes.
 */
final class ProbeUtils {

    static final int TYPE_PRIMITIVE_LONG = 1;
    static final int TYPE_LONG_NUMBER = 2;

    static final int TYPE_DOUBLE_PRIMITIVE = 3;
    static final int TYPE_DOUBLE_NUMBER = 4;

    static final int TYPE_COLLECTION = 5;
    static final int TYPE_MAP = 6;
    static final int TYPE_COUNTER = 7;
    static final int TYPE_SEMAPHORE = 8;

    private static final Map<Class<?>, Integer> TYPES;

    static {
        final Map<Class<?>, Integer> types = createHashMap(20);

        Stream.of(byte.class, short.class, int.class, long.class).forEach(clazz -> types.put(clazz,
                TYPE_PRIMITIVE_LONG));

        Stream.of(Byte.class, Integer.class, Short.class, Long.class, AtomicInteger.class, AtomicLong.class,
                LongAdder.class, LongAccumulator.class).forEach(clazz -> types.put(clazz,
                TYPE_LONG_NUMBER));

        Stream.of(double.class, float.class).forEach(clazz -> types.put(clazz,
                TYPE_DOUBLE_PRIMITIVE));

        Stream.of(Double.class, Float.class).forEach(clazz -> types.put(clazz,
                TYPE_DOUBLE_NUMBER));

        types.put(Collection.class, TYPE_COLLECTION);

        types.put(Map.class, TYPE_MAP);

        types.put(Counter.class, TYPE_COUNTER);

        types.put(Semaphore.class, TYPE_SEMAPHORE);

        TYPES = unmodifiableMap(types);
    }

    private ProbeUtils() {
    }

    static boolean isDouble(int type) {
        return type == TYPE_DOUBLE_PRIMITIVE || type == TYPE_DOUBLE_NUMBER;
    }

    /**
     * Gets the accessible object probe type for this class object type.
     * accessible object probe    class object
     * TYPE_PRIMITIVE_LONG = 1    byte, short, int, long
     * TYPE_LONG_NUMBER = 2       Byte, Short, Integer, Long, AtomicInteger, AtomicLong
     * TYPE_DOUBLE_PRIMITIVE = 3  double, float
     * TYPE_DOUBLE_NUMBER = 4     Double, Float
     * TYPE_COLLECTION = 5        Collection
     * TYPE_MAP = 6               Map
     * TYPE_COUNTER = 7           Counter
     *
     * @param classType the class object type.
     * @return the accessible object probe type.
     */
    static int getType(Class<?> classType) {
        Integer type = TYPES.get(classType);
        if (type != null) {
            return type;
        }

        List<Class<?>> flattenedClasses = new ArrayList<>();

        flatten(classType, flattenedClasses);

        for (Class<?> clazz : flattenedClasses) {
            type = TYPES.get(clazz);
            if (type != null) {
                return type;
            }
        }

        return -1;
    }

    static void flatten(Class<?> clazz, List<Class<?>> result) {
        if (!result.contains(clazz)) {
            result.add(clazz);
        }

        if (clazz.getSuperclass() != null) {
            flatten(clazz.getSuperclass(), result);
        }

<<<<<<< HEAD
        for (Class iface : clazz.getInterfaces()) {
            if (!result.contains(iface)) {
                result.add(iface);
=======
        for (Class<?> interfaze : clazz.getInterfaces()) {
            if (!result.contains(interfaze)) {
                result.add(interfaze);
>>>>>>> 01e28cff
            }

            flatten(iface, result);
        }
    }
}<|MERGE_RESOLUTION|>--- conflicted
+++ resolved
@@ -127,18 +127,12 @@
             flatten(clazz.getSuperclass(), result);
         }
 
-<<<<<<< HEAD
-        for (Class iface : clazz.getInterfaces()) {
-            if (!result.contains(iface)) {
-                result.add(iface);
-=======
         for (Class<?> interfaze : clazz.getInterfaces()) {
             if (!result.contains(interfaze)) {
                 result.add(interfaze);
->>>>>>> 01e28cff
             }
 
-            flatten(iface, result);
+            flatten(interfaze, result);
         }
     }
 }