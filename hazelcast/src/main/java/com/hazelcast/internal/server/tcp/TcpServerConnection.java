/*
 * Copyright (c) 2008-2021, Hazelcast, Inc. All Rights Reserved.
 *
 * Licensed under the Apache License, Version 2.0 (the "License");
 * you may not use this file except in compliance with the License.
 * You may obtain a copy of the License at
 *
 * http://www.apache.org/licenses/LICENSE-2.0
 *
 * Unless required by applicable law or agreed to in writing, software
 * distributed under the License is distributed on an "AS IS" BASIS,
 * WITHOUT WARRANTIES OR CONDITIONS OF ANY KIND, either express or implied.
 * See the License for the specific language governing permissions and
 * limitations under the License.
 */

package com.hazelcast.internal.server.tcp;

import com.hazelcast.auditlog.AuditlogTypeIds;
import com.hazelcast.cluster.Address;
import com.hazelcast.internal.metrics.Probe;
import com.hazelcast.internal.networking.Channel;
import com.hazelcast.internal.networking.Networking;
import com.hazelcast.internal.networking.OutboundFrame;
import com.hazelcast.internal.nio.Connection;
import com.hazelcast.internal.nio.ConnectionLifecycleListener;
import com.hazelcast.internal.nio.ConnectionType;
import com.hazelcast.internal.server.ServerConnection;
import com.hazelcast.internal.server.ServerContext;
import com.hazelcast.internal.util.AddressUtil;
import com.hazelcast.logging.ILogger;
import org.jetbrains.annotations.NotNull;

import javax.security.auth.login.LoginContext;
import javax.security.auth.login.LoginException;
import java.io.EOFException;
import java.net.InetAddress;
import java.net.InetSocketAddress;
import java.nio.channels.CancelledKeyException;
import java.util.ArrayList;
import java.util.List;
import java.util.Objects;
import java.util.concurrent.ConcurrentMap;
import java.util.concurrent.atomic.AtomicBoolean;
import java.util.logging.Level;
import java.util.stream.Collectors;

import static com.hazelcast.internal.metrics.MetricDescriptorConstants.TCP_METRIC_CONNECTION_CONNECTION_TYPE;
import static com.hazelcast.internal.metrics.ProbeUnit.ENUM;
import static com.hazelcast.internal.nio.ConnectionType.MEMBER;
import static com.hazelcast.internal.nio.ConnectionType.NONE;

/**
 * The Tcp/Ip implementation of the {@link Connection}.
 * <p>
 * A {@link TcpServerConnection} is not responsible for reading or writing data to the socket; that is task of
 * the {@link Channel}.
 *
 * @see Networking
 */
@SuppressWarnings("checkstyle:methodcount")
public class TcpServerConnection implements ServerConnection {

    private final Channel channel;
    private final ConcurrentMap attributeMap;

    private final TcpServerConnectionManager connectionManager;

    private final AtomicBoolean alive = new AtomicBoolean(true);

    // indicate whether connection handshake is in progress/done (true) or not yet initiated (when false)
    private final AtomicBoolean handshake = new AtomicBoolean();

    private final ILogger logger;

    private final int connectionId;

    private final ServerContext serverContext;

    private Address remoteAddress;

    private TcpServerConnectionErrorHandler errorHandler;

    private volatile String connectionType = NONE;

    private volatile ConnectionLifecycleListener<TcpServerConnection> lifecycleListener;

    private volatile Throwable closeCause;

    private volatile String closeReason;
    private volatile int planeIndex = -1;

    public TcpServerConnection(TcpServerConnectionManager connectionManager,
                               ConnectionLifecycleListener<TcpServerConnection> lifecycleListener,
                               int connectionId,
                               Channel channel) {
        this.connectionId = connectionId;
        this.connectionManager = connectionManager;
        this.lifecycleListener = lifecycleListener;
        this.serverContext = connectionManager.getServer().getContext();
        this.logger = serverContext.getLoggingService().getLogger(TcpServerConnection.class);
        this.channel = channel;
        this.attributeMap = channel.attributeMap();
        attributeMap.put(ServerConnection.class, this);
    }

    @Override
    public ConcurrentMap attributeMap() {
        return attributeMap;
    }

    public Channel getChannel() {
        return channel;
    }

    public int getPlaneIndex() {
        return planeIndex;
    }

    public void setPlaneIndex(int planeIndex) {
        this.planeIndex = planeIndex;
    }

    @Override
    public String getConnectionType() {
        return connectionType;
    }

    @Probe(name = TCP_METRIC_CONNECTION_CONNECTION_TYPE, unit = ENUM)
    private int getType() {
        return ConnectionType.getTypeId(connectionType);
    }

    @Override
    public void setConnectionType(String connectionType) {
        Objects.requireNonNull(connectionType);
        if (!this.connectionType.equals(NONE)) {
            return;
        }

        this.connectionType = connectionType;
        if (connectionType.equals(MEMBER)) {
            logger.info("Initialized new cluster connection between "
                    + channel.localSocketAddress() + " and " + channel.remoteSocketAddress());
        }
    }

    public TcpServerConnectionManager getConnectionManager() {
        return connectionManager;
    }

    @Override
    public InetSocketAddress getRemoteSocketAddress() {
        return (InetSocketAddress) channel.remoteSocketAddress();
    }

    @Override
    public InetAddress getInetAddress() {
        return channel.socket().getInetAddress();
    }

    @Override
    public boolean isAlive() {
        return alive.get();
    }

    @Override
    public long lastWriteTimeMillis() {
        return channel.lastWriteTimeMillis();
    }

    @Override
    public long lastReadTimeMillis() {
        return channel.lastReadTimeMillis();
    }

    @Override
    public Address getRemoteAddress() {
        return remoteAddress;
    }

    public void setRemoteAddress(Address remoteAddress) {
        this.remoteAddress = remoteAddress;
    }

    public void setErrorHandler(TcpServerConnectionErrorHandler errorHandler) {
        this.errorHandler = errorHandler;
    }

    public int getConnectionId() {
        return connectionId;
    }

    @Override
    public boolean isClient() {
        return !connectionType.equals(MEMBER);
    }

    @Override
    public boolean write(OutboundFrame frame) {
        if (channel.write(frame)) {
            return true;
        }

        if (logger.isFinestEnabled()) {
            logger.finest("Connection is closed, won't write packet -> " + frame);
        }
        return false;
    }

    @Override
    public boolean equals(Object o) {
        if (this == o) {
            return true;
        }
        if (!(o instanceof TcpServerConnection)) {
            return false;
        }
        TcpServerConnection that = (TcpServerConnection) o;
        return connectionId == that.getConnectionId();
    }

    @Override
    public int hashCode() {
        return connectionId;
    }

    @Override
    public void close(String reason, Throwable cause) {
        if (!alive.compareAndSet(true, false)) {
            // it is already closed.
            return;
        }

        this.closeCause = cause;
        this.closeReason = reason;

        serverContext.getAuditLogService()
            .eventBuilder(AuditlogTypeIds.NETWORK_DISCONNECT)
            .message("Closing server connection.")
            .addParameter("reason", reason)
            .addParameter("cause", cause)
            .addParameter("remoteAddress", remoteAddress)
            .log();

        logClose();

        try {
            channel.close();
        } catch (Exception e) {
            logger.warning(e);
        }

<<<<<<< HEAD
        lifecycleListener.onConnectionClose(this, null, false);

        serverContext.onDisconnect(addressAliases(), cause);
=======
        lifecycleListener.onConnectionClose(this, cause, false);
        serverContext.onDisconnect(remoteAddress, cause);
>>>>>>> 7cbe100c

        LoginContext lc = (LoginContext) attributeMap.remove(LoginContext.class);
        if (lc != null) {
            try {
                lc.logout();
            } catch (LoginException e) {
                logger.warning("Logout failed", e);
            }
        }
        if (cause != null && errorHandler != null) {
            errorHandler.onError(cause);
        }
    }

    @NotNull
    private List<Address> addressAliases() {
        List<Address> addressAliases = new ArrayList<>();
        addressAliases.add(remoteAddress);
        addressAliases.addAll(AddressUtil.getAliases(getRemoteSocketAddress())
                .stream().filter(a -> !a.equals(remoteAddress)).collect(Collectors.toSet()));
        return addressAliases;
    }

    public boolean setHandshake() {
        return handshake.compareAndSet(false, true);
    }

    private void logClose() {
        Level logLevel = resolveLogLevelOnClose();
        if (!logger.isLoggable(logLevel)) {
            return;
        }

        String message = toString() + " closed. Reason: ";
        if (closeReason != null) {
            message += closeReason;
        } else if (closeCause != null) {
            message += closeCause.getClass().getName() + "[" + closeCause.getMessage() + "]";
        } else {
            message += "Socket explicitly closed";
        }

        if (Level.FINEST.equals(logLevel)) {
            logger.log(logLevel, message, closeCause);
        } else if (closeCause == null || closeCause instanceof EOFException || closeCause instanceof CancelledKeyException) {
            logger.log(logLevel, message);
        } else {
            logger.log(logLevel, message, closeCause);
        }
    }

    private Level resolveLogLevelOnClose() {
        if (!serverContext.isNodeActive()) {
            return Level.FINEST;
        }

        if (closeCause == null || closeCause instanceof EOFException || closeCause instanceof CancelledKeyException) {
            if (connectionType.equals(ConnectionType.REST_CLIENT) || connectionType.equals(ConnectionType.MEMCACHE_CLIENT)) {
                // text-based clients are expected to come and go frequently.
                return Level.FINE;
            } else {
                return Level.INFO;
            }
        } else {
            return Level.WARNING;
        }
    }

    @Override
    public Throwable getCloseCause() {
        return closeCause;
    }

    @Override
    public String getCloseReason() {
        if (closeReason == null) {
            return closeCause == null ? null : closeCause.getMessage();
        } else {
            return closeReason;
        }
    }

    @Override
    public String toString() {
        return "Connection[id=" + connectionId
                + ", " + channel.localSocketAddress() + "->" + channel.remoteSocketAddress()
                + ", qualifier=" + connectionManager.getEndpointQualifier()
                + ", endpoint=" + remoteAddress
                + ", alive=" + alive
                + ", connectionType=" + connectionType
                + ", planeIndex=" + planeIndex
                + "]";
    }
}<|MERGE_RESOLUTION|>--- conflicted
+++ resolved
@@ -251,14 +251,9 @@
             logger.warning(e);
         }
 
-<<<<<<< HEAD
-        lifecycleListener.onConnectionClose(this, null, false);
+        lifecycleListener.onConnectionClose(this, cause, false);
 
         serverContext.onDisconnect(addressAliases(), cause);
-=======
-        lifecycleListener.onConnectionClose(this, cause, false);
-        serverContext.onDisconnect(remoteAddress, cause);
->>>>>>> 7cbe100c
 
         LoginContext lc = (LoginContext) attributeMap.remove(LoginContext.class);
         if (lc != null) {
