/*
 * Copyright (c) 2008-2021, Hazelcast, Inc. All Rights Reserved.
 *
 * Licensed under the Apache License, Version 2.0 (the "License");
 * you may not use this file except in compliance with the License.
 * You may obtain a copy of the License at
 *
 * http://www.apache.org/licenses/LICENSE-2.0
 *
 * Unless required by applicable law or agreed to in writing, software
 * distributed under the License is distributed on an "AS IS" BASIS,
 * WITHOUT WARRANTIES OR CONDITIONS OF ANY KIND, either express or implied.
 * See the License for the specific language governing permissions and
 * limitations under the License.
 */
package com.hazelcast.internal.server.tcp;

import com.hazelcast.cluster.Address;
import com.hazelcast.config.EndpointConfig;
import com.hazelcast.instance.EndpointQualifier;
import com.hazelcast.internal.metrics.Probe;
import com.hazelcast.internal.networking.Channel;
import com.hazelcast.internal.nio.Connection;
import com.hazelcast.internal.nio.ConnectionLifecycleListener;
import com.hazelcast.internal.nio.ConnectionListener;
import com.hazelcast.internal.nio.Packet;
import com.hazelcast.internal.server.NetworkStats;
import com.hazelcast.internal.server.ServerConnectionManager;
import com.hazelcast.internal.server.ServerContext;
import com.hazelcast.internal.util.ConstructorFunction;
import com.hazelcast.internal.util.MutableLong;
import com.hazelcast.internal.util.counters.MwCounter;
import com.hazelcast.internal.util.executor.StripedRunnable;
import com.hazelcast.logging.ILogger;
import edu.umd.cs.findbugs.annotations.SuppressFBWarnings;

import java.util.Collections;
import java.util.Iterator;
import java.util.Map;
import java.util.Set;
import java.util.concurrent.ConcurrentHashMap;
import java.util.concurrent.CopyOnWriteArraySet;
import java.util.concurrent.Future;
import java.util.concurrent.RejectedExecutionException;
import java.util.concurrent.TimeUnit;
import java.util.concurrent.atomic.AtomicLong;
import java.util.function.Consumer;

import static com.hazelcast.internal.metrics.MetricDescriptorConstants.TCP_METRIC_ENDPOINT_MANAGER_ACCEPTED_SOCKET_COUNT;
import static com.hazelcast.internal.metrics.MetricDescriptorConstants.TCP_METRIC_ENDPOINT_MANAGER_ACTIVE_COUNT;
import static com.hazelcast.internal.metrics.MetricDescriptorConstants.TCP_METRIC_ENDPOINT_MANAGER_CLOSED_COUNT;
import static com.hazelcast.internal.metrics.MetricDescriptorConstants.TCP_METRIC_ENDPOINT_MANAGER_CONNECTION_LISTENER_COUNT;
import static com.hazelcast.internal.metrics.MetricDescriptorConstants.TCP_METRIC_ENDPOINT_MANAGER_OPENED_COUNT;
import static com.hazelcast.internal.metrics.ProbeLevel.MANDATORY;
import static com.hazelcast.internal.util.ConcurrencyUtil.getOrPutIfAbsent;
import static com.hazelcast.internal.util.counters.MwCounter.newMwCounter;
import static com.hazelcast.spi.properties.ClusterProperty.CHANNEL_COUNT;
import static java.util.Collections.newSetFromMap;

/**
 * This base class solely exists for the purpose of simplification of the Manager class
 * This contains the private functionality required by the Manager
 */
abstract class TcpServerConnectionManagerBase implements ServerConnectionManager {
    private static final int RETRY_NUMBER = 5;
    private static final long DELAY_FACTOR = 100L;

    @Probe(name = TCP_METRIC_ENDPOINT_MANAGER_OPENED_COUNT)
    protected final MwCounter openedCount = newMwCounter();

    @Probe(name = TCP_METRIC_ENDPOINT_MANAGER_CLOSED_COUNT)
    protected final MwCounter closedCount = newMwCounter();

    protected final ILogger logger;
    protected final TcpServer server;
    protected final ServerContext serverContext;
    protected final NetworkStatsImpl networkStats;
    protected final EndpointConfig endpointConfig;
    protected final EndpointQualifier endpointQualifier;

    final Plane[] planes;
    final int planeCount;

    final ConnectionLifecycleListenerImpl connectionLifecycleListener = new ConnectionLifecycleListenerImpl();
    @Probe(name = TCP_METRIC_ENDPOINT_MANAGER_ACTIVE_COUNT, level = MANDATORY)
    final Set<TcpServerConnection> connections = newSetFromMap(new ConcurrentHashMap<>());

    @Probe(name = TCP_METRIC_ENDPOINT_MANAGER_ACCEPTED_SOCKET_COUNT, level = MANDATORY)
    final Set<Channel> acceptedChannels = newSetFromMap(new ConcurrentHashMap<>());

    @Probe(name = TCP_METRIC_ENDPOINT_MANAGER_CONNECTION_LISTENER_COUNT)
    final Set<ConnectionListener> connectionListeners = new CopyOnWriteArraySet<>();

    private final ConstructorFunction<Address, TcpServerConnectionErrorHandler> errorHandlerConstructor;

    TcpServerConnectionManagerBase(TcpServer tcpServer, EndpointConfig endpointConfig) {
        this.server = tcpServer;
        this.errorHandlerConstructor = endpoint -> new TcpServerConnectionErrorHandler(tcpServer.getContext(), endpoint);
        this.serverContext = tcpServer.getContext();
        this.endpointConfig = endpointConfig;
        this.endpointQualifier = endpointConfig != null ? endpointConfig.getQualifier() : null;
        this.logger = serverContext.getLoggingService().getLogger(TcpServerConnectionManager.class);
        this.networkStats = endpointQualifier == null ? null : new NetworkStatsImpl();
        this.planeCount = serverContext.properties().getInteger(CHANNEL_COUNT);
        this.planes = new Plane[planeCount];
        for (int planeIndex = 0; planeIndex < planes.length; planeIndex++) {
            planes[planeIndex] = new Plane(planeIndex);
        }
    }

    public EndpointQualifier getEndpointQualifier() {
        return endpointQualifier;
    }

    void refreshNetworkStats() {
        if (networkStats != null) {
            networkStats.refresh();
        }
    }

    static class Plane {
<<<<<<< HEAD
=======
        final ConcurrentHashMap<Address, TcpServerConnection> connectionMap = new ConcurrentHashMap<>(100);
        final Map<Address, Future<Void>> connectionsInProgress = new ConcurrentHashMap<>();
>>>>>>> e58dcd24
        final ConcurrentHashMap<Address, TcpServerConnectionErrorHandler> errorHandlers = new ConcurrentHashMap<>(100);
        final int index;

        private final Set<Address> connectionsInProgress = newSetFromMap(new ConcurrentHashMap<>());
        private final ConcurrentHashMap<Address, TcpServerConnection> connectionMap = new ConcurrentHashMap<>(100);

        Plane(int index) {
            this.index = index;
        }

        TcpServerConnection getConnection(Address address) {
            return connectionMap.get(address);
        }

        void putConnection(Address address, TcpServerConnection connection) {
            connectionMap.put(address, connection);
        }

        void putConnectionIfAbsent(Address address, TcpServerConnection connection) {
            connectionMap.putIfAbsent(address, connection);
        }

        void removeConnection(TcpServerConnection connection) {
            removeConnectionInProgress(connection.getRemoteAddress());

            // not using removeIf due to https://bugs.java.com/bugdatabase/view_bug.do?bug_id=8078645
            Iterator<TcpServerConnection> connections = connectionMap.values().iterator();
            while (connections.hasNext()) {
                TcpServerConnection c = connections.next();
                if (c.equals(connection)) {
                    connections.remove();
                }
            }
        }

        public boolean removeConnectionsWithId(int id) {
            // not using removeIf due to https://bugs.java.com/bugdatabase/view_bug.do?bug_id=8078645
            boolean found = false;
            Iterator<TcpServerConnection> connections = connectionMap.values().iterator();
            while (connections.hasNext()) {
                TcpServerConnection c = connections.next();
                if (c.getConnectionId() == id) {
                    connections.remove();
                    found = true;
                }
            }
            return found;
        }

        public void forEachConnection(Consumer<? super TcpServerConnection> consumer) {
            connectionMap.values().forEach(consumer);
        }

        public void clearConnections() {
            connectionMap.clear();
        }

        public Set<Map.Entry<Address, TcpServerConnection>> connections() {
            return Collections.unmodifiableSet(connectionMap.entrySet());
        }

        public int connectionCount() {
            return (int) connectionMap.values().stream().distinct().count();
        }

        public boolean hasConnectionInProgress(Address address) {
            return connectionsInProgress.contains(address);
        }

        public boolean addConnectionInProgress(Address address) {
            return connectionsInProgress.add(address);
        }

        public boolean removeConnectionInProgress(Address address) {
            return connectionsInProgress.remove(address);
        }

        public void clearConnectionsInProgress() {
            connectionsInProgress.clear();
        }

        public int connectionsInProgressCount() {
            return connectionsInProgress.size();
        }
    }

    private final class SendTask implements Runnable {
        private final Packet packet;
        private final Address target;
        private final int streamId;
        private volatile int retries;

        private SendTask(Packet packet, Address target, int streamId) {
            this.packet = packet;
            this.target = target;
            this.streamId = streamId;
        }

        @SuppressFBWarnings(value = "VO_VOLATILE_INCREMENT", justification = "single-writer, many-reader")
        @Override
        public void run() {
            retries++;
            if (logger.isFinestEnabled()) {
                logger.finest("Retrying[" + retries + "] packet send operation to: " + target);
            }
            send(packet, target, this, streamId);
        }
    }

    private void fireConnectionRemovedEvent(final Connection connection, final Address endPoint) {
        if (server.isLive()) {
            serverContext.getEventService().executeEventCallback(new StripedRunnable() {
                @Override
                public void run() {
                    connectionListeners.forEach(listener -> listener.connectionRemoved(connection));
                }

                @Override
                public int getKey() {
                    return endPoint.hashCode();
                }
            });
        }
    }

    private final class ConnectionLifecycleListenerImpl implements ConnectionLifecycleListener<TcpServerConnection> {
        @Override
        public void onConnectionClose(TcpServerConnection connection, Throwable cause, boolean silent) {
            closedCount.inc();

            connections.remove(connection);

            if (networkStats != null) {
                // Note: this call must happen after activeConnections.remove
                networkStats.onConnectionClose(connection);
            }

            Address remoteAddress = connection.getRemoteAddress();
            if (remoteAddress == null) {
                return;
            }

            Plane plane = null;
            int planeIndex = connection.getPlaneIndex();
            if (planeIndex > -1) {
                plane = planes[connection.getPlaneIndex()];
                plane.removeConnection(connection);
                fireConnectionRemovedEvent(connection, remoteAddress);
            } else {
                // it might be the case that the connection was closed quickly enough
                // that the planeIndex was not set. Instead look for the connection
                // by remoteAddress and connectionId over all planes and remove it wherever found.
                boolean removed = false;
                for (Plane p : planes) {
                    if (p.removeConnectionInProgress(remoteAddress)) {
                        plane = p;
                    }
                    if (p.removeConnectionsWithId(connection.getConnectionId())) {
                        plane = p;
                        removed = true;
                    }
                }
                if (removed) {
                    fireConnectionRemovedEvent(connection, remoteAddress);
                }
            }

            serverContext.onFailedConnection(remoteAddress);
            if (!silent && plane != null) {
                getErrorHandler(remoteAddress, plane.errorHandlers).onError(cause);
            }
        }
    }

    protected boolean send(Packet packet, Address target, SendTask sendTask, int streamId) {
        Connection connection = get(target, streamId);
        if (connection != null) {
            return connection.write(packet);
        }

        if (sendTask == null) {
            sendTask = new SendTask(packet, target, streamId);
        }

        int retries = sendTask.retries;
        if (retries < RETRY_NUMBER && serverContext.isNodeActive()) {
            getOrConnect(target, true, streamId);
            try {
                server.scheduleDeferred(sendTask, (retries + 1) * DELAY_FACTOR, TimeUnit.MILLISECONDS);
                return true;
            } catch (RejectedExecutionException e) {
                if (server.isLive()) {
                    throw e;
                }
                if (logger.isFinestEnabled()) {
                    logger.finest("Packet send task is rejected. Packet cannot be sent to " + target);
                }
            }
        }
        return false;
    }

    protected TcpServerConnectionErrorHandler getErrorHandler(Address endpoint, int planeIndex) {
        ConcurrentHashMap<Address, TcpServerConnectionErrorHandler> errorHandlers = planes[planeIndex].errorHandlers;
        return getErrorHandler(endpoint, errorHandlers);
    }

    private TcpServerConnectionErrorHandler getErrorHandler(
            Address endpoint,
            ConcurrentHashMap<Address, TcpServerConnectionErrorHandler> errorHandlers
    ) {
        return getOrPutIfAbsent(errorHandlers, endpoint, errorHandlerConstructor);
    }

    private class NetworkStatsImpl implements NetworkStats {
        private final AtomicLong bytesReceivedLastCalc = new AtomicLong();
        private final MwCounter bytesReceivedOnClosed = newMwCounter();
        private final AtomicLong bytesSentLastCalc = new AtomicLong();
        private final MwCounter bytesSentOnClosed = newMwCounter();

        @Override
        public long getBytesReceived() {
            return bytesReceivedLastCalc.get();
        }

        @Override
        public long getBytesSent() {
            return bytesSentLastCalc.get();
        }

        void refresh() {
            MutableLong totalReceived = MutableLong.valueOf(bytesReceivedOnClosed.get());
            MutableLong totalSent = MutableLong.valueOf(bytesSentOnClosed.get());
            connections.forEach(conn -> {
                totalReceived.value += conn.getChannel().bytesRead();
                totalSent.value += conn.getChannel().bytesWritten();
            });
            // counters must be monotonically increasing
            bytesReceivedLastCalc.updateAndGet((v) -> Math.max(v, totalReceived.value));
            bytesSentLastCalc.updateAndGet((v) -> Math.max(v, totalSent.value));
        }

        void onConnectionClose(TcpServerConnection connection) {
            bytesReceivedOnClosed.inc(connection.getChannel().bytesRead());
            bytesSentOnClosed.inc(connection.getChannel().bytesWritten());
        }
    }
}<|MERGE_RESOLUTION|>--- conflicted
+++ resolved
@@ -45,6 +45,7 @@
 import java.util.concurrent.TimeUnit;
 import java.util.concurrent.atomic.AtomicLong;
 import java.util.function.Consumer;
+import java.util.function.Function;
 
 import static com.hazelcast.internal.metrics.MetricDescriptorConstants.TCP_METRIC_ENDPOINT_MANAGER_ACCEPTED_SOCKET_COUNT;
 import static com.hazelcast.internal.metrics.MetricDescriptorConstants.TCP_METRIC_ENDPOINT_MANAGER_ACTIVE_COUNT;
@@ -119,15 +120,10 @@
     }
 
     static class Plane {
-<<<<<<< HEAD
-=======
-        final ConcurrentHashMap<Address, TcpServerConnection> connectionMap = new ConcurrentHashMap<>(100);
-        final Map<Address, Future<Void>> connectionsInProgress = new ConcurrentHashMap<>();
->>>>>>> e58dcd24
         final ConcurrentHashMap<Address, TcpServerConnectionErrorHandler> errorHandlers = new ConcurrentHashMap<>(100);
         final int index;
 
-        private final Set<Address> connectionsInProgress = newSetFromMap(new ConcurrentHashMap<>());
+        private final Map<Address, Future<Void>> connectionsInProgress = new ConcurrentHashMap<>();
         private final ConcurrentHashMap<Address, TcpServerConnection> connectionMap = new ConcurrentHashMap<>(100);
 
         Plane(int index) {
@@ -190,15 +186,22 @@
         }
 
         public boolean hasConnectionInProgress(Address address) {
-            return connectionsInProgress.contains(address);
-        }
-
-        public boolean addConnectionInProgress(Address address) {
-            return connectionsInProgress.add(address);
+            return connectionsInProgress.containsKey(address);
+        }
+
+        public Future<Void> getconnectionInProgress(Address address) {
+            return connectionsInProgress.get(address);
+        }
+
+        public void addConnectionInProgressIfAbsent(
+                Address address,
+                Function<? super Address, ? extends Future<Void>> mappingFn
+        ) {
+            connectionsInProgress.computeIfAbsent(address, mappingFn);
         }
 
         public boolean removeConnectionInProgress(Address address) {
-            return connectionsInProgress.remove(address);
+            return connectionsInProgress.remove(address) != null;
         }
 
         public void clearConnectionsInProgress() {
