/*
 * Copyright (c) 2008-2021, Hazelcast, Inc. All Rights Reserved.
 *
 * Licensed under the Apache License, Version 2.0 (the "License");
 * you may not use this file except in compliance with the License.
 * You may obtain a copy of the License at
 *
 * http://www.apache.org/licenses/LICENSE-2.0
 *
 * Unless required by applicable law or agreed to in writing, software
 * distributed under the License is distributed on an "AS IS" BASIS,
 * WITHOUT WARRANTIES OR CONDITIONS OF ANY KIND, either express or implied.
 * See the License for the specific language governing permissions and
 * limitations under the License.
 */
package com.hazelcast.internal.server.tcp;

import com.hazelcast.cluster.Address;
import com.hazelcast.config.EndpointConfig;
import com.hazelcast.instance.EndpointQualifier;
import com.hazelcast.internal.metrics.Probe;
import com.hazelcast.internal.networking.Channel;
import com.hazelcast.internal.nio.Connection;
import com.hazelcast.internal.nio.ConnectionLifecycleListener;
import com.hazelcast.internal.nio.ConnectionListener;
import com.hazelcast.internal.nio.Packet;
import com.hazelcast.internal.server.NetworkStats;
import com.hazelcast.internal.server.ServerConnectionManager;
import com.hazelcast.internal.server.ServerContext;
import com.hazelcast.internal.util.ConstructorFunction;
import com.hazelcast.internal.util.MutableLong;
import com.hazelcast.internal.util.counters.MwCounter;
import com.hazelcast.internal.util.executor.StripedRunnable;
import com.hazelcast.logging.ILogger;
import edu.umd.cs.findbugs.annotations.SuppressFBWarnings;

import java.util.Collections;
import java.util.Iterator;
import java.util.Map;
import java.util.Set;
import java.util.concurrent.ConcurrentHashMap;
import java.util.concurrent.CopyOnWriteArraySet;
import java.util.concurrent.RejectedExecutionException;
import java.util.concurrent.TimeUnit;
import java.util.concurrent.atomic.AtomicLong;
import java.util.function.Consumer;
<<<<<<< HEAD
import java.util.function.Function;
import java.util.stream.Collectors;
=======
>>>>>>> 9146c0e8

import static com.hazelcast.internal.metrics.MetricDescriptorConstants.TCP_METRIC_ENDPOINT_MANAGER_ACCEPTED_SOCKET_COUNT;
import static com.hazelcast.internal.metrics.MetricDescriptorConstants.TCP_METRIC_ENDPOINT_MANAGER_ACTIVE_COUNT;
import static com.hazelcast.internal.metrics.MetricDescriptorConstants.TCP_METRIC_ENDPOINT_MANAGER_CLOSED_COUNT;
import static com.hazelcast.internal.metrics.MetricDescriptorConstants.TCP_METRIC_ENDPOINT_MANAGER_CONNECTION_LISTENER_COUNT;
import static com.hazelcast.internal.metrics.MetricDescriptorConstants.TCP_METRIC_ENDPOINT_MANAGER_OPENED_COUNT;
import static com.hazelcast.internal.metrics.ProbeLevel.MANDATORY;
import static com.hazelcast.internal.util.ConcurrencyUtil.getOrPutIfAbsent;
import static com.hazelcast.internal.util.counters.MwCounter.newMwCounter;
import static com.hazelcast.spi.properties.ClusterProperty.CHANNEL_COUNT;
import static java.util.Collections.newSetFromMap;

/**
 * This base class solely exists for the purpose of simplification of the Manager class
 * This contains the private functionality required by the Manager
 */
abstract class TcpServerConnectionManagerBase implements ServerConnectionManager {
    private static final int RETRY_NUMBER = 5;
    private static final long DELAY_FACTOR = 100L;

    @Probe(name = TCP_METRIC_ENDPOINT_MANAGER_OPENED_COUNT)
    protected final MwCounter openedCount = newMwCounter();

    @Probe(name = TCP_METRIC_ENDPOINT_MANAGER_CLOSED_COUNT)
    protected final MwCounter closedCount = newMwCounter();

    protected final ILogger logger;
    protected final TcpServer server;
    protected final ServerContext serverContext;
    protected final NetworkStatsImpl networkStats;
    protected final EndpointConfig endpointConfig;
    protected final EndpointQualifier endpointQualifier;

    final Plane[] planes;
    final int planeCount;

    final ConnectionLifecycleListenerImpl connectionLifecycleListener = new ConnectionLifecycleListenerImpl();
    @Probe(name = TCP_METRIC_ENDPOINT_MANAGER_ACTIVE_COUNT, level = MANDATORY)
    final Set<TcpServerConnection> connections = newSetFromMap(new ConcurrentHashMap<>());

    @Probe(name = TCP_METRIC_ENDPOINT_MANAGER_ACCEPTED_SOCKET_COUNT, level = MANDATORY)
    final Set<Channel> acceptedChannels = newSetFromMap(new ConcurrentHashMap<>());

    @Probe(name = TCP_METRIC_ENDPOINT_MANAGER_CONNECTION_LISTENER_COUNT)
    final Set<ConnectionListener> connectionListeners = new CopyOnWriteArraySet<>();

    private final ConstructorFunction<Address, TcpServerConnectionErrorHandler> errorHandlerConstructor;

    TcpServerConnectionManagerBase(TcpServer tcpServer, EndpointConfig endpointConfig) {
        this.server = tcpServer;
        this.errorHandlerConstructor = endpoint -> new TcpServerConnectionErrorHandler(tcpServer.getContext(), endpoint);
        this.serverContext = tcpServer.getContext();
        this.endpointConfig = endpointConfig;
        this.endpointQualifier = endpointConfig != null ? endpointConfig.getQualifier() : null;
        this.logger = serverContext.getLoggingService().getLogger(TcpServerConnectionManager.class);
        this.networkStats = endpointQualifier == null ? null : new NetworkStatsImpl();
        this.planeCount = serverContext.properties().getInteger(CHANNEL_COUNT);
        this.planes = new Plane[planeCount];
        for (int planeIndex = 0; planeIndex < planes.length; planeIndex++) {
            planes[planeIndex] = new Plane(planeIndex);
        }
    }

    public EndpointQualifier getEndpointQualifier() {
        return endpointQualifier;
    }

    void refreshNetworkStats() {
        if (networkStats != null) {
            networkStats.refresh();
        }
    }

    static class Plane {
        final ConcurrentHashMap<Address, TcpServerConnectionErrorHandler> errorHandlers = new ConcurrentHashMap<>(100);
        final int index;

        private final ConcurrentHashMap<Address, TcpServerConnection> connectionMap = new ConcurrentHashMap<>(100);
        private final Set<Address> connectionsInProgress = newSetFromMap(new ConcurrentHashMap<>());

        Plane(int index) {
            this.index = index;
        }

        TcpServerConnection getConnection(Address address) {
            return connectionMap.get(address);
        }

        void putConnection(Address address, TcpServerConnection connection) {
            connectionMap.put(address, connection);
        }

        void putConnectionIfAbsent(Address address, TcpServerConnection connection) {
            connectionMap.putIfAbsent(address, connection);
        }

        void removeConnection(TcpServerConnection connection) {
            removeConnectionInProgress(connection.getRemoteAddress());

            // not using removeIf due to https://bugs.java.com/bugdatabase/view_bug.do?bug_id=8078645
            Iterator<TcpServerConnection> connections = connectionMap.values().iterator();
            while (connections.hasNext()) {
                TcpServerConnection c = connections.next();
                if (c.equals(connection)) {
                    connections.remove();
                }
            }
        }

        public Set<Address> getAddresses(TcpServerConnection connection) {
            return connectionMap.entrySet().stream()
                    .filter(e -> e.getValue().equals(connection))
                    .map(Map.Entry::getKey)
                    .collect(Collectors.toSet());
        }

        public boolean removeConnectionsWithId(int id) {
            // not using removeIf due to https://bugs.java.com/bugdatabase/view_bug.do?bug_id=8078645
            boolean found = false;
            Iterator<TcpServerConnection> connections = connectionMap.values().iterator();
            while (connections.hasNext()) {
                TcpServerConnection c = connections.next();
                if (c.getConnectionId() == id) {
                    connections.remove();
                    found = true;
                }
            }
            return found;
        }

        public void forEachConnection(Consumer<? super TcpServerConnection> consumer) {
            connectionMap.values().forEach(consumer);
        }

        public void clearConnections() {
            connectionMap.clear();
        }

        public Set<Map.Entry<Address, TcpServerConnection>> connections() {
            return Collections.unmodifiableSet(connectionMap.entrySet());
        }

        public int connectionCount() {
            return (int) connectionMap.values().stream().distinct().count();
        }

        public boolean hasConnectionInProgress(Address address) {
            return connectionsInProgress.contains(address);
        }

<<<<<<< HEAD
        public Future<Void> getConnectionInProgress(Address address) {
            return connectionsInProgress.get(address);
        }

        public void addConnectionInProgressIfAbsent(
                Address address,
                Function<? super Address, ? extends Future<Void>> mappingFn
        ) {
            connectionsInProgress.computeIfAbsent(address, mappingFn);
=======
        public boolean addConnectionInProgress(Address address) {
            return connectionsInProgress.add(address);
>>>>>>> 9146c0e8
        }

        public boolean removeConnectionInProgress(Address address) {
            return connectionsInProgress.remove(address);
        }

        public void clearConnectionsInProgress() {
            connectionsInProgress.clear();
        }

        public int connectionsInProgressCount() {
            return connectionsInProgress.size();
        }
    }

    private final class SendTask implements Runnable {
        private final Packet packet;
        private final Address target;
        private final int streamId;
        private volatile int retries;

        private SendTask(Packet packet, Address target, int streamId) {
            this.packet = packet;
            this.target = target;
            this.streamId = streamId;
        }

        @SuppressFBWarnings(value = "VO_VOLATILE_INCREMENT", justification = "single-writer, many-reader")
        @Override
        public void run() {
            retries++;
            if (logger.isFinestEnabled()) {
                logger.finest("Retrying[" + retries + "] packet send operation to: " + target);
            }
            send(packet, target, this, streamId);
        }
    }

    private void fireConnectionRemovedEvent(final Connection connection, final Address endPoint) {
        if (server.isLive()) {
            serverContext.getEventService().executeEventCallback(new StripedRunnable() {
                @Override
                public void run() {
                    connectionListeners.forEach(listener -> listener.connectionRemoved(connection));
                }

                @Override
                public int getKey() {
                    return endPoint.hashCode();
                }
            });
        }
    }

    private final class ConnectionLifecycleListenerImpl implements ConnectionLifecycleListener<TcpServerConnection> {
        @Override
        public void onConnectionClose(TcpServerConnection connection, Throwable cause, boolean silent) {
            closedCount.inc();

            connections.remove(connection);

            if (networkStats != null) {
                // Note: this call must happen after activeConnections.remove
                networkStats.onConnectionClose(connection);
            }

            Address remoteAddress = connection.getRemoteAddress();
            if (remoteAddress == null) {
                return;
            }

            Plane plane = null;
            int planeIndex = connection.getPlaneIndex();
            if (planeIndex > -1) {
                plane = planes[connection.getPlaneIndex()];
                plane.removeConnection(connection);
                fireConnectionRemovedEvent(connection, remoteAddress);
            } else {
                // it might be the case that the connection was closed quickly enough
                // that the planeIndex was not set. Instead look for the connection
                // by remoteAddress and connectionId over all planes and remove it wherever found.
                boolean removed = false;
                for (Plane p : planes) {
                    if (p.removeConnectionInProgress(remoteAddress)) {
                        plane = p;
                    }
                    if (p.removeConnectionsWithId(connection.getConnectionId())) {
                        plane = p;
                        removed = true;
                    }
                }
                if (removed) {
                    fireConnectionRemovedEvent(connection, remoteAddress);
                }
            }

            long lastReadTime = connection.getChannel().lastReadTimeMillis();
            boolean hadNoDataTraffic = lastReadTime < 0;
            if (hadNoDataTraffic) {
                serverContext.onFailedConnection(remoteAddress);
                if (!silent && plane != null) {
                    getErrorHandler(remoteAddress, plane.errorHandlers).onError(cause);
                }
            }
        }
    }

    protected boolean send(Packet packet, Address target, SendTask sendTask, int streamId) {
        Connection connection = get(target, streamId);
        if (connection != null) {
            return connection.write(packet);
        }

        if (sendTask == null) {
            sendTask = new SendTask(packet, target, streamId);
        }

        int retries = sendTask.retries;
        if (retries < RETRY_NUMBER && serverContext.isNodeActive()) {
            getOrConnect(target, true, streamId);
            try {
                server.scheduleDeferred(sendTask, (retries + 1) * DELAY_FACTOR, TimeUnit.MILLISECONDS);
                return true;
            } catch (RejectedExecutionException e) {
                if (server.isLive()) {
                    throw e;
                }
                if (logger.isFinestEnabled()) {
                    logger.finest("Packet send task is rejected. Packet cannot be sent to " + target);
                }
            }
        }
        return false;
    }

    protected TcpServerConnectionErrorHandler getErrorHandler(Address endpoint, int planeIndex) {
        ConcurrentHashMap<Address, TcpServerConnectionErrorHandler> errorHandlers = planes[planeIndex].errorHandlers;
        return getErrorHandler(endpoint, errorHandlers);
    }

    private TcpServerConnectionErrorHandler getErrorHandler(
            Address endpoint,
            ConcurrentHashMap<Address, TcpServerConnectionErrorHandler> errorHandlers
    ) {
        return getOrPutIfAbsent(errorHandlers, endpoint, errorHandlerConstructor);
    }

    private class NetworkStatsImpl implements NetworkStats {
        private final AtomicLong bytesReceivedLastCalc = new AtomicLong();
        private final MwCounter bytesReceivedOnClosed = newMwCounter();
        private final AtomicLong bytesSentLastCalc = new AtomicLong();
        private final MwCounter bytesSentOnClosed = newMwCounter();

        @Override
        public long getBytesReceived() {
            return bytesReceivedLastCalc.get();
        }

        @Override
        public long getBytesSent() {
            return bytesSentLastCalc.get();
        }

        void refresh() {
            MutableLong totalReceived = MutableLong.valueOf(bytesReceivedOnClosed.get());
            MutableLong totalSent = MutableLong.valueOf(bytesSentOnClosed.get());
            connections.forEach(conn -> {
                totalReceived.value += conn.getChannel().bytesRead();
                totalSent.value += conn.getChannel().bytesWritten();
            });
            // counters must be monotonically increasing
            bytesReceivedLastCalc.updateAndGet((v) -> Math.max(v, totalReceived.value));
            bytesSentLastCalc.updateAndGet((v) -> Math.max(v, totalSent.value));
        }

        void onConnectionClose(TcpServerConnection connection) {
            bytesReceivedOnClosed.inc(connection.getChannel().bytesRead());
            bytesSentOnClosed.inc(connection.getChannel().bytesWritten());
        }
    }
}<|MERGE_RESOLUTION|>--- conflicted
+++ resolved
@@ -44,11 +44,7 @@
 import java.util.concurrent.TimeUnit;
 import java.util.concurrent.atomic.AtomicLong;
 import java.util.function.Consumer;
-<<<<<<< HEAD
-import java.util.function.Function;
 import java.util.stream.Collectors;
-=======
->>>>>>> 9146c0e8
 
 import static com.hazelcast.internal.metrics.MetricDescriptorConstants.TCP_METRIC_ENDPOINT_MANAGER_ACCEPTED_SOCKET_COUNT;
 import static com.hazelcast.internal.metrics.MetricDescriptorConstants.TCP_METRIC_ENDPOINT_MANAGER_ACTIVE_COUNT;
@@ -199,20 +195,8 @@
             return connectionsInProgress.contains(address);
         }
 
-<<<<<<< HEAD
-        public Future<Void> getConnectionInProgress(Address address) {
-            return connectionsInProgress.get(address);
-        }
-
-        public void addConnectionInProgressIfAbsent(
-                Address address,
-                Function<? super Address, ? extends Future<Void>> mappingFn
-        ) {
-            connectionsInProgress.computeIfAbsent(address, mappingFn);
-=======
         public boolean addConnectionInProgress(Address address) {
             return connectionsInProgress.add(address);
->>>>>>> 9146c0e8
         }
 
         public boolean removeConnectionInProgress(Address address) {
