/*
 * Copyright (c) 2008-2021, Hazelcast, Inc. All Rights Reserved.
 *
 * Licensed under the Apache License, Version 2.0 (the "License");
 * you may not use this file except in compliance with the License.
 * You may obtain a copy of the License at
 *
 * http://www.apache.org/licenses/LICENSE-2.0
 *
 * Unless required by applicable law or agreed to in writing, software
 * distributed under the License is distributed on an "AS IS" BASIS,
 * WITHOUT WARRANTIES OR CONDITIONS OF ANY KIND, either express or implied.
 * See the License for the specific language governing permissions and
 * limitations under the License.
 */
package com.hazelcast.internal.server.tcp;

import com.hazelcast.cluster.Address;
import com.hazelcast.config.EndpointConfig;
import com.hazelcast.instance.EndpointQualifier;
import com.hazelcast.instance.ProtocolType;
import com.hazelcast.internal.metrics.DynamicMetricsProvider;
import com.hazelcast.internal.metrics.MetricDescriptor;
import com.hazelcast.internal.metrics.MetricsCollectionContext;
import com.hazelcast.internal.metrics.Probe;
import com.hazelcast.internal.networking.Channel;
import com.hazelcast.internal.networking.ChannelInitializer;
import com.hazelcast.internal.networking.Networking;
import com.hazelcast.internal.nio.ConnectionListener;
import com.hazelcast.internal.nio.IOUtil;
import com.hazelcast.internal.nio.Packet;
import com.hazelcast.internal.server.NetworkStats;
import com.hazelcast.internal.server.ServerConnection;
import com.hazelcast.internal.server.ServerContext;
import com.hazelcast.internal.util.executor.StripedRunnable;

import java.io.IOException;
import java.nio.channels.SocketChannel;
import java.util.Collection;
import java.util.Map;
import java.util.Set;
import java.util.concurrent.atomic.AtomicInteger;
import java.util.function.Consumer;
import java.util.function.Function;

import static com.hazelcast.internal.metrics.MetricDescriptorConstants.TCP_DISCRIMINATOR_BINDADDRESS;
import static com.hazelcast.internal.metrics.MetricDescriptorConstants.TCP_DISCRIMINATOR_ENDPOINT;
import static com.hazelcast.internal.metrics.MetricDescriptorConstants.TCP_METRIC_CLIENT_COUNT;
import static com.hazelcast.internal.metrics.MetricDescriptorConstants.TCP_METRIC_ENDPOINT_MANAGER_COUNT;
import static com.hazelcast.internal.metrics.MetricDescriptorConstants.TCP_METRIC_ENDPOINT_MANAGER_IN_PROGRESS_COUNT;
import static com.hazelcast.internal.metrics.MetricDescriptorConstants.TCP_METRIC_TEXT_COUNT;
import static com.hazelcast.internal.metrics.MetricDescriptorConstants.TCP_PREFIX_CONNECTION;
import static com.hazelcast.internal.metrics.MetricDescriptorConstants.TCP_TAG_ENDPOINT;
import static com.hazelcast.internal.metrics.ProbeLevel.MANDATORY;
import static com.hazelcast.internal.metrics.ProbeUnit.COUNT;
import static com.hazelcast.internal.nio.ConnectionType.MEMCACHE_CLIENT;
import static com.hazelcast.internal.nio.ConnectionType.REST_CLIENT;
import static com.hazelcast.internal.nio.IOUtil.close;
import static com.hazelcast.internal.nio.IOUtil.setChannelOptions;
import static com.hazelcast.internal.util.Preconditions.checkNotNull;
import static java.lang.Math.abs;
import static java.util.Arrays.stream;
import static java.util.Collections.unmodifiableSet;

/**
 * This is the public APIs for connection manager
 * Private APIs and supporting stuff is in the Base class
 */
public class TcpServerConnectionManager extends TcpServerConnectionManagerBase
        implements Consumer<Packet>, DynamicMetricsProvider {
    private final Function<EndpointQualifier, ChannelInitializer> channelInitializerFn;
    private final TcpServerConnector connector;
    private final TcpServerControl serverControl;

    private final AtomicInteger connectionIdGen = new AtomicInteger();

    TcpServerConnectionManager(TcpServer server,
                               EndpointConfig endpointConfig,
                               Function<EndpointQualifier, ChannelInitializer> channelInitializerFn,
                               ServerContext serverContext,
                               Set<ProtocolType> supportedProtocolTypes) {
        super(server, endpointConfig);
        this.channelInitializerFn = channelInitializerFn;
        this.connector = new TcpServerConnector(this);
        this.serverControl = new TcpServerControl(this, serverContext, logger, supportedProtocolTypes);
    }

    @Override
    public TcpServer getServer() {
        return server;
    }

    @Override
    public Collection<ServerConnection> getConnections() {
        return unmodifiableSet(connections);
    }

    @Override
    public void addConnectionListener(ConnectionListener listener) {
        checkNotNull(listener, "listener can't be null");
        connectionListeners.add(listener);
    }

    @Override
    public synchronized void accept(Packet packet) {
        serverControl.process(packet);
    }

    @Override
    public ServerConnection get(Address address, int streamId) {
        return getPlane(streamId).getConnection(address);
    }

    public Set<Address> getKnownAliases(TcpServerConnection connection) {
        Plane plane = planes[connection.getPlaneIndex()];
        return plane.getAddresses(connection);
    }

    @Override
    public ServerConnection getOrConnect(Address address, int streamId) {
        return getOrConnect(address, false, streamId);
    }

    @Override
    public ServerConnection getOrConnect(final Address address, final boolean silent, int streamId) {
        Plane plane = getPlane(streamId);
        TcpServerConnection connection = plane.getConnection(address);
        if (connection == null && server.isLive()) {
            if (plane.addConnectionInProgress(address)) {
                if (logger.isFineEnabled()) {
                    logger.fine("Connection to: " + address + " streamId:" + streamId + " is not yet in progress");
                }
                connector.asyncConnect(address, silent, plane.index);
            } else {
                if (logger.isFineEnabled()) {
                    logger.fine("Connection to: " + address + " streamId:" + streamId + " is already in progress");
                }
            }
        }
        return connection;
    }

    @Override
    public synchronized boolean register(final Address remoteAddress, final ServerConnection c, int planeIndex) {
        Plane plane = planes[planeIndex];
        TcpServerConnection connection = (TcpServerConnection) c;
        try {
            if (remoteAddress.equals(serverContext.getThisAddress())) {
                return false;
            }

            if (!connection.isAlive()) {
                if (logger.isFinestEnabled()) {
                    logger.finest(connection + " to " + remoteAddress + " is not registered since connection is not active.");
                }
                return false;
            }

            Address currentRemoteAddress = connection.getRemoteAddress();
            if (currentRemoteAddress != null && !currentRemoteAddress.equals(remoteAddress)) {
                throw new IllegalArgumentException(connection + " has already a different remoteAddress than: " + remoteAddress);
            }
            connection.setRemoteAddress(remoteAddress);

            if (!connection.isClient()) {
                connection.setErrorHandler(getErrorHandler(remoteAddress, plane.index).reset());
            }
            plane.putConnection(remoteAddress, connection);

            serverContext.getEventService().executeEventCallback(new StripedRunnable() {
                @Override
                public void run() {
                    connectionListeners.forEach(listener -> listener.connectionAdded(connection));
                }

                @Override
                public int getKey() {
                    return remoteAddress.hashCode();
                }
            });
            return true;
        } finally {
            plane.removeConnectionInProgress(remoteAddress);
        }
    }

    public Plane getPlane(int streamId) {
        int planeIndex;
        if (streamId == -1 || streamId == Integer.MIN_VALUE) {
            planeIndex = 0;
        } else {
            planeIndex = abs(streamId) % planeCount;
        }

        return planes[planeIndex];
    }

    public synchronized void reset(boolean cleanListeners) {
        acceptedChannels.forEach(IOUtil::closeResource);
        for (Plane plane : planes) {
            plane.forEachConnection(conn -> close(conn, "TcpServer is stopping"));
            plane.clearConnections();
        }

        connections.forEach(conn -> close(conn, "TcpServer is stopping"));
        acceptedChannels.clear();
        stream(planes).forEach(plane -> plane.clearConnectionsInProgress());
        stream(planes).forEach(plane -> plane.errorHandlers.clear());

        connections.clear();

        if (cleanListeners) {
            connectionListeners.clear();
        }
    }

    @Override
    public boolean transmit(Packet packet, Address target, int streamId) {
        checkNotNull(packet, "packet can't be null");
        checkNotNull(target, "target can't be null");
        return send(packet, target, null, streamId);
    }

    @Override
    public NetworkStats getNetworkStats() {
        return networkStats;
    }

    Channel newChannel(SocketChannel socketChannel, boolean clientMode) throws IOException {
        Networking networking = server.getNetworking();
        ChannelInitializer channelInitializer = channelInitializerFn.apply(endpointQualifier);
        assert channelInitializer != null : "Found NULL channel initializer for endpoint-qualifier " + endpointQualifier;
        Channel channel = networking.register(channelInitializer, socketChannel, clientMode);
        // Advanced Network
        if (endpointConfig != null) {
            setChannelOptions(channel, endpointConfig);
        }
        acceptedChannels.add(channel);
        return channel;
    }

    void removeAcceptedChannel(Channel channel) {
        acceptedChannels.remove(channel);
    }

    void failedConnection(Address address, int planeIndex, Throwable t, boolean silent) {
        planes[planeIndex].removeConnectionInProgress(address);
        serverContext.onFailedConnection(address);
        if (!silent) {
            getErrorHandler(address, planeIndex).onError(t);
        }
    }

    synchronized TcpServerConnection newConnection(Channel channel, Address remoteAddress) {
        try {
            if (!server.isLive()) {
                throw new IllegalStateException("connection manager is not live!");
            }

            TcpServerConnection connection = new TcpServerConnection(this, connectionLifecycleListener,
                    connectionIdGen.incrementAndGet(), channel);

            connection.setRemoteAddress(remoteAddress);
            connections.add(connection);

            if (logger.isFineEnabled()) {
                logger.fine("Established socket connection between " + channel.localSocketAddress() + " and " + channel
                        .remoteSocketAddress());
            }
            openedCount.inc();

            channel.start();

            return connection;
        } finally {
            acceptedChannels.remove(channel);
        }
    }

    @Override
    public String toString() {
        return "TcpServerConnectionManager{"
                + "endpointQualifier=" + endpointQualifier
                + ", connectionsMap=" + null + '}';
    }

    @Probe(name = TCP_METRIC_ENDPOINT_MANAGER_IN_PROGRESS_COUNT)
    private int connectionsInProgress() {
        int c = 0;
        for (Plane plane : planes) {
            c += plane.connectionsInProgressCount();
        }
        return c;
    }

    @Probe(name = TCP_METRIC_ENDPOINT_MANAGER_COUNT, level = MANDATORY)
    public int connectionCount() {
        int c = 0;
        for (Plane plane : planes) {
            c += plane.connectionCount();
        }
        return c;
    }

    @Override
    public void provideDynamicMetrics(MetricDescriptor descriptor, MetricsCollectionContext context) {
        MetricDescriptor rootDescriptor = descriptor.withPrefix(TCP_PREFIX_CONNECTION);
        if (endpointQualifier == null) {
            context.collect(rootDescriptor.copy(), this);
        } else {
            context.collect(rootDescriptor
                    .copy()
                    .withDiscriminator(TCP_DISCRIMINATOR_ENDPOINT, endpointQualifier.toMetricsPrefixString()), this);
        }

        for (TcpServerConnection connection : connections) {
            if (connection.getRemoteAddress() != null) {
                context.collect(rootDescriptor
                        .copy()
                        .withDiscriminator(TCP_DISCRIMINATOR_ENDPOINT, connection.getRemoteAddress().toString()), connection);
            }
        }

        int clientCount = 0;
        int textCount = 0;
        for (Plane plane : planes) {
            for (Map.Entry<Address, TcpServerConnection> entry : plane.connections()) {
                Address bindAddress = entry.getKey();
                TcpServerConnection connection = entry.getValue();
                if (connection.isClient()) {
                    clientCount++;
                    String connectionType = connection.getConnectionType();
                    if (REST_CLIENT.equals(connectionType) || MEMCACHE_CLIENT.equals(connectionType)) {
                        textCount++;
                    }
                }

                if (connection.getRemoteAddress() != null) {
                    context.collect(rootDescriptor
                            .copy()
                            .withDiscriminator(TCP_DISCRIMINATOR_BINDADDRESS, bindAddress.toString())
                            .withTag(TCP_TAG_ENDPOINT, connection.getRemoteAddress().toString()), connection);
                }
            }
        }

        if (endpointConfig == null) {
            context.collect(rootDescriptor.copy(), TCP_METRIC_CLIENT_COUNT, MANDATORY, COUNT, clientCount);
            context.collect(rootDescriptor.copy(), TCP_METRIC_TEXT_COUNT, MANDATORY, COUNT, textCount);
        }
    }
<<<<<<< HEAD

    @Override
    public boolean blockOnConnect(Address address, long millis, int streamId) throws InterruptedException {
        Plane plane = getPlane(streamId);
        try {
            Future<Void> future = plane.getConnectionInProgress(address);
            if (future != null) {
                future.get(millis, TimeUnit.MILLISECONDS);
                return future.isDone();
            } else {
                // connection-in-progress has come and gone,
                // so we are not timed out here
                return true;
            }
        } catch (ExecutionException | TimeoutException ex) {
            throw ExceptionUtil.rethrow(ex);
        }
    }
=======
>>>>>>> 9146c0e8
}<|MERGE_RESOLUTION|>--- conflicted
+++ resolved
@@ -349,25 +349,4 @@
             context.collect(rootDescriptor.copy(), TCP_METRIC_TEXT_COUNT, MANDATORY, COUNT, textCount);
         }
     }
-<<<<<<< HEAD
-
-    @Override
-    public boolean blockOnConnect(Address address, long millis, int streamId) throws InterruptedException {
-        Plane plane = getPlane(streamId);
-        try {
-            Future<Void> future = plane.getConnectionInProgress(address);
-            if (future != null) {
-                future.get(millis, TimeUnit.MILLISECONDS);
-                return future.isDone();
-            } else {
-                // connection-in-progress has come and gone,
-                // so we are not timed out here
-                return true;
-            }
-        } catch (ExecutionException | TimeoutException ex) {
-            throw ExceptionUtil.rethrow(ex);
-        }
-    }
-=======
->>>>>>> 9146c0e8
 }