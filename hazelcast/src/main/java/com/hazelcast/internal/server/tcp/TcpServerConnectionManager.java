/*
 * Copyright (c) 2008-2021, Hazelcast, Inc. All Rights Reserved.
 *
 * Licensed under the Apache License, Version 2.0 (the "License");
 * you may not use this file except in compliance with the License.
 * You may obtain a copy of the License at
 *
 * http://www.apache.org/licenses/LICENSE-2.0
 *
 * Unless required by applicable law or agreed to in writing, software
 * distributed under the License is distributed on an "AS IS" BASIS,
 * WITHOUT WARRANTIES OR CONDITIONS OF ANY KIND, either express or implied.
 * See the License for the specific language governing permissions and
 * limitations under the License.
 */
package com.hazelcast.internal.server.tcp;

import com.hazelcast.cluster.Address;
import com.hazelcast.config.EndpointConfig;
import com.hazelcast.instance.EndpointQualifier;
import com.hazelcast.instance.ProtocolType;
import com.hazelcast.internal.metrics.DynamicMetricsProvider;
import com.hazelcast.internal.metrics.MetricDescriptor;
import com.hazelcast.internal.metrics.MetricsCollectionContext;
import com.hazelcast.internal.metrics.Probe;
import com.hazelcast.internal.networking.Channel;
import com.hazelcast.internal.networking.ChannelInitializer;
import com.hazelcast.internal.networking.Networking;
import com.hazelcast.internal.nio.ConnectionListener;
import com.hazelcast.internal.nio.IOUtil;
import com.hazelcast.internal.nio.Packet;
import com.hazelcast.internal.server.NetworkStats;
import com.hazelcast.internal.server.ServerConnection;
import com.hazelcast.internal.server.ServerContext;
import com.hazelcast.internal.util.ExceptionUtil;
import com.hazelcast.internal.util.executor.StripedRunnable;

import java.io.IOException;
import java.nio.channels.SocketChannel;
import java.util.Collection;
import java.util.Map;
import java.util.Set;
import java.util.concurrent.ExecutionException;
import java.util.concurrent.Future;
import java.util.concurrent.TimeUnit;
import java.util.concurrent.TimeoutException;
import java.util.concurrent.atomic.AtomicBoolean;
import java.util.concurrent.atomic.AtomicInteger;
import java.util.function.Consumer;
import java.util.function.Function;

import static com.hazelcast.internal.metrics.MetricDescriptorConstants.TCP_DISCRIMINATOR_BINDADDRESS;
import static com.hazelcast.internal.metrics.MetricDescriptorConstants.TCP_DISCRIMINATOR_ENDPOINT;
import static com.hazelcast.internal.metrics.MetricDescriptorConstants.TCP_METRIC_CLIENT_COUNT;
import static com.hazelcast.internal.metrics.MetricDescriptorConstants.TCP_METRIC_ENDPOINT_MANAGER_COUNT;
import static com.hazelcast.internal.metrics.MetricDescriptorConstants.TCP_METRIC_ENDPOINT_MANAGER_IN_PROGRESS_COUNT;
import static com.hazelcast.internal.metrics.MetricDescriptorConstants.TCP_METRIC_TEXT_COUNT;
import static com.hazelcast.internal.metrics.MetricDescriptorConstants.TCP_PREFIX_CONNECTION;
import static com.hazelcast.internal.metrics.MetricDescriptorConstants.TCP_TAG_ENDPOINT;
import static com.hazelcast.internal.metrics.ProbeLevel.MANDATORY;
import static com.hazelcast.internal.metrics.ProbeUnit.COUNT;
import static com.hazelcast.internal.nio.ConnectionType.MEMCACHE_CLIENT;
import static com.hazelcast.internal.nio.ConnectionType.REST_CLIENT;
import static com.hazelcast.internal.nio.IOUtil.close;
import static com.hazelcast.internal.nio.IOUtil.setChannelOptions;
import static com.hazelcast.internal.util.Preconditions.checkNotNull;
import static java.lang.Math.abs;
import static java.util.Arrays.stream;
import static java.util.Collections.unmodifiableSet;

/**
 * This is the public APIs for connection manager
 * Private APIs and supporting stuff is in the Base class
 */
public class TcpServerConnectionManager extends TcpServerConnectionManagerBase
        implements Consumer<Packet>, DynamicMetricsProvider {
    private final Function<EndpointQualifier, ChannelInitializer> channelInitializerFn;
    private final TcpServerConnector connector;
    private final TcpServerControl serverControl;

    private final AtomicInteger connectionIdGen = new AtomicInteger();

    TcpServerConnectionManager(TcpServer server,
                               EndpointConfig endpointConfig,
                               Function<EndpointQualifier, ChannelInitializer> channelInitializerFn,
                               ServerContext serverContext,
                               Set<ProtocolType> supportedProtocolTypes) {
        super(server, endpointConfig);
        this.channelInitializerFn = channelInitializerFn;
        this.connector = new TcpServerConnector(this);
        this.serverControl = new TcpServerControl(this, serverContext, logger, supportedProtocolTypes);
    }

    @Override
    public TcpServer getServer() {
        return server;
    }

    @Override
    public Collection<ServerConnection> getConnections() {
        return unmodifiableSet(connections);
    }

    @Override
    public void addConnectionListener(ConnectionListener listener) {
        checkNotNull(listener, "listener can't be null");
        connectionListeners.add(listener);
    }

    @Override
    public synchronized void accept(Packet packet) {
        serverControl.process(packet);
    }

    @Override
    public ServerConnection get(Address address, int streamId) {
        return getPlane(streamId).getConnection(address);
<<<<<<< HEAD
    }

    public Set<Address> getKnownAliases(TcpServerConnection connection) {
        Plane plane = planes[connection.getPlaneIndex()];
        return plane.getAddresses(connection);
=======
>>>>>>> 9177d2b0
    }

    @Override
    public ServerConnection getOrConnect(Address address, int streamId) {
        return getOrConnect(address, false, streamId);
    }

    @Override
    public ServerConnection getOrConnect(final Address address, final boolean silent, int streamId) {
        Plane plane = getPlane(streamId);
        TcpServerConnection connection = plane.getConnection(address);
        if (connection == null && server.isLive()) {
<<<<<<< HEAD
            if (plane.addConnectionInProgress(address)) {
=======
            final AtomicBoolean isNotYetInProgress = new AtomicBoolean();
            plane.addConnectionInProgressIfAbsent(address, key -> {
                isNotYetInProgress.set(true);
                return connector.asyncConnect(address, silent, plane.index);
            });
            if (isNotYetInProgress.get()) {
>>>>>>> 9177d2b0
                if (logger.isFineEnabled()) {
                    logger.fine("Connection to: " + address + " streamId:" + streamId + " is not yet progress");
                }
            } else {
                if (logger.isFineEnabled()) {
                    logger.fine("Connection to: " + address + " streamId:" + streamId + " is already in progress");
                }
            }
        }
        return connection;
    }

    @Override
    public synchronized boolean register(final Address remoteAddress, final ServerConnection c, int planeIndex) {
        Plane plane = planes[planeIndex];
        TcpServerConnection connection = (TcpServerConnection) c;
        try {
            if (remoteAddress.equals(serverContext.getThisAddress())) {
                return false;
            }

            if (!connection.isAlive()) {
                if (logger.isFinestEnabled()) {
                    logger.finest(connection + " to " + remoteAddress + " is not registered since connection is not active.");
                }
                return false;
            }

            Address currentRemoteAddress = connection.getRemoteAddress();
            if (currentRemoteAddress != null && !currentRemoteAddress.equals(remoteAddress)) {
                throw new IllegalArgumentException(connection + " has already a different remoteAddress than: " + remoteAddress);
            }
            connection.setRemoteAddress(remoteAddress);

            if (!connection.isClient()) {
                connection.setErrorHandler(getErrorHandler(remoteAddress, plane.index).reset());
            }
            plane.putConnection(remoteAddress, connection);

            serverContext.getEventService().executeEventCallback(new StripedRunnable() {
                @Override
                public void run() {
                    connectionListeners.forEach(listener -> listener.connectionAdded(connection));
                }

                @Override
                public int getKey() {
                    return remoteAddress.hashCode();
                }
            });
            return true;
        } finally {
            plane.removeConnectionInProgress(remoteAddress);
        }
    }

    public Plane getPlane(int streamId) {
        int planeIndex;
        if (streamId == -1 || streamId == Integer.MIN_VALUE) {
            planeIndex = 0;
        } else {
            planeIndex = abs(streamId) % planeCount;
        }

        return planes[planeIndex];
    }

    public synchronized void reset(boolean cleanListeners) {
        acceptedChannels.forEach(IOUtil::closeResource);
        for (Plane plane : planes) {
            plane.forEachConnection(conn -> close(conn, "TcpServer is stopping"));
            plane.clearConnections();
        }

        connections.forEach(conn -> close(conn, "TcpServer is stopping"));
        acceptedChannels.clear();
        stream(planes).forEach(plane -> plane.clearConnectionsInProgress());
        stream(planes).forEach(plane -> plane.errorHandlers.clear());

        connections.clear();

        if (cleanListeners) {
            connectionListeners.clear();
        }
    }

    @Override
    public boolean transmit(Packet packet, Address target, int streamId) {
        checkNotNull(packet, "packet can't be null");
        checkNotNull(target, "target can't be null");
        return send(packet, target, null, streamId);
    }

    @Override
    public NetworkStats getNetworkStats() {
        return networkStats;
    }

    Channel newChannel(SocketChannel socketChannel, boolean clientMode) throws IOException {
        Networking networking = server.getNetworking();
        ChannelInitializer channelInitializer = channelInitializerFn.apply(endpointQualifier);
        assert channelInitializer != null : "Found NULL channel initializer for endpoint-qualifier " + endpointQualifier;
        Channel channel = networking.register(channelInitializer, socketChannel, clientMode);
        // Advanced Network
        if (endpointConfig != null) {
            setChannelOptions(channel, endpointConfig);
        }
        acceptedChannels.add(channel);
        return channel;
    }

    void removeAcceptedChannel(Channel channel) {
        acceptedChannels.remove(channel);
    }

    void failedConnection(Address address, int planeIndex, Throwable t, boolean silent) {
        planes[planeIndex].removeConnectionInProgress(address);
        serverContext.onFailedConnection(address);
        if (!silent) {
            getErrorHandler(address, planeIndex).onError(t);
        }
    }

    synchronized TcpServerConnection newConnection(Channel channel, Address remoteAddress) {
        try {
            if (!server.isLive()) {
                throw new IllegalStateException("connection manager is not live!");
            }

            TcpServerConnection connection = new TcpServerConnection(this, connectionLifecycleListener,
                    connectionIdGen.incrementAndGet(), channel);

            connection.setRemoteAddress(remoteAddress);
            connections.add(connection);

            if (logger.isFineEnabled()) {
                logger.fine("Established socket connection between " + channel.localSocketAddress() + " and " + channel
                        .remoteSocketAddress());
            }
            openedCount.inc();

            channel.start();

            return connection;
        } finally {
            acceptedChannels.remove(channel);
        }
    }

    @Override
    public String toString() {
        return "TcpServerConnectionManager{"
                + "endpointQualifier=" + endpointQualifier
                + ", connectionsMap=" + null + '}';
    }

    @Probe(name = TCP_METRIC_ENDPOINT_MANAGER_IN_PROGRESS_COUNT)
    private int connectionsInProgress() {
        int c = 0;
        for (Plane plane : planes) {
            c += plane.connectionsInProgressCount();
        }
        return c;
    }

    @Probe(name = TCP_METRIC_ENDPOINT_MANAGER_COUNT, level = MANDATORY)
    public int connectionCount() {
        int c = 0;
        for (Plane plane : planes) {
            c += plane.connectionCount();
        }
        return c;
    }

    @Override
    public void provideDynamicMetrics(MetricDescriptor descriptor, MetricsCollectionContext context) {
        MetricDescriptor rootDescriptor = descriptor.withPrefix(TCP_PREFIX_CONNECTION);
        if (endpointQualifier == null) {
            context.collect(rootDescriptor.copy(), this);
        } else {
            context.collect(rootDescriptor
                    .copy()
                    .withDiscriminator(TCP_DISCRIMINATOR_ENDPOINT, endpointQualifier.toMetricsPrefixString()), this);
        }

        for (TcpServerConnection connection : connections) {
            if (connection.getRemoteAddress() != null) {
                context.collect(rootDescriptor
                        .copy()
                        .withDiscriminator(TCP_DISCRIMINATOR_ENDPOINT, connection.getRemoteAddress().toString()), connection);
            }
        }

        int clientCount = 0;
        int textCount = 0;
        for (Plane plane : planes) {
            for (Map.Entry<Address, TcpServerConnection> entry : plane.connections()) {
                Address bindAddress = entry.getKey();
                TcpServerConnection connection = entry.getValue();
                if (connection.isClient()) {
                    clientCount++;
                    String connectionType = connection.getConnectionType();
                    if (REST_CLIENT.equals(connectionType) || MEMCACHE_CLIENT.equals(connectionType)) {
                        textCount++;
                    }
                }

                if (connection.getRemoteAddress() != null) {
                    context.collect(rootDescriptor
                            .copy()
                            .withDiscriminator(TCP_DISCRIMINATOR_BINDADDRESS, bindAddress.toString())
                            .withTag(TCP_TAG_ENDPOINT, connection.getRemoteAddress().toString()), connection);
                }
            }
        }

        if (endpointConfig == null) {
            context.collect(rootDescriptor.copy(), TCP_METRIC_CLIENT_COUNT, MANDATORY, COUNT, clientCount);
            context.collect(rootDescriptor.copy(), TCP_METRIC_TEXT_COUNT, MANDATORY, COUNT, textCount);
        }
    }

    @Override
    public boolean blockOnConnect(Address address, long millis, int streamId) throws InterruptedException {
        Plane plane = getPlane(streamId);
        try {
            Future<Void> future = plane.getconnectionInProgress(address);
            if (future != null) {
                future.get(millis, TimeUnit.MILLISECONDS);
                return future.isDone();
            } else {
                // connection-in-progress has come and gone,
                // so we are not timed out here
                return true;
            }
        } catch (ExecutionException | TimeoutException ex) {
            throw ExceptionUtil.rethrow(ex);
        }
    }
}<|MERGE_RESOLUTION|>--- conflicted
+++ resolved
@@ -115,14 +115,11 @@
     @Override
     public ServerConnection get(Address address, int streamId) {
         return getPlane(streamId).getConnection(address);
-<<<<<<< HEAD
     }
 
     public Set<Address> getKnownAliases(TcpServerConnection connection) {
         Plane plane = planes[connection.getPlaneIndex()];
         return plane.getAddresses(connection);
-=======
->>>>>>> 9177d2b0
     }
 
     @Override
@@ -135,16 +132,12 @@
         Plane plane = getPlane(streamId);
         TcpServerConnection connection = plane.getConnection(address);
         if (connection == null && server.isLive()) {
-<<<<<<< HEAD
-            if (plane.addConnectionInProgress(address)) {
-=======
             final AtomicBoolean isNotYetInProgress = new AtomicBoolean();
             plane.addConnectionInProgressIfAbsent(address, key -> {
                 isNotYetInProgress.set(true);
                 return connector.asyncConnect(address, silent, plane.index);
             });
             if (isNotYetInProgress.get()) {
->>>>>>> 9177d2b0
                 if (logger.isFineEnabled()) {
                     logger.fine("Connection to: " + address + " streamId:" + streamId + " is not yet progress");
                 }
