--- conflicted
+++ resolved
@@ -58,10 +58,7 @@
 import static com.hazelcast.internal.nio.IOUtil.close;
 import static com.hazelcast.internal.nio.IOUtil.setChannelOptions;
 import static com.hazelcast.internal.util.Preconditions.checkNotNull;
-<<<<<<< HEAD
 import edu.umd.cs.findbugs.annotations.SuppressFBWarnings;
-=======
->>>>>>> a5d5ef31
 import static java.lang.Math.abs;
 import static java.util.Arrays.stream;
 import static java.util.Collections.unmodifiableSet;
@@ -73,11 +70,7 @@
  * Private APIs and supporting stuff is in the Base class
  */
 public class TcpServerConnectionManager extends TcpServerConnectionManagerBase
-<<<<<<< HEAD
-        implements ServerConnectionManager, Consumer<Packet>, DynamicMetricsProvider {
-=======
         implements Consumer<Packet>, DynamicMetricsProvider {
->>>>>>> a5d5ef31
     private final Function<EndpointQualifier, ChannelInitializer> channelInitializerFn;
     private final TcpServerConnector connector;
     private final TcpServerControl serverControl;
@@ -357,7 +350,6 @@
             context.collect(rootDescriptor.copy(), TCP_METRIC_TEXT_COUNT, MANDATORY, COUNT, textCount);
         }
     }
-<<<<<<< HEAD
 
     @SuppressFBWarnings("RV_RETURN_VALUE_IGNORED")
     @Override
@@ -377,6 +369,4 @@
             latch.countDown();
         }
     }
-=======
->>>>>>> a5d5ef31
 }