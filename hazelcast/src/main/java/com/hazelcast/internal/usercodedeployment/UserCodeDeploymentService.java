/*
 * Copyright (c) 2008-2022, Hazelcast, Inc. All Rights Reserved.
 *
 * Licensed under the Apache License, Version 2.0 (the "License");
 * you may not use this file except in compliance with the License.
 * You may obtain a copy of the License at
 *
 * http://www.apache.org/licenses/LICENSE-2.0
 *
 * Unless required by applicable law or agreed to in writing, software
 * distributed under the License is distributed on an "AS IS" BASIS,
 * WITHOUT WARRANTIES OR CONDITIONS OF ANY KIND, either express or implied.
 * See the License for the specific language governing permissions and
 * limitations under the License.
 */

package com.hazelcast.internal.usercodedeployment;

import com.hazelcast.cluster.Member;
import com.hazelcast.config.UserCodeDeploymentConfig;
import com.hazelcast.internal.services.ManagedService;
import com.hazelcast.internal.usercodedeployment.impl.ClassData;
import com.hazelcast.internal.usercodedeployment.impl.ClassDataProvider;
import com.hazelcast.internal.usercodedeployment.impl.ClassLocator;
import com.hazelcast.internal.usercodedeployment.impl.ClassSource;
import com.hazelcast.internal.util.filter.Filter;
import com.hazelcast.logging.ILogger;
import com.hazelcast.spi.impl.NodeEngine;

import java.util.List;
import java.util.Map;
import java.util.Properties;
import java.util.concurrent.ConcurrentHashMap;
import java.util.concurrent.ConcurrentMap;

import static com.hazelcast.internal.usercodedeployment.impl.filter.ClassNameFilterParser.parseClassNameFilters;
import static com.hazelcast.internal.usercodedeployment.impl.filter.MemberProviderFilterParser.parseMemberFilter;
import static com.hazelcast.jet.impl.util.Util.CONFIG_CHANGE_TEMPLATE;
import static java.lang.String.format;

public final class UserCodeDeploymentService implements ManagedService {

    public static final String SERVICE_NAME = "user-code-deployment-service";

    private volatile boolean enabled;

    private ClassDataProvider provider;
    private ClassLocator locator;

    @Override
    public void init(NodeEngine nodeEngine, Properties properties) {
        UserCodeDeploymentConfig config = nodeEngine.getConfig().getUserCodeDeploymentConfig();
        if (!config.isEnabled()) {
            return;
        }

        ClassLoader parent = nodeEngine.getConfigClassLoader().getParent();
        Filter<String> classNameFilter = parseClassNameFilters(config);
        Filter<Member> memberFilter = parseMemberFilter(config.getProviderFilter());
        ConcurrentMap<String, ClassSource> classMap = new ConcurrentHashMap<String, ClassSource>();
        ConcurrentMap<String, ClassSource> clientClassMap = new ConcurrentHashMap<String, ClassSource>();

        UserCodeDeploymentConfig.ProviderMode providerMode = config.getProviderMode();
        ILogger providerLogger = nodeEngine.getLogger(ClassDataProvider.class);
        provider = new ClassDataProvider(providerMode, parent, classMap, clientClassMap, providerLogger);

        UserCodeDeploymentConfig.ClassCacheMode classCacheMode = config.getClassCacheMode();
        locator = new ClassLocator(classMap, clientClassMap, parent, classNameFilter, memberFilter, classCacheMode, nodeEngine);
        enabled = config.isEnabled();
    }

    public void defineClasses(List<Map.Entry<String, byte[]>> classDefinitions) {
        if (!enabled) {
            throw new IllegalStateException("User Code Deployment is not enabled. "
<<<<<<< HEAD
                    + "To enable User Code Deployment, do one of the following:\n"
                    + format(CONFIG_CHANGE_TEMPLATE,
                        "config.getUserCodeDeploymentConfig().setEnabled(true);",
                        "hazelcast.user-code-deployment.enabled to true",
                        "-Dhz.user-code-deployment.enabled=true",
                        "HZ_USERCODEDEPLOYMENT_ENABLED=true"));
=======
                    + "To enable User Code Deployment, please do one of the following:\n"
                    + "- Change member config using JAVA API: "
                    + "config.getUserCodeDeploymentConfig().setEnabled(true);\n"
                    + "- Change XML/YAML configuration property: Set hazelcast.user-code-deployment.enabled to true\n"
                    + "- Add system property: -Dhz.user-code-deployment.enabled=true\n"
                    + "- Add environment variable: HZ_USERCODEDEPLOYMENT_ENABLED=true"
                    + " (recommended when running container/docker image)");
>>>>>>> b08f85e7
        }
        locator.defineClassesFromClient(classDefinitions);
    }

    // called by operations sent by other members
    public ClassData getClassDataOrNull(String className) {
        if (!enabled) {
            return null;
        }
        return provider.getClassDataOrNull(className);
    }

    // called by User Code Deployment classloader on this member
    public Class<?> handleClassNotFoundException(String name)
            throws ClassNotFoundException {
        if (!enabled) {
            throw new ClassNotFoundException("User Code Deployment is not enabled. Cannot find class " + name);
        }
        return locator.handleClassNotFoundException(name);
    }

    // called by User Code Deployment classloader on this member
    public Class<?> findLoadedClass(String name) {
        if (!enabled) {
            return null;
        }
        return locator.findLoadedClass(name);
    }

    @Override
    public void reset() {
    }

    @Override
    public void shutdown(boolean terminate) {
    }
}<|MERGE_RESOLUTION|>--- conflicted
+++ resolved
@@ -72,22 +72,12 @@
     public void defineClasses(List<Map.Entry<String, byte[]>> classDefinitions) {
         if (!enabled) {
             throw new IllegalStateException("User Code Deployment is not enabled. "
-<<<<<<< HEAD
                     + "To enable User Code Deployment, do one of the following:\n"
                     + format(CONFIG_CHANGE_TEMPLATE,
                         "config.getUserCodeDeploymentConfig().setEnabled(true);",
                         "hazelcast.user-code-deployment.enabled to true",
                         "-Dhz.user-code-deployment.enabled=true",
                         "HZ_USERCODEDEPLOYMENT_ENABLED=true"));
-=======
-                    + "To enable User Code Deployment, please do one of the following:\n"
-                    + "- Change member config using JAVA API: "
-                    + "config.getUserCodeDeploymentConfig().setEnabled(true);\n"
-                    + "- Change XML/YAML configuration property: Set hazelcast.user-code-deployment.enabled to true\n"
-                    + "- Add system property: -Dhz.user-code-deployment.enabled=true\n"
-                    + "- Add environment variable: HZ_USERCODEDEPLOYMENT_ENABLED=true"
-                    + " (recommended when running container/docker image)");
->>>>>>> b08f85e7
         }
         locator.defineClassesFromClient(classDefinitions);
     }
