--- conflicted
+++ resolved
@@ -16,38 +16,16 @@
 
 package com.hazelcast.sql.impl.connector;
 
-<<<<<<< HEAD
-import com.hazelcast.config.InMemoryFormat;
-import com.hazelcast.config.MapConfig;
-=======
->>>>>>> 02d5574d
 import com.hazelcast.internal.serialization.InternalSerializationService;
 import com.hazelcast.map.impl.MapContainer;
 import com.hazelcast.map.impl.MapService;
 import com.hazelcast.map.impl.MapServiceContext;
 import com.hazelcast.spi.impl.NodeEngine;
 import com.hazelcast.sql.impl.QueryException;
-<<<<<<< HEAD
-import com.hazelcast.sql.impl.extract.GenericQueryTargetDescriptor;
-=======
->>>>>>> 02d5574d
 import com.hazelcast.sql.impl.extract.QueryPath;
 import com.hazelcast.sql.impl.schema.ConstantTableStatistics;
 import com.hazelcast.sql.impl.schema.ExternalTable.ExternalField;
 import com.hazelcast.sql.impl.schema.Table;
-<<<<<<< HEAD
-import com.hazelcast.sql.impl.schema.map.MapTableIndex;
-import com.hazelcast.sql.impl.schema.map.MapTableUtils;
-import com.hazelcast.sql.impl.schema.map.PartitionedMapTable;
-import com.hazelcast.sql.impl.schema.map.MapTableUtils.ResolveResult;
-
-import javax.annotation.Nonnull;
-import javax.annotation.Nullable;
-import java.util.List;
-import java.util.Map;
-
-public class LocalPartitionedMapConnector extends LocalAbstractMapConnector {
-=======
 import com.hazelcast.sql.impl.schema.TableField;
 import com.hazelcast.sql.impl.schema.map.MapTableIndex;
 import com.hazelcast.sql.impl.schema.map.PartitionedMapTable;
@@ -74,9 +52,7 @@
 
 // TODO: do we want to keep it? maps are auto discovered...
 public class LocalPartitionedMapConnector extends SqlKeyValueConnector {
->>>>>>> 02d5574d
 
-    // TODO rename to LocalIMap
     public static final String TYPE_NAME = "com.hazelcast.LocalPartitionedMap";
 
     private static final Map<String, MapOptionsMetadataResolver> METADATA_RESOLVERS = Stream.of(
@@ -94,70 +70,10 @@
     public Table createTable(
             @Nonnull NodeEngine nodeEngine,
             @Nonnull String schemaName,
-            @Nonnull String tableName,
-            @Nonnull Map<String, String> options,
-            @Nullable List<ExternalField> externalFields
+            @Nonnull String name,
+            @Nonnull List<ExternalField> externalFields,
+            @Nonnull Map<String, String> options
     ) {
-<<<<<<< HEAD
-        String mapName = options.getOrDefault(TO_OBJECT_NAME, tableName);
-
-        try {
-            MapService mapService = nodeEngine.getService(MapService.SERVICE_NAME);
-            MapServiceContext context = mapService.getMapServiceContext();
-            MapContainer mapContainer = context.getMapContainer(mapName);
-            MapConfig config = mapContainer.getMapConfig();
-
-            // HD maps are not supported at the moment.
-            if (config.getInMemoryFormat() == InMemoryFormat.NATIVE) {
-                throw QueryException.error("IMap with InMemoryFormat.NATIVE is not supported: " + mapName);
-            }
-
-            InternalSerializationService ss = (InternalSerializationService) nodeEngine.getSerializationService();
-
-            ResolveResult resolveResult;
-            if (externalFields == null) {
-                resolveResult = MapTableUtils.resolvePartitionedMap(ss, context, mapName);
-                if (resolveResult == null) {
-                    throw QueryException.error("Failed to get metadata for IMap " + mapName + ": map is empty");
-                }
-            } else {
-                resolveResult = new ResolveResult(toMapFields(externalFields), new GenericQueryTargetDescriptor(),
-                        new GenericQueryTargetDescriptor());
-            }
-
-            long estimatedRowCount = MapTableUtils.estimatePartitionedMapRowCount(nodeEngine, context, mapName);
-
-            // Map fields to ordinals.
-            Map<QueryPath, Integer> pathToOrdinalMap = MapTableUtils.mapPathsToOrdinals(resolveResult.getFields());
-
-            // Resolve indexes.
-            List<MapTableIndex> indexes = MapTableUtils.getPartitionedMapIndexes(mapContainer, mapName, pathToOrdinalMap);
-
-            // Resolve distribution field ordinal.
-            int distributionFieldOrdinal =
-                    MapTableUtils.getPartitionedMapDistributionField(mapContainer, context, pathToOrdinalMap);
-
-            // Done.
-            return new PartitionedMapTable(
-                    schemaName,
-                    mapName,
-                    resolveResult.getFields(),
-                    new ConstantTableStatistics(estimatedRowCount),
-                    resolveResult.getKeyDescriptor(),
-                    resolveResult.getValueDescriptor(),
-                    indexes,
-                    distributionFieldOrdinal,
-                    options
-            );
-        } catch (QueryException e) {
-            return new PartitionedMapTable(mapName, e);
-        } catch (Exception e) {
-            QueryException e0 = QueryException.error("Failed to get metadata for IMap " + mapName + ": " + e.getMessage(), e);
-
-            return new PartitionedMapTable(mapName, e0);
-        }
-
-=======
         String objectName = options.getOrDefault(TO_OBJECT_NAME, name);
         return createTable0(nodeEngine, schemaName, objectName, externalFields, options);
     }
@@ -221,6 +137,5 @@
         }
 
         return checkNotNull(resolver.resolve(externalFields, options, key, serializationService));
->>>>>>> 02d5574d
     }
 }