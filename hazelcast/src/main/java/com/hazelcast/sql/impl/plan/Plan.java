/*
 * Copyright (c) 2008-2020, Hazelcast, Inc. All Rights Reserved.
 *
 * Licensed under the Apache License, Version 2.0 (the "License");
 * you may not use this file except in compliance with the License.
 * You may obtain a copy of the License at
 *
 * http://www.apache.org/licenses/LICENSE-2.0
 *
 * Unless required by applicable law or agreed to in writing, software
 * distributed under the License is distributed on an "AS IS" BASIS,
 * WITHOUT WARRANTIES OR CONDITIONS OF ANY KIND, either express or implied.
 * See the License for the specific language governing permissions and
 * limitations under the License.
 */

package com.hazelcast.sql.impl.plan;

import com.hazelcast.internal.util.collection.PartitionIdSet;
import com.hazelcast.sql.SqlRowMetadata;
<<<<<<< HEAD
=======
import com.hazelcast.sql.impl.QueryParameterMetadata;
import com.hazelcast.sql.impl.optimizer.SqlPlan;
>>>>>>> 4e04000e
import com.hazelcast.sql.impl.optimizer.SqlPlanType;
import com.hazelcast.sql.impl.plan.cache.CacheablePlan;
import com.hazelcast.sql.impl.plan.cache.PlanCacheKey;
import com.hazelcast.sql.impl.plan.cache.PlanCheckContext;
import com.hazelcast.sql.impl.plan.cache.PlanObjectKey;
import com.hazelcast.sql.impl.plan.node.PlanNode;

import java.util.Collection;
import java.util.List;
import java.util.Map;
import java.util.Set;
import java.util.UUID;

/**
 * Query plan implementation.
 */
public class Plan implements CacheablePlan {
    /** Time when the plan was used for the last time. */
    private volatile long planLastUsed;

    /** Key used for plan cache. */
    private final PlanCacheKey planKey;

    /** Partition mapping. */
    private final Map<UUID, PartitionIdSet> partMap;

    /** Fragment nodes. */
    private final List<PlanNode> fragments;

    /** Fragment mapping. */
    private final List<PlanFragmentMapping> fragmentMappings;

    /** Outbound edge mapping (from edge ID to owning fragment position). */
    private final Map<Integer, Integer> outboundEdgeMap;

    /** Inbound edge mapping (from edge ID to owning fragment position). */
    private final Map<Integer, Integer> inboundEdgeMap;

    /** Map from inbound edge ID to number of members which will write into it. */
    private final Map<Integer, Integer> inboundEdgeMemberCountMap;

    private final SqlRowMetadata rowMetadata;

<<<<<<< HEAD
    /** IDs of objects used in the plan. */
    private final Set<PlanObjectKey> objectIds;

    @SuppressWarnings("checkstyle:ParameterNumber")
=======
    private final QueryParameterMetadata parameterMetadata;

>>>>>>> 4e04000e
    public Plan(
        Map<UUID, PartitionIdSet> partMap,
        List<PlanNode> fragments,
        List<PlanFragmentMapping> fragmentMappings,
        Map<Integer, Integer> outboundEdgeMap,
        Map<Integer, Integer> inboundEdgeMap,
        Map<Integer, Integer> inboundEdgeMemberCountMap,
        SqlRowMetadata rowMetadata,
<<<<<<< HEAD
        PlanCacheKey planKey,
        Set<PlanObjectKey> objectIds
=======
        QueryParameterMetadata parameterMetadata
>>>>>>> 4e04000e
    ) {
        this.partMap = partMap;
        this.fragments = fragments;
        this.fragmentMappings = fragmentMappings;
        this.outboundEdgeMap = outboundEdgeMap;
        this.inboundEdgeMap = inboundEdgeMap;
        this.inboundEdgeMemberCountMap = inboundEdgeMemberCountMap;
        this.rowMetadata = rowMetadata;
<<<<<<< HEAD
        this.planKey = planKey;
        this.objectIds = objectIds;
=======
        this.parameterMetadata = parameterMetadata;
>>>>>>> 4e04000e
    }

    @Override
    public SqlPlanType getType() {
        return SqlPlanType.IMDG;
    }

    @Override
    public PlanCacheKey getPlanKey() {
        return planKey;
    }

    @Override
    public long getPlanLastUsed() {
        return planLastUsed;
    }

    @Override
    public void onPlanUsed() {
        planLastUsed = System.currentTimeMillis();
    }

    @Override
    public boolean isPlanValid(PlanCheckContext context) {
        return context.isValid(objectIds, partMap);
    }

    public Map<UUID, PartitionIdSet> getPartitionMap() {
        return partMap;
    }

    public Collection<UUID> getMemberIds() {
        return partMap.keySet();
    }

    public int getFragmentCount() {
        return fragments.size();
    }

    public PlanNode getFragment(int index) {
        return fragments.get(index);
    }

    public PlanFragmentMapping getFragmentMapping(int index) {
        return fragmentMappings.get(index);
    }

    public Map<Integer, Integer> getOutboundEdgeMap() {
        return outboundEdgeMap;
    }

    public Map<Integer, Integer> getInboundEdgeMap() {
        return inboundEdgeMap;
    }

    public Map<Integer, Integer> getInboundEdgeMemberCountMap() {
        return inboundEdgeMemberCountMap;
    }

    public SqlRowMetadata getRowMetadata() {
        return rowMetadata;
    }

    public QueryParameterMetadata getParameterMetadata() {
        return parameterMetadata;
    }

}<|MERGE_RESOLUTION|>--- conflicted
+++ resolved
@@ -18,11 +18,8 @@
 
 import com.hazelcast.internal.util.collection.PartitionIdSet;
 import com.hazelcast.sql.SqlRowMetadata;
-<<<<<<< HEAD
-=======
 import com.hazelcast.sql.impl.QueryParameterMetadata;
 import com.hazelcast.sql.impl.optimizer.SqlPlan;
->>>>>>> 4e04000e
 import com.hazelcast.sql.impl.optimizer.SqlPlanType;
 import com.hazelcast.sql.impl.plan.cache.CacheablePlan;
 import com.hazelcast.sql.impl.plan.cache.PlanCacheKey;
@@ -66,15 +63,12 @@
 
     private final SqlRowMetadata rowMetadata;
 
-<<<<<<< HEAD
+    private final QueryParameterMetadata parameterMetadata;
+
     /** IDs of objects used in the plan. */
     private final Set<PlanObjectKey> objectIds;
 
     @SuppressWarnings("checkstyle:ParameterNumber")
-=======
-    private final QueryParameterMetadata parameterMetadata;
-
->>>>>>> 4e04000e
     public Plan(
         Map<UUID, PartitionIdSet> partMap,
         List<PlanNode> fragments,
@@ -83,12 +77,9 @@
         Map<Integer, Integer> inboundEdgeMap,
         Map<Integer, Integer> inboundEdgeMemberCountMap,
         SqlRowMetadata rowMetadata,
-<<<<<<< HEAD
+        QueryParameterMetadata parameterMetadata,
         PlanCacheKey planKey,
         Set<PlanObjectKey> objectIds
-=======
-        QueryParameterMetadata parameterMetadata
->>>>>>> 4e04000e
     ) {
         this.partMap = partMap;
         this.fragments = fragments;
@@ -97,12 +88,9 @@
         this.inboundEdgeMap = inboundEdgeMap;
         this.inboundEdgeMemberCountMap = inboundEdgeMemberCountMap;
         this.rowMetadata = rowMetadata;
-<<<<<<< HEAD
+        this.parameterMetadata = parameterMetadata;
         this.planKey = planKey;
         this.objectIds = objectIds;
-=======
-        this.parameterMetadata = parameterMetadata;
->>>>>>> 4e04000e
     }
 
     @Override
