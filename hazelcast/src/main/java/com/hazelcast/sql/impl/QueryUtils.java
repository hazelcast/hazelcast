--- conflicted
+++ resolved
@@ -51,13 +51,8 @@
 
     public static final String WORKER_TYPE_STATE_CHECKER = "query-state-checker";
 
-<<<<<<< HEAD
-    // Random uuid to distinguish data links in sql.catalog among other catalog items
-    public static final String DATA_LINK_KEY_PREFIX = "8bb6ac12-bd07-11ed-afa1-0242ac120002.";
-=======
     // This is an arbitrarily-chosen prefix so that datalink names don't clash with other object names
     private static final String DATA_LINK_KEY_PREFIX = "57ae1d3a-d379-44cb-bb60-86b1d2dcd744-";
->>>>>>> 6fe40452
 
     private QueryUtils() {
         // No-op.
@@ -115,19 +110,11 @@
      * Create map from member ID to owned partitions.
      *
      * @param nodeEngine                node engine
-<<<<<<< HEAD
-     * @param localMemberVersion        version of the local member.
-     *                                  If any of partition owners have a different version, an exception is thrown.
-     *                                  The check is ignored if passed version is {@code null}
-     * @param failOnUnassignedPartition whether the call should fail in case an unassigned partition is found; when set to
-     *                                  {@code false} the missing partitions will not be included in the result
-=======
      * @param localMemberVersion        version of the local member. If any of partition owners have a different version,
      *                                  an exception is thrown. The check is ignored if passed version is {@code null}
      * @param failOnUnassignedPartition whether the call should fail in case an unassigned partition is found;
      *                                  when set to {@code false} the missing partitions will not be included
      *                                  in the result
->>>>>>> 6fe40452
      * @return partition mapping
      */
     public static Map<UUID, PartitionIdSet> createPartitionMap(
