/*
 * Copyright (c) 2008-2023, Hazelcast, Inc. All Rights Reserved.
 *
 * Licensed under the Apache License, Version 2.0 (the "License");
 * you may not use this file except in compliance with the License.
 * You may obtain a copy of the License at
 *
 * http://www.apache.org/licenses/LICENSE-2.0
 *
 * Unless required by applicable law or agreed to in writing, software
 * distributed under the License is distributed on an "AS IS" BASIS,
 * WITHOUT WARRANTIES OR CONDITIONS OF ANY KIND, either express or implied.
 * See the License for the specific language governing permissions and
 * limitations under the License.
 */

package com.hazelcast.sql.impl;

import com.hazelcast.cluster.Member;
import com.hazelcast.internal.util.collection.PartitionIdSet;
import com.hazelcast.jet.RestartableException;
import com.hazelcast.jet.impl.util.ExceptionUtil;
import com.hazelcast.partition.Partition;
import com.hazelcast.spi.impl.NodeEngine;
import com.hazelcast.sql.HazelcastSqlException;
import com.hazelcast.sql.SqlColumnMetadata;
import com.hazelcast.sql.impl.schema.TableResolver;
import com.hazelcast.sql.impl.type.QueryDataType;
import com.hazelcast.version.MemberVersion;
import com.hazelcast.version.Version;

import javax.annotation.Nonnull;
import javax.annotation.Nullable;
import java.util.ArrayList;
import java.util.Collection;
import java.util.Collections;
import java.util.LinkedHashMap;
import java.util.List;
import java.util.Map;
import java.util.UUID;
import java.util.concurrent.ThreadLocalRandom;

/**
 * Common SQL engine utility methods used by both "core" and "sql" modules.
 */
public final class QueryUtils {

    public static final String SCHEMA_NAME_PUBLIC = "public";
    public static final String SCHEMA_NAME_INFORMATION_SCHEMA = "information_schema";
    public static final String CATALOG = "hazelcast";

    public static final String WORKER_TYPE_STATE_CHECKER = "query-state-checker";

    // This is an arbitrarily-chosen prefix so that datalink names don't clash with other object names
    private static final String DATA_LINK_KEY_PREFIX = "57ae1d3a-d379-44cb-bb60-86b1d2dcd744-";
<<<<<<< HEAD
=======

>>>>>>> 5bf69721
    private QueryUtils() {
        // No-op.
    }

    public static String workerName(String instanceName, String workerType) {
        return instanceName + "-" + workerType;
    }

    public static String wrapDataLinkKey(String dataLinkKey) {
        return DATA_LINK_KEY_PREFIX + dataLinkKey;
    }

    public static HazelcastSqlException toPublicException(Throwable e, @Nonnull UUID localMemberId) {
        if (e instanceof HazelcastSqlException) {
            return (HazelcastSqlException) e;
        }

        if (e instanceof QueryException) {
            QueryException e0 = (QueryException) e;

            UUID originatingMemberId = e0.getOriginatingMemberId();

            if (originatingMemberId == null) {
                originatingMemberId = localMemberId;
            }

            return new HazelcastSqlException(originatingMemberId, e0.getCode(), e0.getMessage(), e, e0.getSuggestion());
        } else {
            Throwable copy = e;
            while (copy != null) {
                if (ExceptionUtil.isTopologyException(copy)) {
                    return new HazelcastSqlException(localMemberId, SqlErrorCode.TOPOLOGY_CHANGE, e.getMessage(), e, null);
                } else if (copy instanceof RestartableException) {
                    return new HazelcastSqlException(localMemberId, SqlErrorCode.RESTARTABLE_ERROR, e.getMessage(), e, null);
                }
                copy = copy.getCause();
            }

            return new HazelcastSqlException(localMemberId, SqlErrorCode.GENERIC, e.getMessage(), e, null);
        }
    }

    /**
     * Convert internal column type to a public type.
     *
     * @param columnType Internal type.
     * @return Public type.
     */
    public static SqlColumnMetadata getColumnMetadata(String columnName, QueryDataType columnType, boolean columnIsNullable) {
        return new SqlColumnMetadata(columnName, columnType.getTypeFamily().getPublicType(), columnIsNullable);
    }

    /**
     * Create map from member ID to owned partitions.
     *
     * @param nodeEngine                node engine
<<<<<<< HEAD
     * @param localMemberVersion        version of the local member.
     *                                  If any of partition owners have a different version, an exception is thrown.
     *                                  The check is ignored if passed version is {@code null}
     * @param failOnUnassignedPartition whether the call should fail in case an unassigned partition is found;
     *                                  when set to {@code false} the missing partitions will not be
     *                                  included in the result
=======
     * @param localMemberVersion        version of the local member. If any of partition owners have a different version,
     *                                  an exception is thrown. The check is ignored if passed version is {@code null}
     * @param failOnUnassignedPartition whether the call should fail in case an unassigned partition is found;
     *                                  when set to {@code false} the missing partitions will not be included
     *                                  in the result
>>>>>>> 5bf69721
     * @return partition mapping
     */
    public static Map<UUID, PartitionIdSet> createPartitionMap(
            NodeEngine nodeEngine,
            @Nullable MemberVersion localMemberVersion,
            boolean failOnUnassignedPartition
    ) {
        Collection<Partition> parts = nodeEngine.getHazelcastInstance().getPartitionService().getPartitions();

        int partCnt = parts.size();

        Map<UUID, PartitionIdSet> partMap = new LinkedHashMap<>();

        for (Partition part : parts) {
            Member owner = part.getOwner();

            if (owner == null) {
                if (failOnUnassignedPartition) {
                    throw QueryException.error(
                            SqlErrorCode.PARTITION_DISTRIBUTION,
                            "Partition is not assigned to any member: " + part.getPartitionId()
                    );
                } else {
                    continue;
                }
            }

            if (localMemberVersion != null) {
                if (!localMemberVersion.equals(owner.getVersion())) {
                    UUID localMemberId = nodeEngine.getLocalMember().getUuid();

                    throw QueryException.error("Cannot execute SQL query when members have different versions "
                            + "(make sure that all members have the same version) {localMemberId=" + localMemberId
                            + ", localMemberVersion=" + localMemberVersion + ", remoteMemberId=" + owner.getUuid()
                            + ", remoteMemberVersion=" + owner.getVersion() + "}");
                }
            }

            partMap.computeIfAbsent(owner.getUuid(), (key) -> new PartitionIdSet(partCnt)).add(part.getPartitionId());
        }

        return partMap;
    }

    public static List<List<String>> prepareSearchPaths(
            List<List<String>> currentSearchPaths,
            List<TableResolver> tableResolvers
    ) {
        // Current search paths have the highest priority.
        List<List<String>> res = new ArrayList<>();

        if (currentSearchPaths != null) {
            res.addAll(currentSearchPaths);
        }

        // Then add paths from table resolvers.
        if (tableResolvers != null) {
            for (TableResolver tableResolver : tableResolvers) {
                res.addAll(tableResolver.getDefaultSearchPaths());
            }
        }

        // Add catalog scope.
        res.add(Collections.singletonList(QueryUtils.CATALOG));

        // Add top-level scope.
        res.add(Collections.emptyList());

        return res;
    }

    /**
     * Finds a larger same-version group of data members from a collection of
     * members and, if {@code localMember} is from that group, return that.
     * Otherwise return a random member from the group. If the same-version
     * groups have the same size, return a member from the newer group
     * (preferably the local one).
     * <p>
     * Used for SqlExecute and SubmitJob(light=true) messages.
     *
     * @param members     list of all members
     * @param localMember the local member, null for client instance
     * @return the chosen member or null, if no data member is found
     */
    @Nullable
    @SuppressWarnings({"checkstyle:CyclomaticComplexity", "checkstyle:NPathComplexity"})
    public static Member memberOfLargerSameVersionGroup(@Nonnull Collection<Member> members, @Nullable Member localMember) {
        // The members should have at most 2 different version (ignoring the patch version).
        // Find a random member from the larger same-version group.

        // we don't use 2-element array to save on GC litter
        Version version0 = null;
        Version version1 = null;
        int count0 = 0;
        int count1 = 0;
        int grossMajority = members.size() / 2;

        for (Member m : members) {
            if (m.isLiteMember()) {
                continue;
            }
            Version v = m.getVersion().asVersion();
            int currentCount;
            if (version0 == null || version0.equals(v)) {
                version0 = v;
                currentCount = ++count0;
            } else if (version1 == null || version1.equals(v)) {
                version1 = v;
                currentCount = ++count1;
            } else {
                throw new RuntimeException("More than 2 distinct member versions found: " + version0 + ", " + version1 + ", "
                        + v);
            }
            // a shortcut
            if (currentCount > grossMajority && localMember != null && localMember.getVersion().asVersion().equals(v)) {
                return localMember;
            }
        }

        assert count1 == 0 || count0 > 0;

        // no data members
        if (count0 == 0) {
            return null;
        }

        int count;
        Version version;
        if (count0 > count1 || count0 == count1 && version0.compareTo(version1) > 0) {
            count = count0;
            version = version0;
        } else {
            count = count1;
            version = version1;
        }

        // if the local member is data member and is from the larger group, use that
        if (localMember != null && !localMember.isLiteMember()
                && localMember.getVersion().asVersion().equals(version)) {
            return localMember;
        }

        // otherwise return a random member from the larger group
        int randomMemberIndex = ThreadLocalRandom.current().nextInt(count);
        for (Member m : members) {
            if (!m.isLiteMember() && m.getVersion().asVersion().equals(version)) {
                randomMemberIndex--;
                if (randomMemberIndex < 0) {
                    return m;
                }
            }
        }

        throw new RuntimeException("should never get here");
    }
}<|MERGE_RESOLUTION|>--- conflicted
+++ resolved
@@ -53,10 +53,7 @@
 
     // This is an arbitrarily-chosen prefix so that datalink names don't clash with other object names
     private static final String DATA_LINK_KEY_PREFIX = "57ae1d3a-d379-44cb-bb60-86b1d2dcd744-";
-<<<<<<< HEAD
-=======
-
->>>>>>> 5bf69721
+
     private QueryUtils() {
         // No-op.
     }
@@ -113,20 +110,11 @@
      * Create map from member ID to owned partitions.
      *
      * @param nodeEngine                node engine
-<<<<<<< HEAD
-     * @param localMemberVersion        version of the local member.
-     *                                  If any of partition owners have a different version, an exception is thrown.
-     *                                  The check is ignored if passed version is {@code null}
-     * @param failOnUnassignedPartition whether the call should fail in case an unassigned partition is found;
-     *                                  when set to {@code false} the missing partitions will not be
-     *                                  included in the result
-=======
      * @param localMemberVersion        version of the local member. If any of partition owners have a different version,
      *                                  an exception is thrown. The check is ignored if passed version is {@code null}
      * @param failOnUnassignedPartition whether the call should fail in case an unassigned partition is found;
      *                                  when set to {@code false} the missing partitions will not be included
      *                                  in the result
->>>>>>> 5bf69721
      * @return partition mapping
      */
     public static Map<UUID, PartitionIdSet> createPartitionMap(
