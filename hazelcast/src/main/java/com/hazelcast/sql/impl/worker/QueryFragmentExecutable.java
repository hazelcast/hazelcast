/*
 * Copyright (c) 2008-2020, Hazelcast, Inc. All Rights Reserved.
 *
 * Licensed under the Apache License, Version 2.0 (the "License");
 * you may not use this file except in compliance with the License.
 * You may obtain a copy of the License at
 *
 * http://www.apache.org/licenses/LICENSE-2.0
 *
 * Unless required by applicable law or agreed to in writing, software
 * distributed under the License is distributed on an "AS IS" BASIS,
 * WITHOUT WARRANTIES OR CONDITIONS OF ANY KIND, either express or implied.
 * See the License for the specific language governing permissions and
 * limitations under the License.
 */

package com.hazelcast.sql.impl.worker;

import com.hazelcast.internal.serialization.InternalSerializationService;
import com.hazelcast.sql.impl.exec.Exec;
import com.hazelcast.sql.impl.exec.IterationResult;
import com.hazelcast.sql.impl.exec.io.InboundBatch;
import com.hazelcast.sql.impl.exec.io.InboundHandler;
import com.hazelcast.sql.impl.exec.io.OutboundHandler;
import com.hazelcast.sql.impl.operation.QueryBatchExchangeOperation;
import com.hazelcast.sql.impl.operation.QueryFlowControlExchangeOperation;
import com.hazelcast.sql.impl.state.QueryStateCallback;

import java.util.Collection;
import java.util.List;
import java.util.Map;
import java.util.UUID;
import java.util.concurrent.ConcurrentLinkedDeque;
import java.util.concurrent.atomic.AtomicBoolean;
import java.util.concurrent.atomic.AtomicInteger;

/**
 * Query fragment executable that advances the top-level operator, consumes data operations, and manages scheduling.
 */
public class QueryFragmentExecutable implements QueryFragmentScheduleCallback {

    /** Marker object to ensure that the fragment is resubmitted for execution. */
    private static final Object RESCHEDULE_OPERATION = new Object();

    private final QueryStateCallback stateCallback;
    private final List<Object> arguments;
    private final Exec exec;
    private final Map<Integer, InboundHandler> inboxes;
    private final Map<Integer, Map<UUID, OutboundHandler>> outboxes;
<<<<<<< HEAD
=======
    private final QueryFragmentWorkerPool fragmentPool;
    private final InternalSerializationService serializationService;
>>>>>>> 31341921

    /** Operations to be processed. */
    private final ConcurrentLinkedDeque<Object> operations = new ConcurrentLinkedDeque<>();

    /** Batch count which we used instead of batches.size() (which is O(N)) to prevent starvation. */
    private final AtomicInteger operationCount = new AtomicInteger();

    /** Schedule flag. */
    private final AtomicBoolean scheduled = new AtomicBoolean();

    /** Whether the fragment is initialized. */
    private volatile boolean initialized;

    /** Whether the fragment has completed. */
    private volatile boolean completed;

    public QueryFragmentExecutable(
        QueryStateCallback stateCallback,
        List<Object> arguments,
        Exec exec,
        Map<Integer, InboundHandler> inboxes,
<<<<<<< HEAD
        Map<Integer, Map<UUID, OutboundHandler>> outboxes
=======
        Map<Integer, Map<UUID, OutboundHandler>> outboxes,
        QueryFragmentWorkerPool fragmentPool,
        InternalSerializationService serializationService
>>>>>>> 31341921
    ) {
        this.stateCallback = stateCallback;
        this.arguments = arguments;
        this.exec = exec;
        this.inboxes = inboxes;
        this.outboxes = outboxes;
<<<<<<< HEAD
=======
        this.fragmentPool = fragmentPool;
        this.serializationService = serializationService;
>>>>>>> 31341921
    }

    public Collection<Integer> getInboxEdgeIds() {
        return inboxes.keySet();
    }

    public Collection<Integer> getOutboxEdgeIds() {
        return outboxes.keySet();
    }

    /**
     * For testing only.
     */
    public Exec getExec() {
        return exec;
    }

    /**
     * Add operation to be processed.
     */
    public void addOperation(Object operation) {
        operationCount.incrementAndGet();
        operations.addLast(operation);
    }

    public void run() {
        try {
            if (completed) {
                return;
            }

            // Setup the executor if needed.
            setupExecutor();

            // Feed all batches to relevant inboxes first. Set the upper boundary on the number of batches to avoid
            // starvation when batches arrive quicker than we are able to process them.
            int maxOperationCount = operationCount.get();
            int processedBatchCount = 0;

            Object operation;

            while ((operation = operations.pollFirst()) != null) {
                if (operation instanceof QueryBatchExchangeOperation) {
                    QueryBatchExchangeOperation operation0 = (QueryBatchExchangeOperation) operation;

                    InboundHandler inbox = inboxes.get(operation0.getEdgeId());
                    assert inbox != null;

                    InboundBatch batch = new InboundBatch(
                        operation0.getBatch(),
                        operation0.getOrdinal(),
                        operation0.isLast(),
                        operation0.getCallerId()
                    );

                    inbox.onBatch(batch, operation0.getRemainingMemory());
                } else if (operation instanceof QueryFlowControlExchangeOperation) {
                    QueryFlowControlExchangeOperation operation0 = (QueryFlowControlExchangeOperation) operation;

                    Map<UUID, OutboundHandler> edgeOutboxes = outboxes.get(operation0.getEdgeId());
                    assert edgeOutboxes != null;

                    OutboundHandler outbox = edgeOutboxes.get(operation0.getCallerId());
                    assert outbox != null;

                    outbox.onFlowControl(operation0.getOrdinal(), operation0.getRemainingMemory());
                } else {
                    assert operation == RESCHEDULE_OPERATION;
                }

                if (++processedBatchCount >= maxOperationCount) {
                    break;
                }
            }

            operationCount.addAndGet(-1 * processedBatchCount);

            // Advance the iterator.
            IterationResult res = exec.advance();

            // Send flow control messages if needed.
            if (res != IterationResult.FETCHED_DONE) {
                for (InboundHandler inbox : inboxes.values()) {
                    inbox.onFragmentExecutionCompleted();
                }
            }

            // If executor finished, notify the state.
            if (res == IterationResult.FETCHED_DONE) {
                completed = true;

                stateCallback.onFragmentFinished();
            }
        } catch (Exception e) {
            // Prevent subsequent invocations.
            completed = true;

            // Notify state about the exception to trigger cancel operation.
            stateCallback.cancel(e, false);
        } finally {
            unscheduleOrReschedule();
        }
    }

    @Override
    public boolean schedule(boolean force) {
        if (force) {
            // Add dummy operation to the queue, to ensure that Exec#advance is called again if the fragment is not completed yet.
            operations.add(RESCHEDULE_OPERATION);
        }

        boolean res = !scheduled.get() && scheduled.compareAndSet(false, true);

        if (res) {
            run();
        }

        return res;
    }

    /**
     * Unschedule the fragment.
     */
    private void unscheduleOrReschedule() {
        boolean completed0 = completed;

        // Check for new operations. If there are some, re-submit the fragment for execution immediately.
        if (!completed0 && !operations.isEmpty()) {
            // New operations arrived. Submit the fragment for execution again without resetting the "scheduled" flag.
            run();

            return;
        }

        // Otherwise, reset the "scheduled" flag to let other threads re-submit the fragment when needed.
        // Normal volatile write (seq-cst) is required here. Release semantics alone is not enough, because it will allow
        // the further check for pending operations to be reordered before the write.
        scheduled.set(false);

        // Double-check for new operations to prevent the race condition when another thread added the batch after we checked
        // for pending operations, but before we reset the "scheduled" flag.
        if (!completed0 && !operations.isEmpty()) {
            schedule();
        }
    }

    private void setupExecutor() {
        if (initialized) {
            return;
        }

        try {
            exec.setup(new QueryFragmentContext(arguments, this, stateCallback, serializationService));
        } finally {
            initialized = true;
        }
    }
}<|MERGE_RESOLUTION|>--- conflicted
+++ resolved
@@ -47,11 +47,7 @@
     private final Exec exec;
     private final Map<Integer, InboundHandler> inboxes;
     private final Map<Integer, Map<UUID, OutboundHandler>> outboxes;
-<<<<<<< HEAD
-=======
-    private final QueryFragmentWorkerPool fragmentPool;
     private final InternalSerializationService serializationService;
->>>>>>> 31341921
 
     /** Operations to be processed. */
     private final ConcurrentLinkedDeque<Object> operations = new ConcurrentLinkedDeque<>();
@@ -73,24 +69,15 @@
         List<Object> arguments,
         Exec exec,
         Map<Integer, InboundHandler> inboxes,
-<<<<<<< HEAD
-        Map<Integer, Map<UUID, OutboundHandler>> outboxes
-=======
         Map<Integer, Map<UUID, OutboundHandler>> outboxes,
-        QueryFragmentWorkerPool fragmentPool,
         InternalSerializationService serializationService
->>>>>>> 31341921
     ) {
         this.stateCallback = stateCallback;
         this.arguments = arguments;
         this.exec = exec;
         this.inboxes = inboxes;
         this.outboxes = outboxes;
-<<<<<<< HEAD
-=======
-        this.fragmentPool = fragmentPool;
         this.serializationService = serializationService;
->>>>>>> 31341921
     }
 
     public Collection<Integer> getInboxEdgeIds() {
