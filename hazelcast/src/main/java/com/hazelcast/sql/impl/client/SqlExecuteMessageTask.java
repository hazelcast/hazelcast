--- conflicted
+++ resolved
@@ -77,18 +77,10 @@
         } else {
             SqlServiceImpl sqlService = nodeEngine.getSqlService();
 
-<<<<<<< HEAD
             SqlPage page = sqlService.getInternalService().getClientStateRegistry().initResultAndFetch(
-                result,
-                parameters.cursorBufferSize,
-                serializationService
-=======
-            SqlPage page = sqlService.getInternalService().getClientStateRegistry().registerAndFetch(
-                    endpoint.getUuid(),
                     result,
                     parameters.cursorBufferSize,
                     serializationService
->>>>>>> bcbf7ca0
             );
 
             return SqlExecuteCodec.encodeResponse(
