--- conflicted
+++ resolved
@@ -34,11 +34,8 @@
 import com.hazelcast.sql.impl.operation.QueryExecuteOperationFragment;
 import com.hazelcast.sql.impl.operation.QueryExecuteOperationFragmentMapping;
 import com.hazelcast.sql.impl.operation.QueryOperationHandler;
-<<<<<<< HEAD
 import com.hazelcast.sql.impl.plan.node.MapScanPlanNode;
-=======
 import com.hazelcast.sql.impl.plan.node.FilterPlanNode;
->>>>>>> 8def7f05
 import com.hazelcast.sql.impl.plan.node.PlanNode;
 import com.hazelcast.sql.impl.plan.node.PlanNodeVisitor;
 import com.hazelcast.sql.impl.plan.node.ProjectPlanNode;
@@ -205,7 +202,28 @@
     }
 
     @Override
-<<<<<<< HEAD
+    public void onProjectNode(ProjectPlanNode node) {
+        Exec res = new ProjectExec(
+            node.getId(),
+            pop(),
+            node.getProjects()
+        );
+
+        push(res);
+    }
+
+    @Override
+    public void onFilterNode(FilterPlanNode node) {
+        Exec res = new FilterExec(
+            node.getId(),
+            pop(),
+            node.getFilter()
+        );
+
+        push(res);
+    }
+
+    @Override
     public void onMapScanNode(MapScanPlanNode node) {
         Exec res;
 
@@ -233,25 +251,6 @@
                 );
             }
         }
-=======
-    public void onProjectNode(ProjectPlanNode node) {
-        Exec res = new ProjectExec(
-            node.getId(),
-            pop(),
-            node.getProjects()
-        );
-
-        push(res);
-    }
-
-    @Override
-    public void onFilterNode(FilterPlanNode node) {
-        Exec res = new FilterExec(
-            node.getId(),
-            pop(),
-            node.getFilter()
-        );
->>>>>>> 8def7f05
 
         push(res);
     }
