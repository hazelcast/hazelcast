--- conflicted
+++ resolved
@@ -113,17 +113,17 @@
     }
 
     @Override
-<<<<<<< HEAD
     public Object deserialize(LazyTarget value) {
         try {
             return value.deserialize(serializationService);
         } catch (Exception e) {
             throw QueryUtils.toPublicException(e, state.getLocalMemberId());
         }
-=======
+    }
+
+    @Override
     public boolean isInfiniteRows() {
         return false;
->>>>>>> 69e0f94d
     }
 
     public Plan getPlan() {
