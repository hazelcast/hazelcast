/*
 * Copyright (c) 2008-2020, Hazelcast, Inc. All Rights Reserved.
 *
 * Licensed under the Apache License, Version 2.0 (the "License");
 * you may not use this file except in compliance with the License.
 * You may obtain a copy of the License at
 *
 * http://www.apache.org/licenses/LICENSE-2.0
 *
 * Unless required by applicable law or agreed to in writing, software
 * distributed under the License is distributed on an "AS IS" BASIS,
 * WITHOUT WARRANTIES OR CONDITIONS OF ANY KIND, either express or implied.
 * See the License for the specific language governing permissions and
 * limitations under the License.
 */

package com.hazelcast.sql.impl.exec.scan;

import com.hazelcast.internal.serialization.InternalSerializationService;
import com.hazelcast.query.impl.getters.Extractors;
import com.hazelcast.sql.SqlErrorCode;
import com.hazelcast.sql.impl.QueryException;
import com.hazelcast.sql.impl.exec.AbstractExec;
import com.hazelcast.sql.impl.exec.IterationResult;
import com.hazelcast.sql.impl.expression.Expression;
import com.hazelcast.sql.impl.expression.predicate.TernaryLogic;
import com.hazelcast.sql.impl.extract.QueryPath;
import com.hazelcast.sql.impl.extract.QueryTargetDescriptor;
import com.hazelcast.sql.impl.row.EmptyRow;
import com.hazelcast.sql.impl.row.HeapRow;
import com.hazelcast.sql.impl.row.ListRowBatch;
import com.hazelcast.sql.impl.row.Row;
import com.hazelcast.sql.impl.row.RowBatch;
import com.hazelcast.sql.impl.type.QueryDataType;
import com.hazelcast.sql.impl.worker.QueryFragmentContext;

import java.util.ArrayList;
import java.util.List;

/**
 * Common operator for map scans.
 */
public abstract class AbstractMapScanExec extends AbstractExec {

    /** Batch size. To be moved outside when the memory management is ready. */
    public static final int BATCH_SIZE = 1024;

    protected final String mapName;
    protected final QueryTargetDescriptor keyDescriptor;
    protected final QueryTargetDescriptor valueDescriptor;
    protected final List<QueryPath> fieldPaths;
    protected final List<QueryDataType> fieldTypes;
    protected final List<Integer> projects;
    protected final Expression<Boolean> filter;

    private final InternalSerializationService serializationService;

    private int migrationStamp;
    private KeyValueIterator recordIterator;

    private MapScanRow row;
    private List<Row> currentRows;

    protected AbstractMapScanExec(
        int id,
        String mapName,
        QueryTargetDescriptor keyDescriptor,
        QueryTargetDescriptor valueDescriptor,
        List<QueryPath> fieldPaths,
        List<QueryDataType> fieldTypes,
        List<Integer> projects,
        Expression<Boolean> filter,
        InternalSerializationService serializationService
    ) {
        super(id);

        this.mapName = mapName;
        this.keyDescriptor = keyDescriptor;
        this.valueDescriptor = valueDescriptor;
        this.fieldPaths = fieldPaths;
        this.fieldTypes = fieldTypes;
        this.projects = projects;
        this.filter = filter;
        this.serializationService = serializationService;
    }

    @Override
    protected final void setup0(QueryFragmentContext ctx) {
        row = MapScanRow.create(
            keyDescriptor,
            valueDescriptor,
            fieldPaths,
            fieldTypes,
            createExtractors(),
            serializationService
        );

        migrationStamp = getMigrationStamp();
        recordIterator = createIterator();

        setup1(ctx);
    }

    protected void setup1(QueryFragmentContext ctx) {
        // No-op.
    }

    @Override
    protected IterationResult advance0() {
        currentRows = null;

        while (recordIterator.tryAdvance()) {
            Row row = prepareRow(recordIterator.getKey(), recordIterator.getValue());

            if (row != null) {
                if (currentRows == null) {
                    currentRows = new ArrayList<>(BATCH_SIZE);
                }

                currentRows.add(row);

                if (currentRows.size() == BATCH_SIZE) {
                    break;
                }
            }
        }

        boolean done = recordIterator.done();

        // Check for concurrent migration
        if (!validateMigrationStamp(migrationStamp)) {
            throw QueryException.error(
                SqlErrorCode.PARTITION_MIGRATED, "Map scan failed due to concurrent partition migration "
                + "(result consistency cannot be guaranteed)"
            ).withInvalidate();
        }

        // Check for concurrent map destroy
        if (isDestroyed()) {
            throw QueryException.error(
                SqlErrorCode.MAP_DESTROYED,
                "IMap has been destroyed concurrently: " + mapName
            ).withInvalidate();
        }

        return done ? IterationResult.FETCHED_DONE : IterationResult.FETCHED;
    }

    @Override
    public RowBatch currentBatch0() {
        return currentRows != null ? new ListRowBatch(currentRows) : null;
    }

    protected abstract int getMigrationStamp();

    protected abstract boolean validateMigrationStamp(int migrationStamp);

    protected abstract KeyValueIterator createIterator();

    protected abstract boolean isDestroyed();

    /**
     * Prepare the row for the given key and value:
     * 1) Check filter
     * 2) Extract projections
     *
     * @param rawKey Key (data or object)
     * @param rawValue Value (data or object)
     * @return Row that is ready for processing by parent operators or {@code null} if the row hasn't passed the filter.
     */
    protected Row prepareRow(Object rawKey, Object rawValue) {
        row.setKeyValue(rawKey, rawValue);

        // Filter.
<<<<<<< HEAD
        if (filter != null) {
            Boolean filterRes = filter.eval(row, ctx);

            if (filterRes == null || !filterRes) {
                return null;
            }
=======
        if (filter != null && TernaryLogic.isNotTrue(filter.eval(row, ctx))) {
            return null;
>>>>>>> 4e04000e
        }

        // Project.
        if (projects.size() == 0) {
            return EmptyRow.INSTANCE;
        }

        HeapRow row = new HeapRow(projects.size());

        for (int j = 0; j < projects.size(); j++) {
            Object projectRes = this.row.get(projects.get(j));

            row.set(j, projectRes);
        }

        return row;
    }

    /**
     * Create extractors for the given operator.
     *
     * @return Extractors.
     */
    protected abstract Extractors createExtractors();

    public QueryTargetDescriptor getKeyDescriptor() {
        return keyDescriptor;
    }

    public QueryTargetDescriptor getValueDescriptor() {
        return valueDescriptor;
    }

    public List<QueryPath> getFieldPaths() {
        return fieldPaths;
    }

    public List<QueryDataType> getFieldTypes() {
        return fieldTypes;
    }

    public List<Integer> getProjects() {
        return projects;
    }

    public Expression<Boolean> getFilter() {
        return filter;
    }
}<|MERGE_RESOLUTION|>--- conflicted
+++ resolved
@@ -172,17 +172,8 @@
         row.setKeyValue(rawKey, rawValue);
 
         // Filter.
-<<<<<<< HEAD
-        if (filter != null) {
-            Boolean filterRes = filter.eval(row, ctx);
-
-            if (filterRes == null || !filterRes) {
-                return null;
-            }
-=======
         if (filter != null && TernaryLogic.isNotTrue(filter.eval(row, ctx))) {
             return null;
->>>>>>> 4e04000e
         }
 
         // Project.
