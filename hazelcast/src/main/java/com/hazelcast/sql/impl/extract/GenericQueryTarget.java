/*
 * Copyright (c) 2008-2020, Hazelcast, Inc. All Rights Reserved.
 *
 * Licensed under the Apache License, Version 2.0 (the "License");
 * you may not use this file except in compliance with the License.
 * You may obtain a copy of the License at
 *
 * http://www.apache.org/licenses/LICENSE-2.0
 *
 * Unless required by applicable law or agreed to in writing, software
 * distributed under the License is distributed on an "AS IS" BASIS,
 * WITHOUT WARRANTIES OR CONDITIONS OF ANY KIND, either express or implied.
 * See the License for the specific language governing permissions and
 * limitations under the License.
 */

package com.hazelcast.sql.impl.extract;

import com.hazelcast.internal.serialization.Data;
import com.hazelcast.internal.serialization.InternalSerializationService;
import com.hazelcast.nio.serialization.Portable;
import com.hazelcast.query.impl.getters.Extractors;
import com.hazelcast.sql.impl.type.QueryDataType;

public class GenericQueryTarget implements QueryTarget, GenericTargetAccessor {

    private final InternalSerializationService serializationService;
    private final Extractors extractors;
    private final boolean key;

    private Object rawTarget;
    private Object target;

    public GenericQueryTarget(InternalSerializationService serializationService, Extractors extractors, boolean key) {
        this.serializationService = serializationService;
        this.extractors = extractors;
        this.key = key;
    }

    @Override
    public void setTarget(Object target) {
        this.rawTarget = target;
        this.target = null;
    }

    @Override
    public QueryExtractor createExtractor(String path, QueryDataType type) {
        if (path == null) {
            return new GenericTargetExtractor(key, this, type);
        } else {
            return new GenericFieldExtractor(key, this, type, extractors, path);
        }
    }

    @Override
    public Object getTargetForFieldAccess() {
        if (target == null) {
            // General rule: Portable must be Data, other objects must be deserialized.
            if (rawTarget instanceof Data) {
                Data rawTarget0 = (Data) rawTarget;

                if (rawTarget0.isPortable()) {
                    target = rawTarget;
                } else {
                    // Deserialize non-Portable.
                    target = serializationService.toObject(rawTarget);
                }
            } else {
                if (rawTarget instanceof Portable) {
                    // Serialize Portable to Data.
                    target = serializationService.toData(rawTarget);
                } else {
                    target = rawTarget;
                }
            }
        }

        return target;
    }

    @Override
    public Object getTargetDeserialized() {
        if (!(rawTarget instanceof Data)) {
            // Raw target is already deserialized, use it
            return rawTarget;
        }

        // Try using field target if possible
        if (target != null && !(target instanceof Data)) {
            return target;
        }

        // Raw target is Data, field target is not initialized, deserialize
        Data rawTarget0 = (Data) rawTarget;

        Object result = serializationService.toObject(rawTarget0);

        // Check if the deserialized result could be useful for subsequent field access
<<<<<<< HEAD
        boolean cacheDeserialized = target == null && !rawTarget0.isPortable();
=======
        boolean cacheDeserialized = target == null && !rawTarget0.isPortable() && !rawTarget0.isJson();
>>>>>>> 4e04000e

        if (cacheDeserialized) {
            target = result;
        }

        // Done
        return result;
    }

    public boolean isKey() {
        return key;
    }
}<|MERGE_RESOLUTION|>--- conflicted
+++ resolved
@@ -96,11 +96,7 @@
         Object result = serializationService.toObject(rawTarget0);
 
         // Check if the deserialized result could be useful for subsequent field access
-<<<<<<< HEAD
-        boolean cacheDeserialized = target == null && !rawTarget0.isPortable();
-=======
         boolean cacheDeserialized = target == null && !rawTarget0.isPortable() && !rawTarget0.isJson();
->>>>>>> 4e04000e
 
         if (cacheDeserialized) {
             target = result;
