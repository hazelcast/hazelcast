--- conflicted
+++ resolved
@@ -16,11 +16,6 @@
 
 package com.hazelcast.sql.impl;
 
-<<<<<<< HEAD
-import com.hazelcast.sql.impl.exec.io.flowcontrol.FlowControlFactory;
-import com.hazelcast.sql.impl.exec.io.flowcontrol.simple.SimpleFlowControlFactory;
-=======
->>>>>>> 940dd0ea
 import com.hazelcast.sql.impl.plan.cache.PlanCacheChecker;
 import com.hazelcast.sql.impl.state.QueryClientStateRegistry;
 import com.hazelcast.sql.impl.state.QueryResultRegistry;
@@ -34,34 +29,16 @@
 
     public static final String SERVICE_NAME = "hz:impl:sqlService";
 
-<<<<<<< HEAD
-    /**
-     * Default flow control factory.
-     */
-    private static final FlowControlFactory FLOW_CONTROL_FACTORY = SimpleFlowControlFactory.INSTANCE;
-
-    /**
-     * Registry for running queries.
-     */
-=======
     /** Registry for running queries. */
->>>>>>> 940dd0ea
     private final QueryStateRegistry stateRegistry;
 
-    /**
-     * Registry for client queries.
-     */
+    /** Registry for client queries. */
     private final QueryClientStateRegistry clientStateRegistry;
 
-    /**
-     * Registry for query results.
-     */
+    /** Registry for query results. */
     private final QueryResultRegistry resultRegistry;
 
-<<<<<<< HEAD
-    /**
-     * State registry updater.
-     */
+    /** State registry updater. */
     private final QueryStateRegistryUpdater stateRegistryUpdater;
 
     public SqlInternalService(
@@ -70,17 +47,6 @@
             NodeServiceProvider nodeServiceProvider,
             long stateCheckFrequency,
             PlanCacheChecker planCacheChecker
-=======
-    /** State registry updater. */
-    private final QueryStateRegistryUpdater stateRegistryUpdater;
-
-    public SqlInternalService(
-        QueryResultRegistry resultRegistry,
-        String instanceName,
-        NodeServiceProvider nodeServiceProvider,
-        long stateCheckFrequency,
-        PlanCacheChecker planCacheChecker
->>>>>>> 940dd0ea
     ) {
         this.resultRegistry = resultRegistry;
 
@@ -90,21 +56,12 @@
 
         // State checker depends on state registries and operation handler.
         this.stateRegistryUpdater = new QueryStateRegistryUpdater(
-<<<<<<< HEAD
                 instanceName,
                 nodeServiceProvider,
                 stateRegistry,
                 clientStateRegistry,
                 planCacheChecker,
                 stateCheckFrequency
-=======
-            instanceName,
-            nodeServiceProvider,
-            stateRegistry,
-            clientStateRegistry,
-            planCacheChecker,
-            stateCheckFrequency
->>>>>>> 940dd0ea
         );
     }
 
