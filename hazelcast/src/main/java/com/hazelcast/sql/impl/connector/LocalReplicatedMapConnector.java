/*
 * Copyright (c) 2008-2020, Hazelcast, Inc. All Rights Reserved.
 *
 * Licensed under the Apache License, Version 2.0 (the "License");
 * you may not use this file except in compliance with the License.
 * You may obtain a copy of the License at
 *
 * http://www.apache.org/licenses/LICENSE-2.0
 *
 * Unless required by applicable law or agreed to in writing, software
 * distributed under the License is distributed on an "AS IS" BASIS,
 * WITHOUT WARRANTIES OR CONDITIONS OF ANY KIND, either express or implied.
 * See the License for the specific language governing permissions and
 * limitations under the License.
 */

package com.hazelcast.sql.impl.connector;

<<<<<<< HEAD
import com.hazelcast.spi.impl.NodeEngine;
import com.hazelcast.sql.impl.schema.ExternalTable.ExternalField;
import com.hazelcast.sql.impl.schema.Table;
import com.hazelcast.sql.impl.schema.map.ReplicatedMapTableResolver;

import javax.annotation.Nonnull;
import javax.annotation.Nullable;
import java.util.List;
import java.util.Map;

public class LocalReplicatedMapConnector extends LocalAbstractMapConnector {
=======
import com.hazelcast.internal.serialization.InternalSerializationService;
import com.hazelcast.replicatedmap.impl.ReplicatedMapService;
import com.hazelcast.replicatedmap.impl.record.ReplicatedRecordStore;
import com.hazelcast.spi.impl.NodeEngine;
import com.hazelcast.sql.impl.QueryException;
import com.hazelcast.sql.impl.schema.ConstantTableStatistics;
import com.hazelcast.sql.impl.schema.ExternalTable.ExternalField;
import com.hazelcast.sql.impl.schema.Table;
import com.hazelcast.sql.impl.schema.TableField;
import com.hazelcast.sql.impl.schema.map.ReplicatedMapTable;
import com.hazelcast.sql.impl.schema.map.options.JsonMapOptionsMetadataResolver;
import com.hazelcast.sql.impl.schema.map.options.MapOptionsMetadata;
import com.hazelcast.sql.impl.schema.map.options.MapOptionsMetadataResolver;
import com.hazelcast.sql.impl.schema.map.options.PojoMapOptionsMetadataResolver;
import com.hazelcast.sql.impl.schema.map.options.PortableMapOptionsMetadataResolver;

import javax.annotation.Nonnull;
import java.util.Collection;
import java.util.List;
import java.util.Map;
import java.util.function.Function;
import java.util.stream.Stream;

import static com.hazelcast.internal.util.Preconditions.checkNotNull;
import static java.lang.String.format;
import static java.util.stream.Collectors.toMap;

// TODO: do we want to keep it? maps are auto discovered...
public class LocalReplicatedMapConnector extends SqlKeyValueConnector {
>>>>>>> 02d5574d

    public static final String TYPE_NAME = "com.hazelcast.LocalReplicatedMap";

    private static final Map<String, MapOptionsMetadataResolver> METADATA_RESOLVERS = Stream.of(
            new PojoMapOptionsMetadataResolver(),
            new PortableMapOptionsMetadataResolver(),
            new JsonMapOptionsMetadataResolver()
    ).collect(toMap(MapOptionsMetadataResolver::supportedFormat, Function.identity()));

    @Override
    public String typeName() {
        return TYPE_NAME;
    }

    @Nonnull @Override
    public Table createTable(
            @Nonnull NodeEngine nodeEngine,
            @Nonnull String schemaName,
<<<<<<< HEAD
            @Nonnull String tableName,
            @Nonnull Map<String, String> options,
            @Nullable List<ExternalField> externalFields
    ) {
        String mapName = options.getOrDefault(TO_OBJECT_NAME, tableName);

        return ReplicatedMapTableResolver.createTable(nodeEngine, schemaName, mapName, options, toMapFields(externalFields));
=======
            @Nonnull String name,
            @Nonnull List<ExternalField> externalFields,
            @Nonnull Map<String, String> options
    ) {
        String objectName = options.getOrDefault(TO_OBJECT_NAME, name);
        return createTable0(nodeEngine, schemaName, objectName, externalFields, options);
    }

    private static ReplicatedMapTable createTable0(
            NodeEngine nodeEngine,
            String schemaName,
            String name,
            List<ExternalField> externalFields,
            Map<String, String> options
    ) {
        InternalSerializationService serializationService =
                (InternalSerializationService) nodeEngine.getSerializationService();

        MapOptionsMetadata keyMetadata = resolveMetadata(externalFields, options, true, serializationService);
        MapOptionsMetadata valueMetadata = resolveMetadata(externalFields, options, false, serializationService);
        List<TableField> fields = mergeFields(externalFields, keyMetadata.getFields(), valueMetadata.getFields());

        // TODO: deduplicate with ReplicatedMapTableResolver ???
        ReplicatedMapService service = nodeEngine.getService(ReplicatedMapService.SERVICE_NAME);
        Collection<ReplicatedRecordStore> stores = service.getAllReplicatedRecordStores(name);

        long estimatedRowCount = stores.size() * nodeEngine.getPartitionService().getPartitionCount();

        return new ReplicatedMapTable(
                schemaName,
                name,
                fields,
                new ConstantTableStatistics(estimatedRowCount),
                keyMetadata.getQueryTargetDescriptor(),
                valueMetadata.getQueryTargetDescriptor(),
                keyMetadata.getUpsertTargetDescriptor(),
                valueMetadata.getUpsertTargetDescriptor()
        );
    }

    private static MapOptionsMetadata resolveMetadata(
            List<ExternalField> externalFields,
            Map<String, String> options,
            boolean key,
            InternalSerializationService serializationService
    ) {
        String format = options.get(key ? TO_SERIALIZATION_KEY_FORMAT : TO_SERIALIZATION_VALUE_FORMAT);
        if (format == null) {
            return MapOptionsMetadataResolver.resolve(externalFields, key);
        }

        MapOptionsMetadataResolver resolver = METADATA_RESOLVERS.get(format);
        if (resolver == null) {
            throw QueryException.error(
                    format("Specified format '%s' is not among supported ones %s", format, METADATA_RESOLVERS.keySet())
            );
        }

        return checkNotNull(resolver.resolve(externalFields, options, key, serializationService));
>>>>>>> 02d5574d
    }
}<|MERGE_RESOLUTION|>--- conflicted
+++ resolved
@@ -16,19 +16,6 @@
 
 package com.hazelcast.sql.impl.connector;
 
-<<<<<<< HEAD
-import com.hazelcast.spi.impl.NodeEngine;
-import com.hazelcast.sql.impl.schema.ExternalTable.ExternalField;
-import com.hazelcast.sql.impl.schema.Table;
-import com.hazelcast.sql.impl.schema.map.ReplicatedMapTableResolver;
-
-import javax.annotation.Nonnull;
-import javax.annotation.Nullable;
-import java.util.List;
-import java.util.Map;
-
-public class LocalReplicatedMapConnector extends LocalAbstractMapConnector {
-=======
 import com.hazelcast.internal.serialization.InternalSerializationService;
 import com.hazelcast.replicatedmap.impl.ReplicatedMapService;
 import com.hazelcast.replicatedmap.impl.record.ReplicatedRecordStore;
@@ -46,6 +33,7 @@
 import com.hazelcast.sql.impl.schema.map.options.PortableMapOptionsMetadataResolver;
 
 import javax.annotation.Nonnull;
+import javax.annotation.Nullable;
 import java.util.Collection;
 import java.util.List;
 import java.util.Map;
@@ -58,7 +46,6 @@
 
 // TODO: do we want to keep it? maps are auto discovered...
 public class LocalReplicatedMapConnector extends SqlKeyValueConnector {
->>>>>>> 02d5574d
 
     public static final String TYPE_NAME = "com.hazelcast.LocalReplicatedMap";
 
@@ -77,20 +64,11 @@
     public Table createTable(
             @Nonnull NodeEngine nodeEngine,
             @Nonnull String schemaName,
-<<<<<<< HEAD
             @Nonnull String tableName,
             @Nonnull Map<String, String> options,
             @Nullable List<ExternalField> externalFields
     ) {
-        String mapName = options.getOrDefault(TO_OBJECT_NAME, tableName);
-
-        return ReplicatedMapTableResolver.createTable(nodeEngine, schemaName, mapName, options, toMapFields(externalFields));
-=======
-            @Nonnull String name,
-            @Nonnull List<ExternalField> externalFields,
-            @Nonnull Map<String, String> options
-    ) {
-        String objectName = options.getOrDefault(TO_OBJECT_NAME, name);
+        String objectName = options.getOrDefault(TO_OBJECT_NAME, tableName);
         return createTable0(nodeEngine, schemaName, objectName, externalFields, options);
     }
 
@@ -145,6 +123,5 @@
         }
 
         return checkNotNull(resolver.resolve(externalFields, options, key, serializationService));
->>>>>>> 02d5574d
     }
 }