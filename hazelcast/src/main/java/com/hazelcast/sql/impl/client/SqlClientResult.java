--- conflicted
+++ resolved
@@ -63,13 +63,11 @@
     /** Whether the result is closed. When {@code true}, there is no need to send the "cancel" request to the server. */
     private boolean closed;
 
-<<<<<<< HEAD
     /** Whether any SqlRow was returned from an iterator. */
     private volatile boolean returnedAnyResult;
-=======
+
     /** Whether the result set is unbounded. */
     private volatile Boolean isInfiniteRows;
->>>>>>> a615cdd7
 
     /** Fetch descriptor. Available when the fetch operation is in progress. */
     private SqlFetchResult fetch;
@@ -441,7 +439,6 @@
         }
     }
 
-<<<<<<< HEAD
     ClientMessage getSqlExecuteMessage(QueryId newId) {
         return sqlExecuteMessageSupplier.apply(newId);
     }
@@ -466,9 +463,9 @@
         synchronized (mux) {
             return resubmissionCount > 0;
         }
-=======
+    }
+
     public Boolean isInfiniteRows() {
         return isInfiniteRows;
->>>>>>> a615cdd7
     }
 }