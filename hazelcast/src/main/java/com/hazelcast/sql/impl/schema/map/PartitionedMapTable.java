/*
 * Copyright (c) 2008-2020, Hazelcast, Inc. All Rights Reserved.
 *
 * Licensed under the Apache License, Version 2.0 (the "License");
 * you may not use this file except in compliance with the License.
 * You may obtain a copy of the License at
 *
 * http://www.apache.org/licenses/LICENSE-2.0
 *
 * Unless required by applicable law or agreed to in writing, software
 * distributed under the License is distributed on an "AS IS" BASIS,
 * WITHOUT WARRANTIES OR CONDITIONS OF ANY KIND, either express or implied.
 * See the License for the specific language governing permissions and
 * limitations under the License.
 */

package com.hazelcast.sql.impl.schema.map;

import com.hazelcast.sql.impl.QueryException;
import com.hazelcast.sql.impl.extract.QueryTargetDescriptor;
import com.hazelcast.sql.impl.plan.cache.PartitionedMapPlanObjectKey;
import com.hazelcast.sql.impl.plan.cache.PlanObjectKey;
import com.hazelcast.sql.impl.schema.TableField;
import com.hazelcast.sql.impl.schema.TableStatistics;

import java.util.Collections;
import java.util.List;

import static com.hazelcast.sql.impl.QueryUtils.SCHEMA_NAME_PARTITIONED;

public class PartitionedMapTable extends AbstractMapTable {

    private final List<MapTableIndex> indexes;
    private final boolean hd;

    public PartitionedMapTable(
<<<<<<< HEAD
        String name,
        List<TableField> fields,
        TableStatistics statistics,
        QueryTargetDescriptor keyDescriptor,
        QueryTargetDescriptor valueDescriptor,
        List<MapTableIndex> indexes,
        boolean hd
    ) {
        super(SCHEMA_NAME_PARTITIONED, name, fields, statistics, keyDescriptor, valueDescriptor);

        this.indexes = indexes;
        this.hd = hd;
=======
            String schemaName,
            String tableName,
            String mapName,
            List<TableField> fields,
            TableStatistics statistics,
            QueryTargetDescriptor keyDescriptor,
            QueryTargetDescriptor valueDescriptor
    ) {
        super(
            schemaName,
            tableName,
            mapName,
            fields,
            statistics,
            keyDescriptor,
            valueDescriptor
        );
>>>>>>> 600cd78e
    }

    public PartitionedMapTable(String name, QueryException exception) {
        super(SCHEMA_NAME_PARTITIONED, name, exception);

        this.indexes = null;
        this.hd = false;
    }

    @Override
    public PlanObjectKey getObjectKey() {
        if (!isValid()) {
            return null;
        }

        return new PartitionedMapPlanObjectKey(
            getSchemaName(),
            getName(),
            getFields(),
            getConflictingSchemas(),
            getKeyDescriptor(),
            getValueDescriptor(),
            getIndexes(),
            isHd()
        );
    }

    public List<MapTableIndex> getIndexes() {
        checkException();

        return indexes != null ? indexes : Collections.emptyList();
    }

    public boolean isHd() {
        return hd;
    }
}<|MERGE_RESOLUTION|>--- conflicted
+++ resolved
@@ -34,27 +34,15 @@
     private final boolean hd;
 
     public PartitionedMapTable(
-<<<<<<< HEAD
-        String name,
-        List<TableField> fields,
-        TableStatistics statistics,
-        QueryTargetDescriptor keyDescriptor,
-        QueryTargetDescriptor valueDescriptor,
-        List<MapTableIndex> indexes,
-        boolean hd
-    ) {
-        super(SCHEMA_NAME_PARTITIONED, name, fields, statistics, keyDescriptor, valueDescriptor);
-
-        this.indexes = indexes;
-        this.hd = hd;
-=======
             String schemaName,
             String tableName,
             String mapName,
             List<TableField> fields,
             TableStatistics statistics,
             QueryTargetDescriptor keyDescriptor,
-            QueryTargetDescriptor valueDescriptor
+            QueryTargetDescriptor valueDescriptor,
+            List<MapTableIndex> indexes,
+            boolean hd
     ) {
         super(
             schemaName,
@@ -65,7 +53,9 @@
             keyDescriptor,
             valueDescriptor
         );
->>>>>>> 600cd78e
+
+        this.indexes = indexes;
+        this.hd = hd;
     }
 
     public PartitionedMapTable(String name, QueryException exception) {
