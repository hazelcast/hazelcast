--- conflicted
+++ resolved
@@ -31,32 +31,15 @@
 public class PartitionedMapTable extends AbstractMapTable {
 
     public PartitionedMapTable(
-<<<<<<< HEAD
-        String name,
-        List<TableField> fields,
-        TableStatistics statistics,
-        QueryTargetDescriptor keyQueryDescriptor,
-        QueryTargetDescriptor valueQueryDescriptor,
-        UpsertTargetDescriptor keyUpsertDescriptor,
-        UpsertTargetDescriptor valueUpsertDescriptor
-    ) {
-        super(
-            SCHEMA_NAME_PARTITIONED,
-            name,
-            fields,
-            statistics,
-            keyQueryDescriptor,
-            valueQueryDescriptor,
-            keyUpsertDescriptor,
-            valueUpsertDescriptor
-=======
             String schemaName,
             String tableName,
             String mapName,
             List<TableField> fields,
             TableStatistics statistics,
-            QueryTargetDescriptor keyDescriptor,
-            QueryTargetDescriptor valueDescriptor
+            QueryTargetDescriptor keyQueryDescriptor,
+            QueryTargetDescriptor valueQueryDescriptor,
+            UpsertTargetDescriptor keyUpsertDescriptor,
+            UpsertTargetDescriptor valueUpsertDescriptor
     ) {
         super(
             schemaName,
@@ -64,9 +47,10 @@
             mapName,
             fields,
             statistics,
-            keyDescriptor,
-            valueDescriptor
->>>>>>> 287a95d6
+            keyQueryDescriptor,
+            valueQueryDescriptor,
+            keyUpsertDescriptor,
+            valueUpsertDescriptor
         );
     }
 
