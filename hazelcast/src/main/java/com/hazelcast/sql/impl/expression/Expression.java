/*
 * Copyright (c) 2008-2023, Hazelcast, Inc. All Rights Reserved.
 *
 * Licensed under the Apache License, Version 2.0 (the "License");
 * you may not use this file except in compliance with the License.
 * You may obtain a copy of the License at
 *
 * http://www.apache.org/licenses/LICENSE-2.0
 *
 * Unless required by applicable law or agreed to in writing, software
 * distributed under the License is distributed on an "AS IS" BASIS,
 * WITHOUT WARRANTIES OR CONDITIONS OF ANY KIND, either express or implied.
 * See the License for the specific language governing permissions and
 * limitations under the License.
 */

package com.hazelcast.sql.impl.expression;

import com.hazelcast.nio.serialization.DataSerializable;
import com.hazelcast.sql.impl.row.Row;
import com.hazelcast.sql.impl.type.QueryDataType;

import java.io.Serializable;

/**
 * Defines expression contract for SQL.
 * <p>
 * Java serialization is needed for Jet.
 *
 * @param <T> the return type of this expression.
 */
public interface Expression<T> extends DataSerializable, Serializable {
    /**
     * Evaluates this expression, guaranteeing that this is a top-level call.
     *
     * @param row the row to evaluate this expression on
     * @param context the expression evaluation context
     * @return the result produced by the evaluation
     */
    default Object evalTop(Row row, ExpressionEvalContext context) {
        // If we are evaluating the expression as top, don't use lazy deserialization because
        // compact and portable generic records need to be in deserialized form when returned to
        // the user.
        return eval(row, context, false);
    }

    /**
     * Evaluates this expression.
     *
     * @param row     the row to evaluate this expression on
     * @param context the expression evaluation context
     * @return the result produced by the evaluation
     */
    T eval(Row row, ExpressionEvalContext context);

    /**
     * Evaluates this expression. By default, this method ignores useLazyDeserialization parameter,
     * i.e, expression that uses the default implementation won't use lazy deserialization.
     *
     * @param row                    the row to evaluate this expression on
     * @param context                the expression evaluation context
     * @param useLazyDeserialization whether to use lazy deserialization
     * @return the result produced by the evaluation
     */
    default T eval(Row row, ExpressionEvalContext context, boolean useLazyDeserialization) {
        return eval(row, context);
    }

    /**
     * @return the return query data type of this expression.
     */
    QueryDataType getType();

<<<<<<< HEAD
    boolean isCooperative();
=======
>>>>>>> 73f152ce
}<|MERGE_RESOLUTION|>--- conflicted
+++ resolved
@@ -71,8 +71,8 @@
      */
     QueryDataType getType();
 
-<<<<<<< HEAD
+    /**
+     * @return boolean flag if expression is allowed to be used in cooperative processor.
+     */
     boolean isCooperative();
-=======
->>>>>>> 73f152ce
 }