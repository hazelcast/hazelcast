/*
 * Copyright (c) 2008-2020, Hazelcast, Inc. All Rights Reserved.
 *
 * Licensed under the Apache License, Version 2.0 (the "License");
 * you may not use this file except in compliance with the License.
 * You may obtain a copy of the License at
 *
 * http://www.apache.org/licenses/LICENSE-2.0
 *
 * Unless required by applicable law or agreed to in writing, software
 * distributed under the License is distributed on an "AS IS" BASIS,
 * WITHOUT WARRANTIES OR CONDITIONS OF ANY KIND, either express or implied.
 * See the License for the specific language governing permissions and
 * limitations under the License.
 */

package com.hazelcast.sql.impl.plan.node;

import com.hazelcast.sql.impl.plan.node.io.ReceivePlanNode;
import com.hazelcast.sql.impl.plan.node.io.RootSendPlanNode;

/**
 * Plan node visitor. Typically used to convert the tree of plan nodes to another tree
 * (e.g. {@link com.hazelcast.sql.impl.exec.Exec}).
 * <p>
 * Normally we add a separate method for a new operator, to spot missing implementations during compilation. The method
 * {@link #onOtherNode(PlanNode)} allows for adding more operators without changes to the interface.
 * It should be used for testing only.
 * <p>
 * Visiting is expected to happen in the depth-first manner. Thus, nodes with inputs should delegate visit to children first
 * as explained in {@link PlanNode#visit(PlanNodeVisitor)}.
 */
public interface PlanNodeVisitor {
    void onRootNode(RootPlanNode node);
    void onReceiveNode(ReceivePlanNode node);
    void onRootSendNode(RootSendPlanNode node);
<<<<<<< HEAD
    void onMapScanNode(MapScanPlanNode node);
=======
    void onProjectNode(ProjectPlanNode node);
    void onFilterNode(FilterPlanNode node);
>>>>>>> 8def7f05

    /**
     * Callback for a node without special handlers. For testing only.
     *
     * @param node Node.
     */
    void onOtherNode(PlanNode node);
}<|MERGE_RESOLUTION|>--- conflicted
+++ resolved
@@ -34,12 +34,9 @@
     void onRootNode(RootPlanNode node);
     void onReceiveNode(ReceivePlanNode node);
     void onRootSendNode(RootSendPlanNode node);
-<<<<<<< HEAD
-    void onMapScanNode(MapScanPlanNode node);
-=======
     void onProjectNode(ProjectPlanNode node);
     void onFilterNode(FilterPlanNode node);
->>>>>>> 8def7f05
+    void onMapScanNode(MapScanPlanNode node);
 
     /**
      * Callback for a node without special handlers. For testing only.
