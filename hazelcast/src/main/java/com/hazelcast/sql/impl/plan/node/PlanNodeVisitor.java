--- conflicted
+++ resolved
@@ -41,23 +41,19 @@
     void onRootSendNode(RootSendPlanNode node);
     void onUnicastSendNode(UnicastSendPlanNode node);
     void onBroadcastSendNode(BroadcastSendPlanNode node);
-    void onMapScanNode(MapScanPlanNode node);
     void onMapIndexScanNode(MapIndexScanPlanNode node);
     void onReplicatedMapScanNode(ReplicatedMapScanPlanNode node);
     void onSortNode(SortPlanNode node);
     void onReceiveSortMergeNode(ReceiveSortMergePlanNode node);
     void onProjectNode(ProjectPlanNode node);
     void onFilterNode(FilterPlanNode node);
-<<<<<<< HEAD
+    void onMapScanNode(MapScanPlanNode node);
     void onAggregateNode(AggregatePlanNode node);
     void onNestedLoopJoinNode(NestedLoopJoinPlanNode node);
     void onHashJoinNode(HashJoinPlanNode node);
     void onMaterializedInputNode(MaterializedInputPlanNode node);
     void onReplicatedToPartitionedNode(ReplicatedToPartitionedPlanNode node);
     void onFetchNode(FetchPlanNode node);
-=======
-    void onMapScanNode(MapScanPlanNode node);
->>>>>>> dcf90c03
 
     /**
      * Callback for a node without special handlers. For testing only.
