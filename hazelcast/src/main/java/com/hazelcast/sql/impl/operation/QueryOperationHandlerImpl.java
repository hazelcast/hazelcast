--- conflicted
+++ resolved
@@ -285,12 +285,8 @@
                 operation.getOriginatingMemberId()
             );
 
-<<<<<<< HEAD
-            state.cancel(error);
-        }
-=======
-        state.cancel(error, false);
->>>>>>> 713cc67d
+            state.cancel(error, false);
+        }
     }
 
     private void handleFlowControl(QueryFlowControlExchangeOperation operation) {
