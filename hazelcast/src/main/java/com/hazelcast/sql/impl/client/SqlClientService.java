/*
 * Copyright (c) 2008-2021, Hazelcast, Inc. All Rights Reserved.
 *
 * Licensed under the Apache License, Version 2.0 (the "License");
 * you may not use this file except in compliance with the License.
 * You may obtain a copy of the License at
 *
 * http://www.apache.org/licenses/LICENSE-2.0
 *
 * Unless required by applicable law or agreed to in writing, software
 * distributed under the License is distributed on an "AS IS" BASIS,
 * WITHOUT WARRANTIES OR CONDITIONS OF ANY KIND, either express or implied.
 * See the License for the specific language governing permissions and
 * limitations under the License.
 */

package com.hazelcast.sql.impl.client;

import com.hazelcast.client.impl.clientside.HazelcastClientInstanceImpl;
import com.hazelcast.client.impl.connection.ClientConnection;
import com.hazelcast.client.impl.protocol.ClientMessage;
import com.hazelcast.client.impl.protocol.codec.SqlCloseCodec;
import com.hazelcast.client.impl.protocol.codec.SqlExecuteCodec;
import com.hazelcast.client.impl.protocol.codec.SqlFetchCodec;
import com.hazelcast.client.impl.spi.impl.ClientInvocation;
import com.hazelcast.client.impl.spi.impl.ClientInvocationFuture;
import com.hazelcast.cluster.MembershipEvent;
import com.hazelcast.cluster.MembershipListener;
import com.hazelcast.internal.nio.Connection;
import com.hazelcast.internal.serialization.Data;
import com.hazelcast.internal.serialization.InternalSerializationService;
import com.hazelcast.logging.ILogger;
import com.hazelcast.sql.HazelcastSqlException;
import com.hazelcast.sql.SqlResult;
import com.hazelcast.sql.SqlRowMetadata;
import com.hazelcast.sql.SqlService;
import com.hazelcast.sql.SqlStatement;
import com.hazelcast.sql.impl.QueryException;
import com.hazelcast.sql.impl.QueryId;
import com.hazelcast.sql.impl.QueryUtils;
import com.hazelcast.sql.impl.SqlErrorCode;

import javax.annotation.Nonnull;
import java.security.AccessControlException;
import java.util.ArrayList;
import java.util.List;
import java.util.Set;
import java.util.UUID;
import java.util.concurrent.ConcurrentHashMap;

import static com.hazelcast.internal.util.ExceptionUtil.withTryCatch;
import static java.util.Collections.newSetFromMap;

/**
 * Client-side implementation of SQL service.
 */
public class SqlClientService implements SqlService {

    private static final int SERVICE_ID_MASK = 0x00FF0000;
    private static final int SERVICE_ID_SHIFT = 16;

    /** ID of the SQL beta service. Should match the ID declared in Sql.yaml */
    private static final int SQL_SERVICE_ID = 33;

    private final HazelcastClientInstanceImpl client;
    private final ILogger logger;

    private final Set<UUID> shuttingDownMembers = newSetFromMap(new ConcurrentHashMap<>());

    public SqlClientService(HazelcastClientInstanceImpl client) {
        this.client = client;
        this.logger = client.getLoggingService().getLogger(getClass());

        client.getCluster().addMembershipListener(new MembershipListener() {
            @Override
            public void memberAdded(MembershipEvent event) {
            }

            @Override
            public void memberRemoved(MembershipEvent event) {
                shuttingDownMembers.remove(event.getMember().getUuid());
            }
        });
    }

    @Nonnull
    @Override
    public SqlResult execute(@Nonnull SqlStatement statement) {
        SqlClientResult res = new SqlClientResult(this, statement.getCursorBufferSize());
        executeInt(res, statement);
        return res;
    }

    private void executeInt(SqlClientResult res, SqlStatement statement) {
        ClientConnection connection = getQueryConnection();
        QueryId id = QueryId.create(connection.getRemoteUuid());
        res.init(connection, id);

        try {
            List<Object> params = statement.getParameters();

            List<Data> params0 = new ArrayList<>(params.size());

            for (Object param : params) {
                params0.add(serializeParameter(param));
            }

            ClientMessage requestMessage = SqlExecuteCodec.encodeRequest(
                statement.getSql(),
                params0,
                statement.getTimeoutMillis(),
                statement.getCursorBufferSize(),
                statement.getSchema(),
                SqlClientUtils.expectedResultTypeToByte(statement.getExpectedResultType()),
                id
            );

            ClientInvocationFuture future = invokeAsync(requestMessage, connection);

            future.whenComplete(withTryCatch(logger,
                    (message, error) -> handleExecuteResponse(connection, statement, res, message, error))).get();
        } catch (Exception e) {
            throw rethrow(e, connection);
        }
    }

    private void handleExecuteResponse(
            ClientConnection connection,
            SqlStatement statement,
            SqlClientResult res,
            ClientMessage message,
            Throwable error
    ) {
        if (error != null) {
            res.onExecuteError(rethrow(error, connection));

            return;
        }

        SqlExecuteCodec.ResponseParameters response = SqlExecuteCodec.decodeResponse(message);

        HazelcastSqlException responseError = handleResponseError(response.error);

        if (responseError != null) {
            if (responseError.getCode() == SqlErrorCode.MEMBER_SHUTTING_DOWN) {
                shuttingDownMembers.add(connection.getRemoteUuid());
                logger.fine("Client added a shutting-down member: " + connection.getRemoteUuid());
                executeInt(res, statement);
            } else {
                res.onExecuteError(responseError);
            }
            return;
        }

        res.onExecuteResponse(
            response.rowMetadata != null ? new SqlRowMetadata(response.rowMetadata) : null,
            response.rowPage,
            response.updateCount
        );
    }

    public void fetchAsync(Connection connection, QueryId queryId, int cursorBufferSize, SqlClientResult res) {
        ClientMessage requestMessage = SqlFetchCodec.encodeRequest(queryId, cursorBufferSize);

        ClientInvocationFuture future = invokeAsync(requestMessage, connection);

        future.whenComplete(withTryCatch(logger,
                (message, error) -> handleFetchResponse(connection, res, message, error)));
    }

    private void handleFetchResponse(Connection connection, SqlClientResult res, ClientMessage message, Throwable error) {
        if (error != null) {
            res.onFetchFinished(null, rethrow(error, connection));

            return;
        }

        SqlFetchCodec.ResponseParameters responseParameters = SqlFetchCodec.decodeResponse(message);

        HazelcastSqlException responseError = handleResponseError(responseParameters.error);

        if (responseError != null) {
            res.onFetchFinished(null, responseError);

            return;
        }

        assert responseParameters.rowPage != null;

        res.onFetchFinished(responseParameters.rowPage, null);
    }

    /**
     * Close remote query cursor.
     *
     * @param connection Connection.
     * @param queryId Query ID.
     */
    void close(Connection connection, QueryId queryId) {
        try {
            ClientMessage requestMessage = SqlCloseCodec.encodeRequest(queryId);

            invoke(requestMessage, connection);
        } catch (Exception e) {
            throw rethrow(e, connection);
        }
    }

    // public for testing only
    public ClientConnection getQueryConnection() {
<<<<<<< HEAD
        ClientConnection connection = client.getConnectionManager().getConnectionForSql(shuttingDownMembers);
=======
        try {
            ClientConnection connection = client.getConnectionManager().getConnectionForSql();
>>>>>>> 6cf40e51

            if (connection == null) {
                throw rethrow(QueryException.error(SqlErrorCode.CONNECTION_PROBLEM, "Client is not connected"));
            }

            return connection;
        } catch (Exception e) {
            throw rethrow(e);
        }
    }

    /**
     * For testing only.
     */
    public ClientMessage invokeOnConnection(Connection connection, ClientMessage request) {
        try {
            return invoke(request, connection);
        } catch (Exception e) {
            throw rethrow(e);
        }
    }

    private Data serializeParameter(Object parameter) {
        try {
            return getSerializationService().toData(parameter);
        } catch (Exception e) {
            throw rethrow(
                QueryException.error("Failed to serialize query parameter " + parameter + ": " + e.getMessage())
            );
        }
    }

    Object deserializeRowValue(Object value) {
        try {
            return getSerializationService().toObject(value);
        } catch (Exception e) {
            throw rethrow(
                QueryException.error("Failed to deserialize query result value: " + e.getMessage())
            );
        }
    }

    public UUID getClientId() {
        return client.getLocalEndpoint().getUuid();
    }

    private InternalSerializationService getSerializationService() {
        return client.getSerializationService();
    }

    private ClientInvocationFuture invokeAsync(ClientMessage request, Connection connection) {
        ClientInvocation invocation = new ClientInvocation(client, request, null, connection);

        return invocation.invoke();
    }

    private ClientMessage invoke(ClientMessage request, Connection connection) throws Exception {
        ClientInvocationFuture fut = invokeAsync(request, connection);

        return fut.get();
    }

    private static HazelcastSqlException handleResponseError(SqlError error) {
        if (error != null) {
            return new HazelcastSqlException(error.getOriginatingMemberId(), error.getCode(), error.getMessage(), null);
        } else {
            return null;
        }
    }

    private RuntimeException rethrow(Throwable cause, Connection connection) {
        if (!connection.isAlive()) {
            return QueryUtils.toPublicException(
                QueryException.memberConnection(connection.getRemoteAddress()),
                getClientId()
            );
        }

        return rethrow(cause);
    }

    RuntimeException rethrow(Throwable cause) {
        // Make sure that AccessControlException is thrown as a top-level exception
        if (cause.getCause() instanceof AccessControlException) {
            return (AccessControlException) cause.getCause();
        }

        return QueryUtils.toPublicException(cause, getClientId());
    }

    public static boolean isSqlMessage(int messageType) {
        int serviceId = (messageType & SERVICE_ID_MASK) >> SERVICE_ID_SHIFT;

        return serviceId == SQL_SERVICE_ID;
    }

    // for tests
    public int numberOfShuttingDownMembers() {
        return shuttingDownMembers.size();
    }
}<|MERGE_RESOLUTION|>--- conflicted
+++ resolved
@@ -74,7 +74,7 @@
         client.getCluster().addMembershipListener(new MembershipListener() {
             @Override
             public void memberAdded(MembershipEvent event) {
-            }
+    }
 
             @Override
             public void memberRemoved(MembershipEvent event) {
@@ -125,11 +125,11 @@
     }
 
     private void handleExecuteResponse(
-            ClientConnection connection,
+        ClientConnection connection,
             SqlStatement statement,
-            SqlClientResult res,
-            ClientMessage message,
-            Throwable error
+        SqlClientResult res,
+        ClientMessage message,
+        Throwable error
     ) {
         if (error != null) {
             res.onExecuteError(rethrow(error, connection));
@@ -147,7 +147,7 @@
                 logger.fine("Client added a shutting-down member: " + connection.getRemoteUuid());
                 executeInt(res, statement);
             } else {
-                res.onExecuteError(responseError);
+            res.onExecuteError(responseError);
             }
             return;
         }
@@ -208,12 +208,8 @@
 
     // public for testing only
     public ClientConnection getQueryConnection() {
-<<<<<<< HEAD
-        ClientConnection connection = client.getConnectionManager().getConnectionForSql(shuttingDownMembers);
-=======
-        try {
-            ClientConnection connection = client.getConnectionManager().getConnectionForSql();
->>>>>>> 6cf40e51
+        try {
+            ClientConnection connection = client.getConnectionManager().getConnectionForSql(shuttingDownMembers);
 
             if (connection == null) {
                 throw rethrow(QueryException.error(SqlErrorCode.CONNECTION_PROBLEM, "Client is not connected"));
