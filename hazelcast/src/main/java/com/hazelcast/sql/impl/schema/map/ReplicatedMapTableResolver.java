/*
 * Copyright (c) 2008-2020, Hazelcast, Inc. All Rights Reserved.
 *
 * Licensed under the Apache License, Version 2.0 (the "License");
 * you may not use this file except in compliance with the License.
 * You may obtain a copy of the License at
 *
 * http://www.apache.org/licenses/LICENSE-2.0
 *
 * Unless required by applicable law or agreed to in writing, software
 * distributed under the License is distributed on an "AS IS" BASIS,
 * WITHOUT WARRANTIES OR CONDITIONS OF ANY KIND, either express or implied.
 * See the License for the specific language governing permissions and
 * limitations under the License.
 */

package com.hazelcast.sql.impl.schema.map;

import com.hazelcast.internal.serialization.InternalSerializationService;
import com.hazelcast.replicatedmap.impl.ReplicatedMapService;
import com.hazelcast.replicatedmap.impl.record.ReplicatedRecord;
import com.hazelcast.replicatedmap.impl.record.ReplicatedRecordStore;
import com.hazelcast.spi.impl.NodeEngine;
import com.hazelcast.sql.impl.QueryException;
import com.hazelcast.sql.impl.QueryUtils;
import com.hazelcast.sql.impl.schema.ConstantTableStatistics;
import com.hazelcast.sql.impl.schema.ExternalCatalog;
import com.hazelcast.sql.impl.schema.Table;
import com.hazelcast.sql.impl.schema.TableField;
import com.hazelcast.sql.impl.schema.map.sample.MapSampleMetadata;
import com.hazelcast.sql.impl.schema.map.sample.MapSampleMetadataResolver;

import javax.annotation.Nonnull;
import java.util.ArrayList;
import java.util.Arrays;
import java.util.Collection;
import java.util.Collections;
import java.util.Iterator;
import java.util.List;

import static com.hazelcast.sql.impl.QueryUtils.SCHEMA_NAME_REPLICATED;

public class ReplicatedMapTableResolver extends AbstractMapTableResolver {

    private static final List<List<String>> SEARCH_PATHS =
        Collections.singletonList(Arrays.asList(QueryUtils.CATALOG, SCHEMA_NAME_REPLICATED));

    public ReplicatedMapTableResolver(NodeEngine nodeEngine) {
        super(nodeEngine, SEARCH_PATHS);
    }

    @Override @Nonnull
    public Collection<Table> getTables() {
        ReplicatedMapService mapService = nodeEngine.getService(ReplicatedMapService.SERVICE_NAME);

        List<Table> res = new ArrayList<>();

        for (String mapName : mapService.getPartitionContainer(0).getStores().keySet()) {
            // TODO: skip all system tables, i.e. `__jet` prefixed
            if (mapName.equalsIgnoreCase(ExternalCatalog.CATALOG_MAP_NAME)) {
                continue;
            }

            ReplicatedMapTable table = createTable(mapService, mapName);
            res.add(table);
        }

        // TODO: Add pre-configured, but not started maps.

        return res;
    }

    @SuppressWarnings("rawtypes")
    private ReplicatedMapTable createTable(ReplicatedMapService mapService, String name) {
        try {
            Collection<ReplicatedRecordStore> stores = mapService.getAllReplicatedRecordStores(name);

            // Iterate over stores trying to get the sample.
            for (ReplicatedRecordStore store : stores) {
                Iterator<ReplicatedRecord> iterator = store.recordIterator();

                if (!iterator.hasNext()) {
                    continue;
                }

                ReplicatedRecord<?, ?> record = iterator.next();

                Object key = record.getKey();
                Object value = record.getValue();

                InternalSerializationService ss = (InternalSerializationService) nodeEngine.getSerializationService();

<<<<<<< HEAD
                // TODO: Resolve the flag properly (config.getInMemoryFormat() == InMemoryFormat.BINARY).
                boolean binary = false;

                MapSampleMetadata keyMetadata = MapSampleMetadataResolver.resolve(ss, key, binary, true);
                MapSampleMetadata valueMetadata = MapSampleMetadataResolver.resolve(ss, value, binary, false);
                List<TableField> fields = mergeMapFields(keyMetadata.getFields(), valueMetadata.getFields());

                long estimatedRowCount = stores.size() * nodeEngine.getPartitionService().getPartitionCount();

                return new ReplicatedMapTable(
                        SCHEMA_NAME_REPLICATED,
                        name,
                        fields,
                        new ConstantTableStatistics(estimatedRowCount),
                        keyMetadata.getDescriptor(),
                        valueMetadata.getDescriptor(),
                        null,
                        null
                );
=======
                MapSampleMetadata keyMetadata = MapSampleMetadataResolver.resolve(ss, key, true);
                MapSampleMetadata valueMetadata = MapSampleMetadataResolver.resolve(ss, value, false);
                keyDescriptor = keyMetadata.getDescriptor();
                valueDescriptor = valueMetadata.getDescriptor();
                estimatedRowCount = stores.size() * nodeEngine.getPartitionService().getPartitionCount();

                if (fields == null) {
                    fields = mergeMapFields(keyMetadata.getFields(), valueMetadata.getFields());
                }
                break;
>>>>>>> 342aa505
            }

            return emptyMap(name);
        } catch (QueryException e) {
            return new ReplicatedMapTable(name, e);
        } catch (Exception e) {
            QueryException e0 =
                    QueryException.error("Failed to get metadata for ReplicatedMap " + name + ": " + e.getMessage(), e);

            return new ReplicatedMapTable(name, e0);
        }
    }

    private static ReplicatedMapTable emptyMap(String mapName) {
        QueryException error = QueryException.error(
                "Cannot resolve ReplicatedMap schema because it doesn't have entries on the local member: " + mapName
        );

        return new ReplicatedMapTable(mapName, error);
    }
}<|MERGE_RESOLUTION|>--- conflicted
+++ resolved
@@ -90,12 +90,8 @@
 
                 InternalSerializationService ss = (InternalSerializationService) nodeEngine.getSerializationService();
 
-<<<<<<< HEAD
-                // TODO: Resolve the flag properly (config.getInMemoryFormat() == InMemoryFormat.BINARY).
-                boolean binary = false;
-
-                MapSampleMetadata keyMetadata = MapSampleMetadataResolver.resolve(ss, key, binary, true);
-                MapSampleMetadata valueMetadata = MapSampleMetadataResolver.resolve(ss, value, binary, false);
+                MapSampleMetadata keyMetadata = MapSampleMetadataResolver.resolve(ss, key, true);
+                MapSampleMetadata valueMetadata = MapSampleMetadataResolver.resolve(ss, value, false);
                 List<TableField> fields = mergeMapFields(keyMetadata.getFields(), valueMetadata.getFields());
 
                 long estimatedRowCount = stores.size() * nodeEngine.getPartitionService().getPartitionCount();
@@ -110,18 +106,6 @@
                         null,
                         null
                 );
-=======
-                MapSampleMetadata keyMetadata = MapSampleMetadataResolver.resolve(ss, key, true);
-                MapSampleMetadata valueMetadata = MapSampleMetadataResolver.resolve(ss, value, false);
-                keyDescriptor = keyMetadata.getDescriptor();
-                valueDescriptor = valueMetadata.getDescriptor();
-                estimatedRowCount = stores.size() * nodeEngine.getPartitionService().getPartitionCount();
-
-                if (fields == null) {
-                    fields = mergeMapFields(keyMetadata.getFields(), valueMetadata.getFields());
-                }
-                break;
->>>>>>> 342aa505
             }
 
             return emptyMap(name);
