/*
 * Copyright (c) 2008-2020, Hazelcast, Inc. All Rights Reserved.
 *
 * Licensed under the Apache License, Version 2.0 (the "License");
 * you may not use this file except in compliance with the License.
 * You may obtain a copy of the License at
 *
 * http://www.apache.org/licenses/LICENSE-2.0
 *
 * Unless required by applicable law or agreed to in writing, software
 * distributed under the License is distributed on an "AS IS" BASIS,
 * WITHOUT WARRANTIES OR CONDITIONS OF ANY KIND, either express or implied.
 * See the License for the specific language governing permissions and
 * limitations under the License.
 */

package com.hazelcast.sql.impl;

import com.hazelcast.config.SqlConfig;
import com.hazelcast.core.HazelcastException;
import com.hazelcast.internal.nio.Packet;
import com.hazelcast.internal.serialization.InternalSerializationService;
import com.hazelcast.logging.ILogger;
import com.hazelcast.spi.impl.NodeEngine;
import com.hazelcast.spi.impl.NodeEngineImpl;
<<<<<<< HEAD
=======
import com.hazelcast.sql.impl.optimizer.NotImplementedSqlOptimizer;
import com.hazelcast.sql.impl.optimizer.OptimizationTask;
import com.hazelcast.sql.impl.optimizer.SqlOptimizer;
>>>>>>> 8a3092d6
import com.hazelcast.sql.SqlCursor;
import com.hazelcast.sql.SqlQuery;
import com.hazelcast.sql.SqlService;
import com.hazelcast.sql.SqlUpdate;
import com.hazelcast.sql.impl.parser.DdlStatement;
import com.hazelcast.sql.impl.parser.DqlStatement;
import com.hazelcast.sql.impl.parser.NoOpSqlParser;
import com.hazelcast.sql.impl.parser.SqlParseTask;
import com.hazelcast.sql.impl.parser.SqlParser;
import com.hazelcast.sql.impl.parser.Statement;
import com.hazelcast.sql.impl.schema.Catalog;

import java.lang.reflect.Constructor;
import java.util.ArrayList;
import java.util.Collections;
import java.util.List;
import java.util.function.Consumer;
import java.util.logging.Level;

/**
 * Base SQL service implementation that bridges parser implementation, public and private APIs.
 */
public class SqlServiceImpl implements SqlService, Consumer<Packet> {
    /** Outbox batch size in bytes. */
    private static final int OUTBOX_BATCH_SIZE = 512 * 1024;

    /** Default state check frequency. */
    private static final long STATE_CHECK_FREQUENCY = 10_000L;

<<<<<<< HEAD
    private static final String PARSER_CLASS_PROPERTY_NAME = "hazelcast.sql.parserClass";
    private static final String PARSER_CLASS_DEFAULT = "com.hazelcast.sql.impl.calcite.CalciteSqlParser";

    private final Catalog catalog;
    private final SqlParser parser;

=======
    private static final String OPTIMIZER_CLASS_PROPERTY_NAME = "hazelcast.sql.optimizerClass";
    private static final String SQL_MODULE_OPTIMIZER_CLASS = "com.hazelcast.sql.impl.calcite.CalciteSqlOptimizer";

    private final SqlOptimizer optimizer;
    private final ILogger logger;
>>>>>>> 8a3092d6
    private final boolean liteMember;

    private final NodeServiceProviderImpl nodeServiceProvider;

    private volatile SqlInternalService internalService;

    public SqlServiceImpl(NodeEngineImpl nodeEngine) {
        logger = nodeEngine.getLogger(getClass());
        SqlConfig config = nodeEngine.getConfig().getSqlConfig();

        int operationThreadCount = config.getOperationThreadCount();
        int fragmentThreadCount = config.getThreadCount();
        long maxMemory = config.getMaxMemory();

        if (operationThreadCount <= 0) {
            throw new HazelcastException("SqlConfig.operationThreadCount must be positive: " + config.getOperationThreadCount());
        }

        if (fragmentThreadCount <= 0) {
            throw new HazelcastException("SqlConfig.threadCount must be positive: " + config.getThreadCount());
        }

        nodeServiceProvider = new NodeServiceProviderImpl(nodeEngine);

        String instanceName = nodeEngine.getHazelcastInstance().getName();
        InternalSerializationService serializationService = (InternalSerializationService) nodeEngine.getSerializationService();

        internalService = new SqlInternalService(
            instanceName,
            nodeServiceProvider,
            serializationService,
            operationThreadCount,
            fragmentThreadCount,
            OUTBOX_BATCH_SIZE,
            STATE_CHECK_FREQUENCY,
            maxMemory
        );

        catalog = new Catalog(nodeEngine);
        parser = createParser(nodeEngine);

        liteMember = nodeEngine.getConfig().isLiteMember();
    }

    public void start() {
        internalService.start();
    }

    public void reset() {
        internalService.reset();
    }

    public void shutdown() {
        internalService.shutdown();
    }

    public SqlInternalService getInternalService() {
        return internalService;
    }

    /**
     * For testing only.
     */
    public void setInternalService(SqlInternalService internalService) {
        this.internalService = internalService;
    }

    public SqlParser getParser() {
        return parser;
    }

    @Override
    public SqlCursor query(SqlQuery query) {
        if (liteMember) {
            throw QueryException.error("SQL queries cannot be executed on lite members.");
        }

        try {
            return query0(query.getSql(), query.getParameters(), query.getTimeout(), query.getPageSize());
        } catch (Exception e) {
            throw QueryUtils.toPublicException(e, nodeServiceProvider.getLocalMemberId());
        }
    }

    @Override
    public void accept(Packet packet) {
        internalService.onPacket(packet);
    }

    private SqlCursor query0(String sql, List<Object> params, long timeout, int pageSize) {
        // Validate and normalize.
        if (sql == null || sql.isEmpty()) {
            throw QueryException.error("SQL statement cannot be empty.");
        }

        List<Object> params0;

        if (params == null || params.isEmpty()) {
            params0 = Collections.emptyList();
        } else {
            params0 = new ArrayList<>(params);
        }

        if (timeout < 0) {
            throw QueryException.error("Timeout cannot be negative: " + timeout);
        }

        if (pageSize <= 0) {
            throw QueryException.error("Page size must be positive: " + pageSize);
        }

        // Execute.
        if (QueryUtils.isExplain(sql)) {
            String unwrappedSql = QueryUtils.unwrapExplain(sql);

            if (unwrappedSql.isEmpty()) {
                throw QueryException.error("SQL statement to be explained cannot be empty");
            }

            DqlStatement operation = prepareQuery(unwrappedSql);
            return operation.explain(internalService);
        } else {
            DqlStatement operation = prepareQuery(sql);
            return operation.execute(internalService, params0, timeout, pageSize);
        }
    }

    private DqlStatement prepareQuery(String sql) {
        Statement statement = parser.parse(new SqlParseTask.Builder(sql, catalog).build());
        if (statement instanceof DqlStatement) {
            return (DqlStatement) statement;
        } else {
            throw QueryException.error("Unsupported SQL statement!");
        }
    }

    @Override
    public void update(SqlUpdate update) {
        if (liteMember) {
            throw QueryException.error("SQL updates cannot be executed on lite members.");
        }

        try {
            update0(update.getSql());
        } catch (Exception e) {
            throw QueryUtils.toPublicException(e, nodeServiceProvider.getLocalMemberId());
        }
    }

    private void update0(String sql) {
        // Validate and normalize.
        if (sql == null || sql.isEmpty()) {
            throw QueryException.error("SQL statement cannot be empty.");
        }

        // Execute.
        Statement statement = parser.parse(new SqlParseTask.Builder(sql, catalog).build());
        if (statement instanceof DdlStatement) {
            ((DdlStatement) statement).execute(catalog);
        } else {
            throw QueryException.error("Unsupported SQL statement!");
        }
    }

    /**
<<<<<<< HEAD
     * Create either normal or no-op parser instance.
=======
     * Create either normal or not-implemented optimizer instance.
>>>>>>> 8a3092d6
     *
     * @param nodeEngine Node engine.
     * @return SqlParser.
     */
    @SuppressWarnings({"unchecked", "rawtypes"})
<<<<<<< HEAD
    private static SqlParser createParser(NodeEngine nodeEngine) {
        // 1. Resolve class name.
        String className = System.getProperty(PARSER_CLASS_PROPERTY_NAME, PARSER_CLASS_DEFAULT);
=======
    private SqlOptimizer createOptimizer(NodeEngine nodeEngine) {
        // 1. Resolve class name.
        String className = System.getProperty(OPTIMIZER_CLASS_PROPERTY_NAME, SQL_MODULE_OPTIMIZER_CLASS);
>>>>>>> 8a3092d6

        // 2. Get the class.
        Class clazz;

        try {
            clazz = Class.forName(className);
        } catch (ClassNotFoundException e) {
<<<<<<< HEAD
            return new NoOpSqlParser();
=======
            logger.log(SQL_MODULE_OPTIMIZER_CLASS.equals(className) ? Level.FINE : Level.WARNING,
                    "Optimizer class \"" + className + "\" not found, falling back to "
                            + NotImplementedSqlOptimizer.class.getName());
            return new NotImplementedSqlOptimizer();
>>>>>>> 8a3092d6
        } catch (Exception e) {
            throw new HazelcastException("Failed to resolve parser class " + className + ": " + e.getMessage(), e);
        }

        // 3. Get required constructor.
        Constructor<SqlParser> constructor;

        try {
            constructor = clazz.getConstructor(NodeEngine.class);
        } catch (ReflectiveOperationException e) {
            throw new HazelcastException("Failed to get the constructor for the parser class "
                    + className + ": " + e.getMessage(), e);
        }

        // 4. Finally, get the instance.
        try {
            return constructor.newInstance(nodeEngine);
        } catch (ReflectiveOperationException e) {
            throw new HazelcastException("Failed to instantiate the parser class " + className + ": " + e.getMessage(), e);
        }
    }
}<|MERGE_RESOLUTION|>--- conflicted
+++ resolved
@@ -23,19 +23,13 @@
 import com.hazelcast.logging.ILogger;
 import com.hazelcast.spi.impl.NodeEngine;
 import com.hazelcast.spi.impl.NodeEngineImpl;
-<<<<<<< HEAD
-=======
-import com.hazelcast.sql.impl.optimizer.NotImplementedSqlOptimizer;
-import com.hazelcast.sql.impl.optimizer.OptimizationTask;
-import com.hazelcast.sql.impl.optimizer.SqlOptimizer;
->>>>>>> 8a3092d6
 import com.hazelcast.sql.SqlCursor;
 import com.hazelcast.sql.SqlQuery;
 import com.hazelcast.sql.SqlService;
 import com.hazelcast.sql.SqlUpdate;
 import com.hazelcast.sql.impl.parser.DdlStatement;
 import com.hazelcast.sql.impl.parser.DqlStatement;
-import com.hazelcast.sql.impl.parser.NoOpSqlParser;
+import com.hazelcast.sql.impl.parser.NotImplementedSqlParser;
 import com.hazelcast.sql.impl.parser.SqlParseTask;
 import com.hazelcast.sql.impl.parser.SqlParser;
 import com.hazelcast.sql.impl.parser.Statement;
@@ -58,20 +52,14 @@
     /** Default state check frequency. */
     private static final long STATE_CHECK_FREQUENCY = 10_000L;
 
-<<<<<<< HEAD
     private static final String PARSER_CLASS_PROPERTY_NAME = "hazelcast.sql.parserClass";
-    private static final String PARSER_CLASS_DEFAULT = "com.hazelcast.sql.impl.calcite.CalciteSqlParser";
+    private static final String SQL_MODULE_PARSER_CLASS = "com.hazelcast.sql.impl.calcite.CalciteSqlParser";
 
     private final Catalog catalog;
     private final SqlParser parser;
 
-=======
-    private static final String OPTIMIZER_CLASS_PROPERTY_NAME = "hazelcast.sql.optimizerClass";
-    private static final String SQL_MODULE_OPTIMIZER_CLASS = "com.hazelcast.sql.impl.calcite.CalciteSqlOptimizer";
-
-    private final SqlOptimizer optimizer;
     private final ILogger logger;
->>>>>>> 8a3092d6
+
     private final boolean liteMember;
 
     private final NodeServiceProviderImpl nodeServiceProvider;
@@ -237,25 +225,15 @@
     }
 
     /**
-<<<<<<< HEAD
-     * Create either normal or no-op parser instance.
-=======
-     * Create either normal or not-implemented optimizer instance.
->>>>>>> 8a3092d6
+     * Create either normal or not-implemented parser instance.
      *
      * @param nodeEngine Node engine.
      * @return SqlParser.
      */
     @SuppressWarnings({"unchecked", "rawtypes"})
-<<<<<<< HEAD
-    private static SqlParser createParser(NodeEngine nodeEngine) {
+    private SqlParser createParser(NodeEngine nodeEngine) {
         // 1. Resolve class name.
-        String className = System.getProperty(PARSER_CLASS_PROPERTY_NAME, PARSER_CLASS_DEFAULT);
-=======
-    private SqlOptimizer createOptimizer(NodeEngine nodeEngine) {
-        // 1. Resolve class name.
-        String className = System.getProperty(OPTIMIZER_CLASS_PROPERTY_NAME, SQL_MODULE_OPTIMIZER_CLASS);
->>>>>>> 8a3092d6
+        String className = System.getProperty(PARSER_CLASS_PROPERTY_NAME, SQL_MODULE_PARSER_CLASS);
 
         // 2. Get the class.
         Class clazz;
@@ -263,14 +241,10 @@
         try {
             clazz = Class.forName(className);
         } catch (ClassNotFoundException e) {
-<<<<<<< HEAD
-            return new NoOpSqlParser();
-=======
-            logger.log(SQL_MODULE_OPTIMIZER_CLASS.equals(className) ? Level.FINE : Level.WARNING,
-                    "Optimizer class \"" + className + "\" not found, falling back to "
-                            + NotImplementedSqlOptimizer.class.getName());
-            return new NotImplementedSqlOptimizer();
->>>>>>> 8a3092d6
+            logger.log(SQL_MODULE_PARSER_CLASS.equals(className) ? Level.FINE : Level.WARNING,
+                    "Parser class \"" + className + "\" not found, falling back to "
+                            + NotImplementedSqlParser.class.getName());
+            return new NotImplementedSqlParser();
         } catch (Exception e) {
             throw new HazelcastException("Failed to resolve parser class " + className + ": " + e.getMessage(), e);
         }
