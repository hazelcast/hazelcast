--- conflicted
+++ resolved
@@ -16,12 +16,9 @@
 
 package com.hazelcast.sql.impl;
 
+import com.hazelcast.config.SqlConfig;
 import com.hazelcast.core.HazelcastException;
 import com.hazelcast.internal.cluster.Versions;
-<<<<<<< HEAD
-import com.hazelcast.internal.nio.Packet;
-=======
->>>>>>> 940dd0ea
 import com.hazelcast.internal.util.Preconditions;
 import com.hazelcast.jet.impl.util.Util;
 import com.hazelcast.logging.ILogger;
@@ -90,16 +87,11 @@
         this.nodeEngine = nodeEngine;
         this.nodeServiceProvider = new NodeServiceProviderImpl(nodeEngine);
 
-<<<<<<< HEAD
         SqlConfig config = nodeEngine.getConfig().getSqlConfig();
 
         long queryTimeout = config.getStatementTimeoutMillis();
         assert queryTimeout >= 0L;
 
-=======
-        long queryTimeout = nodeEngine.getConfig().getSqlConfig().getStatementTimeoutMillis();
-        assert queryTimeout >= 0L;
->>>>>>> 940dd0ea
         this.queryTimeout = queryTimeout;
     }
 
@@ -203,13 +195,6 @@
         }
     }
 
-<<<<<<< HEAD
-    @Override
-    public void accept(Packet packet) {
-    }
-
-=======
->>>>>>> 940dd0ea
     private SqlResult query0(
             QueryId queryId,
             String schema,
