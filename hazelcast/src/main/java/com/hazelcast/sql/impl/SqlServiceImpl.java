/*
 * Copyright (c) 2008-2021, Hazelcast, Inc. All Rights Reserved.
 *
 * Licensed under the Apache License, Version 2.0 (the "License");
 * you may not use this file except in compliance with the License.
 * You may obtain a copy of the License at
 *
 * http://www.apache.org/licenses/LICENSE-2.0
 *
 * Unless required by applicable law or agreed to in writing, software
 * distributed under the License is distributed on an "AS IS" BASIS,
 * WITHOUT WARRANTIES OR CONDITIONS OF ANY KIND, either express or implied.
 * See the License for the specific language governing permissions and
 * limitations under the License.
 */

package com.hazelcast.sql.impl;

import com.hazelcast.config.SqlConfig;
import com.hazelcast.core.HazelcastException;
import com.hazelcast.internal.cluster.Versions;
import com.hazelcast.internal.nio.Packet;
import com.hazelcast.internal.serialization.InternalSerializationService;
import com.hazelcast.internal.util.Preconditions;
import com.hazelcast.jet.impl.util.Util;
import com.hazelcast.logging.ILogger;
import com.hazelcast.spi.exception.ServiceNotFoundException;
import com.hazelcast.spi.impl.NodeEngine;
import com.hazelcast.spi.impl.NodeEngineImpl;
import com.hazelcast.sql.SqlExpectedResultType;
import com.hazelcast.sql.SqlResult;
import com.hazelcast.sql.SqlService;
import com.hazelcast.sql.SqlStatement;
import com.hazelcast.sql.impl.optimizer.DisabledSqlOptimizer;
import com.hazelcast.sql.impl.optimizer.OptimizationTask;
import com.hazelcast.sql.impl.optimizer.PlanKey;
import com.hazelcast.sql.impl.optimizer.SqlOptimizer;
import com.hazelcast.sql.impl.optimizer.SqlPlan;
import com.hazelcast.sql.impl.plan.cache.PlanCache;
import com.hazelcast.sql.impl.plan.cache.PlanCacheChecker;
import com.hazelcast.sql.impl.schema.SqlCatalog;
import com.hazelcast.sql.impl.schema.TableResolver;
import com.hazelcast.sql.impl.schema.map.JetMapMetadataResolver;
import com.hazelcast.sql.impl.schema.map.PartitionedMapTableResolver;
import com.hazelcast.sql.impl.security.NoOpSqlSecurityContext;
import com.hazelcast.sql.impl.security.SqlSecurityContext;

import javax.annotation.Nonnull;
import javax.annotation.Nullable;
import java.lang.reflect.Constructor;
import java.security.AccessControlException;
import java.util.ArrayList;
import java.util.Collections;
import java.util.List;
import java.util.function.Consumer;
import java.util.logging.Level;

import static com.hazelcast.sql.SqlExpectedResultType.ANY;
import static com.hazelcast.sql.SqlExpectedResultType.ROWS;
import static com.hazelcast.sql.SqlExpectedResultType.UPDATE_COUNT;
import static com.hazelcast.sql.impl.QueryUtils.CATALOG;
import static java.util.Arrays.asList;

/**
 * Base SQL service implementation that bridges optimizer implementation, public and private APIs.
 */
public class SqlServiceImpl implements SqlService, Consumer<Packet> {

    private static final String OPTIMIZER_CLASS_PROPERTY_NAME = "hazelcast.sql.optimizerClass";
    private static final String SQL_MODULE_OPTIMIZER_CLASS = "com.hazelcast.sql.impl.calcite.CalciteSqlOptimizer";

    /**
     * Outbox batch size in bytes.
     */
    private static final int OUTBOX_BATCH_SIZE = 512 * 1024;

    /**
     * Default state check frequency.
     */
    private static final long STATE_CHECK_FREQUENCY = 1_000L;

    private static final int PLAN_CACHE_SIZE = 10_000;

    private final ILogger logger;
    private final NodeEngineImpl nodeEngine;
    private final NodeServiceProviderImpl nodeServiceProvider;
    private final PlanCache planCache = new PlanCache(PLAN_CACHE_SIZE);

    private final int poolSize;
    private final long queryTimeout;

    private JetSqlCoreBackend jetSqlCoreBackend;
    private List<TableResolver> tableResolvers;
    private SqlOptimizer optimizer;
    private volatile SqlInternalService internalService;

    public SqlServiceImpl(NodeEngineImpl nodeEngine) {
        this.logger = nodeEngine.getLogger(getClass());
        this.nodeEngine = nodeEngine;
        this.nodeServiceProvider = new NodeServiceProviderImpl(nodeEngine);

        SqlConfig config = nodeEngine.getConfig().getSqlConfig();

        int poolSize = config.getExecutorPoolSize();
        long queryTimeout = config.getStatementTimeoutMillis();

        if (poolSize == SqlConfig.DEFAULT_EXECUTOR_POOL_SIZE) {
            poolSize = Runtime.getRuntime().availableProcessors();
        }

        assert poolSize > 0;
        assert queryTimeout >= 0L;

        this.poolSize = poolSize;
        this.queryTimeout = queryTimeout;
    }

    public void start() {
        try {
            jetSqlCoreBackend = nodeEngine.getService(JetSqlCoreBackend.SERVICE_NAME);
        } catch (HazelcastException e) {
            if (!(e.getCause() instanceof ServiceNotFoundException)) {
                throw e;
            }
        }

        tableResolvers = createTableResolvers(nodeEngine, jetSqlCoreBackend);

        optimizer = createOptimizer(nodeEngine, jetSqlCoreBackend);

        String instanceName = nodeEngine.getHazelcastInstance().getName();
        InternalSerializationService serializationService = (InternalSerializationService) nodeEngine.getSerializationService();
        PlanCacheChecker planCacheChecker = new PlanCacheChecker(
                nodeEngine,
                planCache,
                tableResolvers
        );
        internalService = new SqlInternalService(
                instanceName,
                nodeServiceProvider,
                serializationService,
                poolSize,
                OUTBOX_BATCH_SIZE,
                STATE_CHECK_FREQUENCY,
                planCacheChecker
        );
        internalService.start();
    }

    public void reset() {
        planCache.clear();
        if (jetSqlCoreBackend != null) {
            jetSqlCoreBackend.reset();
        }
    }

    public void shutdown() {
        planCache.clear();
        if (jetSqlCoreBackend != null) {
            jetSqlCoreBackend.shutdown(true);
        }
        if (internalService != null) {
            internalService.shutdown();
        }
    }

    public SqlInternalService getInternalService() {
        return internalService;
    }

    /**
     * For testing only.
     */
    public void setInternalService(SqlInternalService internalService) {
        this.internalService = internalService;
    }

    /**
     * For testing only.
     */
    public SqlOptimizer getOptimizer() {
        return optimizer;
    }

    /**
     * For testing only.
     */
    public void setOptimizer(SqlOptimizer optimizer) {
        this.optimizer = optimizer;
    }

    public PlanCache getPlanCache() {
        return planCache;
    }

    @Nonnull
    @Override
    public SqlResult execute(@Nonnull SqlStatement statement) {
        return execute(statement, NoOpSqlSecurityContext.INSTANCE);
    }

    public SqlResult execute(@Nonnull SqlStatement statement, SqlSecurityContext securityContext) {
        return execute(statement, securityContext, null);
    }

    public SqlResult execute(@Nonnull SqlStatement statement, SqlSecurityContext securityContext, QueryId queryId) {
        Preconditions.checkNotNull(statement, "Query cannot be null");

        try {
            if (nodeEngine.getClusterService().getClusterVersion().isLessThan(Versions.V5_0)) {
                throw QueryException.error("SQL queries cannot be executed until the cluster fully updates to 5.0");
            }

            if (nodeEngine.getLocalMember().isLiteMember()) {
                throw QueryException.error("SQL queries cannot be executed on lite members");
            }

            Util.checkJetIsEnabled(nodeEngine);

            long timeout = statement.getTimeoutMillis();

            if (timeout == SqlStatement.TIMEOUT_NOT_SET) {
                timeout = queryTimeout;
            }

            if (queryId == null) {
                queryId = QueryId.create(nodeServiceProvider.getLocalMemberId());
            }

            return query0(
                    queryId,
                    statement.getSchema(),
                    statement.getSql(),
                    statement.getParameters(),
                    timeout,
                    statement.getCursorBufferSize(),
                    statement.getExpectedResultType(),
                    securityContext
            );
        } catch (AccessControlException e) {
            throw e;
        } catch (Exception e) {
            throw QueryUtils.toPublicException(e, nodeServiceProvider.getLocalMemberId());
        }
    }

    @Override
    public void accept(Packet packet) {
        internalService.onPacket(packet);
    }

    private SqlResult query0(
            QueryId queryId,
            String schema,
            String sql,
            List<Object> args,
            long timeout,
            int pageSize,
            SqlExpectedResultType expectedResultType,
            SqlSecurityContext securityContext
    ) {
        // Validate and normalize
        if (sql == null || sql.isEmpty()) {
            throw QueryException.error("SQL statement cannot be empty.");
        }

        List<Object> args0 = new ArrayList<>(args);

        if (timeout < 0) {
            throw QueryException.error("Timeout cannot be negative: " + timeout);
        }

        if (pageSize <= 0) {
            throw QueryException.error("Page size must be positive: " + pageSize);
        }

        // Prepare and execute
        SqlPlan plan = prepare(schema, sql, args0, expectedResultType);

        if (securityContext.isSecurityEnabled()) {
            plan.checkPermissions(securityContext);
        }

        return jetSqlCoreBackend.execute(queryId, plan, args0, timeout, pageSize);
    }

    private SqlPlan prepare(String schema, String sql, List<Object> arguments, SqlExpectedResultType expectedResultType) {
        List<List<String>> searchPaths = prepareSearchPaths(schema);

        PlanKey planKey = new PlanKey(searchPaths, sql);

        SqlPlan plan = planCache.get(planKey);

        if (plan == null) {
            SqlCatalog catalog = new SqlCatalog(tableResolvers);

            plan = optimizer.prepare(new OptimizationTask(sql, arguments, searchPaths, catalog));

            if (plan.isCacheable()) {
                planCache.put(planKey, plan);
            }
        }

        checkReturnType(plan, expectedResultType);

        return plan;
    }

    private void checkReturnType(SqlPlan plan, SqlExpectedResultType expectedResultType) {
        if (expectedResultType == ANY) {
            return;
        }

        boolean producesRows = plan.producesRows();

        if (producesRows && expectedResultType == UPDATE_COUNT) {
            throw QueryException.error("The statement doesn't produce update count");
        }

        if (!producesRows && expectedResultType == ROWS) {
            throw QueryException.error("The statement doesn't produce rows");
        }
    }

    private List<List<String>> prepareSearchPaths(String schema) {
        List<List<String>> currentSearchPaths;

        if (schema == null || schema.isEmpty()) {
            currentSearchPaths = Collections.emptyList();
        } else {
            currentSearchPaths = Collections.singletonList(asList(CATALOG, schema));
        }

        return QueryUtils.prepareSearchPaths(currentSearchPaths, tableResolvers);
    }

<<<<<<< HEAD
    private SqlResult execute(QueryId queryId, SqlPlan plan, List<Object> params, long timeout, int pageSize) {
        return jetSqlCoreBackend.execute(queryId, plan, params, timeout, pageSize);
    }

=======
>>>>>>> 14f38cae
    /**
     * Create either normal or not-implemented optimizer instance.
     *
     * @param nodeEngine Node engine.
     * @return Optimizer.
     */
    @SuppressWarnings({"unchecked", "rawtypes"})
    private SqlOptimizer createOptimizer(NodeEngine nodeEngine, JetSqlCoreBackend jetSqlCoreBackend) {
        // 1. Resolve class name.
        String className = System.getProperty(OPTIMIZER_CLASS_PROPERTY_NAME, SQL_MODULE_OPTIMIZER_CLASS);

        // 2. Get the class.
        Class clazz;

        try {
            clazz = Class.forName(className);
        } catch (ClassNotFoundException e) {
            logger.log(SQL_MODULE_OPTIMIZER_CLASS.equals(className) ? Level.FINE : Level.WARNING,
                    "Optimizer class \"" + className + "\" not found, falling back to " + DisabledSqlOptimizer.class.getName());

            return new DisabledSqlOptimizer();
        } catch (Exception e) {
            throw new HazelcastException("Failed to resolve optimizer class " + className + ": " + e.getMessage(), e);
        }

        // 3. Get required constructor.
        Constructor<SqlOptimizer> constructor;

        try {
            constructor = clazz.getConstructor(
                    NodeEngine.class,
                    JetSqlCoreBackend.class
            );
        } catch (ReflectiveOperationException e) {
            throw new HazelcastException("Failed to get the constructor for the optimizer class "
                    + className + ": " + e.getMessage(), e);
        }

        // 4. Finally, get the instance.
        try {
            return constructor.newInstance(nodeEngine, jetSqlCoreBackend);
        } catch (ReflectiveOperationException e) {
            throw new HazelcastException("Failed to instantiate the optimizer class " + className + ": " + e.getMessage(), e);
        }
    }

    private static List<TableResolver> createTableResolvers(
            NodeEngine nodeEngine,
            @Nullable JetSqlCoreBackend jetSqlCoreBackend
    ) {
        List<TableResolver> res = new ArrayList<>();

        JetMapMetadataResolver jetMetadataResolver;

        if (jetSqlCoreBackend != null) {
            res.addAll(jetSqlCoreBackend.tableResolvers());

            jetMetadataResolver = jetSqlCoreBackend.mapMetadataResolver();
        } else {
            jetMetadataResolver = JetMapMetadataResolver.NO_OP;
        }

        res.add(new PartitionedMapTableResolver(nodeEngine, jetMetadataResolver));

        return res;
    }
}<|MERGE_RESOLUTION|>--- conflicted
+++ resolved
@@ -334,13 +334,6 @@
         return QueryUtils.prepareSearchPaths(currentSearchPaths, tableResolvers);
     }
 
-<<<<<<< HEAD
-    private SqlResult execute(QueryId queryId, SqlPlan plan, List<Object> params, long timeout, int pageSize) {
-        return jetSqlCoreBackend.execute(queryId, plan, params, timeout, pageSize);
-    }
-
-=======
->>>>>>> 14f38cae
     /**
      * Create either normal or not-implemented optimizer instance.
      *
