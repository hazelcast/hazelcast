/*
 * Copyright (c) 2008-2021, Hazelcast, Inc. All Rights Reserved.
 *
 * Licensed under the Apache License, Version 2.0 (the "License");
 * you may not use this file except in compliance with the License.
 * You may obtain a copy of the License at
 *
 * http://www.apache.org/licenses/LICENSE-2.0
 *
 * Unless required by applicable law or agreed to in writing, software
 * distributed under the License is distributed on an "AS IS" BASIS,
 * WITHOUT WARRANTIES OR CONDITIONS OF ANY KIND, either express or implied.
 * See the License for the specific language governing permissions and
 * limitations under the License.
 */

package com.hazelcast.sql.impl;

import com.hazelcast.config.SqlConfig;
import com.hazelcast.core.HazelcastException;
import com.hazelcast.internal.cluster.Versions;
import com.hazelcast.internal.nio.Packet;
import com.hazelcast.internal.serialization.InternalSerializationService;
import com.hazelcast.internal.util.Preconditions;
import com.hazelcast.jet.impl.util.Util;
import com.hazelcast.logging.ILogger;
import com.hazelcast.spi.impl.NodeEngine;
import com.hazelcast.spi.impl.NodeEngineImpl;
import com.hazelcast.sql.SqlExpectedResultType;
import com.hazelcast.sql.SqlResult;
import com.hazelcast.sql.SqlService;
import com.hazelcast.sql.SqlStatement;
import com.hazelcast.sql.impl.optimizer.DisabledSqlOptimizer;
import com.hazelcast.sql.impl.optimizer.OptimizationTask;
import com.hazelcast.sql.impl.optimizer.PlanKey;
import com.hazelcast.sql.impl.optimizer.SqlOptimizer;
import com.hazelcast.sql.impl.optimizer.SqlPlan;
import com.hazelcast.sql.impl.plan.cache.PlanCache;
import com.hazelcast.sql.impl.plan.cache.PlanCacheChecker;
import com.hazelcast.sql.impl.schema.SqlCatalog;
import com.hazelcast.sql.impl.security.NoOpSqlSecurityContext;
import com.hazelcast.sql.impl.security.SqlSecurityContext;
import com.hazelcast.sql.impl.state.QueryResultRegistry;

import javax.annotation.Nonnull;
import java.lang.reflect.Constructor;
import java.security.AccessControlException;
import java.util.ArrayList;
import java.util.Collections;
import java.util.List;
import java.util.function.Consumer;
import java.util.logging.Level;

import static com.hazelcast.sql.SqlExpectedResultType.ANY;
import static com.hazelcast.sql.SqlExpectedResultType.ROWS;
import static com.hazelcast.sql.SqlExpectedResultType.UPDATE_COUNT;
import static com.hazelcast.sql.impl.QueryUtils.CATALOG;
import static java.util.Arrays.asList;

/**
 * Base SQL service implementation that bridges optimizer implementation, public and private APIs.
 */
public class SqlServiceImpl implements SqlService, Consumer<Packet> {

    private static final String OPTIMIZER_CLASS_PROPERTY_NAME = "hazelcast.sql.optimizerClass";
    private static final String SQL_MODULE_OPTIMIZER_CLASS = "com.hazelcast.jet.sql.impl.CalciteSqlOptimizer";

    /**
     * Outbox batch size in bytes.
     */
    private static final int OUTBOX_BATCH_SIZE = 512 * 1024;

    /**
     * Default state check frequency.
     */
    private static final long STATE_CHECK_FREQUENCY = 1_000L;

    /** Default plan cache size. */
    private static final int PLAN_CACHE_SIZE = 10_000;

    private final ILogger logger;
    private final NodeEngineImpl nodeEngine;
    private final NodeServiceProviderImpl nodeServiceProvider;
    private final PlanCache planCache = new PlanCache(PLAN_CACHE_SIZE);

    private final int poolSize;
    private final long queryTimeout;

    private SqlOptimizer optimizer;
    private volatile SqlInternalService internalService;

    public SqlServiceImpl(NodeEngineImpl nodeEngine) {
        this.logger = nodeEngine.getLogger(getClass());
        this.nodeEngine = nodeEngine;
        this.nodeServiceProvider = new NodeServiceProviderImpl(nodeEngine);

        SqlConfig config = nodeEngine.getConfig().getSqlConfig();

        int poolSize = config.getExecutorPoolSize();
        long queryTimeout = config.getStatementTimeoutMillis();

        if (poolSize == SqlConfig.DEFAULT_EXECUTOR_POOL_SIZE) {
            poolSize = Runtime.getRuntime().availableProcessors();
        }

        assert poolSize > 0;
        assert queryTimeout >= 0L;

        this.poolSize = poolSize;
        this.queryTimeout = queryTimeout;
    }

    public void start() {
        QueryResultRegistry resultRegistry = new QueryResultRegistry();
        optimizer = createOptimizer(nodeEngine, resultRegistry);

        String instanceName = nodeEngine.getHazelcastInstance().getName();
        InternalSerializationService serializationService = (InternalSerializationService) nodeEngine.getSerializationService();
        PlanCacheChecker planCacheChecker = new PlanCacheChecker(
<<<<<<< HEAD
            nodeEngine,
            planCache,
            optimizer.tableResolvers()
        );
        internalService = new SqlInternalService(
            resultRegistry,
            instanceName,
            nodeServiceProvider,
            serializationService,
            poolSize,
            OUTBOX_BATCH_SIZE,
            STATE_CHECK_FREQUENCY,
            planCacheChecker
=======
                nodeEngine,
                planCache,
                tableResolvers
        );
        internalService = new SqlInternalService(
                instanceName,
                nodeServiceProvider,
                serializationService,
                poolSize,
                OUTBOX_BATCH_SIZE,
                STATE_CHECK_FREQUENCY,
                planCacheChecker
>>>>>>> 33422680
        );
        internalService.start();
    }

    public void reset() {
        planCache.clear();
    }

    public void shutdown() {
        planCache.clear();
        if (internalService != null) {
            internalService.shutdown();
        }
    }

    public SqlInternalService getInternalService() {
        return internalService;
    }

    /**
     * For testing only.
     */
    public SqlOptimizer getOptimizer() {
        return optimizer;
    }

    /**
     * For testing only.
     */
    public PlanCache getPlanCache() {
        return planCache;
    }

    @Nonnull
    @Override
    public SqlResult execute(@Nonnull SqlStatement statement) {
        return execute(statement, NoOpSqlSecurityContext.INSTANCE);
    }

    public SqlResult execute(@Nonnull SqlStatement statement, SqlSecurityContext securityContext) {
        return execute(statement, securityContext, null);
    }

    public SqlResult execute(@Nonnull SqlStatement statement, SqlSecurityContext securityContext, QueryId queryId) {
        Preconditions.checkNotNull(statement, "Query cannot be null");

        try {
            if (nodeEngine.getClusterService().getClusterVersion().isLessThan(Versions.V5_0)) {
                throw QueryException.error("SQL queries cannot be executed until the cluster fully updates to 5.0");
            }

            if (nodeEngine.getLocalMember().isLiteMember()) {
                throw QueryException.error("SQL queries cannot be executed on lite members");
            }

            Util.checkJetIsEnabled(nodeEngine);

            long timeout = statement.getTimeoutMillis();

            if (timeout == SqlStatement.TIMEOUT_NOT_SET) {
                timeout = queryTimeout;
            }

            if (queryId == null) {
                queryId = QueryId.create(nodeServiceProvider.getLocalMemberId());
            }

            return query0(
                    queryId,
                    statement.getSchema(),
                    statement.getSql(),
                    statement.getParameters(),
                    timeout,
                    statement.getCursorBufferSize(),
                    statement.getExpectedResultType(),
                    securityContext
            );
        } catch (AccessControlException e) {
            throw e;
        } catch (Exception e) {
            throw QueryUtils.toPublicException(e, nodeServiceProvider.getLocalMemberId());
        }
    }

    @Override
    public void accept(Packet packet) {
        internalService.onPacket(packet);
    }

    private SqlResult query0(
            QueryId queryId,
            String schema,
            String sql,
            List<Object> args,
            long timeout,
            int pageSize,
            SqlExpectedResultType expectedResultType,
            SqlSecurityContext securityContext
    ) {
        // Validate and normalize
        if (sql == null || sql.isEmpty()) {
            throw QueryException.error("SQL statement cannot be empty.");
        }

        List<Object> args0 = new ArrayList<>(args);

        if (timeout < 0) {
            throw QueryException.error("Timeout cannot be negative: " + timeout);
        }

        if (pageSize <= 0) {
            throw QueryException.error("Page size must be positive: " + pageSize);
        }

        // Prepare and execute
        SqlPlan plan = prepare(schema, sql, args0, expectedResultType);

        if (securityContext.isSecurityEnabled()) {
            plan.checkPermissions(securityContext);
        }

        // TODO: pageSize ?
        return plan.execute(queryId, args0, timeout);
    }

    private SqlPlan prepare(String schema, String sql, List<Object> arguments, SqlExpectedResultType expectedResultType) {
        List<List<String>> searchPaths = prepareSearchPaths(schema);

        PlanKey planKey = new PlanKey(searchPaths, sql);

        SqlPlan plan = planCache.get(planKey);

        if (plan == null) {
            SqlCatalog catalog = new SqlCatalog(optimizer.tableResolvers());

            plan = optimizer.prepare(new OptimizationTask(sql, arguments, searchPaths, catalog));

            if (plan.isCacheable()) {
                planCache.put(planKey, plan);
            }
        }

        checkReturnType(plan, expectedResultType);

        return plan;
    }

    private void checkReturnType(SqlPlan plan, SqlExpectedResultType expectedResultType) {
        if (expectedResultType == ANY) {
            return;
        }

        boolean producesRows = plan.producesRows();

        if (producesRows && expectedResultType == UPDATE_COUNT) {
            throw QueryException.error("The statement doesn't produce update count");
        }

        if (!producesRows && expectedResultType == ROWS) {
            throw QueryException.error("The statement doesn't produce rows");
        }
    }

    private List<List<String>> prepareSearchPaths(String schema) {
        List<List<String>> currentSearchPaths;

        if (schema == null || schema.isEmpty()) {
            currentSearchPaths = Collections.emptyList();
        } else {
            currentSearchPaths = Collections.singletonList(asList(CATALOG, schema));
        }

        return QueryUtils.prepareSearchPaths(currentSearchPaths, optimizer.tableResolvers());
    }

    /**
     * Create either normal or not-implemented optimizer instance.
     *
     * @param nodeEngine Node engine.
     * @return Optimizer.
     */
    @SuppressWarnings({"unchecked", "rawtypes"})
    private SqlOptimizer createOptimizer(NodeEngine nodeEngine, QueryResultRegistry resultRegistry) {
        // 1. Resolve class name.
        String className = System.getProperty(OPTIMIZER_CLASS_PROPERTY_NAME, SQL_MODULE_OPTIMIZER_CLASS);

        // 2. Get the class.
        Class clazz;

        try {
            clazz = Class.forName(className);
        } catch (ClassNotFoundException e) {
            logger.log(SQL_MODULE_OPTIMIZER_CLASS.equals(className) ? Level.FINE : Level.WARNING,
                    "Optimizer class \"" + className + "\" not found, falling back to " + DisabledSqlOptimizer.class.getName());

            return new DisabledSqlOptimizer();
        } catch (Exception e) {
            throw new HazelcastException("Failed to resolve optimizer class " + className + ": " + e.getMessage(), e);
        }

        // 3. Get required constructor.
        Constructor<SqlOptimizer> constructor;

        try {
            constructor = clazz.getConstructor(
<<<<<<< HEAD
                NodeEngine.class,
                QueryResultRegistry.class
=======
                    NodeEngine.class,
                    JetSqlCoreBackend.class
>>>>>>> 33422680
            );
        } catch (ReflectiveOperationException e) {
            throw new HazelcastException("Failed to get the constructor for the optimizer class "
                    + className + ": " + e.getMessage(), e);
        }

        // 4. Finally, get the instance.
        try {
            return constructor.newInstance(nodeEngine, resultRegistry);
        } catch (ReflectiveOperationException e) {
            throw new HazelcastException("Failed to instantiate the optimizer class " + className + ": " + e.getMessage(), e);
        }
    }
<<<<<<< HEAD
=======

    private static List<TableResolver> createTableResolvers(
            NodeEngine nodeEngine,
            @Nullable JetSqlCoreBackend jetSqlCoreBackend
    ) {
        List<TableResolver> res = new ArrayList<>();

        JetMapMetadataResolver jetMetadataResolver;

        if (jetSqlCoreBackend != null) {
            res.addAll(jetSqlCoreBackend.tableResolvers());

            jetMetadataResolver = jetSqlCoreBackend.mapMetadataResolver();
        } else {
            jetMetadataResolver = JetMapMetadataResolver.NO_OP;
        }

        res.add(new PartitionedMapTableResolver(nodeEngine, jetMetadataResolver));

        return res;
    }
>>>>>>> 33422680
}<|MERGE_RESOLUTION|>--- conflicted
+++ resolved
@@ -75,7 +75,9 @@
      */
     private static final long STATE_CHECK_FREQUENCY = 1_000L;
 
-    /** Default plan cache size. */
+    /**
+     * Default plan cache size.
+     */
     private static final int PLAN_CACHE_SIZE = 10_000;
 
     private final ILogger logger;
@@ -117,26 +119,12 @@
         String instanceName = nodeEngine.getHazelcastInstance().getName();
         InternalSerializationService serializationService = (InternalSerializationService) nodeEngine.getSerializationService();
         PlanCacheChecker planCacheChecker = new PlanCacheChecker(
-<<<<<<< HEAD
-            nodeEngine,
-            planCache,
-            optimizer.tableResolvers()
+                nodeEngine,
+                planCache,
+                optimizer.tableResolvers()
         );
         internalService = new SqlInternalService(
-            resultRegistry,
-            instanceName,
-            nodeServiceProvider,
-            serializationService,
-            poolSize,
-            OUTBOX_BATCH_SIZE,
-            STATE_CHECK_FREQUENCY,
-            planCacheChecker
-=======
-                nodeEngine,
-                planCache,
-                tableResolvers
-        );
-        internalService = new SqlInternalService(
+                resultRegistry,
                 instanceName,
                 nodeServiceProvider,
                 serializationService,
@@ -144,7 +132,6 @@
                 OUTBOX_BATCH_SIZE,
                 STATE_CHECK_FREQUENCY,
                 planCacheChecker
->>>>>>> 33422680
         );
         internalService.start();
     }
@@ -350,13 +337,8 @@
 
         try {
             constructor = clazz.getConstructor(
-<<<<<<< HEAD
-                NodeEngine.class,
-                QueryResultRegistry.class
-=======
                     NodeEngine.class,
-                    JetSqlCoreBackend.class
->>>>>>> 33422680
+                    QueryResultRegistry.class
             );
         } catch (ReflectiveOperationException e) {
             throw new HazelcastException("Failed to get the constructor for the optimizer class "
@@ -370,28 +352,4 @@
             throw new HazelcastException("Failed to instantiate the optimizer class " + className + ": " + e.getMessage(), e);
         }
     }
-<<<<<<< HEAD
-=======
-
-    private static List<TableResolver> createTableResolvers(
-            NodeEngine nodeEngine,
-            @Nullable JetSqlCoreBackend jetSqlCoreBackend
-    ) {
-        List<TableResolver> res = new ArrayList<>();
-
-        JetMapMetadataResolver jetMetadataResolver;
-
-        if (jetSqlCoreBackend != null) {
-            res.addAll(jetSqlCoreBackend.tableResolvers());
-
-            jetMetadataResolver = jetSqlCoreBackend.mapMetadataResolver();
-        } else {
-            jetMetadataResolver = JetMapMetadataResolver.NO_OP;
-        }
-
-        res.add(new PartitionedMapTableResolver(nodeEngine, jetMetadataResolver));
-
-        return res;
-    }
->>>>>>> 33422680
 }