--- conflicted
+++ resolved
@@ -95,19 +95,11 @@
         return res;
     }
 
-<<<<<<< HEAD
     @SuppressWarnings({"checkstyle:MethodLength", "checkstyle:CyclomaticComplexity", "checkstyle:NPathComplexity"})
-    private static PartitionedMapTable createTable(
-        NodeEngine nodeEngine,
+    private PartitionedMapTable createTable(
         MapServiceContext context,
         String name
     ) {
-=======
-    // TODO: VO: Abstract out Jet stuff in a clean way.
-    // TODO: deduplicate with LocalPartitionedMapConnector ???
-    @SuppressWarnings({"rawtypes", "checkstyle:MethodLength", "checkstyle:CyclomaticComplexity", "checkstyle:NPathComplexity"})
-    private PartitionedMapTable createTable(MapServiceContext context, String name) {
->>>>>>> 02d5574d
         try {
             MapContainer mapContainer = context.getMapContainer(name);
 
@@ -123,71 +115,11 @@
                 throw QueryException.error("IMap with InMemoryFormat.NATIVE is not supported: " + name);
             }
 
-<<<<<<< HEAD
             InternalSerializationService ss = (InternalSerializationService) nodeEngine.getSerializationService();
 
             ResolveResult resolved = MapTableUtils.resolvePartitionedMap(ss, context, name);
             if (resolved == null) {
                 return emptyMap(name);
-=======
-            for (PartitionContainer partitionContainer : context.getPartitionContainers()) {
-                // Resolve sample.
-                RecordStore<?> recordStore = partitionContainer.getExistingRecordStore(name);
-
-                if (recordStore == null) {
-                    continue;
-                }
-
-                Iterator<Map.Entry<Data, Record>> recordStoreIterator = recordStore.iterator();
-
-                if (!recordStoreIterator.hasNext()) {
-                    continue;
-                }
-
-                Map.Entry<Data, Record> entry = recordStoreIterator.next();
-
-                InternalSerializationService ss = (InternalSerializationService) nodeEngine.getSerializationService();
-
-                MapSampleMetadata keyMetadata = MapSampleMetadataResolver.resolve(
-                    ss,
-                    entry.getKey(),
-                    true
-                );
-
-                MapSampleMetadata valueMetadata = MapSampleMetadataResolver.resolve(
-                    ss,
-                    entry.getValue().getValue(),
-                    false
-                );
-
-                List<TableField> fields = mergeMapFields(keyMetadata.getFields(), valueMetadata.getFields());
-
-                long estimatedRowCount = MapTableUtils.estimatePartitionedMapRowCount(nodeEngine, context, name);
-
-                // Map fields to ordinals.
-                Map<QueryPath, Integer> pathToOrdinalMap = MapTableUtils.mapPathsToOrdinals(fields);
-
-                // Resolve indexes.
-                List<MapTableIndex> indexes = MapTableUtils.getPartitionedMapIndexes(mapContainer, name, pathToOrdinalMap);
-
-                // Resolve distribution field ordinal.
-                int distributionFieldOrdinal =
-                    MapTableUtils.getPartitionedMapDistributionField(mapContainer, context, pathToOrdinalMap);
-
-                // Done.
-                return new PartitionedMapTable(
-                    SCHEMA_NAME_PARTITIONED,
-                    name,
-                    fields,
-                    new ConstantTableStatistics(estimatedRowCount),
-                    keyMetadata.getDescriptor(),
-                    valueMetadata.getDescriptor(),
-                    null,
-                    null,
-                    indexes,
-                    distributionFieldOrdinal
-                );
->>>>>>> 02d5574d
             }
 
             long estimatedRowCount = MapTableUtils.estimatePartitionedMapRowCount(nodeEngine, context, name);
@@ -204,15 +136,16 @@
 
             // Done.
             return new PartitionedMapTable(
-                SCHEMA_NAME_PARTITIONED,
-                name,
+                    SCHEMA_NAME_PARTITIONED,
+                    name,
                     resolved.getFields(),
-                new ConstantTableStatistics(estimatedRowCount),
+                    new ConstantTableStatistics(estimatedRowCount),
                     resolved.getKeyDescriptor(),
                     resolved.getValueDescriptor(),
-                indexes,
-                distributionFieldOrdinal,
-                Collections.emptyMap()
+                    null,
+                    null,
+                    indexes,
+                    distributionFieldOrdinal
             );
         } catch (QueryException e) {
             return new PartitionedMapTable(name, e);
