/*
 * Copyright (c) 2008-2020, Hazelcast, Inc. All Rights Reserved.
 *
 * Licensed under the Apache License, Version 2.0 (the "License");
 * you may not use this file except in compliance with the License.
 * You may obtain a copy of the License at
 *
 * http://www.apache.org/licenses/LICENSE-2.0
 *
 * Unless required by applicable law or agreed to in writing, software
 * distributed under the License is distributed on an "AS IS" BASIS,
 * WITHOUT WARRANTIES OR CONDITIONS OF ANY KIND, either express or implied.
 * See the License for the specific language governing permissions and
 * limitations under the License.
 */

package com.hazelcast.sql.impl.schema.map;

import com.hazelcast.config.InMemoryFormat;
import com.hazelcast.config.MapConfig;
import com.hazelcast.internal.serialization.Data;
import com.hazelcast.internal.serialization.InternalSerializationService;
import com.hazelcast.map.impl.MapContainer;
import com.hazelcast.map.impl.MapService;
import com.hazelcast.map.impl.MapServiceContext;
import com.hazelcast.map.impl.PartitionContainer;
import com.hazelcast.map.impl.record.Record;
import com.hazelcast.map.impl.recordstore.RecordStore;
import com.hazelcast.spi.impl.NodeEngine;
import com.hazelcast.sql.impl.QueryException;
import com.hazelcast.sql.impl.QueryUtils;
import com.hazelcast.sql.impl.schema.ConstantTableStatistics;
import com.hazelcast.sql.impl.schema.Table;
import com.hazelcast.sql.impl.schema.TableField;
import com.hazelcast.sql.impl.schema.map.sample.MapSampleMetadata;
import com.hazelcast.sql.impl.schema.map.sample.MapSampleMetadataResolver;

import javax.annotation.Nonnull;
import java.util.ArrayList;
import java.util.Arrays;
import java.util.Collections;
import java.util.HashSet;
import java.util.Iterator;
import java.util.List;
import java.util.Map;
import java.util.Set;

import static com.hazelcast.sql.impl.QueryUtils.SCHEMA_NAME_PARTITIONED;

public class PartitionedMapTableResolver extends AbstractMapTableResolver {

    private static final List<List<String>> SEARCH_PATHS =
        Collections.singletonList(Arrays.asList(QueryUtils.CATALOG, SCHEMA_NAME_PARTITIONED));

    public PartitionedMapTableResolver(NodeEngine nodeEngine, JetMapMetadataResolver jetMapMetadataResolver) {
        super(nodeEngine, jetMapMetadataResolver, SEARCH_PATHS);
    }

    @Override @Nonnull
    public List<Table> getTables() {
        MapService mapService = nodeEngine.getService(MapService.SERVICE_NAME);
        MapServiceContext context = mapService.getMapServiceContext();

        List<Table> res = new ArrayList<>();
        Set<String> knownNames = new HashSet<>();

        // Get started maps.
        for (String mapName : context.getMapContainers().keySet()) {
            PartitionedMapTable table = createTable(nodeEngine, context, mapName);

            if (table == null) {
                continue;
            }

            res.add(table);
            knownNames.add(mapName);
        }

        // Get maps that are not started locally yet.
        for (Map.Entry<String, MapConfig> configEntry : nodeEngine.getConfig().getMapConfigs().entrySet()) {
            String configMapName = configEntry.getKey();

            // Skip templates.
            if (configMapName.contains("*")) {
                continue;
            }

            if (knownNames.add(configMapName)) {
                res.add(emptyMap(configMapName));
            }
        }

        return res;
    }

    @SuppressWarnings({"rawtypes", "checkstyle:MethodLength", "checkstyle:CyclomaticComplexity", "checkstyle:NPathComplexity"})
    private PartitionedMapTable createTable(
        NodeEngine nodeEngine,
        MapServiceContext context,
        String name
    ) {
        try {
            MapContainer mapContainer = context.getMapContainer(name);

            // Handle concurrent map destroy.
            if (mapContainer == null) {
                return null;
            }

            MapConfig config = mapContainer.getMapConfig();

            for (PartitionContainer partitionContainer : context.getPartitionContainers()) {
                // Resolve sample.
                RecordStore<?> recordStore = partitionContainer.getExistingRecordStore(name);

                if (recordStore == null) {
                    continue;
                }

                Iterator<Map.Entry<Data, Record>> recordStoreIterator = recordStore.iterator();

                if (!recordStoreIterator.hasNext()) {
                    continue;
                }

                Map.Entry<Data, Record> entry = recordStoreIterator.next();

                InternalSerializationService ss = (InternalSerializationService) nodeEngine.getSerializationService();

                MapSampleMetadata keyMetadata = MapSampleMetadataResolver.resolve(
                    ss,
                    jetMapMetadataResolver,
                    entry.getKey(),
                    true
                );

                MapSampleMetadata valueMetadata = MapSampleMetadataResolver.resolve(
                    ss,
                    jetMapMetadataResolver,
                    entry.getValue().getValue(),
                    false
                );

                List<TableField> fields = mergeMapFields(keyMetadata.getFields(), valueMetadata.getFields());

                long estimatedRowCount = MapTableUtils.estimatePartitionedMapRowCount(nodeEngine, context, name);

                // Resolve indexes.
                List<MapTableIndex> indexes = MapTableUtils.getPartitionedMapIndexes(nodeEngine, mapContainer, fields);

                // Done.
                return new PartitionedMapTable(
                    SCHEMA_NAME_PARTITIONED,
                    name,
                    name,
                    fields,
                    new ConstantTableStatistics(estimatedRowCount),
                    keyMetadata.getDescriptor(),
                    valueMetadata.getDescriptor(),
<<<<<<< HEAD
                    indexes,
                    config.getInMemoryFormat() == InMemoryFormat.NATIVE
=======
                    keyMetadata.getJetMetadata(),
                    valueMetadata.getJetMetadata()
>>>>>>> d73f7180
                );
            }

            return emptyMap(name);
        } catch (QueryException e) {
            return new PartitionedMapTable(name, e);
        } catch (Exception e) {
            QueryException e0 = QueryException.error("Failed to get metadata for IMap " + name + ": " + e.getMessage(), e);

            return new PartitionedMapTable(name, e0);
        }
    }

    private static PartitionedMapTable emptyMap(String mapName) {
        QueryException error = QueryException.error(
            "Cannot resolve IMap schema because it doesn't have entries on the local member: " + mapName
        );

        return new PartitionedMapTable(mapName, error);
    }
}<|MERGE_RESOLUTION|>--- conflicted
+++ resolved
@@ -157,13 +157,10 @@
                     new ConstantTableStatistics(estimatedRowCount),
                     keyMetadata.getDescriptor(),
                     valueMetadata.getDescriptor(),
-<<<<<<< HEAD
+                    keyMetadata.getJetMetadata(),
+                    valueMetadata.getJetMetadata(),
                     indexes,
                     config.getInMemoryFormat() == InMemoryFormat.NATIVE
-=======
-                    keyMetadata.getJetMetadata(),
-                    valueMetadata.getJetMetadata()
->>>>>>> d73f7180
                 );
             }
 
