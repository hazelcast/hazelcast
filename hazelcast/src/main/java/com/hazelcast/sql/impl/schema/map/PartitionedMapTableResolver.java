--- conflicted
+++ resolved
@@ -205,23 +205,8 @@
 
     private static PartitionedMapTable emptyError(String mapName) {
         QueryException error = QueryException.error(
-<<<<<<< HEAD
-                "Cannot resolve IMap schema because it doesn't have entries on the local member: " + mapName
-=======
                 "Couldn't resolve IMap schema automatically because " + mapName + " doesn't contain enough entries. "
                         + " Create an explicit mapping using 'CREATE MAPPING'"
-        );
-
-        return new PartitionedMapTable(mapName, error);
-    }
-
-    private static PartitionedMapTable hdError(String mapName) {
-        QueryException error = QueryException.error("Cannot query the IMap \"" + mapName
-            + "\" with InMemoryFormat.NATIVE because it does not have global indexes "
-            + "(please make sure that the IMap has at least one index "
-            + "and the property \"" + ClusterProperty.GLOBAL_HD_INDEX_ENABLED.getName()
-            + "\" is set to \"true\")"
->>>>>>> fdcb6729
         );
 
         return new PartitionedMapTable(mapName, error);
