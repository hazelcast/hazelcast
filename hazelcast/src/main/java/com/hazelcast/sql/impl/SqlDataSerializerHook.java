--- conflicted
+++ resolved
@@ -177,11 +177,7 @@
         constructors[EXPRESSION_COLUMN] = arg -> new ColumnExpression<>();
         constructors[EXPRESSION_IS_NULL] = arg -> new IsNullPredicate();
 
-<<<<<<< HEAD
-        constructors[TARGET_DESCRIPTOR_GENERIC] = arg -> new GenericQueryTargetDescriptor();
-=======
         constructors[TARGET_DESCRIPTOR_GENERIC] = arg -> GenericQueryTargetDescriptor.DEFAULT;
->>>>>>> 5e43956b
 
         constructors[QUERY_PATH] = arg -> new QueryPath();
 
