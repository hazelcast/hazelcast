/*
 * Copyright (c) 2008-2020, Hazelcast, Inc. All Rights Reserved.
 *
 * Licensed under the Apache License, Version 2.0 (the "License");
 * you may not use this file except in compliance with the License.
 * You may obtain a copy of the License at
 *
 * http://www.apache.org/licenses/LICENSE-2.0
 *
 * Unless required by applicable law or agreed to in writing, software
 * distributed under the License is distributed on an "AS IS" BASIS,
 * WITHOUT WARRANTIES OR CONDITIONS OF ANY KIND, either express or implied.
 * See the License for the specific language governing permissions and
 * limitations under the License.
 */

package com.hazelcast.sql.impl;

import com.hazelcast.internal.serialization.DataSerializerHook;
import com.hazelcast.internal.serialization.impl.ArrayDataSerializableFactory;
import com.hazelcast.internal.serialization.impl.FactoryIdHelper;
import com.hazelcast.internal.util.ConstructorFunction;
import com.hazelcast.nio.serialization.DataSerializableFactory;
import com.hazelcast.nio.serialization.IdentifiedDataSerializable;
import com.hazelcast.sql.impl.expression.CastExpression;
import com.hazelcast.sql.impl.expression.ColumnExpression;
import com.hazelcast.sql.impl.expression.ConstantExpression;
import com.hazelcast.sql.impl.expression.ParameterExpression;
import com.hazelcast.sql.impl.expression.math.AbsFunction;
import com.hazelcast.sql.impl.expression.math.DivideFunction;
import com.hazelcast.sql.impl.expression.math.DoubleFunction;
import com.hazelcast.sql.impl.expression.math.FloorCeilFunction;
import com.hazelcast.sql.impl.expression.math.MinusFunction;
import com.hazelcast.sql.impl.expression.math.MultiplyFunction;
import com.hazelcast.sql.impl.expression.math.PlusFunction;
import com.hazelcast.sql.impl.expression.math.RandFunction;
import com.hazelcast.sql.impl.expression.math.RoundTruncateFunction;
import com.hazelcast.sql.impl.expression.math.SignFunction;
import com.hazelcast.sql.impl.expression.math.UnaryMinusFunction;
import com.hazelcast.sql.impl.expression.predicate.AndPredicate;
import com.hazelcast.sql.impl.expression.predicate.ComparisonPredicate;
import com.hazelcast.sql.impl.expression.predicate.IsFalsePredicate;
import com.hazelcast.sql.impl.expression.predicate.IsNotFalsePredicate;
import com.hazelcast.sql.impl.expression.predicate.IsNotNullPredicate;
import com.hazelcast.sql.impl.expression.predicate.IsNotTruePredicate;
import com.hazelcast.sql.impl.expression.predicate.IsNullPredicate;
import com.hazelcast.sql.impl.expression.predicate.IsTruePredicate;
import com.hazelcast.sql.impl.expression.predicate.NotPredicate;
import com.hazelcast.sql.impl.expression.predicate.OrPredicate;
import com.hazelcast.sql.impl.expression.string.AsciiFunction;
import com.hazelcast.sql.impl.expression.string.CharLengthFunction;
import com.hazelcast.sql.impl.expression.string.ConcatFunction;
import com.hazelcast.sql.impl.expression.string.InitcapFunction;
import com.hazelcast.sql.impl.expression.string.LikeFunction;
import com.hazelcast.sql.impl.expression.string.LowerFunction;
import com.hazelcast.sql.impl.expression.string.SubstringFunction;
<<<<<<< HEAD
import com.hazelcast.sql.impl.expression.string.TrimFunction;
=======
>>>>>>> 8f550a9c
import com.hazelcast.sql.impl.expression.string.UpperFunction;
import com.hazelcast.sql.impl.extract.GenericQueryTargetDescriptor;
import com.hazelcast.sql.impl.extract.QueryPath;
import com.hazelcast.sql.impl.operation.QueryBatchExchangeOperation;
import com.hazelcast.sql.impl.operation.QueryCancelOperation;
import com.hazelcast.sql.impl.operation.QueryCheckOperation;
import com.hazelcast.sql.impl.operation.QueryCheckResponseOperation;
import com.hazelcast.sql.impl.operation.QueryExecuteOperation;
import com.hazelcast.sql.impl.operation.QueryExecuteOperationFragment;
import com.hazelcast.sql.impl.operation.QueryFlowControlExchangeOperation;
import com.hazelcast.sql.impl.plan.node.EmptyPlanNode;
import com.hazelcast.sql.impl.plan.node.FilterPlanNode;
import com.hazelcast.sql.impl.plan.node.MapScanPlanNode;
import com.hazelcast.sql.impl.plan.node.ProjectPlanNode;
import com.hazelcast.sql.impl.plan.node.RootPlanNode;
import com.hazelcast.sql.impl.plan.node.io.ReceivePlanNode;
import com.hazelcast.sql.impl.plan.node.io.RootSendPlanNode;
import com.hazelcast.sql.impl.row.EmptyRow;
import com.hazelcast.sql.impl.row.EmptyRowBatch;
import com.hazelcast.sql.impl.row.HeapRow;
import com.hazelcast.sql.impl.row.JoinRow;
import com.hazelcast.sql.impl.row.ListRowBatch;
import com.hazelcast.sql.impl.type.QueryDataType;

import static com.hazelcast.internal.serialization.impl.FactoryIdHelper.SQL_DS_FACTORY;
import static com.hazelcast.internal.serialization.impl.FactoryIdHelper.SQL_DS_FACTORY_ID;

/**
 * Serialization hook for SQL classes.
 */
public class SqlDataSerializerHook implements DataSerializerHook {

    public static final int F_ID = FactoryIdHelper.getFactoryId(SQL_DS_FACTORY, SQL_DS_FACTORY_ID);

    public static final int QUERY_DATA_TYPE = 0;

    public static final int QUERY_ID = 1;

    public static final int ROW_HEAP = 2;
    public static final int ROW_JOIN = 3;
    public static final int ROW_EMPTY = 4;
    public static final int ROW_BATCH_LIST = 5;
    public static final int ROW_BATCH_EMPTY = 6;

    public static final int OPERATION_EXECUTE = 7;
    public static final int OPERATION_EXECUTE_FRAGMENT = 8;
    public static final int OPERATION_BATCH = 9;
    public static final int OPERATION_FLOW_CONTROL = 10;
    public static final int OPERATION_CANCEL = 11;
    public static final int OPERATION_CHECK = 12;
    public static final int OPERATION_CHECK_RESPONSE = 13;

    public static final int NODE_ROOT = 14;
    public static final int NODE_ROOT_SEND = 15;
    public static final int NODE_RECEIVE = 16;
    public static final int NODE_PROJECT = 17;
    public static final int NODE_FILTER = 18;
    public static final int NODE_MAP_SCAN = 19;

    public static final int EXPRESSION_COLUMN = 20;
    public static final int EXPRESSION_IS_NULL = 21;

    public static final int TARGET_DESCRIPTOR_GENERIC = 22;

    public static final int QUERY_PATH = 23;

    public static final int EXPRESSION_CONSTANT = 24;
    public static final int EXPRESSION_PARAMETER = 25;
    public static final int EXPRESSION_CAST = 26;
    public static final int EXPRESSION_DIVIDE = 27;
    public static final int EXPRESSION_MINUS = 28;
    public static final int EXPRESSION_MULTIPLY = 29;
    public static final int EXPRESSION_PLUS = 30;
    public static final int EXPRESSION_UNARY_MINUS = 31;
    public static final int EXPRESSION_AND = 32;
    public static final int EXPRESSION_OR = 33;
    public static final int EXPRESSION_NOT = 34;
    public static final int EXPRESSION_COMPARISON = 35;
    public static final int EXPRESSION_IS_TRUE = 36;
    public static final int EXPRESSION_IS_NOT_TRUE = 37;
    public static final int EXPRESSION_IS_FALSE = 38;
    public static final int EXPRESSION_IS_NOT_FALSE = 39;
    public static final int EXPRESSION_IS_NOT_NULL = 40;

    public static final int EXPRESSION_ABS = 41;
    public static final int EXPRESSION_SIGN = 42;
    public static final int EXPRESSION_RAND = 43;
    public static final int EXPRESSION_DOUBLE = 44;
    public static final int EXPRESSION_FLOOR_CEIL = 45;
    public static final int EXPRESSION_ROUND_TRUNCATE = 46;

    public static final int NODE_EMPTY = 47;

<<<<<<< HEAD
    public static final int EXPRESSION_ASCII = 48;
    public static final int EXPRESSION_CHAR_LENGTH = 49;
    public static final int EXPRESSION_INITCAP = 50;
    public static final int EXPRESSION_LOWER = 51;
    public static final int EXPRESSION_UPPER = 52;
    public static final int EXPRESSION_CONCAT = 53;
    public static final int EXPRESSION_LIKE = 54;
    public static final int EXPRESSION_SUBSTRING = 55;
    public static final int EXPRESSION_TRIM = 56;

    public static final int LEN = EXPRESSION_TRIM + 1;
=======
    public static final int EXPRESSION_ASCII = 53;
    public static final int EXPRESSION_CHAR_LENGTH = 54;
    public static final int EXPRESSION_INITCAP = 55;
    public static final int EXPRESSION_LOWER = 56;
    public static final int EXPRESSION_UPPER = 57;
    public static final int EXPRESSION_CONCAT = 58;
    public static final int EXPRESSION_LIKE = 59;
    public static final int EXPRESSION_SUBSTRING = 60;

    public static final int LEN = EXPRESSION_SUBSTRING + 1;
>>>>>>> 8f550a9c

    @Override
    public int getFactoryId() {
        return F_ID;
    }

    @SuppressWarnings("unchecked")
    @Override
    public DataSerializableFactory createFactory() {
        ConstructorFunction<Integer, IdentifiedDataSerializable>[] constructors = new ConstructorFunction[LEN];

        constructors[QUERY_DATA_TYPE] = arg -> new QueryDataType();

        constructors[QUERY_ID] = arg -> new QueryId();

        constructors[ROW_HEAP] = arg -> new HeapRow();
        constructors[ROW_JOIN] = arg -> new JoinRow();
        constructors[ROW_EMPTY] = arg -> EmptyRow.INSTANCE;
        constructors[ROW_BATCH_LIST] = arg -> new ListRowBatch();
        constructors[ROW_BATCH_EMPTY] = arg -> EmptyRowBatch.INSTANCE;

        constructors[OPERATION_EXECUTE] = arg -> new QueryExecuteOperation();
        constructors[OPERATION_EXECUTE_FRAGMENT] = arg -> new QueryExecuteOperationFragment();
        constructors[OPERATION_BATCH] = arg -> new QueryBatchExchangeOperation();
        constructors[OPERATION_FLOW_CONTROL] = arg -> new QueryFlowControlExchangeOperation();
        constructors[OPERATION_CANCEL] = arg -> new QueryCancelOperation();
        constructors[OPERATION_CHECK] = arg -> new QueryCheckOperation();
        constructors[OPERATION_CHECK_RESPONSE] = arg -> new QueryCheckResponseOperation();

        constructors[NODE_ROOT] = arg -> new RootPlanNode();
        constructors[NODE_ROOT_SEND] = arg -> new RootSendPlanNode();
        constructors[NODE_RECEIVE] = arg -> new ReceivePlanNode();
        constructors[NODE_PROJECT] = arg -> new ProjectPlanNode();
        constructors[NODE_FILTER] = arg -> new FilterPlanNode();
        constructors[NODE_MAP_SCAN] = arg -> new MapScanPlanNode();

        constructors[EXPRESSION_COLUMN] = arg -> new ColumnExpression<>();
        constructors[EXPRESSION_IS_NULL] = arg -> new IsNullPredicate();

        constructors[TARGET_DESCRIPTOR_GENERIC] = arg -> GenericQueryTargetDescriptor.DEFAULT;

        constructors[QUERY_PATH] = arg -> new QueryPath();

        constructors[EXPRESSION_CONSTANT] = arg -> new ConstantExpression<>();
        constructors[EXPRESSION_PARAMETER] = arg -> new ParameterExpression<>();
        constructors[EXPRESSION_CAST] = arg -> new CastExpression<>();
        constructors[EXPRESSION_DIVIDE] = arg -> new DivideFunction<>();
        constructors[EXPRESSION_MINUS] = arg -> new MinusFunction<>();
        constructors[EXPRESSION_MULTIPLY] = arg -> new MultiplyFunction<>();
        constructors[EXPRESSION_PLUS] = arg -> new PlusFunction<>();
        constructors[EXPRESSION_UNARY_MINUS] = arg -> new UnaryMinusFunction<>();
        constructors[EXPRESSION_AND] = arg -> new AndPredicate();
        constructors[EXPRESSION_OR] = arg -> new OrPredicate();
        constructors[EXPRESSION_NOT] = arg -> new NotPredicate();
        constructors[EXPRESSION_COMPARISON] = arg -> new ComparisonPredicate();
        constructors[EXPRESSION_IS_TRUE] = arg -> new IsTruePredicate();
        constructors[EXPRESSION_IS_NOT_TRUE] = arg -> new IsNotTruePredicate();
        constructors[EXPRESSION_IS_FALSE] = arg -> new IsFalsePredicate();
        constructors[EXPRESSION_IS_NOT_FALSE] = arg -> new IsNotFalsePredicate();
        constructors[EXPRESSION_IS_NOT_NULL] = arg -> new IsNotNullPredicate();

        constructors[EXPRESSION_ABS] = arg -> new AbsFunction<>();
        constructors[EXPRESSION_SIGN] = arg -> new SignFunction<>();
        constructors[EXPRESSION_RAND] = arg -> new RandFunction();
        constructors[EXPRESSION_DOUBLE] = arg -> new DoubleFunction();
        constructors[EXPRESSION_FLOOR_CEIL] = arg -> new FloorCeilFunction<>();
        constructors[EXPRESSION_ROUND_TRUNCATE] = arg -> new RoundTruncateFunction<>();

        constructors[NODE_EMPTY] = arg -> new EmptyPlanNode();

        constructors[EXPRESSION_ASCII] = arg -> new AsciiFunction();
        constructors[EXPRESSION_CHAR_LENGTH] = arg -> new CharLengthFunction();
        constructors[EXPRESSION_INITCAP] = arg -> new InitcapFunction();
        constructors[EXPRESSION_LOWER] = arg -> new LowerFunction();
        constructors[EXPRESSION_UPPER] = arg -> new UpperFunction();
        constructors[EXPRESSION_CONCAT] = arg -> new ConcatFunction();
        constructors[EXPRESSION_LIKE] = arg -> new LikeFunction();
        constructors[EXPRESSION_SUBSTRING] = arg -> new SubstringFunction();
<<<<<<< HEAD
        constructors[EXPRESSION_TRIM] = arg -> new TrimFunction();
=======
>>>>>>> 8f550a9c

        return new ArrayDataSerializableFactory(constructors);
    }
}<|MERGE_RESOLUTION|>--- conflicted
+++ resolved
@@ -54,10 +54,7 @@
 import com.hazelcast.sql.impl.expression.string.LikeFunction;
 import com.hazelcast.sql.impl.expression.string.LowerFunction;
 import com.hazelcast.sql.impl.expression.string.SubstringFunction;
-<<<<<<< HEAD
 import com.hazelcast.sql.impl.expression.string.TrimFunction;
-=======
->>>>>>> 8f550a9c
 import com.hazelcast.sql.impl.expression.string.UpperFunction;
 import com.hazelcast.sql.impl.extract.GenericQueryTargetDescriptor;
 import com.hazelcast.sql.impl.extract.QueryPath;
@@ -151,19 +148,6 @@
 
     public static final int NODE_EMPTY = 47;
 
-<<<<<<< HEAD
-    public static final int EXPRESSION_ASCII = 48;
-    public static final int EXPRESSION_CHAR_LENGTH = 49;
-    public static final int EXPRESSION_INITCAP = 50;
-    public static final int EXPRESSION_LOWER = 51;
-    public static final int EXPRESSION_UPPER = 52;
-    public static final int EXPRESSION_CONCAT = 53;
-    public static final int EXPRESSION_LIKE = 54;
-    public static final int EXPRESSION_SUBSTRING = 55;
-    public static final int EXPRESSION_TRIM = 56;
-
-    public static final int LEN = EXPRESSION_TRIM + 1;
-=======
     public static final int EXPRESSION_ASCII = 53;
     public static final int EXPRESSION_CHAR_LENGTH = 54;
     public static final int EXPRESSION_INITCAP = 55;
@@ -172,9 +156,9 @@
     public static final int EXPRESSION_CONCAT = 58;
     public static final int EXPRESSION_LIKE = 59;
     public static final int EXPRESSION_SUBSTRING = 60;
-
-    public static final int LEN = EXPRESSION_SUBSTRING + 1;
->>>>>>> 8f550a9c
+    public static final int EXPRESSION_TRIM = 61;
+
+    public static final int LEN = EXPRESSION_TRIM + 1;
 
     @Override
     public int getFactoryId() {
@@ -253,10 +237,7 @@
         constructors[EXPRESSION_CONCAT] = arg -> new ConcatFunction();
         constructors[EXPRESSION_LIKE] = arg -> new LikeFunction();
         constructors[EXPRESSION_SUBSTRING] = arg -> new SubstringFunction();
-<<<<<<< HEAD
         constructors[EXPRESSION_TRIM] = arg -> new TrimFunction();
-=======
->>>>>>> 8f550a9c
 
         return new ArrayDataSerializableFactory(constructors);
     }
