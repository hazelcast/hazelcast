/*
 * Copyright (c) 2008-2020, Hazelcast, Inc. All Rights Reserved.
 *
 * Licensed under the Apache License, Version 2.0 (the "License");
 * you may not use this file except in compliance with the License.
 * You may obtain a copy of the License at
 *
 * http://www.apache.org/licenses/LICENSE-2.0
 *
 * Unless required by applicable law or agreed to in writing, software
 * distributed under the License is distributed on an "AS IS" BASIS,
 * WITHOUT WARRANTIES OR CONDITIONS OF ANY KIND, either express or implied.
 * See the License for the specific language governing permissions and
 * limitations under the License.
 */

package com.hazelcast.sql.impl;

import com.hazelcast.internal.serialization.DataSerializerHook;
import com.hazelcast.internal.serialization.impl.ArrayDataSerializableFactory;
import com.hazelcast.internal.serialization.impl.FactoryIdHelper;
import com.hazelcast.internal.util.ConstructorFunction;
import com.hazelcast.nio.serialization.DataSerializableFactory;
import com.hazelcast.nio.serialization.IdentifiedDataSerializable;
import com.hazelcast.sql.impl.exec.scan.index.IndexEqualsFilter;
import com.hazelcast.sql.impl.exec.scan.index.IndexFilterValue;
import com.hazelcast.sql.impl.exec.scan.index.IndexInFilter;
import com.hazelcast.sql.impl.exec.scan.index.IndexRangeFilter;
import com.hazelcast.sql.impl.expression.CastExpression;
import com.hazelcast.sql.impl.expression.ColumnExpression;
import com.hazelcast.sql.impl.expression.ConstantExpression;
import com.hazelcast.sql.impl.expression.ParameterExpression;
import com.hazelcast.sql.impl.expression.math.AbsFunction;
import com.hazelcast.sql.impl.expression.math.DivideFunction;
import com.hazelcast.sql.impl.expression.math.DoubleFunction;
import com.hazelcast.sql.impl.expression.math.FloorCeilFunction;
import com.hazelcast.sql.impl.expression.math.MinusFunction;
import com.hazelcast.sql.impl.expression.math.MultiplyFunction;
import com.hazelcast.sql.impl.expression.math.PlusFunction;
import com.hazelcast.sql.impl.expression.math.RandFunction;
import com.hazelcast.sql.impl.expression.math.RoundTruncateFunction;
import com.hazelcast.sql.impl.expression.math.SignFunction;
import com.hazelcast.sql.impl.expression.math.UnaryMinusFunction;
import com.hazelcast.sql.impl.expression.predicate.AndPredicate;
import com.hazelcast.sql.impl.expression.predicate.ComparisonPredicate;
import com.hazelcast.sql.impl.expression.predicate.IsFalsePredicate;
import com.hazelcast.sql.impl.expression.predicate.IsNotFalsePredicate;
import com.hazelcast.sql.impl.expression.predicate.IsNotNullPredicate;
import com.hazelcast.sql.impl.expression.predicate.IsNotTruePredicate;
import com.hazelcast.sql.impl.expression.predicate.IsNullPredicate;
import com.hazelcast.sql.impl.expression.predicate.IsTruePredicate;
import com.hazelcast.sql.impl.expression.predicate.NotPredicate;
import com.hazelcast.sql.impl.expression.predicate.OrPredicate;
import com.hazelcast.sql.impl.expression.string.AsciiFunction;
import com.hazelcast.sql.impl.expression.string.CharLengthFunction;
import com.hazelcast.sql.impl.expression.string.ConcatFunction;
import com.hazelcast.sql.impl.expression.string.InitcapFunction;
import com.hazelcast.sql.impl.expression.string.LikeFunction;
import com.hazelcast.sql.impl.expression.string.LowerFunction;
import com.hazelcast.sql.impl.expression.string.SubstringFunction;
import com.hazelcast.sql.impl.expression.string.UpperFunction;
import com.hazelcast.sql.impl.extract.GenericQueryTargetDescriptor;
import com.hazelcast.sql.impl.extract.QueryPath;
import com.hazelcast.sql.impl.operation.QueryBatchExchangeOperation;
import com.hazelcast.sql.impl.operation.QueryCancelOperation;
import com.hazelcast.sql.impl.operation.QueryCheckOperation;
import com.hazelcast.sql.impl.operation.QueryCheckResponseOperation;
import com.hazelcast.sql.impl.operation.QueryExecuteOperation;
import com.hazelcast.sql.impl.operation.QueryExecuteOperationFragment;
import com.hazelcast.sql.impl.operation.QueryFlowControlExchangeOperation;
import com.hazelcast.sql.impl.plan.node.EmptyPlanNode;
import com.hazelcast.sql.impl.plan.node.FilterPlanNode;
import com.hazelcast.sql.impl.plan.node.MapIndexScanPlanNode;
import com.hazelcast.sql.impl.plan.node.MapScanPlanNode;
import com.hazelcast.sql.impl.plan.node.ProjectPlanNode;
import com.hazelcast.sql.impl.plan.node.RootPlanNode;
import com.hazelcast.sql.impl.plan.node.io.ReceivePlanNode;
import com.hazelcast.sql.impl.plan.node.io.RootSendPlanNode;
import com.hazelcast.sql.impl.row.EmptyRow;
import com.hazelcast.sql.impl.row.EmptyRowBatch;
import com.hazelcast.sql.impl.row.HeapRow;
import com.hazelcast.sql.impl.row.JoinRow;
import com.hazelcast.sql.impl.row.ListRowBatch;
import com.hazelcast.sql.impl.type.QueryDataType;

import static com.hazelcast.internal.serialization.impl.FactoryIdHelper.SQL_DS_FACTORY;
import static com.hazelcast.internal.serialization.impl.FactoryIdHelper.SQL_DS_FACTORY_ID;

/**
 * Serialization hook for SQL classes.
 */
public class SqlDataSerializerHook implements DataSerializerHook {

    public static final int F_ID = FactoryIdHelper.getFactoryId(SQL_DS_FACTORY, SQL_DS_FACTORY_ID);

    public static final int QUERY_DATA_TYPE = 0;

    public static final int QUERY_ID = 1;

    public static final int ROW_HEAP = 2;
    public static final int ROW_JOIN = 3;
    public static final int ROW_EMPTY = 4;
    public static final int ROW_BATCH_LIST = 5;
    public static final int ROW_BATCH_EMPTY = 6;

    public static final int OPERATION_EXECUTE = 7;
    public static final int OPERATION_EXECUTE_FRAGMENT = 8;
    public static final int OPERATION_BATCH = 9;
    public static final int OPERATION_FLOW_CONTROL = 10;
    public static final int OPERATION_CANCEL = 11;
    public static final int OPERATION_CHECK = 12;
    public static final int OPERATION_CHECK_RESPONSE = 13;

    public static final int NODE_ROOT = 14;
    public static final int NODE_ROOT_SEND = 15;
    public static final int NODE_RECEIVE = 16;
    public static final int NODE_PROJECT = 17;
    public static final int NODE_FILTER = 18;
    public static final int NODE_MAP_SCAN = 19;

    public static final int EXPRESSION_COLUMN = 20;
    public static final int EXPRESSION_IS_NULL = 21;

    public static final int TARGET_DESCRIPTOR_GENERIC = 22;

    public static final int QUERY_PATH = 23;

    public static final int EXPRESSION_CONSTANT = 24;
    public static final int EXPRESSION_PARAMETER = 25;
    public static final int EXPRESSION_CAST = 26;
    public static final int EXPRESSION_DIVIDE = 27;
    public static final int EXPRESSION_MINUS = 28;
    public static final int EXPRESSION_MULTIPLY = 29;
    public static final int EXPRESSION_PLUS = 30;
    public static final int EXPRESSION_UNARY_MINUS = 31;
    public static final int EXPRESSION_AND = 32;
    public static final int EXPRESSION_OR = 33;
    public static final int EXPRESSION_NOT = 34;
    public static final int EXPRESSION_COMPARISON = 35;
    public static final int EXPRESSION_IS_TRUE = 36;
    public static final int EXPRESSION_IS_NOT_TRUE = 37;
    public static final int EXPRESSION_IS_FALSE = 38;
    public static final int EXPRESSION_IS_NOT_FALSE = 39;
    public static final int EXPRESSION_IS_NOT_NULL = 40;

    public static final int EXPRESSION_ABS = 41;
    public static final int EXPRESSION_SIGN = 42;
    public static final int EXPRESSION_RAND = 43;
    public static final int EXPRESSION_DOUBLE = 44;
    public static final int EXPRESSION_FLOOR_CEIL = 45;
    public static final int EXPRESSION_ROUND_TRUNCATE = 46;

    public static final int NODE_EMPTY = 47;

<<<<<<< HEAD
    public static final int INDEX_FILTER_VALUE = 48;
    public static final int INDEX_FILTER_EQUALS = 49;
    public static final int INDEX_FILTER_RANGE = 50;
    public static final int INDEX_FILTER_IN = 51;

    public static final int NODE_MAP_INDEX_SCAN = 52;

    public static final int LEN = NODE_MAP_INDEX_SCAN + 1;
=======
    public static final int EXPRESSION_ASCII = 53;
    public static final int EXPRESSION_CHAR_LENGTH = 54;
    public static final int EXPRESSION_INITCAP = 55;
    public static final int EXPRESSION_LOWER = 56;
    public static final int EXPRESSION_UPPER = 57;
    public static final int EXPRESSION_CONCAT = 58;
    public static final int EXPRESSION_LIKE = 59;
    public static final int EXPRESSION_SUBSTRING = 60;

    public static final int LEN = EXPRESSION_SUBSTRING + 1;
>>>>>>> 600cd78e

    @Override
    public int getFactoryId() {
        return F_ID;
    }

    @SuppressWarnings("unchecked")
    @Override
    public DataSerializableFactory createFactory() {
        ConstructorFunction<Integer, IdentifiedDataSerializable>[] constructors = new ConstructorFunction[LEN];

        constructors[QUERY_DATA_TYPE] = arg -> new QueryDataType();

        constructors[QUERY_ID] = arg -> new QueryId();

        constructors[ROW_HEAP] = arg -> new HeapRow();
        constructors[ROW_JOIN] = arg -> new JoinRow();
        constructors[ROW_EMPTY] = arg -> EmptyRow.INSTANCE;
        constructors[ROW_BATCH_LIST] = arg -> new ListRowBatch();
        constructors[ROW_BATCH_EMPTY] = arg -> EmptyRowBatch.INSTANCE;

        constructors[OPERATION_EXECUTE] = arg -> new QueryExecuteOperation();
        constructors[OPERATION_EXECUTE_FRAGMENT] = arg -> new QueryExecuteOperationFragment();
        constructors[OPERATION_BATCH] = arg -> new QueryBatchExchangeOperation();
        constructors[OPERATION_FLOW_CONTROL] = arg -> new QueryFlowControlExchangeOperation();
        constructors[OPERATION_CANCEL] = arg -> new QueryCancelOperation();
        constructors[OPERATION_CHECK] = arg -> new QueryCheckOperation();
        constructors[OPERATION_CHECK_RESPONSE] = arg -> new QueryCheckResponseOperation();

        constructors[NODE_ROOT] = arg -> new RootPlanNode();
        constructors[NODE_ROOT_SEND] = arg -> new RootSendPlanNode();
        constructors[NODE_RECEIVE] = arg -> new ReceivePlanNode();
        constructors[NODE_PROJECT] = arg -> new ProjectPlanNode();
        constructors[NODE_FILTER] = arg -> new FilterPlanNode();
        constructors[NODE_MAP_SCAN] = arg -> new MapScanPlanNode();

        constructors[EXPRESSION_COLUMN] = arg -> new ColumnExpression<>();
        constructors[EXPRESSION_IS_NULL] = arg -> new IsNullPredicate();

        constructors[TARGET_DESCRIPTOR_GENERIC] = arg -> GenericQueryTargetDescriptor.DEFAULT;

        constructors[QUERY_PATH] = arg -> new QueryPath();

        constructors[EXPRESSION_CONSTANT] = arg -> new ConstantExpression<>();
        constructors[EXPRESSION_PARAMETER] = arg -> new ParameterExpression<>();
        constructors[EXPRESSION_CAST] = arg -> new CastExpression<>();
        constructors[EXPRESSION_DIVIDE] = arg -> new DivideFunction<>();
        constructors[EXPRESSION_MINUS] = arg -> new MinusFunction<>();
        constructors[EXPRESSION_MULTIPLY] = arg -> new MultiplyFunction<>();
        constructors[EXPRESSION_PLUS] = arg -> new PlusFunction<>();
        constructors[EXPRESSION_UNARY_MINUS] = arg -> new UnaryMinusFunction<>();
        constructors[EXPRESSION_AND] = arg -> new AndPredicate();
        constructors[EXPRESSION_OR] = arg -> new OrPredicate();
        constructors[EXPRESSION_NOT] = arg -> new NotPredicate();
        constructors[EXPRESSION_COMPARISON] = arg -> new ComparisonPredicate();
        constructors[EXPRESSION_IS_TRUE] = arg -> new IsTruePredicate();
        constructors[EXPRESSION_IS_NOT_TRUE] = arg -> new IsNotTruePredicate();
        constructors[EXPRESSION_IS_FALSE] = arg -> new IsFalsePredicate();
        constructors[EXPRESSION_IS_NOT_FALSE] = arg -> new IsNotFalsePredicate();
        constructors[EXPRESSION_IS_NOT_NULL] = arg -> new IsNotNullPredicate();

        constructors[EXPRESSION_ABS] = arg -> new AbsFunction<>();
        constructors[EXPRESSION_SIGN] = arg -> new SignFunction<>();
        constructors[EXPRESSION_RAND] = arg -> new RandFunction();
        constructors[EXPRESSION_DOUBLE] = arg -> new DoubleFunction();
        constructors[EXPRESSION_FLOOR_CEIL] = arg -> new FloorCeilFunction<>();
        constructors[EXPRESSION_ROUND_TRUNCATE] = arg -> new RoundTruncateFunction<>();

        constructors[NODE_EMPTY] = arg -> new EmptyPlanNode();

<<<<<<< HEAD
        constructors[INDEX_FILTER_VALUE] = arg -> new IndexFilterValue();
        constructors[INDEX_FILTER_EQUALS] = arg -> new IndexEqualsFilter();
        constructors[INDEX_FILTER_RANGE] = arg -> new IndexRangeFilter();
        constructors[INDEX_FILTER_IN] = arg -> new IndexInFilter();

        constructors[NODE_MAP_INDEX_SCAN] = arg -> new MapIndexScanPlanNode();
=======
        constructors[EXPRESSION_ASCII] = arg -> new AsciiFunction();
        constructors[EXPRESSION_CHAR_LENGTH] = arg -> new CharLengthFunction();
        constructors[EXPRESSION_INITCAP] = arg -> new InitcapFunction();
        constructors[EXPRESSION_LOWER] = arg -> new LowerFunction();
        constructors[EXPRESSION_UPPER] = arg -> new UpperFunction();
        constructors[EXPRESSION_CONCAT] = arg -> new ConcatFunction();
        constructors[EXPRESSION_LIKE] = arg -> new LikeFunction();
        constructors[EXPRESSION_SUBSTRING] = arg -> new SubstringFunction();
>>>>>>> 600cd78e

        return new ArrayDataSerializableFactory(constructors);
    }
}<|MERGE_RESOLUTION|>--- conflicted
+++ resolved
@@ -152,7 +152,6 @@
 
     public static final int NODE_EMPTY = 47;
 
-<<<<<<< HEAD
     public static final int INDEX_FILTER_VALUE = 48;
     public static final int INDEX_FILTER_EQUALS = 49;
     public static final int INDEX_FILTER_RANGE = 50;
@@ -160,8 +159,6 @@
 
     public static final int NODE_MAP_INDEX_SCAN = 52;
 
-    public static final int LEN = NODE_MAP_INDEX_SCAN + 1;
-=======
     public static final int EXPRESSION_ASCII = 53;
     public static final int EXPRESSION_CHAR_LENGTH = 54;
     public static final int EXPRESSION_INITCAP = 55;
@@ -172,7 +169,6 @@
     public static final int EXPRESSION_SUBSTRING = 60;
 
     public static final int LEN = EXPRESSION_SUBSTRING + 1;
->>>>>>> 600cd78e
 
     @Override
     public int getFactoryId() {
@@ -243,14 +239,13 @@
 
         constructors[NODE_EMPTY] = arg -> new EmptyPlanNode();
 
-<<<<<<< HEAD
         constructors[INDEX_FILTER_VALUE] = arg -> new IndexFilterValue();
         constructors[INDEX_FILTER_EQUALS] = arg -> new IndexEqualsFilter();
         constructors[INDEX_FILTER_RANGE] = arg -> new IndexRangeFilter();
         constructors[INDEX_FILTER_IN] = arg -> new IndexInFilter();
 
         constructors[NODE_MAP_INDEX_SCAN] = arg -> new MapIndexScanPlanNode();
-=======
+
         constructors[EXPRESSION_ASCII] = arg -> new AsciiFunction();
         constructors[EXPRESSION_CHAR_LENGTH] = arg -> new CharLengthFunction();
         constructors[EXPRESSION_INITCAP] = arg -> new InitcapFunction();
@@ -259,7 +254,6 @@
         constructors[EXPRESSION_CONCAT] = arg -> new ConcatFunction();
         constructors[EXPRESSION_LIKE] = arg -> new LikeFunction();
         constructors[EXPRESSION_SUBSTRING] = arg -> new SubstringFunction();
->>>>>>> 600cd78e
 
         return new ArrayDataSerializableFactory(constructors);
     }
