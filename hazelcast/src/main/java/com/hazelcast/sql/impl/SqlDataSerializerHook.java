--- conflicted
+++ resolved
@@ -202,18 +202,13 @@
     public static final int EXPRESSION_CASE = 71;
     public static final int EXPRESSION_EXTRACT = 72;
     public static final int EXPRESSION_TO_TIMESTAMP_TZ = 73;
-
-<<<<<<< HEAD
-    public static final int OPERATION_EXECUTE = 73;
-    public static final int OPERATION_FETCH = 74;
-    public static final int OPERATION_CLOSE = 75;
+    public static final int EXPRESSION_TO_EPOCH_MILLIS = 74;
+
+    public static final int OPERATION_EXECUTE = 75;
+    public static final int OPERATION_FETCH = 76;
+    public static final int OPERATION_CLOSE = 77;
 
     public static final int LEN = OPERATION_CLOSE + 1;
-=======
-    public static final int EXPRESSION_TO_EPOCH_MILLIS = 74;
-
-    public static final int LEN = EXPRESSION_TO_EPOCH_MILLIS + 1;
->>>>>>> 76bb7158
 
     @Override
     public int getFactoryId() {
@@ -319,14 +314,11 @@
         constructors[EXPRESSION_CASE] = arg -> new CaseExpression<>();
 
         constructors[EXPRESSION_TO_TIMESTAMP_TZ] = arg -> new ToTimestampTzFunction();
-
-<<<<<<< HEAD
+        constructors[EXPRESSION_TO_EPOCH_MILLIS] = arg -> new ToEpochMillisFunction();
+
         constructors[OPERATION_EXECUTE] = arg -> new SqlExecuteOperation();
         constructors[OPERATION_FETCH] = arg -> new SqlFetchOperation();
         constructors[OPERATION_CLOSE] = arg -> new SqlCloseOperation();
-=======
-        constructors[EXPRESSION_TO_EPOCH_MILLIS] = arg -> new ToEpochMillisFunction();
->>>>>>> 76bb7158
 
         return new ArrayDataSerializableFactory(constructors);
     }
