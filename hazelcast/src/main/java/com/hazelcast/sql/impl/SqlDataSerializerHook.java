/*
 * Copyright (c) 2008-2021, Hazelcast, Inc. All Rights Reserved.
 *
 * Licensed under the Apache License, Version 2.0 (the "License");
 * you may not use this file except in compliance with the License.
 * You may obtain a copy of the License at
 *
 * http://www.apache.org/licenses/LICENSE-2.0
 *
 * Unless required by applicable law or agreed to in writing, software
 * distributed under the License is distributed on an "AS IS" BASIS,
 * WITHOUT WARRANTIES OR CONDITIONS OF ANY KIND, either express or implied.
 * See the License for the specific language governing permissions and
 * limitations under the License.
 */

package com.hazelcast.sql.impl;

import com.hazelcast.internal.serialization.DataSerializerHook;
import com.hazelcast.internal.serialization.impl.ArrayDataSerializableFactory;
import com.hazelcast.internal.serialization.impl.FactoryIdHelper;
import com.hazelcast.internal.util.ConstructorFunction;
import com.hazelcast.nio.serialization.DataSerializableFactory;
import com.hazelcast.nio.serialization.IdentifiedDataSerializable;
import com.hazelcast.sql.impl.exec.scan.index.IndexEqualsFilter;
import com.hazelcast.sql.impl.exec.scan.index.IndexFilterValue;
import com.hazelcast.sql.impl.exec.scan.index.IndexInFilter;
import com.hazelcast.sql.impl.exec.scan.index.IndexRangeFilter;
import com.hazelcast.sql.impl.expression.CaseExpression;
import com.hazelcast.sql.impl.expression.CastExpression;
import com.hazelcast.sql.impl.expression.ColumnExpression;
import com.hazelcast.sql.impl.expression.ConstantExpression;
import com.hazelcast.sql.impl.expression.ParameterExpression;
import com.hazelcast.sql.impl.expression.datetime.ExtractFunction;
import com.hazelcast.sql.impl.expression.math.AbsFunction;
import com.hazelcast.sql.impl.expression.math.DivideFunction;
import com.hazelcast.sql.impl.expression.math.DoubleFunction;
import com.hazelcast.sql.impl.expression.math.DoubleBiFunction;
import com.hazelcast.sql.impl.expression.math.FloorCeilFunction;
import com.hazelcast.sql.impl.expression.math.MinusFunction;
import com.hazelcast.sql.impl.expression.math.MultiplyFunction;
import com.hazelcast.sql.impl.expression.math.PlusFunction;
import com.hazelcast.sql.impl.expression.math.RandFunction;
import com.hazelcast.sql.impl.expression.math.RemainderFunction;
import com.hazelcast.sql.impl.expression.math.RoundTruncateFunction;
import com.hazelcast.sql.impl.expression.math.SignFunction;
import com.hazelcast.sql.impl.expression.math.UnaryMinusFunction;
import com.hazelcast.sql.impl.expression.predicate.AndPredicate;
import com.hazelcast.sql.impl.expression.predicate.ComparisonPredicate;
import com.hazelcast.sql.impl.expression.predicate.IsFalsePredicate;
import com.hazelcast.sql.impl.expression.predicate.IsNotFalsePredicate;
import com.hazelcast.sql.impl.expression.predicate.IsNotNullPredicate;
import com.hazelcast.sql.impl.expression.predicate.IsNotTruePredicate;
import com.hazelcast.sql.impl.expression.predicate.IsNullPredicate;
import com.hazelcast.sql.impl.expression.predicate.IsTruePredicate;
import com.hazelcast.sql.impl.expression.predicate.NotPredicate;
import com.hazelcast.sql.impl.expression.predicate.OrPredicate;
import com.hazelcast.sql.impl.expression.string.AsciiFunction;
import com.hazelcast.sql.impl.expression.string.CharLengthFunction;
import com.hazelcast.sql.impl.expression.string.ConcatFunction;
import com.hazelcast.sql.impl.expression.string.InitcapFunction;
import com.hazelcast.sql.impl.expression.string.LikeFunction;
import com.hazelcast.sql.impl.expression.string.LowerFunction;
import com.hazelcast.sql.impl.expression.string.PositionFunction;
import com.hazelcast.sql.impl.expression.string.ReplaceFunction;
import com.hazelcast.sql.impl.expression.string.SubstringFunction;
import com.hazelcast.sql.impl.expression.string.TrimFunction;
import com.hazelcast.sql.impl.expression.string.UpperFunction;
import com.hazelcast.sql.impl.extract.GenericQueryTargetDescriptor;
import com.hazelcast.sql.impl.extract.QueryPath;
import com.hazelcast.sql.impl.operation.QueryBatchExchangeOperation;
import com.hazelcast.sql.impl.operation.QueryCancelOperation;
import com.hazelcast.sql.impl.operation.QueryCheckOperation;
import com.hazelcast.sql.impl.operation.QueryCheckResponseOperation;
import com.hazelcast.sql.impl.operation.QueryExecuteOperation;
import com.hazelcast.sql.impl.operation.QueryExecuteOperationFragment;
import com.hazelcast.sql.impl.operation.QueryFlowControlExchangeOperation;
import com.hazelcast.sql.impl.plan.node.EmptyPlanNode;
import com.hazelcast.sql.impl.plan.node.FetchPlanNode;
import com.hazelcast.sql.impl.plan.node.FilterPlanNode;
import com.hazelcast.sql.impl.plan.node.MapIndexScanMetadata;
import com.hazelcast.sql.impl.plan.node.MapScanMetadata;
import com.hazelcast.sql.impl.plan.node.MapIndexScanPlanNode;
import com.hazelcast.sql.impl.plan.node.MapScanPlanNode;
import com.hazelcast.sql.impl.plan.node.ProjectPlanNode;
import com.hazelcast.sql.impl.plan.node.RootPlanNode;
import com.hazelcast.sql.impl.plan.node.io.ReceivePlanNode;
import com.hazelcast.sql.impl.plan.node.io.ReceiveSortMergePlanNode;
import com.hazelcast.sql.impl.plan.node.io.SendPlanNode;
import com.hazelcast.sql.impl.row.EmptyRow;
import com.hazelcast.sql.impl.row.EmptyRowBatch;
import com.hazelcast.sql.impl.row.HeapRow;
import com.hazelcast.sql.impl.row.JoinRow;
import com.hazelcast.sql.impl.row.ListRowBatch;
import com.hazelcast.sql.impl.type.QueryDataType;
import com.hazelcast.sql.impl.type.SqlDaySecondInterval;
import com.hazelcast.sql.impl.type.SqlYearMonthInterval;

import static com.hazelcast.internal.serialization.impl.FactoryIdHelper.SQL_DS_FACTORY;
import static com.hazelcast.internal.serialization.impl.FactoryIdHelper.SQL_DS_FACTORY_ID;

/**
 * Serialization hook for SQL classes.
 */
public class SqlDataSerializerHook implements DataSerializerHook {

    public static final int F_ID = FactoryIdHelper.getFactoryId(SQL_DS_FACTORY, SQL_DS_FACTORY_ID);

    public static final int QUERY_DATA_TYPE = 0;

    public static final int QUERY_ID = 1;

    public static final int ROW_HEAP = 2;
    public static final int ROW_JOIN = 3;
    public static final int ROW_EMPTY = 4;
    public static final int ROW_BATCH_LIST = 5;
    public static final int ROW_BATCH_EMPTY = 6;

    public static final int OPERATION_EXECUTE = 7;
    public static final int OPERATION_EXECUTE_FRAGMENT = 8;
    public static final int OPERATION_BATCH = 9;
    public static final int OPERATION_FLOW_CONTROL = 10;
    public static final int OPERATION_CANCEL = 11;
    public static final int OPERATION_CHECK = 12;
    public static final int OPERATION_CHECK_RESPONSE = 13;

    public static final int NODE_ROOT = 14;
    public static final int NODE_SEND = 15;
    public static final int NODE_RECEIVE = 16;
    public static final int NODE_PROJECT = 17;
    public static final int NODE_FILTER = 18;
    public static final int NODE_MAP_SCAN = 19;

    public static final int EXPRESSION_COLUMN = 20;
    public static final int EXPRESSION_IS_NULL = 21;

    public static final int TARGET_DESCRIPTOR_GENERIC = 22;

    public static final int QUERY_PATH = 23;

    public static final int EXPRESSION_CONSTANT = 24;
    public static final int EXPRESSION_PARAMETER = 25;
    public static final int EXPRESSION_CAST = 26;
    public static final int EXPRESSION_DIVIDE = 27;
    public static final int EXPRESSION_MINUS = 28;
    public static final int EXPRESSION_MULTIPLY = 29;
    public static final int EXPRESSION_PLUS = 30;
    public static final int EXPRESSION_UNARY_MINUS = 31;
    public static final int EXPRESSION_AND = 32;
    public static final int EXPRESSION_OR = 33;
    public static final int EXPRESSION_NOT = 34;
    public static final int EXPRESSION_COMPARISON = 35;
    public static final int EXPRESSION_IS_TRUE = 36;
    public static final int EXPRESSION_IS_NOT_TRUE = 37;
    public static final int EXPRESSION_IS_FALSE = 38;
    public static final int EXPRESSION_IS_NOT_FALSE = 39;
    public static final int EXPRESSION_IS_NOT_NULL = 40;

    public static final int EXPRESSION_ABS = 41;
    public static final int EXPRESSION_SIGN = 42;
    public static final int EXPRESSION_RAND = 43;
    public static final int EXPRESSION_DOUBLE = 44;
    public static final int EXPRESSION_FLOOR_CEIL = 45;
    public static final int EXPRESSION_ROUND_TRUNCATE = 46;

    public static final int NODE_EMPTY = 47;

    public static final int INDEX_FILTER_VALUE = 48;
    public static final int INDEX_FILTER_EQUALS = 49;
    public static final int INDEX_FILTER_RANGE = 50;
    public static final int INDEX_FILTER_IN = 51;

    public static final int NODE_MAP_INDEX_SCAN = 52;

    public static final int EXPRESSION_ASCII = 53;
    public static final int EXPRESSION_CHAR_LENGTH = 54;
    public static final int EXPRESSION_INITCAP = 55;
    public static final int EXPRESSION_LOWER = 56;
    public static final int EXPRESSION_UPPER = 57;
    public static final int EXPRESSION_CONCAT = 58;
    public static final int EXPRESSION_LIKE = 59;
    public static final int EXPRESSION_SUBSTRING = 60;
    public static final int EXPRESSION_TRIM = 61;

    public static final int NODE_RECEIVE_MERGE_SORT = 62;
    public static final int NODE_FETCH = 63;

    public static final int EXPRESSION_REMAINDER = 64;

    public static final int LAZY_TARGET = 65;

    public static final int EXPRESSION_DOUBLE_DOUBLE = 66;

    public static final int INTERVAL_YEAR_MONTH = 67;
    public static final int INTERVAL_DAY_SECOND = 68;

    public static final int EXPRESSION_REPLACE = 69;
    public static final int EXPRESSION_POSITION = 70;

    public static final int EXPRESSION_CASE = 71;

    public static final int EXPRESSION_EXTRACT = 72;

    public static final int MAP_SCAN_METADATA = 73;
<<<<<<< HEAD
    public static final int MAP_INDEX_SCAN_METADATA = 74;
=======
//    Reserved
//    public static final int MAP_INDEX_SCAN_METADATA = 74;
>>>>>>> ef5816e6

    public static final int LEN = MAP_INDEX_SCAN_METADATA + 1;

    @Override
    public int getFactoryId() {
        return F_ID;
    }

    @SuppressWarnings("unchecked")
    @Override
    public DataSerializableFactory createFactory() {
        ConstructorFunction<Integer, IdentifiedDataSerializable>[] constructors = new ConstructorFunction[LEN];

        constructors[QUERY_DATA_TYPE] = arg -> new QueryDataType();

        constructors[QUERY_ID] = arg -> new QueryId();

        constructors[ROW_HEAP] = arg -> new HeapRow();
        constructors[ROW_JOIN] = arg -> new JoinRow();
        constructors[ROW_EMPTY] = arg -> EmptyRow.INSTANCE;
        constructors[ROW_BATCH_LIST] = arg -> new ListRowBatch();
        constructors[ROW_BATCH_EMPTY] = arg -> EmptyRowBatch.INSTANCE;

        constructors[OPERATION_EXECUTE] = arg -> new QueryExecuteOperation();
        constructors[OPERATION_EXECUTE_FRAGMENT] = arg -> new QueryExecuteOperationFragment();
        constructors[OPERATION_BATCH] = arg -> new QueryBatchExchangeOperation();
        constructors[OPERATION_FLOW_CONTROL] = arg -> new QueryFlowControlExchangeOperation();
        constructors[OPERATION_CANCEL] = arg -> new QueryCancelOperation();
        constructors[OPERATION_CHECK] = arg -> new QueryCheckOperation();
        constructors[OPERATION_CHECK_RESPONSE] = arg -> new QueryCheckResponseOperation();

        constructors[NODE_ROOT] = arg -> new RootPlanNode();
        constructors[NODE_SEND] = arg -> new SendPlanNode();
        constructors[NODE_RECEIVE] = arg -> new ReceivePlanNode();
        constructors[NODE_PROJECT] = arg -> new ProjectPlanNode();
        constructors[NODE_FILTER] = arg -> new FilterPlanNode();
        constructors[NODE_MAP_SCAN] = arg -> new MapScanPlanNode();

        constructors[EXPRESSION_COLUMN] = arg -> new ColumnExpression<>();
        constructors[EXPRESSION_IS_NULL] = arg -> new IsNullPredicate();

        constructors[TARGET_DESCRIPTOR_GENERIC] = arg -> GenericQueryTargetDescriptor.DEFAULT;

        constructors[QUERY_PATH] = arg -> new QueryPath();

        constructors[EXPRESSION_CONSTANT] = arg -> new ConstantExpression<>();
        constructors[EXPRESSION_PARAMETER] = arg -> new ParameterExpression<>();
        constructors[EXPRESSION_CAST] = arg -> new CastExpression<>();
        constructors[EXPRESSION_DIVIDE] = arg -> new DivideFunction<>();
        constructors[EXPRESSION_MINUS] = arg -> new MinusFunction<>();
        constructors[EXPRESSION_MULTIPLY] = arg -> new MultiplyFunction<>();
        constructors[EXPRESSION_PLUS] = arg -> new PlusFunction<>();
        constructors[EXPRESSION_UNARY_MINUS] = arg -> new UnaryMinusFunction<>();
        constructors[EXPRESSION_AND] = arg -> new AndPredicate();
        constructors[EXPRESSION_OR] = arg -> new OrPredicate();
        constructors[EXPRESSION_NOT] = arg -> new NotPredicate();
        constructors[EXPRESSION_COMPARISON] = arg -> new ComparisonPredicate();
        constructors[EXPRESSION_IS_TRUE] = arg -> new IsTruePredicate();
        constructors[EXPRESSION_IS_NOT_TRUE] = arg -> new IsNotTruePredicate();
        constructors[EXPRESSION_IS_FALSE] = arg -> new IsFalsePredicate();
        constructors[EXPRESSION_IS_NOT_FALSE] = arg -> new IsNotFalsePredicate();
        constructors[EXPRESSION_IS_NOT_NULL] = arg -> new IsNotNullPredicate();

        constructors[EXPRESSION_ABS] = arg -> new AbsFunction<>();
        constructors[EXPRESSION_SIGN] = arg -> new SignFunction<>();
        constructors[EXPRESSION_RAND] = arg -> new RandFunction();
        constructors[EXPRESSION_DOUBLE] = arg -> new DoubleFunction();
        constructors[EXPRESSION_FLOOR_CEIL] = arg -> new FloorCeilFunction<>();
        constructors[EXPRESSION_ROUND_TRUNCATE] = arg -> new RoundTruncateFunction<>();

        constructors[NODE_EMPTY] = arg -> new EmptyPlanNode();

        constructors[INDEX_FILTER_VALUE] = arg -> new IndexFilterValue();
        constructors[INDEX_FILTER_EQUALS] = arg -> new IndexEqualsFilter();
        constructors[INDEX_FILTER_RANGE] = arg -> new IndexRangeFilter();
        constructors[INDEX_FILTER_IN] = arg -> new IndexInFilter();

        constructors[NODE_MAP_INDEX_SCAN] = arg -> new MapIndexScanPlanNode();

        constructors[EXPRESSION_ASCII] = arg -> new AsciiFunction();
        constructors[EXPRESSION_CHAR_LENGTH] = arg -> new CharLengthFunction();
        constructors[EXPRESSION_INITCAP] = arg -> new InitcapFunction();
        constructors[EXPRESSION_LOWER] = arg -> new LowerFunction();
        constructors[EXPRESSION_UPPER] = arg -> new UpperFunction();
        constructors[EXPRESSION_CONCAT] = arg -> new ConcatFunction();
        constructors[EXPRESSION_LIKE] = arg -> new LikeFunction();
        constructors[EXPRESSION_SUBSTRING] = arg -> new SubstringFunction();
        constructors[EXPRESSION_TRIM] = arg -> new TrimFunction();
        constructors[EXPRESSION_REPLACE] = arg -> new ReplaceFunction();
        constructors[EXPRESSION_POSITION] = arg -> new PositionFunction();

        constructors[EXPRESSION_EXTRACT] = arg -> new ExtractFunction();

        constructors[NODE_RECEIVE_MERGE_SORT] = arg -> new ReceiveSortMergePlanNode();
        constructors[NODE_FETCH] = arg -> new FetchPlanNode();

        constructors[EXPRESSION_REMAINDER] = arg -> new RemainderFunction<>();

        constructors[LAZY_TARGET] = arg -> new LazyTarget();
        constructors[EXPRESSION_DOUBLE_DOUBLE] = arg -> new DoubleBiFunction();

        constructors[INTERVAL_YEAR_MONTH] = arg -> new SqlYearMonthInterval();
        constructors[INTERVAL_DAY_SECOND] = arg -> new SqlDaySecondInterval();

        constructors[EXPRESSION_CASE] = arg -> new CaseExpression<>();

        constructors[MAP_SCAN_METADATA] = arg -> new MapScanMetadata();
<<<<<<< HEAD
        constructors[MAP_INDEX_SCAN_METADATA] = arg -> new MapIndexScanMetadata();

=======
>>>>>>> ef5816e6

        return new ArrayDataSerializableFactory(constructors);
    }
}<|MERGE_RESOLUTION|>--- conflicted
+++ resolved
@@ -202,12 +202,7 @@
     public static final int EXPRESSION_EXTRACT = 72;
 
     public static final int MAP_SCAN_METADATA = 73;
-<<<<<<< HEAD
     public static final int MAP_INDEX_SCAN_METADATA = 74;
-=======
-//    Reserved
-//    public static final int MAP_INDEX_SCAN_METADATA = 74;
->>>>>>> ef5816e6
 
     public static final int LEN = MAP_INDEX_SCAN_METADATA + 1;
 
@@ -315,11 +310,7 @@
         constructors[EXPRESSION_CASE] = arg -> new CaseExpression<>();
 
         constructors[MAP_SCAN_METADATA] = arg -> new MapScanMetadata();
-<<<<<<< HEAD
         constructors[MAP_INDEX_SCAN_METADATA] = arg -> new MapIndexScanMetadata();
-
-=======
->>>>>>> ef5816e6
 
         return new ArrayDataSerializableFactory(constructors);
     }
