/*
 * Copyright (c) 2008-2021, Hazelcast, Inc. All Rights Reserved.
 *
 * Licensed under the Apache License, Version 2.0 (the "License");
 * you may not use this file except in compliance with the License.
 * You may obtain a copy of the License at
 *
 * http://www.apache.org/licenses/LICENSE-2.0
 *
 * Unless required by applicable law or agreed to in writing, software
 * distributed under the License is distributed on an "AS IS" BASIS,
 * WITHOUT WARRANTIES OR CONDITIONS OF ANY KIND, either express or implied.
 * See the License for the specific language governing permissions and
 * limitations under the License.
 */

package com.hazelcast.sql.impl;

import com.hazelcast.internal.serialization.DataSerializerHook;
import com.hazelcast.internal.serialization.impl.ArrayDataSerializableFactory;
import com.hazelcast.internal.serialization.impl.FactoryIdHelper;
import com.hazelcast.internal.util.ConstructorFunction;
import com.hazelcast.nio.serialization.DataSerializableFactory;
import com.hazelcast.nio.serialization.IdentifiedDataSerializable;
import com.hazelcast.sql.impl.exec.scan.index.IndexEqualsFilter;
import com.hazelcast.sql.impl.exec.scan.index.IndexFilterValue;
import com.hazelcast.sql.impl.exec.scan.index.IndexInFilter;
import com.hazelcast.sql.impl.exec.scan.index.IndexRangeFilter;
import com.hazelcast.sql.impl.expression.CastExpression;
import com.hazelcast.sql.impl.expression.ColumnExpression;
import com.hazelcast.sql.impl.expression.ConstantExpression;
import com.hazelcast.sql.impl.expression.ParameterExpression;
import com.hazelcast.sql.impl.expression.math.AbsFunction;
import com.hazelcast.sql.impl.expression.math.DivideFunction;
import com.hazelcast.sql.impl.expression.math.DoubleFunction;
import com.hazelcast.sql.impl.expression.math.DoubleBiFunction;
import com.hazelcast.sql.impl.expression.math.FloorCeilFunction;
import com.hazelcast.sql.impl.expression.math.MinusFunction;
import com.hazelcast.sql.impl.expression.math.MultiplyFunction;
import com.hazelcast.sql.impl.expression.math.PlusFunction;
import com.hazelcast.sql.impl.expression.math.RandFunction;
import com.hazelcast.sql.impl.expression.math.RemainderFunction;
import com.hazelcast.sql.impl.expression.math.RoundTruncateFunction;
import com.hazelcast.sql.impl.expression.math.SignFunction;
import com.hazelcast.sql.impl.expression.math.UnaryMinusFunction;
import com.hazelcast.sql.impl.expression.predicate.AndPredicate;
import com.hazelcast.sql.impl.expression.predicate.ComparisonPredicate;
import com.hazelcast.sql.impl.expression.predicate.IsFalsePredicate;
import com.hazelcast.sql.impl.expression.predicate.IsNotFalsePredicate;
import com.hazelcast.sql.impl.expression.predicate.IsNotNullPredicate;
import com.hazelcast.sql.impl.expression.predicate.IsNotTruePredicate;
import com.hazelcast.sql.impl.expression.predicate.IsNullPredicate;
import com.hazelcast.sql.impl.expression.predicate.IsTruePredicate;
import com.hazelcast.sql.impl.expression.predicate.NotPredicate;
import com.hazelcast.sql.impl.expression.predicate.OrPredicate;
import com.hazelcast.sql.impl.expression.string.AsciiFunction;
import com.hazelcast.sql.impl.expression.string.CharLengthFunction;
import com.hazelcast.sql.impl.expression.string.ConcatFunction;
import com.hazelcast.sql.impl.expression.string.InitcapFunction;
import com.hazelcast.sql.impl.expression.string.LikeFunction;
import com.hazelcast.sql.impl.expression.string.LowerFunction;
import com.hazelcast.sql.impl.expression.string.SubstringFunction;
import com.hazelcast.sql.impl.expression.string.TrimFunction;
import com.hazelcast.sql.impl.expression.string.UpperFunction;
import com.hazelcast.sql.impl.extract.GenericQueryTargetDescriptor;
import com.hazelcast.sql.impl.extract.QueryPath;
import com.hazelcast.sql.impl.operation.QueryBatchExchangeOperation;
import com.hazelcast.sql.impl.operation.QueryCancelOperation;
import com.hazelcast.sql.impl.operation.QueryCheckOperation;
import com.hazelcast.sql.impl.operation.QueryCheckResponseOperation;
import com.hazelcast.sql.impl.operation.QueryExecuteOperation;
import com.hazelcast.sql.impl.operation.QueryExecuteOperationFragment;
import com.hazelcast.sql.impl.operation.QueryFlowControlExchangeOperation;
import com.hazelcast.sql.impl.plan.node.EmptyPlanNode;
import com.hazelcast.sql.impl.plan.node.FetchPlanNode;
import com.hazelcast.sql.impl.plan.node.FilterPlanNode;
import com.hazelcast.sql.impl.plan.node.MapIndexScanPlanNode;
import com.hazelcast.sql.impl.plan.node.MapScanPlanNode;
import com.hazelcast.sql.impl.plan.node.ProjectPlanNode;
import com.hazelcast.sql.impl.plan.node.RootPlanNode;
import com.hazelcast.sql.impl.plan.node.io.ReceivePlanNode;
import com.hazelcast.sql.impl.plan.node.io.ReceiveSortMergePlanNode;
import com.hazelcast.sql.impl.plan.node.io.SendPlanNode;
import com.hazelcast.sql.impl.row.EmptyRow;
import com.hazelcast.sql.impl.row.EmptyRowBatch;
import com.hazelcast.sql.impl.row.HeapRow;
import com.hazelcast.sql.impl.row.JoinRow;
import com.hazelcast.sql.impl.row.ListRowBatch;
import com.hazelcast.sql.impl.type.QueryDataType;
import com.hazelcast.sql.impl.type.SqlDaySecondInterval;
import com.hazelcast.sql.impl.type.SqlYearMonthInterval;

import static com.hazelcast.internal.serialization.impl.FactoryIdHelper.SQL_DS_FACTORY;
import static com.hazelcast.internal.serialization.impl.FactoryIdHelper.SQL_DS_FACTORY_ID;

/**
 * Serialization hook for SQL classes.
 */
public class SqlDataSerializerHook implements DataSerializerHook {

    public static final int F_ID = FactoryIdHelper.getFactoryId(SQL_DS_FACTORY, SQL_DS_FACTORY_ID);

    public static final int QUERY_DATA_TYPE = 0;

    public static final int QUERY_ID = 1;

    public static final int ROW_HEAP = 2;
    public static final int ROW_JOIN = 3;
    public static final int ROW_EMPTY = 4;
    public static final int ROW_BATCH_LIST = 5;
    public static final int ROW_BATCH_EMPTY = 6;

    public static final int OPERATION_EXECUTE = 7;
    public static final int OPERATION_EXECUTE_FRAGMENT = 8;
    public static final int OPERATION_BATCH = 9;
    public static final int OPERATION_FLOW_CONTROL = 10;
    public static final int OPERATION_CANCEL = 11;
    public static final int OPERATION_CHECK = 12;
    public static final int OPERATION_CHECK_RESPONSE = 13;

    public static final int NODE_ROOT = 14;
    public static final int NODE_SEND = 15;
    public static final int NODE_RECEIVE = 16;
    public static final int NODE_PROJECT = 17;
    public static final int NODE_FILTER = 18;
    public static final int NODE_MAP_SCAN = 19;

    public static final int EXPRESSION_COLUMN = 20;
    public static final int EXPRESSION_IS_NULL = 21;

    public static final int TARGET_DESCRIPTOR_GENERIC = 22;

    public static final int QUERY_PATH = 23;

    public static final int EXPRESSION_CONSTANT = 24;
    public static final int EXPRESSION_PARAMETER = 25;
    public static final int EXPRESSION_CAST = 26;
    public static final int EXPRESSION_DIVIDE = 27;
    public static final int EXPRESSION_MINUS = 28;
    public static final int EXPRESSION_MULTIPLY = 29;
    public static final int EXPRESSION_PLUS = 30;
    public static final int EXPRESSION_UNARY_MINUS = 31;
    public static final int EXPRESSION_AND = 32;
    public static final int EXPRESSION_OR = 33;
    public static final int EXPRESSION_NOT = 34;
    public static final int EXPRESSION_COMPARISON = 35;
    public static final int EXPRESSION_IS_TRUE = 36;
    public static final int EXPRESSION_IS_NOT_TRUE = 37;
    public static final int EXPRESSION_IS_FALSE = 38;
    public static final int EXPRESSION_IS_NOT_FALSE = 39;
    public static final int EXPRESSION_IS_NOT_NULL = 40;

    public static final int EXPRESSION_ABS = 41;
    public static final int EXPRESSION_SIGN = 42;
    public static final int EXPRESSION_RAND = 43;
    public static final int EXPRESSION_DOUBLE = 44;
    public static final int EXPRESSION_FLOOR_CEIL = 45;
    public static final int EXPRESSION_ROUND_TRUNCATE = 46;

    public static final int NODE_EMPTY = 47;

    public static final int INDEX_FILTER_VALUE = 48;
    public static final int INDEX_FILTER_EQUALS = 49;
    public static final int INDEX_FILTER_RANGE = 50;
    public static final int INDEX_FILTER_IN = 51;

    public static final int NODE_MAP_INDEX_SCAN = 52;

    public static final int EXPRESSION_ASCII = 53;
    public static final int EXPRESSION_CHAR_LENGTH = 54;
    public static final int EXPRESSION_INITCAP = 55;
    public static final int EXPRESSION_LOWER = 56;
    public static final int EXPRESSION_UPPER = 57;
    public static final int EXPRESSION_CONCAT = 58;
    public static final int EXPRESSION_LIKE = 59;
    public static final int EXPRESSION_SUBSTRING = 60;
    public static final int EXPRESSION_TRIM = 61;

    public static final int NODE_RECEIVE_MERGE_SORT = 62;
    public static final int NODE_FETCH = 63;

    public static final int EXPRESSION_REMAINDER = 64;

    public static final int LAZY_TARGET = 65;

<<<<<<< HEAD
    public static final int INTERVAL_YEAR_MONTH = 66;
    public static final int INTERVAL_DAY_SECOND = 67;

    public static final int LEN = INTERVAL_DAY_SECOND + 1;
=======
    public static final int EXPRESSION_DOUBLE_DOUBLE = 66;

    public static final int LEN = EXPRESSION_DOUBLE_DOUBLE + 1;
>>>>>>> 0bc53804

    @Override
    public int getFactoryId() {
        return F_ID;
    }

    @SuppressWarnings("unchecked")
    @Override
    public DataSerializableFactory createFactory() {
        ConstructorFunction<Integer, IdentifiedDataSerializable>[] constructors = new ConstructorFunction[LEN];

        constructors[QUERY_DATA_TYPE] = arg -> new QueryDataType();

        constructors[QUERY_ID] = arg -> new QueryId();

        constructors[ROW_HEAP] = arg -> new HeapRow();
        constructors[ROW_JOIN] = arg -> new JoinRow();
        constructors[ROW_EMPTY] = arg -> EmptyRow.INSTANCE;
        constructors[ROW_BATCH_LIST] = arg -> new ListRowBatch();
        constructors[ROW_BATCH_EMPTY] = arg -> EmptyRowBatch.INSTANCE;

        constructors[OPERATION_EXECUTE] = arg -> new QueryExecuteOperation();
        constructors[OPERATION_EXECUTE_FRAGMENT] = arg -> new QueryExecuteOperationFragment();
        constructors[OPERATION_BATCH] = arg -> new QueryBatchExchangeOperation();
        constructors[OPERATION_FLOW_CONTROL] = arg -> new QueryFlowControlExchangeOperation();
        constructors[OPERATION_CANCEL] = arg -> new QueryCancelOperation();
        constructors[OPERATION_CHECK] = arg -> new QueryCheckOperation();
        constructors[OPERATION_CHECK_RESPONSE] = arg -> new QueryCheckResponseOperation();

        constructors[NODE_ROOT] = arg -> new RootPlanNode();
        constructors[NODE_SEND] = arg -> new SendPlanNode();
        constructors[NODE_RECEIVE] = arg -> new ReceivePlanNode();
        constructors[NODE_PROJECT] = arg -> new ProjectPlanNode();
        constructors[NODE_FILTER] = arg -> new FilterPlanNode();
        constructors[NODE_MAP_SCAN] = arg -> new MapScanPlanNode();

        constructors[EXPRESSION_COLUMN] = arg -> new ColumnExpression<>();
        constructors[EXPRESSION_IS_NULL] = arg -> new IsNullPredicate();

        constructors[TARGET_DESCRIPTOR_GENERIC] = arg -> GenericQueryTargetDescriptor.DEFAULT;

        constructors[QUERY_PATH] = arg -> new QueryPath();

        constructors[EXPRESSION_CONSTANT] = arg -> new ConstantExpression<>();
        constructors[EXPRESSION_PARAMETER] = arg -> new ParameterExpression<>();
        constructors[EXPRESSION_CAST] = arg -> new CastExpression<>();
        constructors[EXPRESSION_DIVIDE] = arg -> new DivideFunction<>();
        constructors[EXPRESSION_MINUS] = arg -> new MinusFunction<>();
        constructors[EXPRESSION_MULTIPLY] = arg -> new MultiplyFunction<>();
        constructors[EXPRESSION_PLUS] = arg -> new PlusFunction<>();
        constructors[EXPRESSION_UNARY_MINUS] = arg -> new UnaryMinusFunction<>();
        constructors[EXPRESSION_AND] = arg -> new AndPredicate();
        constructors[EXPRESSION_OR] = arg -> new OrPredicate();
        constructors[EXPRESSION_NOT] = arg -> new NotPredicate();
        constructors[EXPRESSION_COMPARISON] = arg -> new ComparisonPredicate();
        constructors[EXPRESSION_IS_TRUE] = arg -> new IsTruePredicate();
        constructors[EXPRESSION_IS_NOT_TRUE] = arg -> new IsNotTruePredicate();
        constructors[EXPRESSION_IS_FALSE] = arg -> new IsFalsePredicate();
        constructors[EXPRESSION_IS_NOT_FALSE] = arg -> new IsNotFalsePredicate();
        constructors[EXPRESSION_IS_NOT_NULL] = arg -> new IsNotNullPredicate();

        constructors[EXPRESSION_ABS] = arg -> new AbsFunction<>();
        constructors[EXPRESSION_SIGN] = arg -> new SignFunction<>();
        constructors[EXPRESSION_RAND] = arg -> new RandFunction();
        constructors[EXPRESSION_DOUBLE] = arg -> new DoubleFunction();
        constructors[EXPRESSION_FLOOR_CEIL] = arg -> new FloorCeilFunction<>();
        constructors[EXPRESSION_ROUND_TRUNCATE] = arg -> new RoundTruncateFunction<>();

        constructors[NODE_EMPTY] = arg -> new EmptyPlanNode();

        constructors[INDEX_FILTER_VALUE] = arg -> new IndexFilterValue();
        constructors[INDEX_FILTER_EQUALS] = arg -> new IndexEqualsFilter();
        constructors[INDEX_FILTER_RANGE] = arg -> new IndexRangeFilter();
        constructors[INDEX_FILTER_IN] = arg -> new IndexInFilter();

        constructors[NODE_MAP_INDEX_SCAN] = arg -> new MapIndexScanPlanNode();

        constructors[EXPRESSION_ASCII] = arg -> new AsciiFunction();
        constructors[EXPRESSION_CHAR_LENGTH] = arg -> new CharLengthFunction();
        constructors[EXPRESSION_INITCAP] = arg -> new InitcapFunction();
        constructors[EXPRESSION_LOWER] = arg -> new LowerFunction();
        constructors[EXPRESSION_UPPER] = arg -> new UpperFunction();
        constructors[EXPRESSION_CONCAT] = arg -> new ConcatFunction();
        constructors[EXPRESSION_LIKE] = arg -> new LikeFunction();
        constructors[EXPRESSION_SUBSTRING] = arg -> new SubstringFunction();
        constructors[EXPRESSION_TRIM] = arg -> new TrimFunction();

        constructors[NODE_RECEIVE_MERGE_SORT] = arg -> new ReceiveSortMergePlanNode();
        constructors[NODE_FETCH] = arg -> new FetchPlanNode();

        constructors[EXPRESSION_REMAINDER] = arg -> new RemainderFunction<>();

        constructors[LAZY_TARGET] = arg -> new LazyTarget();
        constructors[EXPRESSION_DOUBLE_DOUBLE] = arg -> new DoubleBiFunction();

        constructors[INTERVAL_YEAR_MONTH] = arg -> new SqlYearMonthInterval();
        constructors[INTERVAL_DAY_SECOND] = arg -> new SqlDaySecondInterval();

        return new ArrayDataSerializableFactory(constructors);
    }
}<|MERGE_RESOLUTION|>--- conflicted
+++ resolved
@@ -183,16 +183,12 @@
 
     public static final int LAZY_TARGET = 65;
 
-<<<<<<< HEAD
-    public static final int INTERVAL_YEAR_MONTH = 66;
-    public static final int INTERVAL_DAY_SECOND = 67;
+    public static final int EXPRESSION_DOUBLE_DOUBLE = 66;
+
+    public static final int INTERVAL_YEAR_MONTH = 67;
+    public static final int INTERVAL_DAY_SECOND = 68;
 
     public static final int LEN = INTERVAL_DAY_SECOND + 1;
-=======
-    public static final int EXPRESSION_DOUBLE_DOUBLE = 66;
-
-    public static final int LEN = EXPRESSION_DOUBLE_DOUBLE + 1;
->>>>>>> 0bc53804
 
     @Override
     public int getFactoryId() {
