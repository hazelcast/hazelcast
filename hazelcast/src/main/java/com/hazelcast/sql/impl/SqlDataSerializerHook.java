/*
 * Copyright (c) 2008-2020, Hazelcast, Inc. All Rights Reserved.
 *
 * Licensed under the Apache License, Version 2.0 (the "License");
 * you may not use this file except in compliance with the License.
 * You may obtain a copy of the License at
 *
 * http://www.apache.org/licenses/LICENSE-2.0
 *
 * Unless required by applicable law or agreed to in writing, software
 * distributed under the License is distributed on an "AS IS" BASIS,
 * WITHOUT WARRANTIES OR CONDITIONS OF ANY KIND, either express or implied.
 * See the License for the specific language governing permissions and
 * limitations under the License.
 */

package com.hazelcast.sql.impl;

import com.hazelcast.internal.serialization.DataSerializerHook;
import com.hazelcast.internal.serialization.impl.ArrayDataSerializableFactory;
import com.hazelcast.internal.serialization.impl.FactoryIdHelper;
import com.hazelcast.internal.util.ConstructorFunction;
import com.hazelcast.nio.serialization.DataSerializableFactory;
import com.hazelcast.nio.serialization.IdentifiedDataSerializable;
import com.hazelcast.sql.impl.expression.CastExpression;
import com.hazelcast.sql.impl.expression.ColumnExpression;
import com.hazelcast.sql.impl.expression.ConstantExpression;
import com.hazelcast.sql.impl.expression.ParameterExpression;
import com.hazelcast.sql.impl.expression.math.AbsFunction;
import com.hazelcast.sql.impl.expression.math.DivideFunction;
import com.hazelcast.sql.impl.expression.math.DoubleFunction;
import com.hazelcast.sql.impl.expression.math.FloorCeilFunction;
import com.hazelcast.sql.impl.expression.math.MinusFunction;
import com.hazelcast.sql.impl.expression.math.MultiplyFunction;
import com.hazelcast.sql.impl.expression.math.PlusFunction;
import com.hazelcast.sql.impl.expression.math.RandFunction;
import com.hazelcast.sql.impl.expression.math.RoundTruncateFunction;
import com.hazelcast.sql.impl.expression.math.SignFunction;
import com.hazelcast.sql.impl.expression.math.UnaryMinusFunction;
import com.hazelcast.sql.impl.expression.predicate.AndPredicate;
import com.hazelcast.sql.impl.expression.predicate.ComparisonPredicate;
import com.hazelcast.sql.impl.expression.predicate.IsFalsePredicate;
import com.hazelcast.sql.impl.expression.predicate.IsNotFalsePredicate;
import com.hazelcast.sql.impl.expression.predicate.IsNotNullPredicate;
import com.hazelcast.sql.impl.expression.predicate.IsNotTruePredicate;
import com.hazelcast.sql.impl.expression.predicate.IsNullPredicate;
import com.hazelcast.sql.impl.expression.predicate.IsTruePredicate;
import com.hazelcast.sql.impl.expression.predicate.NotPredicate;
import com.hazelcast.sql.impl.expression.predicate.OrPredicate;
import com.hazelcast.sql.impl.expression.string.AsciiFunction;
import com.hazelcast.sql.impl.expression.string.CharLengthFunction;
import com.hazelcast.sql.impl.expression.string.ConcatFunction;
import com.hazelcast.sql.impl.expression.string.InitcapFunction;
import com.hazelcast.sql.impl.expression.string.LikeFunction;
import com.hazelcast.sql.impl.expression.string.LowerFunction;
import com.hazelcast.sql.impl.expression.string.SubstringFunction;
import com.hazelcast.sql.impl.expression.string.UpperFunction;
import com.hazelcast.sql.impl.extract.GenericQueryTargetDescriptor;
import com.hazelcast.sql.impl.extract.QueryPath;
import com.hazelcast.sql.impl.inject.PojoUpsertTargetDescriptor;
import com.hazelcast.sql.impl.inject.PortableUpsertTargetDescriptor;
import com.hazelcast.sql.impl.inject.PrimitiveUpsertTargetDescriptor;
import com.hazelcast.sql.impl.operation.QueryBatchExchangeOperation;
import com.hazelcast.sql.impl.operation.QueryCancelOperation;
import com.hazelcast.sql.impl.operation.QueryCheckOperation;
import com.hazelcast.sql.impl.operation.QueryCheckResponseOperation;
import com.hazelcast.sql.impl.operation.QueryExecuteOperation;
import com.hazelcast.sql.impl.operation.QueryExecuteOperationFragment;
import com.hazelcast.sql.impl.operation.QueryFlowControlExchangeOperation;
import com.hazelcast.sql.impl.plan.node.EmptyPlanNode;
import com.hazelcast.sql.impl.plan.node.FilterPlanNode;
import com.hazelcast.sql.impl.plan.node.MapScanPlanNode;
import com.hazelcast.sql.impl.plan.node.ProjectPlanNode;
import com.hazelcast.sql.impl.plan.node.RootPlanNode;
import com.hazelcast.sql.impl.plan.node.io.ReceivePlanNode;
import com.hazelcast.sql.impl.plan.node.io.RootSendPlanNode;
import com.hazelcast.sql.impl.row.EmptyRow;
import com.hazelcast.sql.impl.row.EmptyRowBatch;
import com.hazelcast.sql.impl.row.HeapRow;
import com.hazelcast.sql.impl.row.JoinRow;
import com.hazelcast.sql.impl.row.ListRowBatch;
import com.hazelcast.sql.impl.type.QueryDataType;

import static com.hazelcast.internal.serialization.impl.FactoryIdHelper.SQL_DS_FACTORY;
import static com.hazelcast.internal.serialization.impl.FactoryIdHelper.SQL_DS_FACTORY_ID;

/**
 * Serialization hook for SQL classes.
 */
public class SqlDataSerializerHook implements DataSerializerHook {

    public static final int F_ID = FactoryIdHelper.getFactoryId(SQL_DS_FACTORY, SQL_DS_FACTORY_ID);

    public static final int QUERY_DATA_TYPE = 0;

    public static final int QUERY_ID = 1;

    public static final int ROW_HEAP = 2;
    public static final int ROW_JOIN = 3;
    public static final int ROW_EMPTY = 4;
    public static final int ROW_BATCH_LIST = 5;
    public static final int ROW_BATCH_EMPTY = 6;

    public static final int OPERATION_EXECUTE = 7;
    public static final int OPERATION_EXECUTE_FRAGMENT = 8;
    public static final int OPERATION_BATCH = 9;
    public static final int OPERATION_FLOW_CONTROL = 10;
    public static final int OPERATION_CANCEL = 11;
    public static final int OPERATION_CHECK = 12;
    public static final int OPERATION_CHECK_RESPONSE = 13;

    public static final int NODE_ROOT = 14;
    public static final int NODE_ROOT_SEND = 15;
    public static final int NODE_RECEIVE = 16;
    public static final int NODE_PROJECT = 17;
    public static final int NODE_FILTER = 18;
    public static final int NODE_MAP_SCAN = 19;

    public static final int EXPRESSION_COLUMN = 20;
    public static final int EXPRESSION_IS_NULL = 21;

    public static final int TARGET_DESCRIPTOR_GENERIC = 22;

    public static final int QUERY_PATH = 23;

    public static final int EXPRESSION_CONSTANT = 24;
    public static final int EXPRESSION_PARAMETER = 25;
    public static final int EXPRESSION_CAST = 26;
    public static final int EXPRESSION_DIVIDE = 27;
    public static final int EXPRESSION_MINUS = 28;
    public static final int EXPRESSION_MULTIPLY = 29;
    public static final int EXPRESSION_PLUS = 30;
    public static final int EXPRESSION_UNARY_MINUS = 31;
    public static final int EXPRESSION_AND = 32;
    public static final int EXPRESSION_OR = 33;
    public static final int EXPRESSION_NOT = 34;
    public static final int EXPRESSION_COMPARISON = 35;
    public static final int EXPRESSION_IS_TRUE = 36;
    public static final int EXPRESSION_IS_NOT_TRUE = 37;
    public static final int EXPRESSION_IS_FALSE = 38;
    public static final int EXPRESSION_IS_NOT_FALSE = 39;
    public static final int EXPRESSION_IS_NOT_NULL = 40;

    public static final int EXPRESSION_ABS = 41;
    public static final int EXPRESSION_SIGN = 42;
    public static final int EXPRESSION_RAND = 43;
    public static final int EXPRESSION_DOUBLE = 44;
    public static final int EXPRESSION_FLOOR_CEIL = 45;
    public static final int EXPRESSION_ROUND_TRUNCATE = 46;

    public static final int NODE_EMPTY = 47;

<<<<<<< HEAD
    public static final int TARGET_DESCRIPTOR_PRIMITIVE = 48;
    public static final int TARGET_DESCRIPTOR_POJO = 49;
    public static final int TARGET_DESCRIPTOR_PORTABLE = 50;

    public static final int LEN = TARGET_DESCRIPTOR_PORTABLE + 1;
=======
    public static final int EXPRESSION_ASCII = 53;
    public static final int EXPRESSION_CHAR_LENGTH = 54;
    public static final int EXPRESSION_INITCAP = 55;
    public static final int EXPRESSION_LOWER = 56;
    public static final int EXPRESSION_UPPER = 57;
    public static final int EXPRESSION_CONCAT = 58;
    public static final int EXPRESSION_LIKE = 59;
    public static final int EXPRESSION_SUBSTRING = 60;

    public static final int LEN = EXPRESSION_SUBSTRING + 1;
>>>>>>> 600cd78e

    @Override
    public int getFactoryId() {
        return F_ID;
    }

    @SuppressWarnings("unchecked")
    @Override
    public DataSerializableFactory createFactory() {
        ConstructorFunction<Integer, IdentifiedDataSerializable>[] constructors = new ConstructorFunction[LEN];

        constructors[QUERY_DATA_TYPE] = arg -> new QueryDataType();

        constructors[QUERY_ID] = arg -> new QueryId();

        constructors[ROW_HEAP] = arg -> new HeapRow();
        constructors[ROW_JOIN] = arg -> new JoinRow();
        constructors[ROW_EMPTY] = arg -> EmptyRow.INSTANCE;
        constructors[ROW_BATCH_LIST] = arg -> new ListRowBatch();
        constructors[ROW_BATCH_EMPTY] = arg -> EmptyRowBatch.INSTANCE;

        constructors[OPERATION_EXECUTE] = arg -> new QueryExecuteOperation();
        constructors[OPERATION_EXECUTE_FRAGMENT] = arg -> new QueryExecuteOperationFragment();
        constructors[OPERATION_BATCH] = arg -> new QueryBatchExchangeOperation();
        constructors[OPERATION_FLOW_CONTROL] = arg -> new QueryFlowControlExchangeOperation();
        constructors[OPERATION_CANCEL] = arg -> new QueryCancelOperation();
        constructors[OPERATION_CHECK] = arg -> new QueryCheckOperation();
        constructors[OPERATION_CHECK_RESPONSE] = arg -> new QueryCheckResponseOperation();

        constructors[NODE_ROOT] = arg -> new RootPlanNode();
        constructors[NODE_ROOT_SEND] = arg -> new RootSendPlanNode();
        constructors[NODE_RECEIVE] = arg -> new ReceivePlanNode();
        constructors[NODE_PROJECT] = arg -> new ProjectPlanNode();
        constructors[NODE_FILTER] = arg -> new FilterPlanNode();
        constructors[NODE_MAP_SCAN] = arg -> new MapScanPlanNode();

        constructors[EXPRESSION_COLUMN] = arg -> new ColumnExpression<>();
        constructors[EXPRESSION_IS_NULL] = arg -> new IsNullPredicate();

        constructors[TARGET_DESCRIPTOR_GENERIC] = arg -> GenericQueryTargetDescriptor.DEFAULT;

        constructors[QUERY_PATH] = arg -> new QueryPath();

        constructors[EXPRESSION_CONSTANT] = arg -> new ConstantExpression<>();
        constructors[EXPRESSION_PARAMETER] = arg -> new ParameterExpression<>();
        constructors[EXPRESSION_CAST] = arg -> new CastExpression<>();
        constructors[EXPRESSION_DIVIDE] = arg -> new DivideFunction<>();
        constructors[EXPRESSION_MINUS] = arg -> new MinusFunction<>();
        constructors[EXPRESSION_MULTIPLY] = arg -> new MultiplyFunction<>();
        constructors[EXPRESSION_PLUS] = arg -> new PlusFunction<>();
        constructors[EXPRESSION_UNARY_MINUS] = arg -> new UnaryMinusFunction<>();
        constructors[EXPRESSION_AND] = arg -> new AndPredicate();
        constructors[EXPRESSION_OR] = arg -> new OrPredicate();
        constructors[EXPRESSION_NOT] = arg -> new NotPredicate();
        constructors[EXPRESSION_COMPARISON] = arg -> new ComparisonPredicate();
        constructors[EXPRESSION_IS_TRUE] = arg -> new IsTruePredicate();
        constructors[EXPRESSION_IS_NOT_TRUE] = arg -> new IsNotTruePredicate();
        constructors[EXPRESSION_IS_FALSE] = arg -> new IsFalsePredicate();
        constructors[EXPRESSION_IS_NOT_FALSE] = arg -> new IsNotFalsePredicate();
        constructors[EXPRESSION_IS_NOT_NULL] = arg -> new IsNotNullPredicate();

        constructors[EXPRESSION_ABS] = arg -> new AbsFunction<>();
        constructors[EXPRESSION_SIGN] = arg -> new SignFunction<>();
        constructors[EXPRESSION_RAND] = arg -> new RandFunction();
        constructors[EXPRESSION_DOUBLE] = arg -> new DoubleFunction();
        constructors[EXPRESSION_FLOOR_CEIL] = arg -> new FloorCeilFunction<>();
        constructors[EXPRESSION_ROUND_TRUNCATE] = arg -> new RoundTruncateFunction<>();

        constructors[NODE_EMPTY] = arg -> new EmptyPlanNode();

<<<<<<< HEAD
        constructors[TARGET_DESCRIPTOR_PRIMITIVE] = arg -> PrimitiveUpsertTargetDescriptor.DEFAULT;
        constructors[TARGET_DESCRIPTOR_POJO] = arg -> new PojoUpsertTargetDescriptor();
        constructors[TARGET_DESCRIPTOR_PORTABLE] = arg -> new PortableUpsertTargetDescriptor();
=======
        constructors[EXPRESSION_ASCII] = arg -> new AsciiFunction();
        constructors[EXPRESSION_CHAR_LENGTH] = arg -> new CharLengthFunction();
        constructors[EXPRESSION_INITCAP] = arg -> new InitcapFunction();
        constructors[EXPRESSION_LOWER] = arg -> new LowerFunction();
        constructors[EXPRESSION_UPPER] = arg -> new UpperFunction();
        constructors[EXPRESSION_CONCAT] = arg -> new ConcatFunction();
        constructors[EXPRESSION_LIKE] = arg -> new LikeFunction();
        constructors[EXPRESSION_SUBSTRING] = arg -> new SubstringFunction();
>>>>>>> 600cd78e

        return new ArrayDataSerializableFactory(constructors);
    }
}<|MERGE_RESOLUTION|>--- conflicted
+++ resolved
@@ -150,13 +150,6 @@
 
     public static final int NODE_EMPTY = 47;
 
-<<<<<<< HEAD
-    public static final int TARGET_DESCRIPTOR_PRIMITIVE = 48;
-    public static final int TARGET_DESCRIPTOR_POJO = 49;
-    public static final int TARGET_DESCRIPTOR_PORTABLE = 50;
-
-    public static final int LEN = TARGET_DESCRIPTOR_PORTABLE + 1;
-=======
     public static final int EXPRESSION_ASCII = 53;
     public static final int EXPRESSION_CHAR_LENGTH = 54;
     public static final int EXPRESSION_INITCAP = 55;
@@ -166,8 +159,11 @@
     public static final int EXPRESSION_LIKE = 59;
     public static final int EXPRESSION_SUBSTRING = 60;
 
-    public static final int LEN = EXPRESSION_SUBSTRING + 1;
->>>>>>> 600cd78e
+    public static final int TARGET_DESCRIPTOR_PRIMITIVE = 61;
+    public static final int TARGET_DESCRIPTOR_POJO = 62;
+    public static final int TARGET_DESCRIPTOR_PORTABLE = 63;
+
+    public static final int LEN = TARGET_DESCRIPTOR_PORTABLE + 1;
 
     @Override
     public int getFactoryId() {
@@ -238,11 +234,6 @@
 
         constructors[NODE_EMPTY] = arg -> new EmptyPlanNode();
 
-<<<<<<< HEAD
-        constructors[TARGET_DESCRIPTOR_PRIMITIVE] = arg -> PrimitiveUpsertTargetDescriptor.DEFAULT;
-        constructors[TARGET_DESCRIPTOR_POJO] = arg -> new PojoUpsertTargetDescriptor();
-        constructors[TARGET_DESCRIPTOR_PORTABLE] = arg -> new PortableUpsertTargetDescriptor();
-=======
         constructors[EXPRESSION_ASCII] = arg -> new AsciiFunction();
         constructors[EXPRESSION_CHAR_LENGTH] = arg -> new CharLengthFunction();
         constructors[EXPRESSION_INITCAP] = arg -> new InitcapFunction();
@@ -251,7 +242,10 @@
         constructors[EXPRESSION_CONCAT] = arg -> new ConcatFunction();
         constructors[EXPRESSION_LIKE] = arg -> new LikeFunction();
         constructors[EXPRESSION_SUBSTRING] = arg -> new SubstringFunction();
->>>>>>> 600cd78e
+
+        constructors[TARGET_DESCRIPTOR_PRIMITIVE] = arg -> PrimitiveUpsertTargetDescriptor.DEFAULT;
+        constructors[TARGET_DESCRIPTOR_POJO] = arg -> new PojoUpsertTargetDescriptor();
+        constructors[TARGET_DESCRIPTOR_PORTABLE] = arg -> new PortableUpsertTargetDescriptor();
 
         return new ArrayDataSerializableFactory(constructors);
     }
