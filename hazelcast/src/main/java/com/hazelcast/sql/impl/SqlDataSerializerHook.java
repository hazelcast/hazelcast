/*
 * Copyright (c) 2008-2023, Hazelcast, Inc. All Rights Reserved.
 *
 * Licensed under the Apache License, Version 2.0 (the "License");
 * you may not use this file except in compliance with the License.
 * You may obtain a copy of the License at
 *
 * http://www.apache.org/licenses/LICENSE-2.0
 *
 * Unless required by applicable law or agreed to in writing, software
 * distributed under the License is distributed on an "AS IS" BASIS,
 * WITHOUT WARRANTIES OR CONDITIONS OF ANY KIND, either express or implied.
 * See the License for the specific language governing permissions and
 * limitations under the License.
 */

package com.hazelcast.sql.impl;

import com.hazelcast.internal.serialization.DataSerializerHook;
import com.hazelcast.internal.serialization.impl.ArrayDataSerializableFactory;
import com.hazelcast.internal.serialization.impl.FactoryIdHelper;
import com.hazelcast.internal.util.ConstructorFunction;
import com.hazelcast.nio.serialization.DataSerializableFactory;
import com.hazelcast.nio.serialization.IdentifiedDataSerializable;
import com.hazelcast.sql.impl.expression.RowValue;
import com.hazelcast.sql.impl.extract.GenericQueryTargetDescriptor;
import com.hazelcast.sql.impl.extract.QueryPath;
import com.hazelcast.sql.impl.row.EmptyRow;
import com.hazelcast.sql.impl.row.HeapRow;
<<<<<<< HEAD
=======
import com.hazelcast.sql.impl.schema.Mapping;
import com.hazelcast.sql.impl.schema.MappingField;
import com.hazelcast.sql.impl.schema.datalink.DataLinkCatalogEntry;
import com.hazelcast.sql.impl.schema.type.Type;
import com.hazelcast.sql.impl.schema.view.View;
>>>>>>> c6f0fe6c
import com.hazelcast.sql.impl.type.QueryDataType;
import com.hazelcast.sql.impl.type.SqlDaySecondInterval;
import com.hazelcast.sql.impl.type.SqlYearMonthInterval;

import static com.hazelcast.internal.serialization.impl.FactoryIdHelper.SQL_DS_FACTORY;
import static com.hazelcast.internal.serialization.impl.FactoryIdHelper.SQL_DS_FACTORY_ID;

/**
 * Serialization hook for SQL classes.
 */
public class SqlDataSerializerHook implements DataSerializerHook {

    public static final int F_ID = FactoryIdHelper.getFactoryId(SQL_DS_FACTORY, SQL_DS_FACTORY_ID);

    public static final int QUERY_DATA_TYPE = 0;

    public static final int QUERY_ID = 1;

    public static final int ROW_HEAP = 2;
    public static final int ROW_EMPTY = 3;

    public static final int LAZY_TARGET = 4;

    public static final int TARGET_DESCRIPTOR_GENERIC = 12;

    public static final int QUERY_PATH = 13;

    public static final int INTERVAL_YEAR_MONTH = 37;
    public static final int INTERVAL_DAY_SECOND = 38;

    public static final int ROW_VALUE = 66;
    public static final int QUERY_DATA_TYPE_FIELD = 67;

<<<<<<< HEAD

    public static final int LEN = QUERY_DATA_TYPE_FIELD + 1;
=======
    public static final int DATA_LINK_CATALOG_ENTRY = 68;

    public static final int LEN = DATA_LINK_CATALOG_ENTRY + 1;
>>>>>>> c6f0fe6c

    @Override
    public int getFactoryId() {
        return F_ID;
    }

    @SuppressWarnings("unchecked")
    @Override
    public DataSerializableFactory createFactory() {
        ConstructorFunction<Integer, IdentifiedDataSerializable>[] constructors = new ConstructorFunction[LEN];

        constructors[QUERY_DATA_TYPE] = arg -> new QueryDataType();

        constructors[QUERY_ID] = arg -> new QueryId();

        constructors[ROW_HEAP] = arg -> new HeapRow();
        constructors[ROW_EMPTY] = arg -> EmptyRow.INSTANCE;

        constructors[LAZY_TARGET] = arg -> new LazyTarget();

        constructors[TARGET_DESCRIPTOR_GENERIC] = arg -> GenericQueryTargetDescriptor.DEFAULT;

        constructors[QUERY_PATH] = arg -> new QueryPath();

        constructors[INTERVAL_YEAR_MONTH] = arg -> new SqlYearMonthInterval();
        constructors[INTERVAL_DAY_SECOND] = arg -> new SqlDaySecondInterval();

        constructors[ROW_VALUE] = arg -> new RowValue();
        constructors[QUERY_DATA_TYPE_FIELD] = arg -> new QueryDataType.QueryDataTypeField();
<<<<<<< HEAD
=======
        constructors[DATA_LINK_CATALOG_ENTRY] = arg -> new DataLinkCatalogEntry();
>>>>>>> c6f0fe6c

        return new ArrayDataSerializableFactory(constructors);
    }
}<|MERGE_RESOLUTION|>--- conflicted
+++ resolved
@@ -27,14 +27,6 @@
 import com.hazelcast.sql.impl.extract.QueryPath;
 import com.hazelcast.sql.impl.row.EmptyRow;
 import com.hazelcast.sql.impl.row.HeapRow;
-<<<<<<< HEAD
-=======
-import com.hazelcast.sql.impl.schema.Mapping;
-import com.hazelcast.sql.impl.schema.MappingField;
-import com.hazelcast.sql.impl.schema.datalink.DataLinkCatalogEntry;
-import com.hazelcast.sql.impl.schema.type.Type;
-import com.hazelcast.sql.impl.schema.view.View;
->>>>>>> c6f0fe6c
 import com.hazelcast.sql.impl.type.QueryDataType;
 import com.hazelcast.sql.impl.type.SqlDaySecondInterval;
 import com.hazelcast.sql.impl.type.SqlYearMonthInterval;
@@ -68,14 +60,9 @@
     public static final int ROW_VALUE = 66;
     public static final int QUERY_DATA_TYPE_FIELD = 67;
 
-<<<<<<< HEAD
+    public static final int DATA_LINK = 68;
 
-    public static final int LEN = QUERY_DATA_TYPE_FIELD + 1;
-=======
-    public static final int DATA_LINK_CATALOG_ENTRY = 68;
-
-    public static final int LEN = DATA_LINK_CATALOG_ENTRY + 1;
->>>>>>> c6f0fe6c
+    public static final int LEN = DATA_LINK + 1;
 
     @Override
     public int getFactoryId() {
@@ -105,10 +92,6 @@
 
         constructors[ROW_VALUE] = arg -> new RowValue();
         constructors[QUERY_DATA_TYPE_FIELD] = arg -> new QueryDataType.QueryDataTypeField();
-<<<<<<< HEAD
-=======
-        constructors[DATA_LINK_CATALOG_ENTRY] = arg -> new DataLinkCatalogEntry();
->>>>>>> c6f0fe6c
 
         return new ArrayDataSerializableFactory(constructors);
     }
