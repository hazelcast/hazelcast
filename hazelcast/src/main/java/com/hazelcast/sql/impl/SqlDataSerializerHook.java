/*
 * Copyright (c) 2008-2021, Hazelcast, Inc. All Rights Reserved.
 *
 * Licensed under the Apache License, Version 2.0 (the "License");
 * you may not use this file except in compliance with the License.
 * You may obtain a copy of the License at
 *
 * http://www.apache.org/licenses/LICENSE-2.0
 *
 * Unless required by applicable law or agreed to in writing, software
 * distributed under the License is distributed on an "AS IS" BASIS,
 * WITHOUT WARRANTIES OR CONDITIONS OF ANY KIND, either express or implied.
 * See the License for the specific language governing permissions and
 * limitations under the License.
 */

package com.hazelcast.sql.impl;

import com.hazelcast.internal.serialization.DataSerializerHook;
import com.hazelcast.internal.serialization.impl.ArrayDataSerializableFactory;
import com.hazelcast.internal.serialization.impl.FactoryIdHelper;
import com.hazelcast.internal.util.ConstructorFunction;
import com.hazelcast.nio.serialization.DataSerializableFactory;
import com.hazelcast.nio.serialization.IdentifiedDataSerializable;
import com.hazelcast.sql.impl.exec.scan.MapIndexScanMetadata;
import com.hazelcast.sql.impl.exec.scan.index.IndexEqualsFilter;
import com.hazelcast.sql.impl.exec.scan.index.IndexFilterValue;
import com.hazelcast.sql.impl.exec.scan.index.IndexInFilter;
import com.hazelcast.sql.impl.exec.scan.index.IndexRangeFilter;
import com.hazelcast.sql.impl.expression.CaseExpression;
import com.hazelcast.sql.impl.expression.CastExpression;
import com.hazelcast.sql.impl.expression.ColumnExpression;
import com.hazelcast.sql.impl.expression.ConstantExpression;
import com.hazelcast.sql.impl.expression.ParameterExpression;
import com.hazelcast.sql.impl.expression.datetime.ExtractFunction;
import com.hazelcast.sql.impl.expression.datetime.ToEpochMillisFunction;
import com.hazelcast.sql.impl.expression.datetime.ToTimestampTzFunction;
import com.hazelcast.sql.impl.expression.math.AbsFunction;
import com.hazelcast.sql.impl.expression.math.DivideFunction;
import com.hazelcast.sql.impl.expression.math.DoubleBiFunction;
import com.hazelcast.sql.impl.expression.math.DoubleFunction;
import com.hazelcast.sql.impl.expression.math.FloorCeilFunction;
import com.hazelcast.sql.impl.expression.math.MinusFunction;
import com.hazelcast.sql.impl.expression.math.MultiplyFunction;
import com.hazelcast.sql.impl.expression.math.PlusFunction;
import com.hazelcast.sql.impl.expression.math.RandFunction;
import com.hazelcast.sql.impl.expression.math.RemainderFunction;
import com.hazelcast.sql.impl.expression.math.RoundTruncateFunction;
import com.hazelcast.sql.impl.expression.math.SignFunction;
import com.hazelcast.sql.impl.expression.math.UnaryMinusFunction;
import com.hazelcast.sql.impl.expression.predicate.AndPredicate;
import com.hazelcast.sql.impl.expression.predicate.ComparisonPredicate;
import com.hazelcast.sql.impl.expression.predicate.IsFalsePredicate;
import com.hazelcast.sql.impl.expression.predicate.IsNotFalsePredicate;
import com.hazelcast.sql.impl.expression.predicate.IsNotNullPredicate;
import com.hazelcast.sql.impl.expression.predicate.IsNotTruePredicate;
import com.hazelcast.sql.impl.expression.predicate.IsNullPredicate;
import com.hazelcast.sql.impl.expression.predicate.IsTruePredicate;
import com.hazelcast.sql.impl.expression.predicate.NotPredicate;
import com.hazelcast.sql.impl.expression.predicate.OrPredicate;
import com.hazelcast.sql.impl.expression.string.AsciiFunction;
import com.hazelcast.sql.impl.expression.string.CharLengthFunction;
import com.hazelcast.sql.impl.expression.string.ConcatFunction;
import com.hazelcast.sql.impl.expression.string.ConcatWSFunction;
import com.hazelcast.sql.impl.expression.string.InitcapFunction;
import com.hazelcast.sql.impl.expression.string.LikeFunction;
import com.hazelcast.sql.impl.expression.string.LowerFunction;
import com.hazelcast.sql.impl.expression.string.PositionFunction;
import com.hazelcast.sql.impl.expression.string.ReplaceFunction;
import com.hazelcast.sql.impl.expression.string.SubstringFunction;
import com.hazelcast.sql.impl.expression.string.TrimFunction;
import com.hazelcast.sql.impl.expression.string.UpperFunction;
import com.hazelcast.sql.impl.extract.GenericQueryTargetDescriptor;
import com.hazelcast.sql.impl.extract.QueryPath;
import com.hazelcast.sql.impl.operation.QueryBatchExchangeOperation;
import com.hazelcast.sql.impl.operation.QueryCancelOperation;
import com.hazelcast.sql.impl.operation.QueryCheckOperation;
import com.hazelcast.sql.impl.operation.QueryCheckResponseOperation;
import com.hazelcast.sql.impl.operation.QueryExecuteOperation;
import com.hazelcast.sql.impl.operation.QueryExecuteOperationFragment;
import com.hazelcast.sql.impl.operation.QueryFlowControlExchangeOperation;
import com.hazelcast.sql.impl.row.EmptyRow;
import com.hazelcast.sql.impl.row.EmptyRowBatch;
import com.hazelcast.sql.impl.row.HeapRow;
import com.hazelcast.sql.impl.row.JoinRow;
import com.hazelcast.sql.impl.row.ListRowBatch;
import com.hazelcast.sql.impl.schema.Mapping;
import com.hazelcast.sql.impl.schema.MappingField;
import com.hazelcast.sql.impl.type.QueryDataType;
import com.hazelcast.sql.impl.type.SqlDaySecondInterval;
import com.hazelcast.sql.impl.type.SqlYearMonthInterval;

import static com.hazelcast.internal.serialization.impl.FactoryIdHelper.SQL_DS_FACTORY;
import static com.hazelcast.internal.serialization.impl.FactoryIdHelper.SQL_DS_FACTORY_ID;

/**
 * Serialization hook for SQL classes.
 */
public class SqlDataSerializerHook implements DataSerializerHook {

    public static final int F_ID = FactoryIdHelper.getFactoryId(SQL_DS_FACTORY, SQL_DS_FACTORY_ID);

    public static final int QUERY_DATA_TYPE = 0;

    public static final int QUERY_ID = 1;

    public static final int ROW_HEAP = 2;
    public static final int ROW_JOIN = 3;
    public static final int ROW_EMPTY = 4;
    public static final int ROW_BATCH_LIST = 5;
    public static final int ROW_BATCH_EMPTY = 6;

    public static final int QUERY_OPERATION_EXECUTE = 7;
    public static final int QUERY_OPERATION_EXECUTE_FRAGMENT = 8;
    public static final int QUERY_OPERATION_BATCH = 9;
    public static final int QUERY_OPERATION_FLOW_CONTROL = 10;
    public static final int QUERY_OPERATION_CANCEL = 11;
    public static final int QUERY_OPERATION_CHECK = 12;
    public static final int QUERY_OPERATION_CHECK_RESPONSE = 13;

    public static final int LAZY_TARGET = 14;

    public static final int INDEX_FILTER_VALUE = 15;
    public static final int INDEX_FILTER_EQUALS = 16;
    public static final int INDEX_FILTER_RANGE = 17;
    public static final int INDEX_FILTER_IN = 18;

    public static final int MAP_INDEX_SCAN_METADATA = 19;

    public static final int EXPRESSION_COLUMN = 20;
    public static final int EXPRESSION_IS_NULL = 21;

    public static final int TARGET_DESCRIPTOR_GENERIC = 22;

    public static final int QUERY_PATH = 23;

    public static final int EXPRESSION_CONSTANT = 24;
    public static final int EXPRESSION_PARAMETER = 25;
    public static final int EXPRESSION_CAST = 26;
    public static final int EXPRESSION_DIVIDE = 27;
    public static final int EXPRESSION_MINUS = 28;
    public static final int EXPRESSION_MULTIPLY = 29;
    public static final int EXPRESSION_PLUS = 30;
    public static final int EXPRESSION_UNARY_MINUS = 31;
    public static final int EXPRESSION_AND = 32;
    public static final int EXPRESSION_OR = 33;
    public static final int EXPRESSION_NOT = 34;
    public static final int EXPRESSION_COMPARISON = 35;
    public static final int EXPRESSION_IS_TRUE = 36;
    public static final int EXPRESSION_IS_NOT_TRUE = 37;
    public static final int EXPRESSION_IS_FALSE = 38;
    public static final int EXPRESSION_IS_NOT_FALSE = 39;
    public static final int EXPRESSION_IS_NOT_NULL = 40;

    public static final int EXPRESSION_ABS = 41;
    public static final int EXPRESSION_SIGN = 42;
    public static final int EXPRESSION_RAND = 43;
    public static final int EXPRESSION_DOUBLE = 44;
    public static final int EXPRESSION_FLOOR_CEIL = 45;
    public static final int EXPRESSION_ROUND_TRUNCATE = 46;

<<<<<<< HEAD
    public static final int NODE_EMPTY = 47;

    public static final int INDEX_FILTER_VALUE = 48;
    public static final int INDEX_FILTER_EQUALS = 49;
    public static final int INDEX_FILTER_RANGE = 50;
    public static final int INDEX_FILTER_IN = 51;

    public static final int NODE_MAP_INDEX_SCAN = 52;

    public static final int EXPRESSION_ASCII = 53;
    public static final int EXPRESSION_CHAR_LENGTH = 54;
    public static final int EXPRESSION_INITCAP = 55;
    public static final int EXPRESSION_LOWER = 56;
    public static final int EXPRESSION_UPPER = 57;
    public static final int EXPRESSION_CONCAT = 58;
    public static final int EXPRESSION_LIKE = 59;
    public static final int EXPRESSION_SUBSTRING = 60;
    public static final int EXPRESSION_TRIM = 61;

    public static final int NODE_RECEIVE_MERGE_SORT = 62;
    public static final int NODE_FETCH = 63;

    public static final int EXPRESSION_REMAINDER = 64;

    public static final int LAZY_TARGET = 65;

    public static final int EXPRESSION_DOUBLE_DOUBLE = 66;

    public static final int INTERVAL_YEAR_MONTH = 67;
    public static final int INTERVAL_DAY_SECOND = 68;

    public static final int EXPRESSION_REPLACE = 69;
    public static final int EXPRESSION_POSITION = 70;
    public static final int EXPRESSION_CASE = 71;
    public static final int EXPRESSION_EXTRACT = 72;
    public static final int EXPRESSION_TO_TIMESTAMP_TZ = 73;
    public static final int EXPRESSION_TO_EPOCH_MILLIS = 74;

    public static final int MAPPING = 75;
    public static final int MAPPING_FIELD = 76;
    public static final int MAP_INDEX_SCAN_METADATA = 77;
    public static final int EXPRESSION_CONCAT_WS = 78;

    public static final int LEN = EXPRESSION_CONCAT_WS + 1;
=======
    public static final int INTERVAL_YEAR_MONTH = 47;
    public static final int INTERVAL_DAY_SECOND = 48;

    //region String expressions IDs
    public static final int EXPRESSION_ASCII = 49;
    public static final int EXPRESSION_CHAR_LENGTH = 50;
    public static final int EXPRESSION_INITCAP = 51;
    public static final int EXPRESSION_LOWER = 52;
    public static final int EXPRESSION_UPPER = 53;
    public static final int EXPRESSION_CONCAT = 54;
    public static final int EXPRESSION_LIKE = 55;
    public static final int EXPRESSION_SUBSTRING = 56;
    public static final int EXPRESSION_TRIM = 57;
    public static final int EXPRESSION_REMAINDER = 58;
    public static final int EXPRESSION_CONCAT_WS = 59;
    public static final int EXPRESSION_REPLACE = 60;
    public static final int EXPRESSION_POSITION = 61;
    public static final int EXPRESSION_CASE = 62;
    public static final int EXPRESSION_EXTRACT = 63;
    //endregion

    public static final int EXPRESSION_DOUBLE_DOUBLE = 64;
    public static final int EXPRESSION_TO_TIMESTAMP_TZ = 65;
    public static final int EXPRESSION_TO_EPOCH_MILLIS = 66;

    public static final int MAPPING = 67;
    public static final int MAPPING_FIELD = 68;

    public static final int LEN = MAPPING_FIELD + 1;
>>>>>>> 906bae25

    @Override
    public int getFactoryId() {
        return F_ID;
    }

    @SuppressWarnings("unchecked")
    @Override
    public DataSerializableFactory createFactory() {
        ConstructorFunction<Integer, IdentifiedDataSerializable>[] constructors = new ConstructorFunction[LEN];

        constructors[QUERY_DATA_TYPE] = arg -> new QueryDataType();

        constructors[QUERY_ID] = arg -> new QueryId();

        constructors[ROW_HEAP] = arg -> new HeapRow();
        constructors[ROW_JOIN] = arg -> new JoinRow();
        constructors[ROW_EMPTY] = arg -> EmptyRow.INSTANCE;
        constructors[ROW_BATCH_LIST] = arg -> new ListRowBatch();
        constructors[ROW_BATCH_EMPTY] = arg -> EmptyRowBatch.INSTANCE;

        constructors[QUERY_OPERATION_EXECUTE] = arg -> new QueryExecuteOperation();
        constructors[QUERY_OPERATION_EXECUTE_FRAGMENT] = arg -> new QueryExecuteOperationFragment();
        constructors[QUERY_OPERATION_BATCH] = arg -> new QueryBatchExchangeOperation();
        constructors[QUERY_OPERATION_FLOW_CONTROL] = arg -> new QueryFlowControlExchangeOperation();
        constructors[QUERY_OPERATION_CANCEL] = arg -> new QueryCancelOperation();
        constructors[QUERY_OPERATION_CHECK] = arg -> new QueryCheckOperation();
        constructors[QUERY_OPERATION_CHECK_RESPONSE] = arg -> new QueryCheckResponseOperation();

        constructors[LAZY_TARGET] = arg -> new LazyTarget();

        constructors[INDEX_FILTER_VALUE] = arg -> new IndexFilterValue();
        constructors[INDEX_FILTER_EQUALS] = arg -> new IndexEqualsFilter();
        constructors[INDEX_FILTER_RANGE] = arg -> new IndexRangeFilter();
        constructors[INDEX_FILTER_IN] = arg -> new IndexInFilter();

        constructors[MAP_INDEX_SCAN_METADATA] = arg -> new MapIndexScanMetadata();

        constructors[EXPRESSION_COLUMN] = arg -> new ColumnExpression<>();
        constructors[EXPRESSION_IS_NULL] = arg -> new IsNullPredicate();

        constructors[TARGET_DESCRIPTOR_GENERIC] = arg -> GenericQueryTargetDescriptor.DEFAULT;

        constructors[QUERY_PATH] = arg -> new QueryPath();

        constructors[EXPRESSION_CONSTANT] = arg -> new ConstantExpression<>();
        constructors[EXPRESSION_PARAMETER] = arg -> new ParameterExpression<>();
        constructors[EXPRESSION_CAST] = arg -> new CastExpression<>();
        constructors[EXPRESSION_DIVIDE] = arg -> new DivideFunction<>();
        constructors[EXPRESSION_MINUS] = arg -> new MinusFunction<>();
        constructors[EXPRESSION_MULTIPLY] = arg -> new MultiplyFunction<>();
        constructors[EXPRESSION_PLUS] = arg -> new PlusFunction<>();
        constructors[EXPRESSION_UNARY_MINUS] = arg -> new UnaryMinusFunction<>();
        constructors[EXPRESSION_AND] = arg -> new AndPredicate();
        constructors[EXPRESSION_OR] = arg -> new OrPredicate();
        constructors[EXPRESSION_NOT] = arg -> new NotPredicate();
        constructors[EXPRESSION_COMPARISON] = arg -> new ComparisonPredicate();
        constructors[EXPRESSION_IS_TRUE] = arg -> new IsTruePredicate();
        constructors[EXPRESSION_IS_NOT_TRUE] = arg -> new IsNotTruePredicate();
        constructors[EXPRESSION_IS_FALSE] = arg -> new IsFalsePredicate();
        constructors[EXPRESSION_IS_NOT_FALSE] = arg -> new IsNotFalsePredicate();
        constructors[EXPRESSION_IS_NOT_NULL] = arg -> new IsNotNullPredicate();

        constructors[EXPRESSION_ABS] = arg -> new AbsFunction<>();
        constructors[EXPRESSION_SIGN] = arg -> new SignFunction<>();
        constructors[EXPRESSION_RAND] = arg -> new RandFunction();
        constructors[EXPRESSION_DOUBLE] = arg -> new DoubleFunction();
        constructors[EXPRESSION_FLOOR_CEIL] = arg -> new FloorCeilFunction<>();
        constructors[EXPRESSION_ROUND_TRUNCATE] = arg -> new RoundTruncateFunction<>();

        constructors[INTERVAL_YEAR_MONTH] = arg -> new SqlYearMonthInterval();
        constructors[INTERVAL_DAY_SECOND] = arg -> new SqlDaySecondInterval();

        constructors[EXPRESSION_ASCII] = arg -> new AsciiFunction();
        constructors[EXPRESSION_CHAR_LENGTH] = arg -> new CharLengthFunction();
        constructors[EXPRESSION_INITCAP] = arg -> new InitcapFunction();
        constructors[EXPRESSION_LOWER] = arg -> new LowerFunction();
        constructors[EXPRESSION_UPPER] = arg -> new UpperFunction();
        constructors[EXPRESSION_CONCAT] = arg -> new ConcatFunction();
        constructors[EXPRESSION_LIKE] = arg -> new LikeFunction();
        constructors[EXPRESSION_SUBSTRING] = arg -> new SubstringFunction();
        constructors[EXPRESSION_TRIM] = arg -> new TrimFunction();
        constructors[EXPRESSION_REPLACE] = arg -> new ReplaceFunction();
        constructors[EXPRESSION_POSITION] = arg -> new PositionFunction();
        constructors[EXPRESSION_REMAINDER] = arg -> new RemainderFunction<>();
        constructors[EXPRESSION_CONCAT_WS] = arg -> new ConcatWSFunction();
        constructors[EXPRESSION_CASE] = arg -> new CaseExpression<>();
        constructors[EXPRESSION_EXTRACT] = arg -> new ExtractFunction();

        constructors[EXPRESSION_DOUBLE_DOUBLE] = arg -> new DoubleBiFunction();
        constructors[EXPRESSION_TO_TIMESTAMP_TZ] = arg -> new ToTimestampTzFunction();
        constructors[EXPRESSION_TO_EPOCH_MILLIS] = arg -> new ToEpochMillisFunction();

        constructors[MAPPING] = arg -> new Mapping();
        constructors[MAPPING_FIELD] = arg -> new MappingField();


        return new ArrayDataSerializableFactory(constructors);
    }
}<|MERGE_RESOLUTION|>--- conflicted
+++ resolved
@@ -159,52 +159,6 @@
     public static final int EXPRESSION_FLOOR_CEIL = 45;
     public static final int EXPRESSION_ROUND_TRUNCATE = 46;
 
-<<<<<<< HEAD
-    public static final int NODE_EMPTY = 47;
-
-    public static final int INDEX_FILTER_VALUE = 48;
-    public static final int INDEX_FILTER_EQUALS = 49;
-    public static final int INDEX_FILTER_RANGE = 50;
-    public static final int INDEX_FILTER_IN = 51;
-
-    public static final int NODE_MAP_INDEX_SCAN = 52;
-
-    public static final int EXPRESSION_ASCII = 53;
-    public static final int EXPRESSION_CHAR_LENGTH = 54;
-    public static final int EXPRESSION_INITCAP = 55;
-    public static final int EXPRESSION_LOWER = 56;
-    public static final int EXPRESSION_UPPER = 57;
-    public static final int EXPRESSION_CONCAT = 58;
-    public static final int EXPRESSION_LIKE = 59;
-    public static final int EXPRESSION_SUBSTRING = 60;
-    public static final int EXPRESSION_TRIM = 61;
-
-    public static final int NODE_RECEIVE_MERGE_SORT = 62;
-    public static final int NODE_FETCH = 63;
-
-    public static final int EXPRESSION_REMAINDER = 64;
-
-    public static final int LAZY_TARGET = 65;
-
-    public static final int EXPRESSION_DOUBLE_DOUBLE = 66;
-
-    public static final int INTERVAL_YEAR_MONTH = 67;
-    public static final int INTERVAL_DAY_SECOND = 68;
-
-    public static final int EXPRESSION_REPLACE = 69;
-    public static final int EXPRESSION_POSITION = 70;
-    public static final int EXPRESSION_CASE = 71;
-    public static final int EXPRESSION_EXTRACT = 72;
-    public static final int EXPRESSION_TO_TIMESTAMP_TZ = 73;
-    public static final int EXPRESSION_TO_EPOCH_MILLIS = 74;
-
-    public static final int MAPPING = 75;
-    public static final int MAPPING_FIELD = 76;
-    public static final int MAP_INDEX_SCAN_METADATA = 77;
-    public static final int EXPRESSION_CONCAT_WS = 78;
-
-    public static final int LEN = EXPRESSION_CONCAT_WS + 1;
-=======
     public static final int INTERVAL_YEAR_MONTH = 47;
     public static final int INTERVAL_DAY_SECOND = 48;
 
@@ -234,7 +188,6 @@
     public static final int MAPPING_FIELD = 68;
 
     public static final int LEN = MAPPING_FIELD + 1;
->>>>>>> 906bae25
 
     @Override
     public int getFactoryId() {
