--- conflicted
+++ resolved
@@ -32,11 +32,8 @@
 import com.hazelcast.sql.impl.expression.ConstantExpression;
 import com.hazelcast.sql.impl.expression.ParameterExpression;
 import com.hazelcast.sql.impl.expression.datetime.ExtractFunction;
-<<<<<<< HEAD
+import com.hazelcast.sql.impl.expression.datetime.ToTimestampTzFunction;
 import com.hazelcast.sql.impl.expression.datetime.ToEpochMillisFunction;
-=======
->>>>>>> 21027429
-import com.hazelcast.sql.impl.expression.datetime.ToTimestampTzFunction;
 import com.hazelcast.sql.impl.expression.math.AbsFunction;
 import com.hazelcast.sql.impl.expression.math.DivideFunction;
 import com.hazelcast.sql.impl.expression.math.DoubleBiFunction;
@@ -206,13 +203,9 @@
 
     public static final int EXPRESSION_TO_TIMESTAMP_TZ = 73;
 
-<<<<<<< HEAD
-    public static final int EXPRESSION_TO_EPOCH_MILLIS = 76;
+    public static final int EXPRESSION_TO_EPOCH_MILLIS = 74;
 
     public static final int LEN = EXPRESSION_TO_EPOCH_MILLIS + 1;
-=======
-    public static final int LEN = EXPRESSION_TO_TIMESTAMP_TZ + 1;
->>>>>>> 21027429
 
     @Override
     public int getFactoryId() {
@@ -318,10 +311,8 @@
         constructors[EXPRESSION_CASE] = arg -> new CaseExpression<>();
 
         constructors[EXPRESSION_TO_TIMESTAMP_TZ] = arg -> new ToTimestampTzFunction();
-<<<<<<< HEAD
+
         constructors[EXPRESSION_TO_EPOCH_MILLIS] = arg -> new ToEpochMillisFunction();
-=======
->>>>>>> 21027429
 
         return new ArrayDataSerializableFactory(constructors);
     }
