--- conflicted
+++ resolved
@@ -61,7 +61,6 @@
 
     protected abstract Predicate getPredicate();
 
-    @Override
     public Object call() {
         final ClientEndpoint endpoint = getEndpoint();
         final MapService mapService = getService();
@@ -70,19 +69,11 @@
             @Override
             public void onEntryEvent(EntryEvent event) {
                 if (endpoint.live()) {
-<<<<<<< HEAD
-                    Data key = clientEngine.toData(event.getKey());
-                    Data value = clientEngine.toData(event.getValue());
-                    Data oldValue = clientEngine.toData(event.getOldValue());
-                    final EntryEventType type = event.getEventType();
-                    final String uuid = event.getMember().getUuid();
-                    PortableEntryEvent portableEntryEvent = new PortableEntryEvent(key, value, oldValue, type, uuid);
-=======
                     Data key = serializationService.toData(event.getKey());
                     Data value = serializationService.toData(event.getValue());
                     Data oldValue = serializationService.toData(event.getOldValue());
-                    PortableEntryEvent portableEntryEvent = new PortableEntryEvent(key, value, oldValue, event.getEventType(), event.getMember().getUuid());
->>>>>>> 7a465b7f
+                    PortableEntryEvent portableEntryEvent = new PortableEntryEvent(key, value, oldValue,
+                            event.getEventType(), event.getMember().getUuid());
                     endpoint.sendEvent(portableEntryEvent, getCallId());
                 }
             }
@@ -114,7 +105,6 @@
         return MapService.SERVICE_NAME;
     }
 
-    @Override
     public int getFactoryId() {
         return MapPortableHook.F_ID;
     }
