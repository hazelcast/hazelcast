/*
 * Copyright (c) 2008-2013, Hazelcast, Inc. All Rights Reserved.
 *
 * Licensed under the Apache License, Version 2.0 (the "License");
 * you may not use this file except in compliance with the License.
 * You may obtain a copy of the License at
 *
 * http://www.apache.org/licenses/LICENSE-2.0
 *
 * Unless required by applicable law or agreed to in writing, software
 * distributed under the License is distributed on an "AS IS" BASIS,
 * WITHOUT WARRANTIES OR CONDITIONS OF ANY KIND, either express or implied.
 * See the License for the specific language governing permissions and
 * limitations under the License.
 */

package com.hazelcast.map;

import com.hazelcast.client.ClientCommandHandler;
<<<<<<< HEAD
import com.hazelcast.cluster.ClusterServiceImpl;
import com.hazelcast.collection.CollectionProxyId;
=======
import com.hazelcast.cluster.ClusterService;
>>>>>>> 993c6cc3
import com.hazelcast.config.ExecutorConfig;
import com.hazelcast.config.MapConfig;
import com.hazelcast.config.MapMergePolicyConfig;
import com.hazelcast.config.MaxSizeConfig;
import com.hazelcast.core.*;
import com.hazelcast.instance.MemberImpl;
import com.hazelcast.logging.ILogger;
import com.hazelcast.map.client.*;
import com.hazelcast.map.merge.MapMergePolicy;
import com.hazelcast.map.proxy.DataMapProxy;
import com.hazelcast.map.proxy.ObjectMapProxy;
import com.hazelcast.map.tx.TxnMapProxy;
import com.hazelcast.map.wan.MapReplicationRemove;
import com.hazelcast.map.wan.MapReplicationUpdate;
import com.hazelcast.monitor.impl.LocalMapStatsImpl;
import com.hazelcast.nio.Address;
import com.hazelcast.nio.ClassLoaderUtil;
import com.hazelcast.nio.ObjectDataInput;
import com.hazelcast.nio.ObjectDataOutput;
import com.hazelcast.nio.protocol.Command;
import com.hazelcast.nio.serialization.Data;
import com.hazelcast.nio.serialization.DataSerializable;
import com.hazelcast.nio.serialization.SerializationService;
import com.hazelcast.nio.serialization.SerializationServiceImpl;
import com.hazelcast.partition.MigrationEndpoint;
import com.hazelcast.partition.PartitionInfo;
import com.hazelcast.partition.PartitionService;
import com.hazelcast.query.Predicate;
import com.hazelcast.query.impl.Index;
import com.hazelcast.query.impl.IndexService;
import com.hazelcast.query.impl.QueryEntry;
import com.hazelcast.query.impl.QueryResultEntryImpl;
import com.hazelcast.spi.*;
import com.hazelcast.spi.impl.EventServiceImpl;
import com.hazelcast.spi.impl.ResponseHandlerFactory;
import com.hazelcast.transaction.Transaction;
import com.hazelcast.util.ConcurrencyUtil;
import com.hazelcast.util.ConcurrencyUtil.ConstructorFunction;
import com.hazelcast.util.ExceptionUtil;
import com.hazelcast.wan.WanReplicationEvent;

import java.io.IOException;
import java.util.*;
import java.util.concurrent.ConcurrentHashMap;
import java.util.concurrent.ConcurrentMap;
import java.util.concurrent.TimeUnit;
import java.util.concurrent.atomic.AtomicReference;
import java.util.logging.Level;


public class MapService implements ManagedService, MigrationAwareService, MembershipAwareService,
        TransactionalService, RemoteService, EventPublishingService<EventData, EntryListener>,
        ClientProtocolService, PostJoinAwareService, SplitBrainHandlerService, ReplicationSupportingService {

    public final static String SERVICE_NAME = "hz:impl:mapService";

    private final ILogger logger;
    private final NodeEngine nodeEngine;
    private final PartitionContainer[] partitionContainers;
    private final ConcurrentMap<String, MapContainer> mapContainers = new ConcurrentHashMap<String, MapContainer>();
    private final ConcurrentMap<String, NearCache> nearCacheMap = new ConcurrentHashMap<String, NearCache>();
    private final ConcurrentMap<ListenerKey, String> eventRegistrations = new ConcurrentHashMap<ListenerKey, String>();
    private final AtomicReference<List<Integer>> ownedPartitions;

    public MapService(NodeEngine nodeEngine) {
        this.nodeEngine = nodeEngine;
        logger = nodeEngine.getLogger(MapService.class.getName());
        partitionContainers = new PartitionContainer[nodeEngine.getPartitionService().getPartitionCount()];
        ownedPartitions = new AtomicReference<List<Integer>>();
    }

    private final ConcurrentMap<String, LocalMapStatsImpl> statsMap = new ConcurrentHashMap<String, LocalMapStatsImpl>(1000);
    private final ConcurrencyUtil.ConstructorFunction<String, LocalMapStatsImpl> localMapStatsConstructorFunction = new ConcurrencyUtil.ConstructorFunction<String, LocalMapStatsImpl>() {
        public LocalMapStatsImpl createNew(String key) {
            return new LocalMapStatsImpl();
        }
    };

    public LocalMapStatsImpl getLocalMapStatsImpl(String name) {
        return ConcurrencyUtil.getOrPutIfAbsent(statsMap, name, localMapStatsConstructorFunction);
    }

    public void init(final NodeEngine nodeEngine, Properties properties) {
        int partitionCount = nodeEngine.getPartitionService().getPartitionCount();
        for (int i = 0; i < partitionCount; i++) {
            partitionContainers[i] = new PartitionContainer(this, i);
        }
        nodeEngine.getExecutionService().scheduleAtFixedRate(new MapEvictTask(), 1, 1, TimeUnit.SECONDS);
    }

    private void initMap(String mapName) {
        getMapContainer(mapName);
    }

    public void reset() {
        final PartitionContainer[] containers = partitionContainers;
        for (PartitionContainer container : containers) {
            if (container != null) {
                container.clear();
            }
        }
        for (NearCache nearCache : nearCacheMap.values()) {
            nearCache.clear();
        }
    }

    public void shutdown() {
        flushMaps();
        destroyMapStores();
        final PartitionContainer[] containers = partitionContainers;
        for (int i = 0; i < containers.length; i++) {
            PartitionContainer container = containers[i];
            if (container != null) {
                container.clear();
            }
            containers[i] = null;
        }
        for (NearCache nearCache : nearCacheMap.values()) {
            nearCache.clear();
        }
        nearCacheMap.clear();
        mapContainers.clear();
        eventRegistrations.clear();
    }

    private void destroyMapStores() {
        for (MapContainer mapContainer : mapContainers.values()) {
            MapStore store = mapContainer.getStore();
            if (store != null && store instanceof MapLoaderLifecycleSupport) {
                ((MapLoaderLifecycleSupport) store).destroy();
            }
        }
    }

    private void flushMaps() {
        for (PartitionContainer partitionContainer : partitionContainers) {
            for (String mapName : mapContainers.keySet()) {
                partitionContainer.getRecordStore(mapName).flush(false);
            }
        }
    }

    private final ConstructorFunction<String, MapContainer> mapConstructor = new ConstructorFunction<String, MapContainer>() {
        public MapContainer createNew(String mapName) {
            return new MapContainer(mapName, nodeEngine.getConfig().getMapConfig(mapName), MapService.this);
        }
    };

    public Operation getPostJoinOperation() {
        PostJoinMapOperation o = new PostJoinMapOperation();
        for (MapContainer mapContainer : mapContainers.values()) {
            o.addMapIndex(mapContainer);
        }
        return o;
    }

    public Runnable prepareMergeRunnable() {
        Map<MapContainer, Collection<Record>> recordMap = new HashMap<MapContainer, Collection<Record>>(mapContainers.size());
        for (MapContainer mapContainer : mapContainers.values()) {
            for (int i = 0; i < nodeEngine.getPartitionService().getPartitionCount(); i++) {
                RecordStore recordStore = getPartitionContainer(i).getRecordStore(mapContainer.getName());
                // add your owned entries to the map so they will be merged
                if (nodeEngine.getPartitionService().getPartitionOwner(i).equals(nodeEngine.getClusterService().getThisAddress())) {
                    if (!recordMap.containsKey(mapContainer)) {
                        recordMap.put(mapContainer, new ArrayList<Record>());
                    }
                    recordMap.get(mapContainer).addAll(recordStore.getRecords().values());
                }
                // clear all records either owned or backup
                recordStore.reset();
            }
        }
        return new Merger(recordMap);
    }

    @Override
    public void onReplicationEvent(WanReplicationEvent replicationEvent) {
        Object eventObject = replicationEvent.getEventObject();
        if (eventObject instanceof MapReplicationUpdate) {
            MapReplicationUpdate replicationUpdate = (MapReplicationUpdate) eventObject;
            EntryView entryView = replicationUpdate.getEntryView();
            MapMergePolicy mergePolicy = replicationUpdate.getMergePolicy();
            MergeOperation operation = new MergeOperation(replicationUpdate.getMapName(), toData(entryView.getKey()), entryView, mergePolicy);
            try {
                int partitionId = nodeEngine.getPartitionService().getPartitionId(entryView.getKey());
                Invocation invocation = nodeEngine.getOperationService().createInvocationBuilder(SERVICE_NAME, operation, partitionId).build();
                invocation.invoke().get();
            } catch (Throwable t) {
                ExceptionUtil.rethrow(t);
            }
        }
        else if (eventObject instanceof MapReplicationRemove) {
            MapReplicationRemove replicationRemove = (MapReplicationRemove) eventObject;

            DeleteOperation operation = new DeleteOperation(replicationRemove.getMapName(), toData(replicationRemove.getKey()));
            try {
                int partitionId = nodeEngine.getPartitionService().getPartitionId(replicationRemove.getKey());
                Invocation invocation = nodeEngine.getOperationService().createInvocationBuilder(SERVICE_NAME, operation, partitionId).build();
                invocation.invoke().get();
            } catch (Throwable t) {
                ExceptionUtil.rethrow(t);
            }
        }
    }

    public class Merger implements Runnable {

        Map<MapContainer, Collection<Record>> recordMap;

        public Merger(Map<MapContainer, Collection<Record>> recordMap) {
            this.recordMap = recordMap;
        }

        public void run() {
            for (final MapContainer mapContainer : recordMap.keySet()) {

                MapMergePolicy mergePolicy = null;
                MapMergePolicyConfig mergePolicyConfig = mapContainer.getMapConfig().getMergePolicyConfig();
                if (mergePolicyConfig != null) {
                    mergePolicy = mergePolicyConfig.getImplementation();
                    if (mergePolicy == null) {
                        String mergeClassName = mergePolicyConfig.getClassName();
                        try {
                            // todo cache merge policies in a map
                            mergePolicy = ClassLoaderUtil.newInstance(mergeClassName);
                        } catch (Exception e) {
                            logger.log(Level.SEVERE, e.getMessage(), e);
                            ExceptionUtil.rethrow(e);
                        }
                    }
                }
                if (mergePolicy == null) {
                    try {
                        mergePolicy = ClassLoaderUtil.newInstance(MapMergePolicyConfig.DEFAULT_POLICY);
                    } catch (Exception e) {
                        logger.log(Level.SEVERE, e.getMessage(), e);
                        ExceptionUtil.rethrow(e);
                    }
                }

                Collection<Record> recordList = recordMap.get(mapContainer);

                // todo number of records may be high. below can be optimized a many records can be send in single invocation
                for (final Record record : recordList) {
                    final MapMergePolicy finalMergePolicy = mergePolicy;
                    // todo too many submission. should submit them in subgroups
                    nodeEngine.getExecutionService().submit("hz:map-merge", new Runnable() {
                        public void run() {
                            SimpleEntryView entryView = new SimpleEntryView(record.getKey(), toData(record.getValue()), record);
                            MergeOperation operation = new MergeOperation(mapContainer.getName(), record.getKey(), entryView, finalMergePolicy);
                            try {
                                int partitionId = nodeEngine.getPartitionService().getPartitionId(record.getKey());
                                Invocation invocation = nodeEngine.getOperationService().createInvocationBuilder(SERVICE_NAME, operation, partitionId).build();
                                invocation.invoke().get();
                            } catch (Throwable t) {
                                ExceptionUtil.rethrow(t);
                            }
                        }
                    });
                }
            }
        }

    }

    public static class PostJoinMapOperation extends AbstractOperation {
        private List<MapIndexInfo> lsMapIndexes = new LinkedList<MapIndexInfo>();

        public String getServiceName() {
            return SERVICE_NAME;
        }

        void addMapIndex(MapContainer mapContainer) {
            final IndexService indexService = mapContainer.getIndexService();
            if (indexService.hasIndex()) {
                MapIndexInfo mapIndexInfo = new MapIndexInfo(mapContainer.getName());
                for (Index index : indexService.getIndexes()) {
                    mapIndexInfo.addIndexInfo(index.getAttributeName(), index.isOrdered());
                }
                lsMapIndexes.add(mapIndexInfo);
            }
        }

        class MapIndexInfo implements DataSerializable {
            String mapName;
            private List<IndexInfo> lsIndexes = new LinkedList<IndexInfo>();

            public MapIndexInfo(String mapName) {
                this.mapName = mapName;
            }

            public MapIndexInfo() {
            }

            class IndexInfo implements DataSerializable {
                String attributeName;
                boolean ordered;

                IndexInfo() {
                }

                IndexInfo(String attributeName, boolean ordered) {
                    this.attributeName = attributeName;
                    this.ordered = ordered;
                }

                public void writeData(ObjectDataOutput out) throws IOException {
                    out.writeUTF(attributeName);
                    out.writeBoolean(ordered);
                }

                public void readData(ObjectDataInput in) throws IOException {
                    attributeName = in.readUTF();
                    ordered = in.readBoolean();
                }
            }

            public void addIndexInfo(String attributeName, boolean ordered) {
                lsIndexes.add(new IndexInfo(attributeName, ordered));
            }

            public void writeData(ObjectDataOutput out) throws IOException {
                out.writeUTF(mapName);
                out.writeInt(lsIndexes.size());
                for (IndexInfo indexInfo : lsIndexes) {
                    indexInfo.writeData(out);
                }
            }

            public void readData(ObjectDataInput in) throws IOException {
                mapName = in.readUTF();
                int size = in.readInt();
                for (int i = 0; i < size; i++) {
                    IndexInfo indexInfo = new IndexInfo();
                    indexInfo.readData(in);
                    lsIndexes.add(indexInfo);
                }
            }
        }

        @Override
        public void run() throws Exception {
            MapService mapService = getService();
            for (MapIndexInfo mapIndex : lsMapIndexes) {
                final MapContainer mapContainer = mapService.getMapContainer(mapIndex.mapName);
                final IndexService indexService = mapContainer.getIndexService();
                for (MapIndexInfo.IndexInfo indexInfo : mapIndex.lsIndexes) {
                    indexService.addOrGetIndex(indexInfo.attributeName, indexInfo.ordered);
                }
            }
        }

        @Override
        protected void writeInternal(ObjectDataOutput out) throws IOException {
            super.writeInternal(out);
            out.writeInt(lsMapIndexes.size());
            for (MapIndexInfo mapIndex : lsMapIndexes) {
                mapIndex.writeData(out);
            }
        }

        @Override
        protected void readInternal(ObjectDataInput in) throws IOException {
            super.readInternal(in);
            int size = in.readInt();
            for (int i = 0; i < size; i++) {
                MapIndexInfo mapIndexInfo = new MapIndexInfo();
                mapIndexInfo.readData(in);
                lsMapIndexes.add(mapIndexInfo);
            }
        }
    }

    public MapContainer getMapContainer(String mapName) {
        return ConcurrencyUtil.getOrPutSynchronized(mapContainers, mapName, mapContainers, mapConstructor);
    }

    public PartitionContainer getPartitionContainer(int partitionId) {
        return partitionContainers[partitionId];
    }

    public RecordStore getRecordStore(int partitionId, String mapName) {
        return getPartitionContainer(partitionId).getRecordStore(mapName);
    }

    public AtomicReference<List<Integer>> getOwnedPartitions() {
        if (ownedPartitions.get() == null) {
            ownedPartitions.set(nodeEngine.getPartitionService().getMemberPartitions(nodeEngine.getThisAddress()));
        }
        return ownedPartitions;
    }

    public void beforeMigration(PartitionMigrationEvent event) {
    }

    public Operation prepareReplicationOperation(PartitionReplicationEvent event) {
        logger.log(Level.FINEST, "Preparing replication op -> " + event); // TODO: to FINEST
        final PartitionContainer container = partitionContainers[event.getPartitionId()];
        final MapReplicationOperation operation = new MapReplicationOperation(container, event.getPartitionId(), event.getReplicaIndex());
        return operation.isEmpty() ? null : operation;
    }

    public void commitMigration(PartitionMigrationEvent event) {
        logger.log(Level.FINEST, "Committing " + event);
        if (event.getMigrationEndpoint() == MigrationEndpoint.SOURCE) {
            migrateIndex(event);
            clearPartitionData(event.getPartitionId());
        } else {
            migrateIndex(event);
        }
        ownedPartitions.set(nodeEngine.getPartitionService().getMemberPartitions(nodeEngine.getThisAddress()));
    }

    private void migrateIndex(PartitionMigrationEvent event) {
        final PartitionContainer container = partitionContainers[event.getPartitionId()];
        for (PartitionRecordStore mapPartition : container.maps.values()) {
            final MapContainer mapContainer = getMapContainer(mapPartition.name);
            final IndexService indexService = mapContainer.getIndexService();
            if (indexService.hasIndex()) {
                for (Record record : mapPartition.getRecords().values()) {
                    if (event.getMigrationEndpoint() == MigrationEndpoint.SOURCE) {
                        indexService.removeEntryIndex(record.getKey());
                    } else {
                        indexService.saveEntryIndex(new QueryEntry(getSerializationService(), record.getKey(), record.getKey(), record.getValue()));
                    }
                }
            }
        }
    }

    public void rollbackMigration(PartitionMigrationEvent event) {
        logger.log(Level.FINEST, "Rolling back " + event);
        if (event.getMigrationEndpoint() == MigrationEndpoint.DESTINATION) {
            clearPartitionData(event.getPartitionId());
        }
        ownedPartitions.set(nodeEngine.getPartitionService().getMemberPartitions(nodeEngine.getThisAddress()));
    }

    private void clearPartitionData(final int partitionId) {
        logger.log(Level.FINEST, "Clearing partition data -> " + partitionId);   // TODO: to FINEST
        final PartitionContainer container = partitionContainers[partitionId];
        for (PartitionRecordStore mapPartition : container.maps.values()) {
            mapPartition.clear();
        }
        container.maps.clear();
    }

    public void clearPartitionReplica(int partitionId) {
        clearPartitionData(partitionId);
    }

    public Record createRecord(String name, Data dataKey, Object value, long ttl) {
        return createRecord(name, dataKey, value, ttl, false);
    }

    public Record createRecord(String name, Data dataKey, Object value, long ttl, boolean backup) {
        Record record = null;
        MapContainer mapContainer = getMapContainer(name);
        final MapConfig.InMemoryFormat inMemoryFormat = mapContainer.getMapConfig().getInMemoryFormat();
        boolean statisticsEnabled = mapContainer.getMapConfig().isStatisticsEnabled();
        if (inMemoryFormat == MapConfig.InMemoryFormat.BINARY) {
            record = new DataRecord(dataKey, toData(value), statisticsEnabled);
        } else if (inMemoryFormat == MapConfig.InMemoryFormat.OBJECT) {
            record = new ObjectRecord(dataKey, toObject(value), statisticsEnabled);
        } else if (inMemoryFormat == MapConfig.InMemoryFormat.CACHED) {
            record = new CachedDataRecord(dataKey, toData(value), statisticsEnabled);
        } else {
            throw new IllegalArgumentException("Should not happen!");
        }

        if (!backup) {
            if (ttl <= 0 && mapContainer.getMapConfig().getTimeToLiveSeconds() > 0) {
                record.getState().updateTtlExpireTime(mapContainer.getMapConfig().getTimeToLiveSeconds() * 1000);
                scheduleTtlEviction(name, dataKey, mapContainer.getMapConfig().getTimeToLiveSeconds() * 1000);
            }
            if (ttl > 0) {
                record.getState().updateTtlExpireTime(ttl);
                scheduleTtlEviction(name, record.getKey(), ttl);
            }
            if (mapContainer.getMapConfig().getMaxIdleSeconds() > 0) {
                record.getState().updateIdleExpireTime(mapContainer.getMapConfig().getMaxIdleSeconds() * 1000);
                scheduleIdleEviction(name, dataKey, mapContainer.getMapConfig().getMaxIdleSeconds() * 1000);
            }
        }
        return record;
    }

    @SuppressWarnings("unchecked")
    public TxnMapProxy createTransactionalObject(Object id, Transaction transaction) {
        return new TxnMapProxy(String.valueOf(id), this, nodeEngine, transaction);
    }

    private final ConstructorFunction<String, NearCache> nearCacheConstructor = new ConstructorFunction<String, NearCache>() {
        public NearCache createNew(String mapName) {
            return new NearCache(mapName, MapService.this);
        }
    };

    private NearCache getNearCache(String mapName) {
        return ConcurrencyUtil.getOrPutIfAbsent(nearCacheMap, mapName, nearCacheConstructor);
    }

    public void putNearCache(String mapName, Data key, Data value) {
        NearCache nearCache = getNearCache(mapName);
        nearCache.put(key, value);
    }

    public void invalidateNearCache(String mapName, Data key) {
        NearCache nearCache = getNearCache(mapName);
        nearCache.invalidate(key);
    }

    public void invalidateAllNearCaches(String mapName, Data key) {
        InvalidateNearCacheOperation operation = new InvalidateNearCacheOperation(mapName, key);
        Collection<MemberImpl> members = nodeEngine.getClusterService().getMemberList();
        for (MemberImpl member : members) {
            try {
                if (member.localMember())
                    continue;
                Invocation invocation = nodeEngine.getOperationService().createInvocationBuilder(SERVICE_NAME, operation, member.getAddress()).build();
                invocation.invoke();
            } catch (Throwable throwable) {
                throw new HazelcastException(throwable);
            }
        }
        // below local invalidation is for the case the data is cached before partition is owned/migrated
        invalidateNearCache(mapName, key);
    }

    public Object getFromNearCache(String mapName, Data key) {
        NearCache nearCache = getNearCache(mapName);
        return nearCache.get(key);
    }

    public NodeEngine getNodeEngine() {
        return nodeEngine;
    }

    public String getServiceName() {
        return SERVICE_NAME;
    }

    public ObjectMapProxy createDistributedObject(Object objectId) {
        final String name = String.valueOf(objectId);
        initMap(name);
        return new ObjectMapProxy(name, this, nodeEngine);
    }

    public DataMapProxy createDistributedObjectForClient(Object objectId) {
        final String name = String.valueOf(objectId);
        initMap(name);
        return new DataMapProxy(name, this, nodeEngine);
    }

    public void destroyDistributedObject(Object objectId) {
        logger.log(Level.WARNING, "Destroying object: " + objectId);
        final String name = String.valueOf(objectId);
        mapContainers.remove(name);
        final PartitionContainer[] containers = partitionContainers;
        for (PartitionContainer container : containers) {
            if (container != null) {
                container.destroyMap(name);
            }
        }
        nodeEngine.getEventService().deregisterAllListeners(SERVICE_NAME, name);
    }

    public void memberAdded(final MembershipServiceEvent membershipEvent) {
    }

    public void memberRemoved(final MembershipServiceEvent membershipEvent) {
        MemberImpl member = membershipEvent.getMember();
        // TODO: @mm - when a member dies;
        // * rollback transaction
        // * do not know ?
    }

    public Map<Command, ClientCommandHandler> getCommandsAsMap() {
        Map<Command, ClientCommandHandler> commandHandlers = new HashMap<Command, ClientCommandHandler>();
        commandHandlers.put(Command.MGET, new MapGetHandler(this));
        commandHandlers.put(Command.MSIZE, new MapSizeHandler(this));
        commandHandlers.put(Command.MGETALL, new MapGetAllHandler(this));
        commandHandlers.put(Command.MPUT, new MapPutHandler(this));
        commandHandlers.put(Command.MTRYPUT, new MapTryPutHandler(this));
        commandHandlers.put(Command.MSET, new MapSetHandler(this));
        commandHandlers.put(Command.MPUTTRANSIENT, new MapPutTransientHandler(this));
        commandHandlers.put(Command.MLOCK, new MapLockHandler(this));
        commandHandlers.put(Command.MTRYLOCK, new MapLockHandler(this));
        commandHandlers.put(Command.MTRYREMOVE, new MapTryRemoveHandler(this));
        commandHandlers.put(Command.MISLOCKED, new MapIsLockedHandler(this));
        commandHandlers.put(Command.MUNLOCK, new MapUnlockHandler(this));
        commandHandlers.put(Command.MPUTALL, new MapPutAllHandler(this));
        commandHandlers.put(Command.MREMOVE, new MapRemoveHandler(this));
        commandHandlers.put(Command.MDELETE, new MapDeleteHandler(this));
        commandHandlers.put(Command.MCONTAINSKEY, new MapContainsKeyHandler(this));
        commandHandlers.put(Command.MCONTAINSVALUE, new MapContainsValueHandler(this));
        commandHandlers.put(Command.MPUTIFABSENT, new MapPutIfAbsentHandler(this));
        commandHandlers.put(Command.MREMOVEIFSAME, new MapRemoveIfSameHandler(this));
        commandHandlers.put(Command.MREPLACEIFNOTNULL, new MapReplaceIfNotNullHandler(this));
        commandHandlers.put(Command.MREPLACEIFSAME, new MapReplaceIfSameHandler(this));
        commandHandlers.put(Command.MFLUSH, new MapFlushHandler(this));
        commandHandlers.put(Command.MEVICT, new MapEvictHandler(this));
        commandHandlers.put(Command.MENTRYSET, new MapEntrySetHandler(this));
        commandHandlers.put(Command.KEYSET, new KeySetHandler(this));
        commandHandlers.put(Command.MGETENTRY, new MapGetEntryHandler(this));
        commandHandlers.put(Command.MFORCEUNLOCK, new MapForceUnlockHandler(this));
        commandHandlers.put(Command.MLISTEN, new MapListenHandler(this));
        commandHandlers.put(Command.MADDINTERCEPTOR, new MapAddInterceptorHandler(this));
        commandHandlers.put(Command.MREMOVEINTERCEPTOR, new MapExecuteOnKeyHandler(this));
        commandHandlers.put(Command.MEXECUTEONKEY, new MapExecuteOnKeyHandler(this));
        commandHandlers.put(Command.MEXECUTEONALLKEYS, new MapExecuteOnAllKeysHandler(this));
        return commandHandlers;
    }

    public void clientDisconnected(String clientUuid) {
        // TODO: @mm - release locks owned by this client.
    }

    public String addInterceptor(String mapName, MapInterceptor interceptor) {
        return getMapContainer(mapName).addInterceptor(interceptor);
    }

    public String removeInterceptor(String mapName, MapInterceptor interceptor) {
        return getMapContainer(mapName).removeInterceptor(interceptor);
    }

    // todo interceptors should get a wrapped object which includes the serialized version
    public Object interceptGet(String mapName, Object value) {
        List<MapInterceptor> interceptors = getMapContainer(mapName).getInterceptors();
        Object result = null;
        if (!interceptors.isEmpty()) {
            result = toObject(value);
            for (MapInterceptor interceptor : interceptors) {
                Object temp = interceptor.interceptGet(result);
                if (temp != null) {
                    result = temp;
                }
            }
        }
        return result == null ? value : result;
    }

    public void interceptAfterGet(String mapName, Object value) {
        List<MapInterceptor> interceptors = getMapContainer(mapName).getInterceptors();
        if (!interceptors.isEmpty()) {
            value = toObject(value);
            for (MapInterceptor interceptor : interceptors) {
                interceptor.afterGet(value);
            }
        }
    }

    public Object interceptPut(String mapName, Object oldValue, Object newValue) {
        List<MapInterceptor> interceptors = getMapContainer(mapName).getInterceptors();
        Object result = null;
        if (!interceptors.isEmpty()) {
            result = toObject(newValue);
            oldValue = toObject(oldValue);
            for (MapInterceptor interceptor : interceptors) {
                Object temp = interceptor.interceptPut(oldValue, result);
                if (temp != null) {
                    result = temp;
                }
            }
        }
        return result == null ? newValue : result;
    }

    public void interceptAfterPut(String mapName, Object newValue) {
        List<MapInterceptor> interceptors = getMapContainer(mapName).getInterceptors();
        if (!interceptors.isEmpty()) {
            newValue = toObject(newValue);
            for (MapInterceptor interceptor : interceptors) {
                interceptor.afterPut(newValue);
            }
        }
    }

    public Object interceptRemove(String mapName, Object value) {
        List<MapInterceptor> interceptors = getMapContainer(mapName).getInterceptors();
        Object result = null;
        if (!interceptors.isEmpty()) {
            result = toObject(value);
            for (MapInterceptor interceptor : interceptors) {
                Object temp = interceptor.interceptRemove(result);
                if (temp != null) {
                    result = temp;
                }
            }
        }
        return result == null ? value : result;
    }

    public void interceptAfterRemove(String mapName, Object value) {
        List<MapInterceptor> interceptors = getMapContainer(mapName).getInterceptors();
        if (!interceptors.isEmpty()) {
            for (MapInterceptor interceptor : interceptors) {
                value = toObject(value);
                interceptor.afterRemove(value);
            }
        }
    }

    public void publishWanReplicationUpdate(String mapName, EntryView entryView) {
        MapContainer mapContainer = getMapContainer(mapName);
        MapReplicationUpdate replicationEvent = new MapReplicationUpdate(mapName, mapContainer.getWanMergePolicy(), entryView);
        mapContainer.getWanReplicationListener().publishReplicationEvent(SERVICE_NAME, replicationEvent);
    }

    public void publishWanReplicationRemove(String mapName, Data key, long removeTime) {
        MapContainer mapContainer = getMapContainer(mapName);
        MapReplicationRemove replicationEvent = new MapReplicationRemove(mapName, key, removeTime);
        mapContainer.getWanReplicationListener().publishReplicationEvent(SERVICE_NAME, replicationEvent);
    }

    public void publishEvent(Address caller, String mapName, int eventType, Data dataKey, Data dataOldValue, Data dataValue) {
        Collection<EventRegistration> candidates = nodeEngine.getEventService().getRegistrations(SERVICE_NAME, mapName);
        Set<EventRegistration> registrationsWithValue = new HashSet<EventRegistration>();
        Set<EventRegistration> registrationsWithoutValue = new HashSet<EventRegistration>();
        if (candidates.isEmpty())
            return;
        Object key = null;
        Object value = null;
        Object oldValue = null;
        for (EventRegistration candidate : candidates) {
            EventFilter filter = candidate.getFilter();
            if (filter instanceof EventServiceImpl.EmptyFilter) {
                registrationsWithValue.add(candidate);
            } else if (filter instanceof QueryEventFilter) {
                Object testValue;
                if (eventType == EntryEvent.TYPE_REMOVED || eventType == EntryEvent.TYPE_EVICTED) {
                    oldValue = oldValue != null ? oldValue : toObject(dataOldValue);
                    testValue = oldValue;
                } else {
                    value = value != null ? value : toObject(dataValue);
                    testValue = value;
                }
                key = key != null ? key : toObject(key);
                QueryEventFilter queryEventFilter = (QueryEventFilter) filter;
                QueryEntry entry = new QueryEntry(getSerializationService(), dataKey, dataKey, testValue);
                if (queryEventFilter.eval(entry)) {
                    if (queryEventFilter.isIncludeValue()) {
                        registrationsWithValue.add(candidate);
                    } else {
                        registrationsWithoutValue.add(candidate);
                    }
                }
            } else if (filter.eval(dataKey)) {
                EntryEventFilter eventFilter = (EntryEventFilter) filter;
                if (eventFilter.isIncludeValue()) {
                    registrationsWithValue.add(candidate);
                } else {
                    registrationsWithoutValue.add(candidate);
                }
            }
        }
        if (registrationsWithValue.isEmpty() && registrationsWithoutValue.isEmpty())
            return;
        String source = nodeEngine.getThisAddress().toString();
        EventData event = new EventData(source, mapName, caller, dataKey, dataValue, dataOldValue, eventType);
        nodeEngine.getEventService().publishEvent(SERVICE_NAME, registrationsWithValue, event);
        nodeEngine.getEventService().publishEvent(SERVICE_NAME, registrationsWithoutValue, event.cloneWithoutValues());
    }

    public void addLocalEventListener(EntryListener entryListener, String mapName) {
        EventRegistration registration = nodeEngine.getEventService().registerLocalListener(SERVICE_NAME, mapName, entryListener);
        eventRegistrations.put(new ListenerKey(entryListener, null), registration.getId());
    }

    public void addEventListener(EntryListener entryListener, EventFilter eventFilter, String mapName) {
        EventRegistration registration = nodeEngine.getEventService().registerListener(SERVICE_NAME, mapName, eventFilter, entryListener);
        eventRegistrations.put(new ListenerKey(entryListener, ((EntryEventFilter) eventFilter).getKey()), registration.getId());
    }

    public void removeEventListener(EntryListener entryListener, String mapName, Object key) {
        String registrationId = eventRegistrations.get(new ListenerKey(entryListener, key));
        nodeEngine.getEventService().deregisterListener(SERVICE_NAME, mapName, registrationId);
    }

    public Object toObject(Object data) {
        if (data == null)
            return null;
        if (data instanceof Data) {
            return nodeEngine.toObject(data);
        } else {
            return data;
        }
    }

    public Data toData(Object object) {
        if (object == null)
            return null;
        if (object instanceof Data) {
            return (Data) object;
        } else {
            return nodeEngine.toData(object);
        }
    }

    public boolean compare(String mapName, Object value1, Object value2) {
        if (value1 == null && value2 == null) {
            return true;
        }
        if (value1 == null && value2 != null) {
            return false;
        }
        if (value1 != null && value2 == null) {
            return false;
        }

        MapContainer mapContainer = getMapContainer(mapName);
        if (mapContainer.getMapConfig().getInMemoryFormat().equals(MapConfig.InMemoryFormat.BINARY)) {
            return toData(value1).equals(toData(value2));
        } else if (mapContainer.getMapConfig().getInMemoryFormat().equals(MapConfig.InMemoryFormat.OBJECT)) {
            return toObject(value1).equals(toObject(value2));
        }
        return value1.equals(value2);
    }

    @SuppressWarnings("unchecked")
    public void dispatchEvent(EventData eventData, EntryListener listener) {
        Member member = nodeEngine.getClusterService().getMember(eventData.getCaller());
        EntryEvent event = new DataAwareEntryEvent(member, eventData.getEventType(), eventData.getSource(),
                eventData.getDataKey(), eventData.getDataNewValue(), eventData.getDataOldValue(), getSerializationService());
        switch (event.getEventType()) {
            case ADDED:
                listener.entryAdded(event);
                break;
            case EVICTED:
                listener.entryEvicted(event);
                break;
            case UPDATED:
                listener.entryUpdated(event);
                break;
            case REMOVED:
                listener.entryRemoved(event);
                break;
        }
        MapContainer mapContainer = getMapContainer(eventData.getMapName());
        if (mapContainer.getMapConfig().isStatisticsEnabled()) {
            getLocalMapStatsImpl(eventData.getMapName()).incrementReceivedEvents();//TODO @msk stats change
        }
    }

    public void scheduleIdleEviction(String mapName, Data key, long delay) {
        getMapContainer(mapName).getIdleEvictionScheduler().schedule(delay, key, null);
    }

    public void scheduleTtlEviction(String mapName, Data key, long delay) {
        getMapContainer(mapName).getTtlEvictionScheduler().schedule(delay, key, null);
    }

    public void scheduleMapStoreWrite(String mapName, Data key, Object value, long delay) {
        getMapContainer(mapName).getMapStoreWriteScheduler().schedule(delay, key, value);
    }

    public void scheduleMapStoreDelete(String mapName, Data key, long delay) {
        getMapContainer(mapName).getMapStoreDeleteScheduler().schedule(delay, key, null);
    }

    public SerializationService getSerializationService() {
        return nodeEngine.getSerializationService();
    }

    // todo map evict task is called every second. if load is very high, is it problem? if it is, you can count map-wide puts and fire map-evict in every thousand put
    // todo another "maybe" optimization run clear operation for all maps not just one map
    // todo what if eviction do not complete in 1 second
    private class MapEvictTask implements Runnable {
        public void run() {
            for (MapContainer mapContainer : mapContainers.values()) {
                MapConfig.EvictionPolicy evictionPolicy = mapContainer.getMapConfig().getEvictionPolicy();
                MaxSizeConfig maxSizeConfig = mapContainer.getMapConfig().getMaxSizeConfig();
                if (evictionPolicy != MapConfig.EvictionPolicy.NONE && maxSizeConfig.getSize() > 0) {
                    boolean check = checkLimits(mapContainer);
                    if (check) {
                        evictMap(mapContainer);
                    }
                }
            }
        }

        // todo call evict map listeners
        private void evictMap(MapContainer mapContainer) {
            MapConfig mapConfig = mapContainer.getMapConfig();
            MapConfig.EvictionPolicy evictionPolicy = mapConfig.getEvictionPolicy();
            Comparator comparator = null;
            if (evictionPolicy == MapConfig.EvictionPolicy.LRU) {
                comparator = new Comparator<AbstractRecord>() {
                    public int compare(AbstractRecord o1, AbstractRecord o2) {
                        return o1.getLastAccessTime().compareTo(o2.getLastAccessTime());
                    }

                    public boolean equals(Object obj) {
                        return this.equals(obj);
                    }
                };
            } else if (evictionPolicy == MapConfig.EvictionPolicy.LFU) {
                comparator = new Comparator<AbstractRecord>() {
                    public int compare(AbstractRecord o1, AbstractRecord o2) {
                        return o1.getHits().compareTo(o2.getHits());
                    }

                    public boolean equals(Object obj) {
                        return this.equals(obj);
                    }
                };
            }
            final int evictionPercentage = mapConfig.getEvictionPercentage();
            int memberCount = nodeEngine.getClusterService().getMembers().size();
            int targetSizePerPartition = -1;
            int maxPartitionSize = 0;
            final MaxSizeConfig.MaxSizePolicy maxSizePolicy = mapConfig.getMaxSizeConfig().getMaxSizePolicy();
            if (maxSizePolicy == MaxSizeConfig.MaxSizePolicy.PER_NODE) {
                maxPartitionSize = (mapConfig.getMaxSizeConfig().getSize() * memberCount / nodeEngine.getPartitionService().getPartitionCount());
                targetSizePerPartition = Double.valueOf(maxPartitionSize * ((100 - evictionPercentage) / 100.0)).intValue();
            } else if (maxSizePolicy == MaxSizeConfig.MaxSizePolicy.PER_PARTITION) {
                maxPartitionSize = mapConfig.getMaxSizeConfig().getSize();
                targetSizePerPartition = Double.valueOf(maxPartitionSize * ((100 - evictionPercentage) / 100.0)).intValue();
            }
            for (int i = 0; i < ExecutorConfig.DEFAULT_POOL_SIZE; i++) {
                nodeEngine.getExecutionService().execute("hz:map-evict", new EvictRunner(i, mapConfig, targetSizePerPartition, comparator, evictionPercentage));
            }
        }

        private class EvictRunner implements Runnable {
            final int mod;
            String mapName;
            int targetSizePerPartition;
            Comparator comparator;
            MaxSizeConfig.MaxSizePolicy maxSizePolicy;
            int evictionPercentage;

            private EvictRunner(int mod, MapConfig mapConfig, int targetSizePerPartition, Comparator comparator, int evictionPercentage) {
                this.mod = mod;
                mapName = mapConfig.getName();
                this.targetSizePerPartition = targetSizePerPartition;
                this.evictionPercentage = evictionPercentage;
                this.comparator = comparator;
                maxSizePolicy = mapConfig.getMaxSizeConfig().getMaxSizePolicy();
            }

            public void run() {
                for (int i = 0; i < nodeEngine.getPartitionService().getPartitionCount(); i++) {
                    if ((i % ExecutorConfig.DEFAULT_POOL_SIZE) != mod) {
                        continue;
                    }
                    Address owner = nodeEngine.getPartitionService().getPartitionOwner(i);
                    if (nodeEngine.getThisAddress().equals(owner)) {
                        PartitionContainer pc = partitionContainers[i];
                        final RecordStore recordStore = pc.getRecordStore(mapName);
                        List<Record> sortedRecords = new ArrayList<Record>(recordStore.getRecords().values());
                        Collections.sort(sortedRecords, comparator);
                        int evictSize = 0;
                        if (maxSizePolicy == MaxSizeConfig.MaxSizePolicy.PER_NODE || maxSizePolicy == MaxSizeConfig.MaxSizePolicy.PER_PARTITION) {
                            evictSize = Math.max((sortedRecords.size() - targetSizePerPartition), (sortedRecords.size() * evictionPercentage / 100 + 1));
                        } else {
                            evictSize = sortedRecords.size() * evictionPercentage / 100;
                        }

                        if (evictSize == 0)
                            continue;

                        Set<Data> keySet = new HashSet();
                        Iterator iterator = sortedRecords.iterator();
                        while (iterator.hasNext() && evictSize-- > 0) {
                            Record rec = (Record) iterator.next();
                            keySet.add(rec.getKey());
                        }
                        ClearOperation clearOperation = new ClearOperation(mapName, keySet);
                        clearOperation.setNodeEngine(nodeEngine);
                        clearOperation.setServiceName(SERVICE_NAME);
                        clearOperation.setResponseHandler(ResponseHandlerFactory.createEmptyResponseHandler());
                        clearOperation.setPartitionId(i);
                        nodeEngine.getOperationService().runOperation(clearOperation);
                    }
                }
            }
        }

        private boolean checkLimits(MapContainer mapContainer) {
            MaxSizeConfig maxSizeConfig = mapContainer.getMapConfig().getMaxSizeConfig();
            MaxSizeConfig.MaxSizePolicy maxSizePolicy = maxSizeConfig.getMaxSizePolicy();
            String mapName = mapContainer.getName();
            // because not to exceed the max size much we start eviction early. so decrease the max size with ratio .95 below
            int maxSize = maxSizeConfig.getSize() * 95 / 100;
            if (maxSizePolicy == MaxSizeConfig.MaxSizePolicy.PER_NODE || maxSizePolicy == MaxSizeConfig.MaxSizePolicy.PER_PARTITION) {
                int totalSize = 0;
                for (int i = 0; i < nodeEngine.getPartitionService().getPartitionCount(); i++) {
                    Address owner = nodeEngine.getPartitionService().getPartitionOwner(i);
                    if (nodeEngine.getThisAddress().equals(owner)) {
                        int size = partitionContainers[i].getRecordStore(mapName).getRecords().size();  // TODO: can throw NPE during shutdown!
                        if (maxSizePolicy == MaxSizeConfig.MaxSizePolicy.PER_PARTITION) {
                            if (size >= maxSize) {
                                return true;
                            }
                        } else {
                            totalSize += size;
                        }
                    }
                }
                return maxSizePolicy == MaxSizeConfig.MaxSizePolicy.PER_NODE && totalSize >= maxSize;
            }
            if (maxSizePolicy == MaxSizeConfig.MaxSizePolicy.USED_HEAP_SIZE || maxSizePolicy == MaxSizeConfig.MaxSizePolicy.USED_HEAP_PERCENTAGE) {
                long total = Runtime.getRuntime().totalMemory();
                long used = (total - Runtime.getRuntime().freeMemory());
                if (maxSizePolicy == MaxSizeConfig.MaxSizePolicy.USED_HEAP_SIZE) {
                    return maxSize > (used / 1024 / 1024);
                } else {
                    return maxSize > (used / total);
                }
            }
            return false;
        }
    }

    public QueryableEntrySet getQueryableEntrySet(String mapName) {
        List<Integer> memberPartitions = nodeEngine.getPartitionService().getMemberPartitions(nodeEngine.getThisAddress());
        List<ConcurrentMap<Data, Record>> mlist = new ArrayList<ConcurrentMap<Data, Record>>();
        for (Integer partition : memberPartitions) {
            PartitionContainer container = getPartitionContainer(partition);
            RecordStore recordStore = container.getRecordStore(mapName);
            mlist.add(recordStore.getRecords());
        }
        return new QueryableEntrySet((SerializationServiceImpl) nodeEngine.getSerializationService(), mlist);
    }

    public void queryOnPartition(String mapName, Predicate predicate, int partitionId, QueryResult result) {
        PartitionContainer container = getPartitionContainer(partitionId);
        RecordStore recordStore = container.getRecordStore(mapName);
        ConcurrentMap<Data, Record> records = recordStore.getRecords();
        SerializationServiceImpl serializationService = (SerializationServiceImpl) nodeEngine.getSerializationService();
        for (Record record : records.values()) {
            Data key = record.getKey();
            QueryEntry queryEntry = new QueryEntry(serializationService, key, key, record.getValue());
            if (predicate.apply(queryEntry)) {
                result.add(new QueryResultEntryImpl(key, key, queryEntry.getValueData()));
            }
        }
    }

    public LocalMapStatsImpl createLocalMapStats(String mapName) {
        MapContainer mapContainer = getMapContainer(mapName);
<<<<<<< HEAD
        LocalMapStatsImpl localMapStats = getLocalMapStatsImpl(mapName);
=======
>>>>>>> 993c6cc3
        if (!mapContainer.getMapConfig().isStatisticsEnabled()) {
            return localMapStats;
        }

        long ownedEntryCount = 0;
        long backupEntryCount = 0;
        long dirtyCount = 0;
        long ownedEntryMemoryCost = 0;
        long backupEntryMemoryCost = 0;
        long hits = 0;
        long lockedEntryCount = 0;

        int backupCount = mapContainer.getTotalBackupCount();
        ClusterService clusterService = nodeEngine.getClusterService();
        final PartitionService partitionService = nodeEngine.getPartitionService();

        Address thisAddress = clusterService.getThisAddress();
        for (int i = 0; i < partitionService.getPartitionCount(); i++) {
            PartitionInfo partitionInfo = partitionService.getPartitionInfo(i);
            if (partitionInfo.getOwner().equals(thisAddress)) {
                PartitionContainer partitionContainer = getPartitionContainer(i);
                RecordStore recordStore = partitionContainer.getRecordStore(mapName);
                ConcurrentMap<Data, Record> records = recordStore.getRecords();
                for (Record record : records.values()) {
                    RecordStatistics stats = record.getStatistics();
                    RecordState state = record.getState();
                    // there is map store and the record is dirty (waits to be stored)
                    if (mapContainer.getStore() != null && state.isDirty()) {
                        dirtyCount++;
                    }
                    ownedEntryCount++;
                    ownedEntryMemoryCost += record.getCost();
                    localMapStats.setLastAccessTime(stats.getLastAccessTime());
//                    localMapStats.setLastUpdateTime(stats.getLastUpdateTime());//TODO @msk last update time
                    hits += stats.getHits();
                    if (recordStore.isLocked(record.getKey())) {
                        lockedEntryCount++;
                    }
                }
            } else {
                for (int j = 1; j <= backupCount; j++) {
                    Address replicaAddress = partitionInfo.getReplicaAddress(j);
                    int tryCount = 30;
                    // wait if the partition table is not updated yet
                    while (replicaAddress == null && clusterService.getSize() > backupCount && tryCount-- > 0) {
                        try {
                            Thread.sleep(1000);
                        } catch (InterruptedException e) {
                            throw ExceptionUtil.rethrow(e);
                        }
                        replicaAddress = partitionInfo.getReplicaAddress(j);
                    }

                    if (replicaAddress != null && replicaAddress.equals(thisAddress)) {
                        PartitionContainer partitionContainer = getPartitionContainer(i);
                        RecordStore recordStore = partitionContainer.getRecordStore(mapName);
                        ConcurrentMap<Data, Record> records = recordStore.getRecords();
                        for (Record record : records.values()) {
                            backupEntryCount++;
                            backupEntryMemoryCost += record.getCost();
                        }
                    }
                }
            }
        }

        localMapStats.setDirtyEntryCount(zeroOrPositive(dirtyCount));
        localMapStats.setLockedEntryCount(zeroOrPositive(lockedEntryCount));
        localMapStats.setHits(zeroOrPositive(hits));
        localMapStats.setOwnedEntryCount(zeroOrPositive(ownedEntryCount));
        localMapStats.setBackupEntryCount(zeroOrPositive(backupEntryCount));
        localMapStats.setOwnedEntryMemoryCost(zeroOrPositive(ownedEntryMemoryCost));
        localMapStats.setBackupEntryMemoryCost(zeroOrPositive(backupEntryMemoryCost));
<<<<<<< HEAD
=======
        localMapStats.setCreationTime(zeroOrPositive(mapContainer.getCreationTime()));
        localMapStats.setOperationStats(mapContainer.getMapOperationCounter().getPublishedStats());
>>>>>>> 993c6cc3
        return localMapStats;
    }

    static long zeroOrPositive(long value) {
        return (value > 0) ? value : 0;
    }

}<|MERGE_RESOLUTION|>--- conflicted
+++ resolved
@@ -17,12 +17,7 @@
 package com.hazelcast.map;
 
 import com.hazelcast.client.ClientCommandHandler;
-<<<<<<< HEAD
-import com.hazelcast.cluster.ClusterServiceImpl;
-import com.hazelcast.collection.CollectionProxyId;
-=======
 import com.hazelcast.cluster.ClusterService;
->>>>>>> 993c6cc3
 import com.hazelcast.config.ExecutorConfig;
 import com.hazelcast.config.MapConfig;
 import com.hazelcast.config.MapMergePolicyConfig;
@@ -1065,10 +1060,7 @@
 
     public LocalMapStatsImpl createLocalMapStats(String mapName) {
         MapContainer mapContainer = getMapContainer(mapName);
-<<<<<<< HEAD
         LocalMapStatsImpl localMapStats = getLocalMapStatsImpl(mapName);
-=======
->>>>>>> 993c6cc3
         if (!mapContainer.getMapConfig().isStatisticsEnabled()) {
             return localMapStats;
         }
@@ -1142,11 +1134,6 @@
         localMapStats.setBackupEntryCount(zeroOrPositive(backupEntryCount));
         localMapStats.setOwnedEntryMemoryCost(zeroOrPositive(ownedEntryMemoryCost));
         localMapStats.setBackupEntryMemoryCost(zeroOrPositive(backupEntryMemoryCost));
-<<<<<<< HEAD
-=======
-        localMapStats.setCreationTime(zeroOrPositive(mapContainer.getCreationTime()));
-        localMapStats.setOperationStats(mapContainer.getMapOperationCounter().getPublishedStats());
->>>>>>> 993c6cc3
         return localMapStats;
     }
 
