/*
 * Copyright (c) 2008-2018, Hazelcast, Inc. All Rights Reserved.
 *
 * Licensed under the Apache License, Version 2.0 (the "License");
 * you may not use this file except in compliance with the License.
 * You may obtain a copy of the License at
 *
 * http://www.apache.org/licenses/LICENSE-2.0
 *
 * Unless required by applicable law or agreed to in writing, software
 * distributed under the License is distributed on an "AS IS" BASIS,
 * WITHOUT WARRANTIES OR CONDITIONS OF ANY KIND, either express or implied.
 * See the License for the specific language governing permissions and
 * limitations under the License.
 */

package com.hazelcast.map.impl.recordstore;

import com.hazelcast.logging.ILogger;
import com.hazelcast.map.impl.MapContainer;
import com.hazelcast.map.impl.MapService;
import com.hazelcast.map.impl.MapServiceContext;
import com.hazelcast.map.impl.mapstore.MapDataStore;
import com.hazelcast.map.impl.operation.MapOperation;
import com.hazelcast.map.impl.operation.MapOperationProvider;
import com.hazelcast.map.impl.operation.RemoveFromLoadAllOperation;
import com.hazelcast.nio.serialization.Data;
import com.hazelcast.spi.ExecutionService;
import com.hazelcast.spi.NodeEngine;
import com.hazelcast.spi.Operation;
import com.hazelcast.spi.OperationAccessor;
import com.hazelcast.spi.OperationService;
import com.hazelcast.spi.properties.GroupProperty;
import com.hazelcast.util.ExceptionUtil;

import java.util.ArrayList;
import java.util.Collection;
import java.util.Collections;
import java.util.Iterator;
import java.util.LinkedList;
import java.util.List;
import java.util.Map;
import java.util.Queue;
import java.util.concurrent.Callable;
import java.util.concurrent.Future;

import static com.hazelcast.spi.ExecutionService.MAP_LOADER_EXECUTOR;

/**
 * Responsible for loading keys from configured map store for a single partition.
 */
class BasicRecordStoreLoader implements RecordStoreLoader {
<<<<<<< HEAD
=======

    private final AtomicBoolean loaded;
>>>>>>> 2b99f4b8
    private final ILogger logger;
    private final String name;
    private final MapServiceContext mapServiceContext;
    private final MapDataStore mapDataStore;
    private final int partitionId;
    private volatile boolean destroyed;

    BasicRecordStoreLoader(RecordStore recordStore) {
        final MapContainer mapContainer = recordStore.getMapContainer();
        this.name = mapContainer.getName();
        this.mapServiceContext = mapContainer.getMapServiceContext();
        this.partitionId = recordStore.getPartitionId();
        this.mapDataStore = recordStore.getMapDataStore();
        this.logger = mapServiceContext.getNodeEngine().getLogger(getClass());
    }

    /**
     * {@inheritDoc}
     * <p>
     * Offloads the value loading task to the
     * {@link ExecutionService#MAP_LOADER_EXECUTOR} executor.
     */
    @Override
    public Future<?> loadValues(List<Data> keys, boolean replaceExistingValues) {
<<<<<<< HEAD
        Callable task = new GivenKeysLoaderTask(keys, replaceExistingValues);
=======
        if (isDestroyed()) {
            throw new IllegalStateException("The RecordStoreLoader has been destroyed");
        }
        final Callable task = new GivenKeysLoaderTask(keys, replaceExistingValues);
>>>>>>> 2b99f4b8
        return executeTask(MAP_LOADER_EXECUTOR, task);
    }

    @Override
    public void destroy() {
        this.destroyed = true;
    }

    private Future<?> executeTask(String executorName, Callable task) {
        return getExecutionService().submit(executorName, task);
    }

    private ExecutionService getExecutionService() {
        NodeEngine nodeEngine = mapServiceContext.getNodeEngine();
        return nodeEngine.getExecutionService();
    }

    /**
     * Task for loading values of given keys and dispatching the loaded key-value
     * pairs to the partition threads to update the record stores.
     * <p>
     * This task is used to load the values on a thread different than the partition thread.
     *
     * @see com.hazelcast.core.MapLoader#loadAll(Collection)
     */
    private final class GivenKeysLoaderTask implements Callable<Object> {

        private final List<Data> keys;
        private final boolean replaceExistingValues;

        private GivenKeysLoaderTask(List<Data> keys, boolean replaceExistingValues) {
            this.keys = keys;
            this.replaceExistingValues = replaceExistingValues;
        }

        @Override
        public Object call() throws Exception {
            loadValuesInternal(keys, replaceExistingValues);
            return null;
        }
    }

    /**
     * Loads the values for the provided keys and invokes partition operations
     * to put the loaded entries into the partition record store. The method
     * will block until all entries have been put into the partition record store.
     * <p>
     * Unloadable keys will be removed before loading the values. Also, if
     * {@code replaceExistingValues} is {@code false}, the list of keys will
     * be filtered for existing keys in the partition record store.
     *
     * @param keys                  the keys for which values will be loaded
     * @param replaceExistingValues if the existing entries for the keys should
     *                              be replaced with the loaded values
     * @throws Exception if there is an exception when invoking partition operations
     *                   to remove the existing keys or to put the loaded values into
     *                   the record store
     */
    private void loadValuesInternal(List<Data> keys, boolean replaceExistingValues) throws Exception {
        if (!replaceExistingValues) {
            Future removeKeysFuture = removeExistingKeys(keys);
            removeKeysFuture.get();
        }
        removeUnloadableKeys(keys);
        if (keys.isEmpty()) {
            return;
        }
        List<Future> futures = doBatchLoad(keys);
        for (Future future : futures) {
            future.get();
        }
    }

    /**
     * Removes keys already present in the partition record store from
     * the provided keys list.
     * This is done by sending a partition operation. This operation is
     * supposed to be invoked locally and the provided parameter is supposed
     * to be thread-safe as it will be mutated directly from the partition
     * thread.
     *
     * @param keys the keys to be filtered
     * @return the future representing the pending completion of the key
     * filtering task
     */
    private Future removeExistingKeys(List<Data> keys) {
        OperationService operationService = mapServiceContext.getNodeEngine().getOperationService();
        Operation operation = new RemoveFromLoadAllOperation(name, keys);
        return operationService.invokeOnPartition(MapService.SERVICE_NAME, operation, partitionId);
    }

    /**
     * Loads the values for the provided keys in batches and invokes
     * partition operations to put the loaded entry batches into the
     * record store.
     *
     * @param keys the keys for which entries are loaded and put into the
     *             record store
     * @return the list of futures representing the pending completion of
     * the operations storing the loaded entries into the partition record
     * store
     */
    private List<Future> doBatchLoad(List<Data> keys) {
        Queue<List<Data>> batchChunks = createBatchChunks(keys);
        int size = batchChunks.size();
        List<Future> futures = new ArrayList<Future>(size);

<<<<<<< HEAD
        while (!batchChunks.isEmpty()) {
            List<Data> chunk = batchChunks.poll();
            List<Data> keyValueSequence = loadAndGet(chunk);
=======
        while (!batchChunks.isEmpty() && !isDestroyed()) {
            final List<Data> chunk = batchChunks.poll();
            final List<Data> keyValueSequence = loadAndGet(chunk);
>>>>>>> 2b99f4b8
            if (keyValueSequence.isEmpty()) {
                continue;
            }
            futures.add(sendOperation(keyValueSequence));
        }

        return futures;
    }

    /**
     * Returns a queue of key batches
     *
     * @param keys the keys to be batched
     */
    private Queue<List<Data>> createBatchChunks(List<Data> keys) {
        Queue<List<Data>> chunks = new LinkedList<List<Data>>();
        int loadBatchSize = getLoadBatchSize();
        int page = 0;
        List<Data> tmpKeys;
        while ((tmpKeys = getBatchChunk(keys, loadBatchSize, page++)) != null) {
            chunks.add(tmpKeys);
        }
        return chunks;
    }

    /**
     * Loads the provided keys from the underlying map store
     * and transforms them to a list of alternating serialised key-value pairs.
     *
     * @param keys the keys for which values are loaded
     * @return the list of loaded key-values
     * @see com.hazelcast.core.MapLoader#loadAll(Collection)
     */
    private List<Data> loadAndGet(List<Data> keys) {
        try {
            Map entries = mapDataStore.loadAll(keys);
            return getKeyValueSequence(entries);
        } catch (Throwable t) {
            logger.warning("Could not load keys from map store", t);
            throw ExceptionUtil.rethrow(t);
        }
    }

    /**
     * Transforms a map to a list of serialised alternating key-value pairs.
     *
     * @param entries the map to be transformed
     * @return the list of serialised alternating key-value pairs
     */
    private List<Data> getKeyValueSequence(Map<?, ?> entries) {
        if (entries == null || entries.isEmpty()) {
            return Collections.emptyList();
        }
        List<Data> keyValueSequence = new ArrayList<Data>(entries.size() * 2);
        for (Map.Entry<?, ?> entry : entries.entrySet()) {
            Object key = entry.getKey();
            Object value = entry.getValue();
            Data dataKey = mapServiceContext.toData(key);
            Data dataValue = mapServiceContext.toData(value);
            keyValueSequence.add(dataKey);
            keyValueSequence.add(dataValue);
        }
        return keyValueSequence;
    }

    /**
     * Returns a sublist (page) of items in the provided list. The start and
     * end index of the sublist are determined by the {@code pageSize} and
     * {@code pageNumber} parameters. This method may be used to paginate
     * through the entire list - the {@code pageSize} should be kept the same
     * and the {@code pageNumber} should be incremented from {@code 0} until
     * the returned sublist is {@code null}.
     *
     * @param list       list to be paged
     * @param pageSize   size of a page batch operation size
     * @param pageNumber batch chunk number
     * @return a sublist of items or {@code null} if the provided list is empty or
     * the sub-list does not contain any items
     */
    private List<Data> getBatchChunk(List<Data> list, int pageSize, int pageNumber) {
        if (list == null || list.isEmpty()) {
            return null;
        }
        int start = pageNumber * pageSize;
        int end = Math.min(start + pageSize, list.size());
        if (start >= end) {
            return null;
        }
        return list.subList(start, end);
    }

    /**
     * Invokes an operation to put the provided key-value pairs to the partition
     * record store.
     *
     * @param keyValueSequence the list of serialised alternating key-value pairs
     * @return the future representing the pending completion of the put operation
     */
    private Future<?> sendOperation(List<Data> keyValueSequence) {
        OperationService operationService = mapServiceContext.getNodeEngine().getOperationService();
        Operation operation = createOperation(keyValueSequence);
        return operationService.invokeOnPartition(MapService.SERVICE_NAME, operation, partitionId);
    }

    /**
     * Returns an operation to put the provided key-value pairs into the
     * partition record store.
     *
     * @param keyValueSequence the list of serialised alternating key-value pairs
     */
    private Operation createOperation(List<Data> keyValueSequence) {
        NodeEngine nodeEngine = mapServiceContext.getNodeEngine();
        MapOperationProvider operationProvider = mapServiceContext.getMapOperationProvider(name);
        MapOperation operation = operationProvider.createPutFromLoadAllOperation(name, keyValueSequence);
        operation.setNodeEngine(nodeEngine);
        operation.setPartitionId(partitionId);
        OperationAccessor.setCallerAddress(operation, nodeEngine.getThisAddress());
        operation.setCallerUuid(nodeEngine.getLocalMember().getUuid());
        operation.setServiceName(MapService.SERVICE_NAME);
        return operation;
    }

    /**
     * Removes unloadable keys from the provided key collection.
     *
     * @see MapDataStore#loadable(Object)
     */
    private void removeUnloadableKeys(Collection<Data> keys) {
        if (keys == null || keys.isEmpty()) {
            return;
        }
<<<<<<< HEAD
        Iterator<Data> iterator = keys.iterator();
        while (iterator.hasNext()) {
            Data key = iterator.next();
=======
        final Iterator<Data> iterator = keys.iterator();
        while (iterator.hasNext() && !isDestroyed()) {
            final Data key = iterator.next();
>>>>>>> 2b99f4b8
            if (!mapDataStore.loadable(key)) {
                iterator.remove();
            }
        }
    }

    /**
     * Returns the size of the key batch for which values are loaded.
     * Each partition may load this many values at any moment independently
     * of other value loading tasks on other partitions.
     */
    private int getLoadBatchSize() {
        return mapServiceContext.getNodeEngine().getProperties().getInteger(GroupProperty.MAP_LOAD_CHUNK_SIZE);
    }

    private boolean isDestroyed() {
        return destroyed;
    }
}<|MERGE_RESOLUTION|>--- conflicted
+++ resolved
@@ -50,11 +50,8 @@
  * Responsible for loading keys from configured map store for a single partition.
  */
 class BasicRecordStoreLoader implements RecordStoreLoader {
-<<<<<<< HEAD
-=======
 
     private final AtomicBoolean loaded;
->>>>>>> 2b99f4b8
     private final ILogger logger;
     private final String name;
     private final MapServiceContext mapServiceContext;
@@ -79,14 +76,10 @@
      */
     @Override
     public Future<?> loadValues(List<Data> keys, boolean replaceExistingValues) {
-<<<<<<< HEAD
-        Callable task = new GivenKeysLoaderTask(keys, replaceExistingValues);
-=======
         if (isDestroyed()) {
             throw new IllegalStateException("The RecordStoreLoader has been destroyed");
         }
         final Callable task = new GivenKeysLoaderTask(keys, replaceExistingValues);
->>>>>>> 2b99f4b8
         return executeTask(MAP_LOADER_EXECUTOR, task);
     }
 
@@ -194,15 +187,9 @@
         int size = batchChunks.size();
         List<Future> futures = new ArrayList<Future>(size);
 
-<<<<<<< HEAD
-        while (!batchChunks.isEmpty()) {
-            List<Data> chunk = batchChunks.poll();
-            List<Data> keyValueSequence = loadAndGet(chunk);
-=======
         while (!batchChunks.isEmpty() && !isDestroyed()) {
             final List<Data> chunk = batchChunks.poll();
             final List<Data> keyValueSequence = loadAndGet(chunk);
->>>>>>> 2b99f4b8
             if (keyValueSequence.isEmpty()) {
                 continue;
             }
@@ -334,15 +321,9 @@
         if (keys == null || keys.isEmpty()) {
             return;
         }
-<<<<<<< HEAD
-        Iterator<Data> iterator = keys.iterator();
-        while (iterator.hasNext()) {
-            Data key = iterator.next();
-=======
         final Iterator<Data> iterator = keys.iterator();
         while (iterator.hasNext() && !isDestroyed()) {
             final Data key = iterator.next();
->>>>>>> 2b99f4b8
             if (!mapDataStore.loadable(key)) {
                 iterator.remove();
             }
