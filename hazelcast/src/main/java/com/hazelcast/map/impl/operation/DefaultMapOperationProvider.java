--- conflicted
+++ resolved
@@ -253,15 +253,15 @@
     }
 
     @Override
-<<<<<<< HEAD
-    public OperationFactory createContainsValueExceptKeysOperation(String name, Object value, Set<Data> deletedKeys) {
-        return new ContainsValueExceptKeysFactory(name, value, deletedKeys);
-=======
     public OperationFactory createMergeOperationFactory(String name, int[] partitions,
                                                         List<MergingEntry<Data, Data>>[] mergingEntries,
                                                         SplitBrainMergePolicy mergePolicy) {
         return new MergeOperationFactory(name, partitions, mergingEntries, mergePolicy);
->>>>>>> 9c10d200
+    }
+    
+    @Override
+    public OperationFactory createContainsValueExceptKeysOperation(String name, Object value, Set<Data> deletedKeys) {
+        return new ContainsValueExceptKeysFactory(name, value, deletedKeys);
     }
 
     @Override
