--- conflicted
+++ resolved
@@ -308,17 +308,12 @@
     public static final int EVENT_JOURNAL_DESERIALIZING_MAP_EVENT = 143;
     public static final int EVENT_JOURNAL_INTERNAL_MAP_EVENT = 144;
     public static final int EVENT_JOURNAL_READ_RESULT_SET = 145;
-<<<<<<< HEAD
-    public static final int CONTAINS_VALUE_EXCEPT_KEYS = 146;
-    public static final int CONTAINS_VALUE_EXCEPT_KEYS_FACTORY = 147;
+    public static final int MERGE_FACTORY = 146;
+    public static final int MERGE = 147;
+    public static final int CONTAINS_VALUE_EXCEPT_KEYS = 148;
+    public static final int CONTAINS_VALUE_EXCEPT_KEYS_FACTORY = 149;
 
     private static final int LEN = CONTAINS_VALUE_EXCEPT_KEYS_FACTORY + 1;
-=======
-    public static final int MERGE_FACTORY = 146;
-    public static final int MERGE = 147;
-
-    private static final int LEN = MERGE + 1;
->>>>>>> 9c10d200
 
     @Override
     public int getFactoryId() {
@@ -1039,7 +1034,16 @@
                 return new MapEventJournalReadResultSetImpl<Object, Object, Object>();
             }
         };
-<<<<<<< HEAD
+        constructors[MERGE_FACTORY] = new ConstructorFunction<Integer, IdentifiedDataSerializable>() {
+            public IdentifiedDataSerializable createNew(Integer arg) {
+                return new MergeOperationFactory();
+            }
+        };
+        constructors[MERGE] = new ConstructorFunction<Integer, IdentifiedDataSerializable>() {
+            public IdentifiedDataSerializable createNew(Integer arg) {
+                return new MergeOperation();
+            }
+        };
         constructors[CONTAINS_VALUE_EXCEPT_KEYS] = new ConstructorFunction<Integer, IdentifiedDataSerializable>() {
             public IdentifiedDataSerializable createNew(Integer arg) {
                 return new ContainsValueExceptKeysOperation();
@@ -1048,16 +1052,6 @@
         constructors[CONTAINS_VALUE_EXCEPT_KEYS_FACTORY] = new ConstructorFunction<Integer, IdentifiedDataSerializable>() {
             public IdentifiedDataSerializable createNew(Integer arg) {
                 return new ContainsValueExceptKeysFactory();
-=======
-        constructors[MERGE_FACTORY] = new ConstructorFunction<Integer, IdentifiedDataSerializable>() {
-            public IdentifiedDataSerializable createNew(Integer arg) {
-                return new MergeOperationFactory();
-            }
-        };
-        constructors[MERGE] = new ConstructorFunction<Integer, IdentifiedDataSerializable>() {
-            public IdentifiedDataSerializable createNew(Integer arg) {
-                return new MergeOperation();
->>>>>>> 9c10d200
             }
         };
 
