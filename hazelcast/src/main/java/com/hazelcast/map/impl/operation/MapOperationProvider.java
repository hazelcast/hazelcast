/*
 * Copyright (c) 2008-2018, Hazelcast, Inc. All Rights Reserved.
 *
 * Licensed under the Apache License, Version 2.0 (the "License");
 * you may not use this file except in compliance with the License.
 * You may obtain a copy of the License at
 *
 * http://www.apache.org/licenses/LICENSE-2.0
 *
 * Unless required by applicable law or agreed to in writing, software
 * distributed under the License is distributed on an "AS IS" BASIS,
 * WITHOUT WARRANTIES OR CONDITIONS OF ANY KIND, either express or implied.
 * See the License for the specific language governing permissions and
 * limitations under the License.
 */

package com.hazelcast.map.impl.operation;

import com.hazelcast.core.EntryView;
import com.hazelcast.map.EntryProcessor;
import com.hazelcast.map.impl.MapEntries;
import com.hazelcast.map.impl.query.Query;
import com.hazelcast.map.merge.MapMergePolicy;
import com.hazelcast.nio.serialization.Data;
import com.hazelcast.query.Predicate;
import com.hazelcast.spi.OperationFactory;
import com.hazelcast.spi.merge.MergingEntry;
import com.hazelcast.spi.merge.SplitBrainMergePolicy;

import java.util.List;
import java.util.Set;

/**
 * Provides {@link com.hazelcast.config.InMemoryFormat InMemoryFormat} specific
 * operations for {@link com.hazelcast.core.IMap IMap}.
 */
public interface MapOperationProvider {

    MapOperation createPutOperation(String name, Data key, Data value, long ttl);

    MapOperation createTryPutOperation(String name, Data dataKey, Data value, long timeout);

    MapOperation createSetOperation(String name, Data dataKey, Data value, long ttl);

    MapOperation createPutIfAbsentOperation(String name, Data key, Data value, long ttl);

    MapOperation createPutTransientOperation(String name, Data key, Data value, long ttl);

    MapOperation createRemoveOperation(String name, Data key, boolean disableWanReplicationEvent);

    MapOperation createTryRemoveOperation(String name, Data dataKey, long timeout);

    MapOperation createReplaceOperation(String name, Data dataKey, Data value);

    MapOperation createRemoveIfSameOperation(String name, Data dataKey, Data value);

    MapOperation createReplaceIfSameOperation(String name, Data dataKey, Data expect, Data update);

    /**
     * Creates a delete operation for an entry with key equal to {@code key} from the map named {@code name}.
     * You can also specify whether this operation should trigger a WAN replication event.
     *
     * @param name                       the map name
     * @param key                        the entry key
     * @param disableWanReplicationEvent if the delete operation should not send a WAN replication event
     * @return the delete operation
     */
    MapOperation createDeleteOperation(String name, Data key, boolean disableWanReplicationEvent);

    MapOperation createClearOperation(String name);

    MapOperation createEntryOperation(String name, Data dataKey, EntryProcessor entryProcessor);

    MapOperation createEvictOperation(String name, Data dataKey, boolean asyncBackup);

    MapOperation createEvictAllOperation(String name);

    MapOperation createContainsKeyOperation(String name, Data dataKey);

    MapOperation createGetEntryViewOperation(String name, Data dataKey);

    MapOperation createGetOperation(String name, Data dataKey);

    MapOperation createQueryOperation(Query query);

    MapOperation createQueryPartitionOperation(Query query);

    /**
     * Creates an operation to load entry values for the provided {@code keys} on
     * the partition owner.
     *
     * @param name                  the map name
     * @param keys                  the keys for which values are to be loaded
     * @param replaceExistingValues if the existing entries for the loaded keys should be replaced
     * @return the operation for triggering entry value loading
     */
    MapOperation createLoadAllOperation(String name, List<Data> keys, boolean replaceExistingValues);

    MapOperation createPutAllOperation(String name, MapEntries mapEntries);

    MapOperation createPutFromLoadAllOperation(String name, List<Data> keyValueSequence);

    MapOperation createTxnDeleteOperation(String name, Data dataKey, long version);

    MapOperation createTxnLockAndGetOperation(String name, Data dataKey, long timeout, long ttl, String ownerUuid,
                                              boolean shouldLoad, boolean blockReads);

    MapOperation createTxnSetOperation(String name, Data dataKey, Data value, long version, long ttl);

    MapOperation createLegacyMergeOperation(String name, EntryView<Data, Data> entryView, MapMergePolicy policy,
                                            boolean disableWanReplicationEvent);

    MapOperation createMergeOperation(String name, MergingEntry<Data, Data> mergingValue, SplitBrainMergePolicy mergePolicy,
                                      boolean disableWanReplicationEvent);

    MapOperation createMapFlushOperation(String name);

    MapOperation createLoadMapOperation(String name, boolean replaceExistingValues);

    MapOperation createFetchKeysOperation(String name, int lastTableIndex, int fetchSize);

    MapOperation createFetchEntriesOperation(String name, int lastTableIndex, int fetchSize);

    /**
     * Creates an operation for fetching a segment of a query result from a single partition.
     *
     * @see com.hazelcast.map.impl.proxy.MapProxyImpl#iterator(int, int, com.hazelcast.projection.Projection, Predicate)
     * @since 3.9
     */
    MapOperation createFetchWithQueryOperation(String name, int lastTableIndex, int fetchSize, Query query);

    OperationFactory createPartitionWideEntryOperationFactory(String name, EntryProcessor entryProcessor);

    OperationFactory createPartitionWideEntryWithPredicateOperationFactory(String name,
                                                                           EntryProcessor entryProcessor,
                                                                           Predicate predicate);

    OperationFactory createMultipleEntryOperationFactory(String name, Set<Data> keys, EntryProcessor entryProcessor);

    OperationFactory createContainsValueOperationFactory(String name, Data testValue);

    OperationFactory createEvictAllOperationFactory(String name);

    OperationFactory createClearOperationFactory(String name);

    OperationFactory createMapFlushOperationFactory(String name);

    OperationFactory createLoadAllOperationFactory(String name, List<Data> keys, boolean replaceExistingValues);

    OperationFactory createGetAllOperationFactory(String name, List<Data> keys);

    OperationFactory createMapSizeOperationFactory(String name);

    OperationFactory createPutAllOperationFactory(String name, int[] partitions, MapEntries[] mapEntries);

<<<<<<< HEAD
    OperationFactory createContainsValueExceptKeysOperation(String name, Object value, Set<Data> deletedKeys);
}
=======
    OperationFactory createMergeOperationFactory(String name, int[] partitions,
                                                 List<MergingEntry<Data, Data>>[] mergingEntries,
                                                 SplitBrainMergePolicy mergePolicy);
}
>>>>>>> 9c10d200
<|MERGE_RESOLUTION|>--- conflicted
+++ resolved
@@ -153,12 +153,9 @@
 
     OperationFactory createPutAllOperationFactory(String name, int[] partitions, MapEntries[] mapEntries);
 
-<<<<<<< HEAD
-    OperationFactory createContainsValueExceptKeysOperation(String name, Object value, Set<Data> deletedKeys);
-}
-=======
     OperationFactory createMergeOperationFactory(String name, int[] partitions,
                                                  List<MergingEntry<Data, Data>>[] mergingEntries,
                                                  SplitBrainMergePolicy mergePolicy);
-}
->>>>>>> 9c10d200
+
+    OperationFactory createContainsValueExceptKeysOperation(String name, Object value, Set<Data> deletedKeys);
+}