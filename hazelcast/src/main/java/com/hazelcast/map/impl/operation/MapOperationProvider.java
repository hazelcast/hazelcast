--- conflicted
+++ resolved
@@ -153,14 +153,8 @@
 
     OperationFactory createPutAllOperationFactory(String name, int[] partitions, MapEntries[] mapEntries);
 
-<<<<<<< HEAD
-    OperationFactory createMergeOperationFactory(String name, int[] partitions,
-                                                 List<MergingEntry<Data, Data>>[] mergingEntries,
-                                                 SplitBrainMergePolicy mergePolicy);
-
-    OperationFactory createContainsValueExceptKeysOperation(String name, Object value, Set<Data> deletedKeys);
-=======
     OperationFactory createMergeOperationFactory(String name, int[] partitions, List<MapMergeTypes>[] mergingEntries,
                                                  SplitBrainMergePolicy<Data, MapMergeTypes> mergePolicy);
->>>>>>> 0e7f4221
+  
+    OperationFactory createContainsValueExceptKeysOperation(String name, Object value, Set<Data> deletedKeys)
 }