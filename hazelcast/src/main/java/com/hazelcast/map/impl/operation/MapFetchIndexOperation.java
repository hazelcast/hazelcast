/*
 * Copyright (c) 2008-2021, Hazelcast, Inc. All Rights Reserved.
 *
 * Licensed under the Apache License, Version 2.0 (the "License");
 * you may not use this file except in compliance with the License.
 * You may obtain a copy of the License at
 *
 * http://www.apache.org/licenses/LICENSE-2.0
 *
 * Unless required by applicable law or agreed to in writing, software
 * distributed under the License is distributed on an "AS IS" BASIS,
 * WITHOUT WARRANTIES OR CONDITIONS OF ANY KIND, either express or implied.
 * See the License for the specific language governing permissions and
 * limitations under the License.
 */

package com.hazelcast.map.impl.operation;

import com.hazelcast.core.HazelcastException;
import com.hazelcast.internal.iteration.IndexIterationPointer;
import com.hazelcast.internal.serialization.Data;
import com.hazelcast.internal.util.HashUtil;
import com.hazelcast.internal.util.collection.PartitionIdSet;
import com.hazelcast.nio.ObjectDataInput;
import com.hazelcast.nio.ObjectDataOutput;
import com.hazelcast.query.QueryException;
import com.hazelcast.query.impl.Comparison;
import com.hazelcast.query.impl.GlobalIndexPartitionTracker.PartitionStamp;
import com.hazelcast.query.impl.IndexKeyEntries;
import com.hazelcast.query.impl.Indexes;
import com.hazelcast.query.impl.InternalIndex;
import com.hazelcast.query.impl.OrderedIndexStore;
import com.hazelcast.query.impl.QueryableEntry;
import com.hazelcast.spi.impl.operationservice.ReadonlyOperation;
import com.hazelcast.spi.properties.ClusterProperty;

import java.io.IOException;
import java.util.ArrayList;
import java.util.Collection;
import java.util.Comparator;
import java.util.Iterator;
import java.util.List;

import static com.hazelcast.internal.util.Preconditions.checkPositive;
import static com.hazelcast.map.impl.MapDataSerializerHook.MAP_FETCH_INDEX_OPERATION;

/**
 * Operation for fetching map entries from an index. It will only return
 * the entries belonging to the partitions defined in {@code
 * partitionIdSet} and skip over the remaining partitions. If any
 * concurrent migration is detected while the operation executes or if any
 * of the requested partitions isn't indexed locally, it throws {@link
 * MissingPartitionException}.
 */
public class MapFetchIndexOperation extends MapOperation implements ReadonlyOperation {
    private String indexName;
    private PartitionIdSet partitionIdSet;
    private IndexIterationPointer[] pointers;
    private int sizeLimit;

    private transient MapFetchIndexOperationResult response;

    public MapFetchIndexOperation() { }

    public MapFetchIndexOperation(
            String mapName,
            String indexName,
            IndexIterationPointer[] pointers,
            PartitionIdSet partitionIdSet,
            int sizeLimit
    ) {
        super(mapName);
        checkPositive(sizeLimit, "" + sizeLimit);
        this.indexName = indexName;
        this.partitionIdSet = partitionIdSet;
        this.pointers = pointers;
        this.sizeLimit = sizeLimit;
    }

    @Override
    protected void runInternal() {
        Indexes indexes = mapContainer.getIndexes();
        if (indexes == null) {
            throw new QueryException("Cannot use the index \"" + indexName
                    + "\" of the IMap \"" + name + "\" because it is not global "
                    + "(make sure the property \"" + ClusterProperty.GLOBAL_HD_INDEX_ENABLED
                    + "\" is set to \"true\")");
        }

        InternalIndex index = indexes.getIndex(indexName);
        if (index == null) {
            throw new QueryException("Index \"" + indexName + "\" does not exist");
        }

        PartitionStamp indexStamp = index.getPartitionStamp();
        if (indexStamp == null) {
            throw new MissingPartitionException("index is being rebuilt");
        }
        if (indexStamp.partitions.equals(partitionIdSet)) {
            // We clear the requested partitionIdSet, which means that we won't filter out any partitions.
            // This is an optimization for the case when there was no concurrent migration.
            partitionIdSet = null;
        } else {
            if (!indexStamp.partitions.containsAll(partitionIdSet)) {
                throw new MissingPartitionException("some requested partitions are not indexed");
            }
        }

        switch (index.getConfig().getType()) {
            case HASH:
                response = runInternalHash(index);
                break;
            case SORTED:
                response = runInternalSorted(index);
                break;
            case BITMAP:
                throw new UnsupportedOperationException("BITMAP index scan is not implemented");
            default:
                throw new UnsupportedOperationException(
                        "Unknown index type: \"" + index.getConfig().getType().name() + "\"");
        }

        if (!index.validatePartitionStamp(indexStamp.stamp)) {
            throw new MissingPartitionException("partition timestamp has changed");
        }
    }

    @SuppressWarnings({"checkstyle:CyclomaticComplexity", "checkstyle:NPathComplexity", "checkstyle:MethodLength"})
    private MapFetchIndexOperationResult runInternalSorted(InternalIndex index) {
        List<QueryableEntry<?, ?>> entries = new ArrayList<>(sizeLimit + 1);
        int partitionCount = getNodeEngine().getPartitionService().getPartitionCount();

        for (int i = 0; i < pointers.length; i++) {
            IndexIterationPointer pointer = pointers[i];
            Data lastEntryKeyData = pointer.getLastEntryKeyData();

            Comparator<Data> comparator = OrderedIndexStore.DATA_COMPARATOR;
            if (isDescendingEntryKey(pointer)) {
                comparator = comparator.reversed();
            }

            Iterator<IndexKeyEntries> entryIterator = getEntryIterator(index, pointer);
            while (entryIterator.hasNext()) {
                IndexKeyEntries indexKeyEntries = entryIterator.next();
                @SuppressWarnings({"rawtypes"})
                Iterator<QueryableEntry> keyEntries = indexKeyEntries.getEntries();

                // Skip until the entry last read
                if (lastEntryKeyData != null) {
                    while (keyEntries.hasNext()) {
                        QueryableEntry<?, ?> entry = keyEntries.next();

                        int comparison = comparator.compare(entry.getKeyData(), lastEntryKeyData);
                        if (comparison >= 0) {
                            if (comparison > 0 && isInPartitionSet(entry, partitionIdSet, partitionCount)) {
                                entries.add(entry);
                                lastEntryKeyData = entry.getKeyData();
                            }
                            break;
                        }
                    }
                }

                // Read and add until size limit is reached or iterator ends
                while (keyEntries.hasNext() && entries.size() < sizeLimit) {
                    QueryableEntry<?, ?> entry = keyEntries.next();
                    if (isInPartitionSet(entry, partitionIdSet, partitionCount)) {
                        entries.add(entry);
                        lastEntryKeyData = entry.getKeyData();
                    }
                }

                if (!keyEntries.hasNext()) {
                    lastEntryKeyData = null;
                }

                if (entries.size() >= sizeLimit) {
                    IndexIterationPointer[] newPointers;
                    if (entryIterator.hasNext() || lastEntryKeyData != null) {
                        Comparable<?> currentIndexKey = indexKeyEntries.getIndexKey();
                        newPointers = new IndexIterationPointer[pointers.length - i];
<<<<<<< HEAD
                        newPointers[0] = IndexIterationPointer.create(
                                pointer.isDescending() ? pointer.getFrom() : currentIndexKey,
                                pointer.isDescending() && pointer.isFromInclusive(),
                                pointer.isDescending() ? currentIndexKey : pointer.getTo(),
                                !pointer.isDescending() && pointer.isToInclusive(),
                                pointer.isDescending());
=======
                        if (lastEntryKeyData != null) {
                            newPointers[0] = IndexIterationPointer.create(
                                    pointer.isDescending() ? pointer.getFrom() : currentIndexKey,
                                    pointer.isDescending() ? pointer.isFromInclusive() : true,
                                    pointer.isDescending() ? currentIndexKey : pointer.getTo(),
                                    pointer.isDescending() ? true : pointer.isToInclusive(),
                                    pointer.isDescending(),
                                    lastEntryKeyData
                            );
                        } else {
                            newPointers[0] = IndexIterationPointer.create(
                                    pointer.isDescending() ? pointer.getFrom() : currentIndexKey,
                                    pointer.isDescending() ? pointer.isFromInclusive() : false,
                                    pointer.isDescending() ? currentIndexKey : pointer.getTo(),
                                    pointer.isDescending() ? false : pointer.isToInclusive(),
                                    pointer.isDescending(),
                                    null
                            );
                        }
>>>>>>> c080e5fe

                        System.arraycopy(pointers, i + 1, newPointers, 1, newPointers.length - 1);
                    } else {
                        newPointers = new IndexIterationPointer[pointers.length - i - 1];
                        System.arraycopy(pointers, i + 1, newPointers, 0, newPointers.length);
                    }
                    return new MapFetchIndexOperationResult(entries, newPointers);
                }
            }
        }

        return new MapFetchIndexOperationResult(entries, new IndexIterationPointer[0]);
    }

    private static boolean isDescendingEntryKey(IndexIterationPointer pointer) {
        if (pointer.getFrom() != null && pointer.getTo() != null
                && ((Comparable) pointer.getFrom()).compareTo(pointer.getTo()) == 0) {
            assert pointer.isFromInclusive() && pointer.isToInclusive()
                    : "Point lookup limits must be all inclusive";
            return false;
        } else {
            return pointer.isDescending();
        }
    }

    private static Iterator<IndexKeyEntries> getEntryIterator(InternalIndex index, IndexIterationPointer pointer) {
        Iterator<IndexKeyEntries> entryIterator;

        if (pointer.getFrom() != null) {
            if (pointer.getTo() != null) {
                if (((Comparable) pointer.getFrom()).compareTo(pointer.getTo()) == 0) {
                    assert pointer.isFromInclusive() && pointer.isToInclusive()
                            : "If range scan is a point lookup then limits should be all inclusive";
                    entryIterator = index.getSqlRecordIteratorBatch(pointer.getFrom());
                } else {
                    entryIterator = index.getSqlRecordIteratorBatch(
                            pointer.getFrom(),
                            pointer.isFromInclusive(),
                            pointer.getTo(),
                            pointer.isToInclusive(),
                            pointer.isDescending()
                    );
                }

            } else {
                entryIterator = index.getSqlRecordIteratorBatch(
                        pointer.isFromInclusive() ? Comparison.GREATER_OR_EQUAL : Comparison.GREATER,
                        pointer.getFrom(),
                        pointer.isDescending()
                );
            }
        } else {
            if (pointer.getTo() != null) {
                entryIterator = index.getSqlRecordIteratorBatch(
                        pointer.isToInclusive() ? Comparison.LESS_OR_EQUAL : Comparison.LESS,
                        pointer.getTo(),
                        pointer.isDescending()
                );
            } else {
                entryIterator = index.getSqlRecordIteratorBatch(pointer.isDescending());
            }
        }
        return entryIterator;
    }

    private MapFetchIndexOperationResult runInternalHash(InternalIndex index) {
        List<QueryableEntry<?, ?>> entries = new ArrayList<>();
        int partitionCount = getNodeEngine().getPartitionService().getPartitionCount();

        int pointerIndex;
        for (pointerIndex = 0; pointerIndex < pointers.length && entries.size() < sizeLimit; pointerIndex++) {
            IndexIterationPointer pointer = pointers[pointerIndex];

            // For hash lookups, pointer begin and end points must be the same
            assert pointer.getFrom() == pointer.getTo() : "Unordered index iteration pointer must have same from and to values";

            @SuppressWarnings({"rawtypes", "unchecked"})
            Collection<QueryableEntry<?, ?>> keyEntries = (Collection) index.getRecords(pointer.getFrom());
            if (partitionIdSet == null) {
                entries.addAll(keyEntries);
            } else {
                for (QueryableEntry<?, ?> entry : keyEntries) {
                    if (isInPartitionSet(entry, partitionIdSet, partitionCount)) {
                        entries.add(entry);
                    }
                }
            }
        }

        IndexIterationPointer[] newPointers = new IndexIterationPointer[pointers.length - pointerIndex];
        System.arraycopy(pointers, pointerIndex, newPointers, 0, newPointers.length);
        return new MapFetchIndexOperationResult(entries, newPointers);
    }

    private static boolean isInPartitionSet(
            QueryableEntry entry,
            PartitionIdSet partitionIdSet,
            int partitionCount
    ) {
        if (partitionIdSet == null) {
            return true;
        }
        int partitionId = HashUtil.hashToIndex(entry.getKeyData().getPartitionHash(), partitionCount);
        return partitionIdSet.contains(partitionId);
    }

    @Override
    public Object getResponse() {
        return response;
    }

    @Override
    protected void readInternal(ObjectDataInput in) throws IOException {
        super.readInternal(in);
        indexName = in.readString();
        partitionIdSet = in.readObject();
        pointers = in.readObject();
        sizeLimit = in.readInt();
    }

    @Override
    protected void writeInternal(ObjectDataOutput out) throws IOException {
        super.writeInternal(out);
        out.writeString(indexName);
        out.writeObject(partitionIdSet);
        out.writeObject(pointers);
        out.writeInt(sizeLimit);
    }

    @Override
    public int getClassId() {
        return MAP_FETCH_INDEX_OPERATION;
    }

    public static final class MapFetchIndexOperationResult {
        private final List<QueryableEntry<?, ?>> entries;
        private final IndexIterationPointer[] pointers;

        public MapFetchIndexOperationResult(
                List<QueryableEntry<?, ?>> entries,
                IndexIterationPointer[] pointers
        ) {
            this.entries = entries;
            this.pointers = pointers;
        }

        public List<QueryableEntry<?, ?>> getEntries() {
            return entries;
        }

        /**
         * Returns the new pointers to continue the iteration from. If it's an
         * empty array, iteration is done.
         */
        public IndexIterationPointer[] getPointers() {
            return pointers;
        }
    }

    public static final class MissingPartitionException extends HazelcastException {
        public MissingPartitionException(String message) {
            super(message);
        }
    }
}<|MERGE_RESOLUTION|>--- conflicted
+++ resolved
@@ -179,14 +179,6 @@
                     if (entryIterator.hasNext() || lastEntryKeyData != null) {
                         Comparable<?> currentIndexKey = indexKeyEntries.getIndexKey();
                         newPointers = new IndexIterationPointer[pointers.length - i];
-<<<<<<< HEAD
-                        newPointers[0] = IndexIterationPointer.create(
-                                pointer.isDescending() ? pointer.getFrom() : currentIndexKey,
-                                pointer.isDescending() && pointer.isFromInclusive(),
-                                pointer.isDescending() ? currentIndexKey : pointer.getTo(),
-                                !pointer.isDescending() && pointer.isToInclusive(),
-                                pointer.isDescending());
-=======
                         if (lastEntryKeyData != null) {
                             newPointers[0] = IndexIterationPointer.create(
                                     pointer.isDescending() ? pointer.getFrom() : currentIndexKey,
@@ -206,7 +198,6 @@
                                     null
                             );
                         }
->>>>>>> c080e5fe
 
                         System.arraycopy(pointers, i + 1, newPointers, 1, newPointers.length - 1);
                     } else {
