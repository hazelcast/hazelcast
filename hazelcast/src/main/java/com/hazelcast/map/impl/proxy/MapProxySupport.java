/*
 * Copyright (c) 2008-2015, Hazelcast, Inc. All Rights Reserved.
 *
 * Licensed under the Apache License, Version 2.0 (the "License");
 * you may not use this file except in compliance with the License.
 * You may obtain a copy of the License at
 *
 * http://www.apache.org/licenses/LICENSE-2.0
 *
 * Unless required by applicable law or agreed to in writing, software
 * distributed under the License is distributed on an "AS IS" BASIS,
 * WITHOUT WARRANTIES OR CONDITIONS OF ANY KIND, either express or implied.
 * See the License for the specific language governing permissions and
 * limitations under the License.
 */

package com.hazelcast.map.impl.proxy;

import com.hazelcast.cluster.memberselector.MemberSelectors;
import com.hazelcast.concurrent.lock.LockProxySupport;
import com.hazelcast.concurrent.lock.LockServiceImpl;
import com.hazelcast.config.EntryListenerConfig;
import com.hazelcast.config.ListenerConfig;
import com.hazelcast.config.MapConfig;
import com.hazelcast.config.MapIndexConfig;
import com.hazelcast.config.MapPartitionLostListenerConfig;
import com.hazelcast.config.MapStoreConfig;
import com.hazelcast.config.InMemoryFormat;
import com.hazelcast.core.EntryEventType;
import com.hazelcast.core.EntryView;
import com.hazelcast.core.ExecutionCallback;
import com.hazelcast.core.HazelcastInstanceAware;
import com.hazelcast.core.ICompletableFuture;
import com.hazelcast.core.IFunction;
import com.hazelcast.core.IMap;
import com.hazelcast.core.MapStore;
import com.hazelcast.core.Member;
import com.hazelcast.core.MemberSelector;
import com.hazelcast.core.PartitioningStrategy;
import com.hazelcast.internal.serialization.SerializationService;
import com.hazelcast.map.EntryProcessor;
import com.hazelcast.map.MapInterceptor;
import com.hazelcast.map.impl.EntryEventFilter;
import com.hazelcast.map.impl.LocalMapStatsProvider;
import com.hazelcast.map.impl.MapContainer;
import com.hazelcast.map.impl.MapEntries;
import com.hazelcast.map.impl.MapService;
import com.hazelcast.map.impl.MapServiceContext;
import com.hazelcast.map.impl.PartitionContainer;
import com.hazelcast.map.impl.event.MapEventPublisher;
import com.hazelcast.map.impl.operation.AddIndexOperation;
import com.hazelcast.map.impl.operation.AddInterceptorOperation;
import com.hazelcast.map.impl.operation.ClearOperation;
import com.hazelcast.map.impl.operation.EvictAllOperation;
import com.hazelcast.map.impl.operation.IsEmptyOperationFactory;
import com.hazelcast.map.impl.operation.MapOperation;
import com.hazelcast.map.impl.operation.MapOperationProvider;
import com.hazelcast.map.impl.operation.PartitionCheckIfLoadedOperation;
import com.hazelcast.map.impl.operation.PartitionCheckIfLoadedOperationFactory;
import com.hazelcast.map.impl.operation.RemoveInterceptorOperation;
import com.hazelcast.map.impl.query.MapQueryEngine;
import com.hazelcast.map.impl.query.QueryEventFilter;
import com.hazelcast.map.impl.recordstore.RecordStore;
import com.hazelcast.map.listener.MapListener;
import com.hazelcast.map.listener.MapPartitionLostListener;
import com.hazelcast.monitor.LocalMapStats;
import com.hazelcast.monitor.impl.LocalMapStatsImpl;
import com.hazelcast.nio.Address;
import com.hazelcast.nio.ClassLoaderUtil;
import com.hazelcast.nio.serialization.Data;
import com.hazelcast.partition.InternalPartition;
import com.hazelcast.partition.InternalPartitionService;
import com.hazelcast.query.Predicate;
import com.hazelcast.spi.AbstractDistributedObject;
import com.hazelcast.spi.DefaultObjectNamespace;
import com.hazelcast.spi.EventFilter;
import com.hazelcast.spi.InitializingObject;
import com.hazelcast.spi.InternalCompletableFuture;
import com.hazelcast.spi.NodeEngine;
import com.hazelcast.spi.Operation;
import com.hazelcast.spi.OperationFactory;
import com.hazelcast.spi.OperationService;
import com.hazelcast.spi.impl.BinaryOperationFactory;
import com.hazelcast.util.ExceptionUtil;
import com.hazelcast.util.FutureUtil;
import com.hazelcast.util.IterableUtil;
import com.hazelcast.util.ThreadUtil;

import java.util.AbstractMap;
import java.util.ArrayList;
import java.util.Collection;
import java.util.Collections;
import java.util.EventListener;
import java.util.HashMap;
import java.util.HashSet;
import java.util.Iterator;
import java.util.List;
import java.util.Map;
import java.util.Map.Entry;
import java.util.Set;
import java.util.concurrent.Future;
import java.util.concurrent.TimeUnit;

import static com.hazelcast.cluster.memberselector.MemberSelectors.LITE_MEMBER_SELECTOR;
import static com.hazelcast.cluster.memberselector.MemberSelectors.NON_LOCAL_MEMBER_SELECTOR;
import static com.hazelcast.map.impl.MapService.SERVICE_NAME;
import static com.hazelcast.util.FutureUtil.logAllExceptions;
import static com.hazelcast.util.IterableUtil.nullToEmpty;
import static com.hazelcast.util.Preconditions.checkNotNull;
import static java.lang.Math.min;
import static java.util.Collections.singleton;
import static java.util.concurrent.TimeUnit.SECONDS;
import static java.util.logging.Level.WARNING;

abstract class MapProxySupport extends AbstractDistributedObject<MapService> implements InitializingObject {

    protected static final String NULL_KEY_IS_NOT_ALLOWED = "Null key is not allowed!";

    protected static final String NULL_VALUE_IS_NOT_ALLOWED = "Null value is not allowed!";
    protected static final String NULL_PREDICATE_IS_NOT_ALLOWED = "Predicate should not be null!";
    protected static final String NULL_LISTENER_IS_NOT_ALLOWED = "Null listener is not allowed!";

    private static final int CHECK_IF_LOADED_TIMEOUT_SECONDS = 60;

    protected final String name;
    protected final LocalMapStatsImpl localMapStats;
    protected final LockProxySupport lockSupport;
    protected final PartitioningStrategy partitionStrategy;
<<<<<<< HEAD
    private MapServiceContext mapServiceContext;
    private InternalPartitionService partitionService;
    private final boolean defensiveCopyObjectMemoryFormat;

    protected MapProxySupport(final String name, final MapService service, NodeEngine nodeEngine) {
=======
    protected final MapServiceContext mapServiceContext;
    protected final InternalPartitionService partitionService;
    protected final Address thisAddress;
    protected final MapContainer mapContainer;
    protected final OperationService operationService;
    protected final SerializationService serializationService;
    protected final boolean statisticsEnabled;

    // not final for testing purposes.
    protected MapOperationProvider operationProvider;

    protected MapProxySupport(String name, MapService service, NodeEngine nodeEngine) {
>>>>>>> 4bfc41ee
        super(nodeEngine, service);
        this.name = name;

        this.mapServiceContext = service.getMapServiceContext();
        this.mapContainer = mapServiceContext.getMapContainer(name);
        this.partitionStrategy = mapServiceContext.getMapContainer(name).getPartitioningStrategy();
        this.localMapStats = mapServiceContext.getLocalMapStatsProvider().getLocalMapStatsImpl(name);
        this.partitionService = getNodeEngine().getPartitionService();
<<<<<<< HEAD

        lockSupport = new LockProxySupport(new DefaultObjectNamespace(MapService.SERVICE_NAME, name),
                    LockServiceImpl.getMaxLeaseTimeInMillis(nodeEngine.getGroupProperties()));
        boolean defensiveCopy = getMapConfig().isDefensiveCopyObjectMemoryFormat();
        if (!InMemoryFormat.OBJECT.equals(getMapConfig().getInMemoryFormat())) {
            defensiveCopy = true;
        }
        defensiveCopyObjectMemoryFormat = defensiveCopy;
=======
        this.lockSupport = new LockProxySupport(new DefaultObjectNamespace(MapService.SERVICE_NAME, name),
                LockServiceImpl.getMaxLeaseTimeInMillis(nodeEngine.getGroupProperties()));
        this.operationProvider = mapServiceContext.getMapOperationProvider(name);
        this.operationService = nodeEngine.getOperationService();
        this.serializationService = nodeEngine.getSerializationService();
        this.thisAddress = nodeEngine.getClusterService().getThisAddress();
        this.statisticsEnabled = mapContainer.getMapConfig().isStatisticsEnabled();
>>>>>>> 4bfc41ee
    }

    @Override
    public void initialize() {
        initializeListeners();
        initializeIndexes();
        initializeMapStoreLoad();
    }

    private void initializeMapStoreLoad() {
        MapStoreConfig mapStoreConfig = getMapConfig().getMapStoreConfig();
        if (mapStoreConfig != null && mapStoreConfig.isEnabled()) {
            MapStoreConfig.InitialLoadMode initialLoadMode = mapStoreConfig.getInitialLoadMode();
            if (MapStoreConfig.InitialLoadMode.EAGER.equals(initialLoadMode)) {
                waitUntilLoaded();
            }
        }
    }

    private void initializeIndexes() {
        for (MapIndexConfig index : getMapConfig().getMapIndexConfigs()) {
            if (index.getAttribute() != null) {
                addIndex(index.getAttribute(), index.isOrdered());
            }
        }
    }

    private void initializeListeners() {
        MapConfig mapConfig = getMapConfig();

        for (EntryListenerConfig listenerConfig : mapConfig.getEntryListenerConfigs()) {
            MapListener listener = initializeListener(listenerConfig);
            if (listener != null) {
                if (listenerConfig.isLocal()) {
                    addLocalEntryListenerInternal(listener);
                } else {
                    addEntryListenerInternal(listener, null, listenerConfig.isIncludeValue());
                }
            }
        }

        for (MapPartitionLostListenerConfig listenerConfig : mapConfig.getPartitionLostListenerConfigs()) {
            MapPartitionLostListener listener = initializeListener(listenerConfig);
            if (listener != null) {
                addPartitionLostListenerInternal(listener);
            }
        }
    }

    private <T extends EventListener> T initializeListener(ListenerConfig listenerConfig) {
        T listener = getListenerImplOrNull(listenerConfig);

        if (listener instanceof HazelcastInstanceAware) {
            ((HazelcastInstanceAware) listener).setHazelcastInstance(getNodeEngine().getHazelcastInstance());
        }

        return listener;
    }

<<<<<<< HEAD
    // this operation returns the object in data format except
    // it is got from near-cache and near-cache memory format is object.
    protected Object getInternal(Data key) {
        // todo: why does this method not make use of getAsyncInternal and just do a get on it?
        // now there is a lot of duplication.
        final MapConfig mapConfig = getMapConfig();
        final boolean nearCacheEnabled = mapConfig.isNearCacheEnabled();
        if (nearCacheEnabled) {
            final Object fromNearCache = getFromNearCache(key);
            if (fromNearCache != null) {
                if (isCachedAsNullInNearCache(fromNearCache)) {
                    return null;
                }
                return fromNearCache;
            }
        }
        // todo action for read-backup true is not well tested.
        if (mapConfig.isReadBackupData()) {
            final Object fromBackup = readBackup(key);
            if (fromBackup != null) {
                return fromBackup;
            }
        }
        final GetOperation operation = new GetOperation(name, key);
        operation.setThreadId(ThreadUtil.getThreadId());
        final Data value = (Data) invokeOperation(key, operation);
=======
    private <T extends EventListener> T getListenerImplOrNull(ListenerConfig listenerConfig) {
        EventListener implementation = listenerConfig.getImplementation();
        if (implementation != null) {
>>>>>>> 4bfc41ee

            // For this instanceOf check please see EntryListenerConfig#toEntryListener.
            if (implementation instanceof EntryListenerConfig.MapListenerToEntryListenerAdapter) {
                return (T) ((EntryListenerConfig.MapListenerToEntryListenerAdapter) implementation).getMapListener();
            }

<<<<<<< HEAD
    private Object readBackup(Data key) {
        final Object toReturn;
        if (defensiveCopyObjectMemoryFormat) {
            toReturn = readBackupDataOrNull(key);
        } else {
            toReturn = readBackupOrNull(key);
        }
        return toReturn;
    }

    private boolean notOwnerPartitionForKey(Data key) {
        final MapService mapService = getService();
        final MapServiceContext mapServiceContext = mapService.getMapServiceContext();
        final NodeEngine nodeEngine = mapServiceContext.getNodeEngine();
        final int partitionId = nodeEngine.getPartitionService().getPartitionId(key);
        return !nodeEngine.getPartitionService().getPartitionOwner(partitionId)
                .equals(nodeEngine.getClusterService().getThisAddress());
    }

    private boolean cacheKeyAnyway() {
        return getMapConfig().getNearCacheConfig().isCacheLocalEntries();
    }

    private Object putNearCache(Data key, Data value) {
        final MapService mapService = getService();
        final MapServiceContext mapServiceContext = mapService.getMapServiceContext();
        final NearCacheProvider nearCacheProvider = mapServiceContext.getNearCacheProvider();
        return nearCacheProvider.putNearCache(name, key, value);
    }


    private Object getFromNearCache(Data key) {
        if (!getMapConfig().isNearCacheEnabled()) {
            return null;
        }
        final MapService mapService = getService();
        final MapServiceContext mapServiceContext = mapService.getMapServiceContext();
        final NearCacheProvider nearCacheProvider = mapServiceContext.getNearCacheProvider();
        final Object cached = nearCacheProvider.getFromNearCache(name, key);
        if (cached == null) {
            return null;
=======
            return (T) implementation;
>>>>>>> 4bfc41ee
        }

        String className = listenerConfig.getClassName();
        if (className != null) {
            try {
                ClassLoader configClassLoader = getNodeEngine().getConfigClassLoader();
                return ClassLoaderUtil.newInstance(configClassLoader, className);
            } catch (Exception e) {
                throw ExceptionUtil.rethrow(e);
            }
        }

        // returning null to preserve previous behavior.
        return null;
    }

    protected Object getInternal(Data key) {
        // todo action for read-backup true is not well tested.
        if (getMapConfig().isReadBackupData()) {
            Object fromBackup = readBackupDataOrNull(key);
            if (fromBackup != null) {
                return fromBackup;
            }
        }
        MapOperation operation = operationProvider.createGetOperation(name, key);
        operation.setThreadId(ThreadUtil.getThreadId());
        return invokeOperation(key, operation);
    }

<<<<<<< HEAD
    private RecordStore getRecordStore(Data key) {
        final MapService mapService = getService();
        final MapServiceContext mapServiceContext = mapService.getMapServiceContext();
        final NodeEngine nodeEngine = mapServiceContext.getNodeEngine();
        final InternalPartitionService partitionService = nodeEngine.getPartitionService();
        final Address thisAddress = nodeEngine.getThisAddress();
        final int partitionId = partitionService.getPartitionId(key);
        final InternalPartition partition = partitionService.getPartition(partitionId, false);
=======
    private Data readBackupDataOrNull(Data key) {
        int partitionId = partitionService.getPartitionId(key);
        InternalPartition partition = partitionService.getPartition(partitionId, false);
>>>>>>> 4bfc41ee
        if (!partition.isOwnerOrBackup(thisAddress)) {
            return null;
        }
        PartitionContainer partitionContainer = mapServiceContext.getPartitionContainer(partitionId);
        RecordStore recordStore = partitionContainer.getExistingRecordStore(name);
        if (recordStore == null) {
            return null;
        }
        return recordStore;
    }

    private Object readBackupOrNull(Data key) {
        RecordStore recordStore = getRecordStore(key);
        if (recordStore == null) {
            return null;
        }
        return recordStore.readBackup(key);
    }

    private Data readBackupDataOrNull(Data key) {
        RecordStore recordStore = getRecordStore(key);
        if (recordStore == null) {
            return null;
        }
        return recordStore.readBackupData(key);
    }

    protected ICompletableFuture<Data> getAsyncInternal(final Data key) {
        int partitionId = partitionService.getPartitionId(key);

        MapOperation operation = operationProvider.createGetOperation(name, key);
        try {
            long startTime = System.currentTimeMillis();
            InternalCompletableFuture<Data> future = operationService
                    .createInvocationBuilder(SERVICE_NAME, operation, partitionId)
                    .setResultDeserialized(false)
                    .invoke();

            if (statisticsEnabled) {
                future.andThen(new IncrementStatsExecutionCallback<Data>(operation, startTime));
            }

            return future;
        } catch (Throwable t) {
            throw ExceptionUtil.rethrow(t);
        }
    }

    protected Data putInternal(final Data key, final Data value, final long ttl, final TimeUnit timeunit) {
        MapOperation operation = operationProvider.createPutOperation(name, key, value, getTimeInMillis(ttl, timeunit));
        return (Data) invokeOperation(key, operation);
    }

    protected boolean tryPutInternal(final Data key, final Data value, final long timeout, final TimeUnit timeunit) {
        MapOperation operation = operationProvider.createTryPutOperation(name, key, value, getTimeInMillis(timeout, timeunit));
        return (Boolean) invokeOperation(key, operation);
    }

    protected Data putIfAbsentInternal(final Data key, final Data value, final long ttl, final TimeUnit timeunit) {
        MapOperation operation = operationProvider.createPutIfAbsentOperation(name, key, value, getTimeInMillis(ttl, timeunit));
        return (Data) invokeOperation(key, operation);
    }

    protected void putTransientInternal(final Data key, final Data value, final long ttl, final TimeUnit timeunit) {
        MapOperation operation = operationProvider.createPutTransientOperation(name, key, value, getTimeInMillis(ttl, timeunit));
        invokeOperation(key, operation);
    }

    private Object invokeOperation(Data key, MapOperation operation) {
        final NodeEngine nodeEngine = getNodeEngine();
        int partitionId = nodeEngine.getPartitionService().getPartitionId(key);
        operation.setThreadId(ThreadUtil.getThreadId());
        try {
            Object result;
            if (statisticsEnabled) {
                long time = System.currentTimeMillis();
                Future f = operationService
                        .createInvocationBuilder(SERVICE_NAME, operation, partitionId)
                        .setResultDeserialized(false)
                        .invoke();
                result = f.get();
                mapServiceContext.incrementOperationStats(time, localMapStats, name, operation);
            } else {
                Future f = operationService.createInvocationBuilder(SERVICE_NAME, operation, partitionId)
                        .setResultDeserialized(false).invoke();
                result = f.get();
            }
            return result;
        } catch (Throwable t) {
            throw ExceptionUtil.rethrow(t);
        }
    }

    protected ICompletableFuture<Data> putAsyncInternal(final Data key, final Data value,
                                                        final long ttl, final TimeUnit timeunit) {
        final NodeEngine nodeEngine = getNodeEngine();
        int partitionId = nodeEngine.getPartitionService().getPartitionId(key);
        MapOperation operation = operationProvider.createPutOperation(name, key, value, getTimeInMillis(ttl, timeunit));
        operation.setThreadId(ThreadUtil.getThreadId());
        try {
            final long startTime = System.currentTimeMillis();
            InternalCompletableFuture<Data> future = operationService.invokeOnPartition(SERVICE_NAME, operation, partitionId);

            if (statisticsEnabled) {
                future.andThen(new IncrementStatsExecutionCallback<Data>(operation, startTime));
            }

            return future;
        } catch (Throwable t) {
            throw ExceptionUtil.rethrow(t);
        }
    }

    protected boolean replaceInternal(final Data key, final Data expect, final Data update) {
        MapOperation operation = operationProvider.createReplaceIfSameOperation(name, key, expect, update);
        return (Boolean) invokeOperation(key, operation);
    }

    protected Data replaceInternal(final Data key, final Data value) {
        MapOperation operation = operationProvider.createReplaceOperation(name, key, value);
        return (Data) invokeOperation(key, operation);
    }

    //warning: When UpdateEvent is fired it does *NOT* contain oldValue.
    //see this: https://github.com/hazelcast/hazelcast/pull/6088#issuecomment-136025968
    protected void setInternal(final Data key, final Data value, final long ttl, final TimeUnit timeunit) {
        MapOperation operation = operationProvider.createSetOperation(name, key, value, timeunit.toMillis(ttl));
        invokeOperation(key, operation);
    }

    protected boolean evictInternal(final Data key) {
        MapOperation operation = operationProvider.createEvictOperation(name, key, false);
        boolean evictSuccess = (Boolean) invokeOperation(key, operation);
        return evictSuccess;
    }

    protected void evictAllInternal() {
        try {
            Operation operation = operationProvider.createEvictAllOperation(name);
            Map<Integer, Object> resultMap = operationService.invokeOnAllPartitions(SERVICE_NAME,
                    new BinaryOperationFactory(operation, getNodeEngine()));

            int numberOfAffectedEntries = 0;
            for (Object o : resultMap.values()) {
                numberOfAffectedEntries += (Integer) o;
            }

            MemberSelector selector = MemberSelectors.and(LITE_MEMBER_SELECTOR, NON_LOCAL_MEMBER_SELECTOR);
            for (Member member : getNodeEngine().getClusterService().getMembers(selector)) {
                operationService.invokeOnTarget(SERVICE_NAME, new EvictAllOperation(name), member.getAddress());
            }

            if (numberOfAffectedEntries > 0) {
                publishMapEvent(numberOfAffectedEntries, EntryEventType.EVICT_ALL);
            }
        } catch (Throwable t) {
            throw ExceptionUtil.rethrow(t);
        }
    }

    protected void loadAllInternal(boolean replaceExistingValues) {
        int mapNamePartition = partitionService.getPartitionId(name);

        Operation operation = operationProvider.createLoadMapOperation(name, replaceExistingValues);
        Future loadMapFuture = operationService.invokeOnPartition(MapService.SERVICE_NAME, operation, mapNamePartition);

        try {
            loadMapFuture.get();
        } catch (Throwable t) {
            throw ExceptionUtil.rethrow(t);
        }

        waitUntilLoaded();
    }

    /**
     * Maps keys to corresponding partitions and sends operations to them.
     *
     * @param dataKeys
     * @param replaceExistingValues
     */
    protected void loadInternal(Iterable<Data> dataKeys, boolean replaceExistingValues) {
        Map<Integer, List<Data>> partitionIdToKeys = getPartitionIdToKeysMap(dataKeys);
        Iterable<Entry<Integer, List<Data>>> entries = partitionIdToKeys.entrySet();

        for (Entry<Integer, List<Data>> entry : entries) {
            Integer partitionId = entry.getKey();
            List<Data> correspondingKeys = entry.getValue();
            Operation operation = createLoadAllOperation(correspondingKeys, replaceExistingValues);
            operationService.invokeOnPartition(SERVICE_NAME, operation, partitionId);
        }

        waitUntilLoaded();
    }

    protected <K> Iterable<Data> convertToData(Iterable<K> keys) {
        return IterableUtil.map(nullToEmpty(keys), new IFunction<K, Data>() {
            public Data apply(K key) {
                return toData(key);
            }
        });
    }

    private Operation createLoadAllOperation(final List<Data> keys, boolean replaceExistingValues) {
        return operationProvider.createLoadAllOperation(name, keys, replaceExistingValues);
    }

    protected Data removeInternal(Data key) {
        MapOperation operation = operationProvider.createRemoveOperation(name, key, false);
        return (Data) invokeOperation(key, operation);
    }

    protected void deleteInternal(Data key) {
        MapOperation operation = operationProvider.createDeleteOperation(name, key);
        invokeOperation(key, operation);
    }

    protected boolean removeInternal(final Data key, final Data value) {
        MapOperation operation = operationProvider.createRemoveIfSameOperation(name, key, value);
        return (Boolean) invokeOperation(key, operation);
    }

    protected boolean tryRemoveInternal(final Data key, final long timeout, final TimeUnit timeunit) {
        MapOperation operation = operationProvider.createTryRemoveOperation(name, key, getTimeInMillis(timeout, timeunit));
        return (Boolean) invokeOperation(key, operation);
    }

    protected ICompletableFuture<Data> removeAsyncInternal(final Data key) {
        final NodeEngine nodeEngine = getNodeEngine();
        int partitionId = nodeEngine.getPartitionService().getPartitionId(key);
        MapOperation operation = operationProvider.createRemoveOperation(name, key, false);
        operation.setThreadId(ThreadUtil.getThreadId());
        try {
            long startTime = System.currentTimeMillis();
            final InternalCompletableFuture<Data> future = operationService
                    .invokeOnPartition(SERVICE_NAME, operation, partitionId);

            if (statisticsEnabled) {
                future.andThen(new IncrementStatsExecutionCallback<Data>(operation, startTime));
            }

            return future;
        } catch (Throwable t) {
            throw ExceptionUtil.rethrow(t);
        }
    }

    protected boolean containsKeyInternal(Data key) {
        int partitionId = partitionService.getPartitionId(key);
        MapOperation containsKeyOperation = operationProvider.createContainsKeyOperation(name, key);
        containsKeyOperation.setThreadId(ThreadUtil.getThreadId());
        containsKeyOperation.setServiceName(SERVICE_NAME);
        try {
            Future f = operationService.invokeOnPartition(SERVICE_NAME, containsKeyOperation, partitionId);
            return (Boolean) toObject(f.get());
        } catch (Throwable t) {
            throw ExceptionUtil.rethrow(t);
        }
    }

    public void waitUntilLoaded() {
        try {
            int mapNamePartition = partitionService.getPartitionId(name);
            Operation op = new PartitionCheckIfLoadedOperation(name, false, true);
            Future loadingFuture = operationService.invokeOnPartition(SERVICE_NAME, op, mapNamePartition);
            // wait for keys to be loaded - it's insignificant since it doesn't trigger the keys loading
            // it's just waiting for them to be loaded. Timeout failure doesn't mean anything negative here.
            // This call just introduces some ordering of requests.
            FutureUtil.waitWithDeadline(singleton(loadingFuture), CHECK_IF_LOADED_TIMEOUT_SECONDS, SECONDS,
                    logAllExceptions(WARNING));

            OperationFactory opFactory = new PartitionCheckIfLoadedOperationFactory(name);
            Map<Integer, Object> results = operationService.invokeOnAllPartitions(SERVICE_NAME, opFactory);
            // wait for all the data to be loaded on all partitions - wait forever
            waitAllTrue(results);
        } catch (Throwable t) {
            throw ExceptionUtil.rethrow(t);
        }
    }

    private void waitAllTrue(Map<Integer, Object> results) throws InterruptedException {
        Iterator<Entry<Integer, Object>> iterator = results.entrySet().iterator();
        boolean isFinished = false;
        Set<Integer> retrySet = new HashSet<Integer>();
        while (!isFinished) {
            while (iterator.hasNext()) {
                Entry<Integer, Object> entry = iterator.next();
                if (Boolean.TRUE.equals(entry.getValue())) {
                    iterator.remove();
                } else {
                    retrySet.add(entry.getKey());
                }
            }
            if (retrySet.size() > 0) {
                results = retryPartitions(retrySet);
                iterator = results.entrySet().iterator();
                TimeUnit.SECONDS.sleep(1);
                retrySet.clear();
            } else {
                isFinished = true;
            }
        }
    }

    private Map<Integer, Object> retryPartitions(Collection partitions) {
        try {
            Map<Integer, Object> results = operationService.invokeOnPartitions(
                    SERVICE_NAME, new PartitionCheckIfLoadedOperationFactory(name), partitions);
            return results;
        } catch (Throwable t) {
            throw ExceptionUtil.rethrow(t);
        }
    }

    public int size() {
        try {
            OperationFactory sizeOperationFactory = operationProvider.createMapSizeOperationFactory(name);
            Map<Integer, Object> results = operationService.invokeOnAllPartitions(SERVICE_NAME, sizeOperationFactory);
            int total = 0;
            for (Object result : results.values()) {
                Integer size = (Integer) toObject(result);
                total += size;
            }
            return total;
        } catch (Throwable t) {
            throw ExceptionUtil.rethrow(t);
        }
    }

    public boolean containsValueInternal(Data dataValue) {
        try {
            OperationFactory operationFactory = operationProvider.createContainsValueOperationFactory(name, dataValue);
            Map<Integer, Object> results = operationService.invokeOnAllPartitions(SERVICE_NAME, operationFactory);
            for (Object result : results.values()) {
                Boolean contains = (Boolean) toObject(result);
                if (contains) {
                    return true;
                }
            }
            return false;
        } catch (Throwable t) {
            throw ExceptionUtil.rethrow(t);
        }
    }

    public boolean isEmpty() {
        try {
            //TODO: We don't need to wait for all to complete, as soon as there is one future returning to false
            //we can stop. Also there is no need to make use of isEmptyOperation; just use size. This reduces the
            //amount of code.
            Map<Integer, Object> results = operationService.invokeOnAllPartitions(
                    SERVICE_NAME, new IsEmptyOperationFactory(name));
            for (Object result : results.values()) {
                if (!(Boolean) toObject(result)) {
                    return false;
                }
            }
            return true;
        } catch (Throwable t) {
            throw ExceptionUtil.rethrow(t);
        }
    }


    protected void getAllObjectInternal(List<Data> keys, List resultingKeyValuePairs) {
        if (keys == null || keys.isEmpty()) {
            return;
        }
        if (keys.isEmpty()) {
            return;
        }
        Collection<Integer> partitions = getPartitionsForKeys(keys);
        Map<Integer, Object> responses;
        try {
            OperationFactory operationFactory = operationProvider.createGetAllOperationFactory(name, keys);
            responses = operationService.invokeOnPartitions(SERVICE_NAME, operationFactory, partitions);
            for (Object response : responses.values()) {
                MapEntries entries = ((MapEntries) toObject(response));
                for (Entry<Data, Data> entry : entries) {
                    Data key = entry.getKey();
                    Data value = entry.getValue();
                    resultingKeyValuePairs.add(toObject(key));
                    resultingKeyValuePairs.add(toObject(value));
                }
            }
        } catch (Exception e) {
            throw ExceptionUtil.rethrow(e);
        }
    }

    private Collection<Integer> getPartitionsForKeys(Collection<Data> keys) {
        int partitions = partitionService.getPartitionCount();
        //todo: is there better way to estimate size?
        int capacity = min(partitions, keys.size());
        Set<Integer> partitionIds = new HashSet<Integer>(capacity);

        Iterator<Data> iterator = keys.iterator();
        while (iterator.hasNext() && partitionIds.size() < partitions) {
            Data key = iterator.next();
            partitionIds.add(partitionService.getPartitionId(key));
        }
        return partitionIds;
    }

    private Map<Integer, List<Data>> getPartitionIdToKeysMap(Iterable<Data> keys) {
        if (keys == null) {
            return Collections.emptyMap();
        }

        Map<Integer, List<Data>> idToKeys = new HashMap<Integer, List<Data>>();
        for (Data key : keys) {
            int partitionId = partitionService.getPartitionId(key);
            List<Data> keyList = idToKeys.get(partitionId);
            if (keyList == null) {
                keyList = new ArrayList<Data>();
                idToKeys.put(partitionId, keyList);
            }
            keyList.add(key);
        }
        return idToKeys;
    }

    /**
     * This Operation will first group all puts per partition and then send a PutAllOperation per partition. So if there are e.g.
     * 5 keys for a single partition, then instead of having 5 remote invocations, there will be only 1 remote invocation.
     * <p/>
     * If there are multiple puts for different partitions on the same member, they are executed as different remote operations.
     * Probably this can be optimized in the future by making use of an PartitionIterating operation.
     *
     * @param m
     */

    protected void putAllInternal(Map<? extends Object, ? extends Object> m) {
        int partitionCount = partitionService.getPartitionCount();

        try {
            List<Future> futures = new ArrayList<Future>(partitionCount);
            MapEntries[] entriesPerPartition = new MapEntries[partitionCount];

            // first we fill entrySetPerPartition
            for (Entry entry : m.entrySet()) {
                checkNotNull(entry.getKey(), NULL_KEY_IS_NOT_ALLOWED);
                checkNotNull(entry.getValue(), NULL_VALUE_IS_NOT_ALLOWED);

                Data keyData = toData(entry.getKey(), partitionStrategy);

                int partitionId = partitionService.getPartitionId(keyData);

                MapEntries entries = entriesPerPartition[partitionId];
                if (entries == null) {
                    entries = new MapEntries();
                    entriesPerPartition[partitionId] = entries;
                }

                entries.add(new AbstractMap.SimpleImmutableEntry<Data, Data>(keyData, toData(entry.getValue())));
            }

            // then we invoke the operations
            for (int partitionId = 0; partitionId < entriesPerPartition.length; partitionId++) {
                MapEntries entries = entriesPerPartition[partitionId];
                if (entries != null) {
                    // If there is a single entry, we could make use of a PutOperation since that is a bit cheaper
                    Future f = createPutAllOperationFuture(name, entries, partitionId);
                    futures.add(f);
                }
            }

            // then we sync on completion of these operations
            for (Future future : futures) {
                future.get();
            }
        } catch (Exception e) {
            throw ExceptionUtil.rethrow(e);
        }
    }

    protected Future createPutAllOperationFuture(final String name, MapEntries entries, int partitionId) {
        MapOperation op = operationProvider.createPutAllOperation(name, entries, false);
        op.setPartitionId(partitionId);
        final long size = entries.size();
        final long time = System.currentTimeMillis();
        InternalCompletableFuture<Object> f = operationService.invokeOnPartition(SERVICE_NAME, op, partitionId);
        f.andThen(new ExecutionCallback() {
            @Override
            public void onResponse(Object response) {
                LocalMapStatsProvider localMapStatsProvider = mapServiceContext.getLocalMapStatsProvider();
                LocalMapStatsImpl localMapStats = localMapStatsProvider.getLocalMapStatsImpl(name);
                long currentTime = System.currentTimeMillis();
                localMapStats.incrementPuts(size, currentTime - time);
            }

            @Override
            public void onFailure(Throwable t) {

            }
        });
        return f;
    }

    public void flush() {
        try {
            // todo add a feature to mancenter to sync cache to db completely
            MapOperation operation = operationProvider.createMapFlushOperation(name);
            operationService.invokeOnAllPartitions(SERVICE_NAME,
                    new BinaryOperationFactory(operation, getNodeEngine()));
        } catch (Throwable t) {
            throw ExceptionUtil.rethrow(t);
        }
    }

    public void clearInternal() {
        try {
            Operation clearOperation = operationProvider.createClearOperation(name);
            clearOperation.setServiceName(SERVICE_NAME);
            Map<Integer, Object> resultMap = operationService.invokeOnAllPartitions(
                    SERVICE_NAME, new BinaryOperationFactory(clearOperation, getNodeEngine()));

            int numberOfAffectedEntries = 0;
            for (Object o : resultMap.values()) {
                numberOfAffectedEntries += (Integer) o;
            }

            MemberSelector selector = MemberSelectors.and(LITE_MEMBER_SELECTOR, NON_LOCAL_MEMBER_SELECTOR);
            for (Member member : getNodeEngine().getClusterService().getMembers(selector)) {
                operationService.invokeOnTarget(SERVICE_NAME, new ClearOperation(name), member.getAddress());
            }

            if (numberOfAffectedEntries > 0) {
                publishMapEvent(numberOfAffectedEntries, EntryEventType.CLEAR_ALL);
            }
        } catch (Throwable t) {
            throw ExceptionUtil.rethrow(t);
        }
    }

    public String addMapInterceptorInternal(MapInterceptor interceptor) {
        NodeEngine nodeEngine = getNodeEngine();
        if (interceptor instanceof HazelcastInstanceAware) {
            ((HazelcastInstanceAware) interceptor).setHazelcastInstance(nodeEngine.getHazelcastInstance());
        }
        String id = mapServiceContext.generateInterceptorId(name, interceptor);
        Collection<Member> members = nodeEngine.getClusterService().getMembers();
        for (Member member : members) {
            try {
                AddInterceptorOperation op = new AddInterceptorOperation(id, interceptor, name);
                Future f = operationService.invokeOnTarget(SERVICE_NAME, op, member.getAddress());
                f.get();
            } catch (Throwable t) {
                throw ExceptionUtil.rethrow(t);
            }
        }
        return id;
    }

    public void removeMapInterceptorInternal(String id) {
        NodeEngine nodeEngine = getNodeEngine();
        mapServiceContext.removeInterceptor(name, id);
        Collection<Member> members = nodeEngine.getClusterService().getMembers();
        for (Member member : members) {
            try {
                if (member.localMember()) {
                    continue;
                }
                RemoveInterceptorOperation op = new RemoveInterceptorOperation(name, id);
                Future f = operationService.invokeOnTarget(SERVICE_NAME, op, member.getAddress());
                f.get();
            } catch (Throwable t) {
                throw ExceptionUtil.rethrow(t);
            }
        }
    }

    public String addLocalEntryListenerInternal(Object listener) {
        return mapServiceContext.addLocalEventListener(listener, name);
    }

    public String addLocalEntryListenerInternal(Object listener, Predicate predicate, Data key, boolean includeValue) {
        EventFilter eventFilter = new QueryEventFilter(includeValue, key, predicate);
        return mapServiceContext.addLocalEventListener(listener, eventFilter, name);
    }

    protected String addEntryListenerInternal(Object listener, Data key, boolean includeValue) {
        EventFilter eventFilter = new EntryEventFilter(includeValue, key);
        return mapServiceContext.addEventListener(listener, eventFilter, name);
    }

    protected String addEntryListenerInternal(Object listener, Predicate predicate, Data key, boolean includeValue) {
        EventFilter eventFilter = new QueryEventFilter(includeValue, key, predicate);
        return mapServiceContext.addEventListener(listener, eventFilter, name);
    }

    protected boolean removeEntryListenerInternal(String id) {
        return mapServiceContext.removeEventListener(name, id);
    }

    protected String addPartitionLostListenerInternal(MapPartitionLostListener listener) {
        return mapServiceContext.addPartitionLostListener(listener, name);
    }

    protected boolean removePartitionLostListenerInternal(String id) {
        return mapServiceContext.removePartitionLostListener(name, id);
    }

    protected EntryView getEntryViewInternal(final Data key) {
        int partitionId = partitionService.getPartitionId(key);
        MapOperation operation = operationProvider.createGetEntryViewOperation(name, key);
        operation.setThreadId(ThreadUtil.getThreadId());
        operation.setServiceName(SERVICE_NAME);
        try {
            Future f = operationService.invokeOnPartition(SERVICE_NAME, operation, partitionId);
            Object o = toObject(f.get());
            return (EntryView) o;
        } catch (Throwable t) {
            throw ExceptionUtil.rethrow(t);
        }
    }

    public Data executeOnKeyInternal(Data key, EntryProcessor entryProcessor) {
        int partitionId = partitionService.getPartitionId(key);
        MapOperation operation = operationProvider.createEntryOperation(name, key, entryProcessor);
        operation.setThreadId(ThreadUtil.getThreadId());
        try {
            Future future = operationService
                    .createInvocationBuilder(SERVICE_NAME, operation, partitionId)
                    .setResultDeserialized(false)
                    .invoke();
            return (Data) future.get();
        } catch (Throwable t) {
            throw ExceptionUtil.rethrow(t);
        }
    }

    public Map executeOnKeysInternal(Set<Data> keys, EntryProcessor entryProcessor) {
        // todo: WHY are we not forwarding to executeOnKeysInternal(keys,entrprocessor, null)
        // or some other kind of fake callback. Now there is a lot of duplication
        Map result = new HashMap();
        Collection<Integer> partitionsForKeys = getPartitionsForKeys(keys);
        try {
            OperationFactory operationFactory
                    = operationProvider.createMultipleEntryOperationFactory(name, keys, entryProcessor);
            Map<Integer, Object> results
                    = operationService.invokeOnPartitions(SERVICE_NAME, operationFactory, partitionsForKeys);
            for (Object o : results.values()) {
                if (o != null) {
                    for (Entry<Data, Data> entry : (MapEntries) o) {
                        result.put(toObject(entry.getKey()), toObject(entry.getValue()));
                    }
                }
            }
        } catch (Throwable t) {
            throw ExceptionUtil.rethrow(t);
        }
        return result;
    }

    public ICompletableFuture executeOnKeyInternal(Data key, EntryProcessor entryProcessor, ExecutionCallback callback) {
        int partitionId = partitionService.getPartitionId(key);
        MapOperation operation = operationProvider.createEntryOperation(name, key, entryProcessor);
        operation.setThreadId(ThreadUtil.getThreadId());
        try {
            if (callback == null) {
                return operationService.invokeOnPartition(SERVICE_NAME, operation, partitionId);
            } else {
                return operationService
                        .createInvocationBuilder(SERVICE_NAME, operation, partitionId)
                        .setExecutionCallback(new MapExecutionCallbackAdapter(callback))
                        .invoke();
            }
        } catch (Throwable t) {
            throw ExceptionUtil.rethrow(t);
        }
    }

    /**
     * {@link IMap#executeOnEntries(EntryProcessor, Predicate)}
     */
    //todo: this method is untested
    public void executeOnEntriesInternal(EntryProcessor entryProcessor, Predicate predicate, List<Data> result) {
        try {
            OperationFactory operation
                    = operationProvider.createPartitionWideEntryWithPredicateOperationFactory(name, entryProcessor, predicate);
            Map<Integer, Object> results = operationService.invokeOnAllPartitions(SERVICE_NAME, operation);
            for (Object o : results.values()) {
                if (o != null) {
                    MapEntries mapEntries = (MapEntries) o;
                    for (Entry<Data, Data> entry : mapEntries) {
                        Data key = entry.getKey();
                        Data value = entry.getValue();

                        result.add(key);
                        result.add(value);
                    }
                }
            }
        } catch (Throwable t) {
            throw ExceptionUtil.rethrow(t);
        }
    }

    protected <T> T toObject(Object obj) {
        return serializationService.toObject(obj);
    }

    protected Data toData(Object obj) {
        return serializationService.toData(obj);
    }

    protected Data toData(Object o, PartitioningStrategy partitioningStrategy) {
        return serializationService.toData(o, partitioningStrategy);
    }

    public void addIndex(String attribute, boolean ordered) {
        if (attribute == null) {
            throw new IllegalArgumentException("Attribute name cannot be null");
        }
        try {
            AddIndexOperation addIndexOperation = new AddIndexOperation(name, attribute, ordered);
            operationService.invokeOnAllPartitions(SERVICE_NAME, new BinaryOperationFactory(addIndexOperation, getNodeEngine()));
        } catch (Throwable t) {
            throw ExceptionUtil.rethrow(t);
        }
    }

    public LocalMapStats getLocalMapStats() {
        return mapServiceContext.getLocalMapStatsProvider().createLocalMapStats(name);
    }

    private void publishMapEvent(int numberOfAffectedEntries, EntryEventType eventType) {
        MapEventPublisher mapEventPublisher = mapServiceContext.getMapEventPublisher();
        mapEventPublisher.publishMapEvent(thisAddress, name, eventType, numberOfAffectedEntries);
    }

    protected long getTimeInMillis(long time, TimeUnit timeunit) {
        long timeInMillis = timeunit.toMillis(time);
        if (time > 0 && timeInMillis == 0) {
            timeInMillis = 1;
        }
        return timeInMillis;
    }

    protected MapQueryEngine getMapQueryEngine() {
        return mapServiceContext.getMapQueryEngine(name);
    }

    protected MapStore getMapStore() {
        return mapContainer.getMapStoreContext().getMapStoreWrapper();
    }

    protected MapConfig getMapConfig() {
        return mapContainer.getMapConfig();
    }

    @Override
    public final String getName() {
        return name;
    }

    @Override
    public final String getServiceName() {
        return SERVICE_NAME;
    }

    public PartitioningStrategy getPartitionStrategy() {
        return partitionStrategy;
    }

    private class MapExecutionCallbackAdapter implements ExecutionCallback {

        private final ExecutionCallback executionCallback;

        MapExecutionCallbackAdapter(ExecutionCallback executionCallback) {
            this.executionCallback = executionCallback;
        }

        @Override
        public void onResponse(Object response) {
            executionCallback.onResponse(toObject(response));
        }

        @Override
        public void onFailure(Throwable t) {
            executionCallback.onFailure(t);
        }
    }

    public class IncrementStatsExecutionCallback<T> implements ExecutionCallback<T> {

        private final MapOperation operation;

        private final long startTime;

        public IncrementStatsExecutionCallback(MapOperation operation, long startTime) {
            this.operation = operation;
            this.startTime = startTime;
        }

        @Override
        public void onResponse(T response) {
            mapServiceContext.incrementOperationStats(startTime, localMapStats, name, operation);
        }

        @Override
        public void onFailure(Throwable t) {
        }

    }

    public void setOperationProvider(MapOperationProvider operationProvider) {
        this.operationProvider = operationProvider;
    }
}
<|MERGE_RESOLUTION|>--- conflicted
+++ resolved
@@ -126,13 +126,6 @@
     protected final LocalMapStatsImpl localMapStats;
     protected final LockProxySupport lockSupport;
     protected final PartitioningStrategy partitionStrategy;
-<<<<<<< HEAD
-    private MapServiceContext mapServiceContext;
-    private InternalPartitionService partitionService;
-    private final boolean defensiveCopyObjectMemoryFormat;
-
-    protected MapProxySupport(final String name, final MapService service, NodeEngine nodeEngine) {
-=======
     protected final MapServiceContext mapServiceContext;
     protected final InternalPartitionService partitionService;
     protected final Address thisAddress;
@@ -140,12 +133,12 @@
     protected final OperationService operationService;
     protected final SerializationService serializationService;
     protected final boolean statisticsEnabled;
+    private final boolean defensiveCopyObjectMemoryFormat;
 
     // not final for testing purposes.
     protected MapOperationProvider operationProvider;
 
     protected MapProxySupport(String name, MapService service, NodeEngine nodeEngine) {
->>>>>>> 4bfc41ee
         super(nodeEngine, service);
         this.name = name;
 
@@ -154,16 +147,6 @@
         this.partitionStrategy = mapServiceContext.getMapContainer(name).getPartitioningStrategy();
         this.localMapStats = mapServiceContext.getLocalMapStatsProvider().getLocalMapStatsImpl(name);
         this.partitionService = getNodeEngine().getPartitionService();
-<<<<<<< HEAD
-
-        lockSupport = new LockProxySupport(new DefaultObjectNamespace(MapService.SERVICE_NAME, name),
-                    LockServiceImpl.getMaxLeaseTimeInMillis(nodeEngine.getGroupProperties()));
-        boolean defensiveCopy = getMapConfig().isDefensiveCopyObjectMemoryFormat();
-        if (!InMemoryFormat.OBJECT.equals(getMapConfig().getInMemoryFormat())) {
-            defensiveCopy = true;
-        }
-        defensiveCopyObjectMemoryFormat = defensiveCopy;
-=======
         this.lockSupport = new LockProxySupport(new DefaultObjectNamespace(MapService.SERVICE_NAME, name),
                 LockServiceImpl.getMaxLeaseTimeInMillis(nodeEngine.getGroupProperties()));
         this.operationProvider = mapServiceContext.getMapOperationProvider(name);
@@ -171,7 +154,11 @@
         this.serializationService = nodeEngine.getSerializationService();
         this.thisAddress = nodeEngine.getClusterService().getThisAddress();
         this.statisticsEnabled = mapContainer.getMapConfig().isStatisticsEnabled();
->>>>>>> 4bfc41ee
+        boolean defensiveCopy = getMapConfig().isDefensiveCopyObjectMemoryFormat();
+        if (!InMemoryFormat.OBJECT.equals(getMapConfig().getInMemoryFormat())) {
+            defensiveCopy = true;
+        }
+        defensiveCopyObjectMemoryFormat = defensiveCopy;
     }
 
     @Override
@@ -231,89 +218,16 @@
         return listener;
     }
 
-<<<<<<< HEAD
-    // this operation returns the object in data format except
-    // it is got from near-cache and near-cache memory format is object.
-    protected Object getInternal(Data key) {
-        // todo: why does this method not make use of getAsyncInternal and just do a get on it?
-        // now there is a lot of duplication.
-        final MapConfig mapConfig = getMapConfig();
-        final boolean nearCacheEnabled = mapConfig.isNearCacheEnabled();
-        if (nearCacheEnabled) {
-            final Object fromNearCache = getFromNearCache(key);
-            if (fromNearCache != null) {
-                if (isCachedAsNullInNearCache(fromNearCache)) {
-                    return null;
-                }
-                return fromNearCache;
-            }
-        }
-        // todo action for read-backup true is not well tested.
-        if (mapConfig.isReadBackupData()) {
-            final Object fromBackup = readBackup(key);
-            if (fromBackup != null) {
-                return fromBackup;
-            }
-        }
-        final GetOperation operation = new GetOperation(name, key);
-        operation.setThreadId(ThreadUtil.getThreadId());
-        final Data value = (Data) invokeOperation(key, operation);
-=======
     private <T extends EventListener> T getListenerImplOrNull(ListenerConfig listenerConfig) {
         EventListener implementation = listenerConfig.getImplementation();
         if (implementation != null) {
->>>>>>> 4bfc41ee
 
             // For this instanceOf check please see EntryListenerConfig#toEntryListener.
             if (implementation instanceof EntryListenerConfig.MapListenerToEntryListenerAdapter) {
                 return (T) ((EntryListenerConfig.MapListenerToEntryListenerAdapter) implementation).getMapListener();
             }
 
-<<<<<<< HEAD
-    private Object readBackup(Data key) {
-        final Object toReturn;
-        if (defensiveCopyObjectMemoryFormat) {
-            toReturn = readBackupDataOrNull(key);
-        } else {
-            toReturn = readBackupOrNull(key);
-        }
-        return toReturn;
-    }
-
-    private boolean notOwnerPartitionForKey(Data key) {
-        final MapService mapService = getService();
-        final MapServiceContext mapServiceContext = mapService.getMapServiceContext();
-        final NodeEngine nodeEngine = mapServiceContext.getNodeEngine();
-        final int partitionId = nodeEngine.getPartitionService().getPartitionId(key);
-        return !nodeEngine.getPartitionService().getPartitionOwner(partitionId)
-                .equals(nodeEngine.getClusterService().getThisAddress());
-    }
-
-    private boolean cacheKeyAnyway() {
-        return getMapConfig().getNearCacheConfig().isCacheLocalEntries();
-    }
-
-    private Object putNearCache(Data key, Data value) {
-        final MapService mapService = getService();
-        final MapServiceContext mapServiceContext = mapService.getMapServiceContext();
-        final NearCacheProvider nearCacheProvider = mapServiceContext.getNearCacheProvider();
-        return nearCacheProvider.putNearCache(name, key, value);
-    }
-
-
-    private Object getFromNearCache(Data key) {
-        if (!getMapConfig().isNearCacheEnabled()) {
-            return null;
-        }
-        final MapService mapService = getService();
-        final MapServiceContext mapServiceContext = mapService.getMapServiceContext();
-        final NearCacheProvider nearCacheProvider = mapServiceContext.getNearCacheProvider();
-        final Object cached = nearCacheProvider.getFromNearCache(name, key);
-        if (cached == null) {
-            return null;
-=======
             return (T) implementation;
->>>>>>> 4bfc41ee
         }
 
         String className = listenerConfig.getClassName();
@@ -333,7 +247,7 @@
     protected Object getInternal(Data key) {
         // todo action for read-backup true is not well tested.
         if (getMapConfig().isReadBackupData()) {
-            Object fromBackup = readBackupDataOrNull(key);
+            final Object fromBackup = readBackup(key);
             if (fromBackup != null) {
                 return fromBackup;
             }
@@ -343,20 +257,19 @@
         return invokeOperation(key, operation);
     }
 
-<<<<<<< HEAD
+    private Object readBackup(Data key) {
+        final Object toReturn;
+        if (defensiveCopyObjectMemoryFormat) {
+            toReturn = readBackupDataOrNull(key);
+        } else {
+            toReturn = readBackupOrNull(key);
+        }
+        return toReturn;
+    }
+
     private RecordStore getRecordStore(Data key) {
-        final MapService mapService = getService();
-        final MapServiceContext mapServiceContext = mapService.getMapServiceContext();
-        final NodeEngine nodeEngine = mapServiceContext.getNodeEngine();
-        final InternalPartitionService partitionService = nodeEngine.getPartitionService();
-        final Address thisAddress = nodeEngine.getThisAddress();
-        final int partitionId = partitionService.getPartitionId(key);
-        final InternalPartition partition = partitionService.getPartition(partitionId, false);
-=======
-    private Data readBackupDataOrNull(Data key) {
         int partitionId = partitionService.getPartitionId(key);
         InternalPartition partition = partitionService.getPartition(partitionId, false);
->>>>>>> 4bfc41ee
         if (!partition.isOwnerOrBackup(thisAddress)) {
             return null;
         }
@@ -436,12 +349,14 @@
                 Future f = operationService
                         .createInvocationBuilder(SERVICE_NAME, operation, partitionId)
                         .setResultDeserialized(false)
+                        .setDefensiveCopy(defensiveCopyObjectMemoryFormat)
                         .invoke();
                 result = f.get();
                 mapServiceContext.incrementOperationStats(time, localMapStats, name, operation);
             } else {
                 Future f = operationService.createInvocationBuilder(SERVICE_NAME, operation, partitionId)
-                        .setResultDeserialized(false).invoke();
+                        .setResultDeserialized(false)
+                        .setDefensiveCopy(defensiveCopyObjectMemoryFormat).invoke();
                 result = f.get();
             }
             return result;
