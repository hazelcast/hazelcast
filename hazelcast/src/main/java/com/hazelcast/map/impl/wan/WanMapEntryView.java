/*
 * Copyright (c) 2008-2023, Hazelcast, Inc. All Rights Reserved.
 *
 * Licensed under the Apache License, Version 2.0 (the "License");
 * you may not use this file except in compliance with the License.
 * You may obtain a copy of the License at
 *
 * http://www.apache.org/licenses/LICENSE-2.0
 *
 * Unless required by applicable law or agreed to in writing, software
 * distributed under the License is distributed on an "AS IS" BASIS,
 * WITHOUT WARRANTIES OR CONDITIONS OF ANY KIND, either express or implied.
 * See the License for the specific language governing permissions and
 * limitations under the License.
 */

package com.hazelcast.map.impl.wan;

import com.hazelcast.core.EntryView;
import com.hazelcast.internal.nio.IOUtil;
import com.hazelcast.internal.serialization.Data;
import com.hazelcast.internal.serialization.SerializationService;
import com.hazelcast.internal.serialization.SerializationServiceAware;
import com.hazelcast.nio.ObjectDataInput;
import com.hazelcast.nio.ObjectDataOutput;
import com.hazelcast.nio.serialization.IdentifiedDataSerializable;
import com.hazelcast.wan.impl.WanDataSerializerHook;

import javax.annotation.Nonnull;
import javax.annotation.Nullable;
import java.io.IOException;
import java.util.Objects;

import static com.hazelcast.internal.util.Preconditions.checkNotNull;

/**
 * WAN heap based implementation of {@link EntryView}.
 * <p>
<<<<<<< HEAD
 * It is lazy because you initialize it with serialized formats
 * of key and value and it will deserialise only if {@link #getKey()} or
=======
 * It is lazy because you initialise it with serialized formats
 * of key and value, and it will deserialize only if {@link #getKey()} or
>>>>>>> 01e28cff
 * {@link #getValue()} are invoked.
 *
 * @param <K> the type of key.
 * @param <V> the type of value.
 */
@SuppressWarnings("checkstyle:methodcount")
public class WanMapEntryView<K, V> implements EntryView<K, V>, IdentifiedDataSerializable, SerializationServiceAware {
    private SerializationService serializationService;
    private K key;
    private V value;
    private Data dataKey;
    private Data dataValue;
    private long cost;
    private long creationTime;
    private long expirationTime;
    private long hits;
    private long lastAccessTime;
    private long lastStoredTime;
    private long lastUpdateTime;
    private long version;
    private long ttl;
    private long maxIdle;

    public WanMapEntryView() {
    }

    public WanMapEntryView(@Nonnull Data dataKey,
                           @Nullable Data dataValue,
                           @Nonnull SerializationService serializationService) {
        checkNotNull(dataKey);
        checkNotNull(serializationService);
        this.dataKey = dataKey;
        this.dataValue = dataValue;
        this.serializationService = serializationService;
    }

    @Override
    public K getKey() {
        if (key == null) {
            key = serializationService.toObject(dataKey);
        }
        return key;
    }

    /**
     * Returns the serialised format of the entry key.
     */
    public Data getDataKey() {
        return dataKey;
    }

    @Override
    public V getValue() {
        if (value == null) {
            value = serializationService.toObject(dataValue);
        }
        return value;
    }

    /**
     * Returns the serialised format of the entry value.
     */
    public Data getDataValue() {
        return dataValue;
    }

    @Override
    public long getCost() {
        return cost;
    }

    @Override
    public long getCreationTime() {
        return creationTime;
    }

    @Override
    public long getExpirationTime() {
        return expirationTime;
    }

    @Override
    public long getHits() {
        return hits;
    }

    @Override
    public long getLastAccessTime() {
        return lastAccessTime;
    }

    @Override
    public long getLastStoredTime() {
        return lastStoredTime;
    }

    @Override
    public long getLastUpdateTime() {
        return lastUpdateTime;
    }

    @Override
    public long getVersion() {
        return version;
    }

    @Override
    public long getTtl() {
        return ttl;
    }

    @Override
    public long getMaxIdle() {
        return maxIdle;
    }

    public WanMapEntryView<K, V> withCost(long cost) {
        this.cost = cost;
        return this;
    }

    public WanMapEntryView<K, V> withCreationTime(long creationTime) {
        this.creationTime = creationTime;
        return this;
    }

    public WanMapEntryView<K, V> withExpirationTime(long expirationTime) {
        this.expirationTime = expirationTime;
        return this;
    }

    public WanMapEntryView<K, V> withHits(long hits) {
        this.hits = hits;
        return this;
    }

    public WanMapEntryView<K, V> withLastAccessTime(long lastAccessTime) {
        this.lastAccessTime = lastAccessTime;
        return this;
    }

    public WanMapEntryView<K, V> withLastStoredTime(long lastStoredTime) {
        this.lastStoredTime = lastStoredTime;
        return this;
    }

    public WanMapEntryView<K, V> withLastUpdateTime(long lastUpdateTime) {
        this.lastUpdateTime = lastUpdateTime;
        return this;
    }

    public WanMapEntryView<K, V> withVersion(long version) {
        this.version = version;
        return this;
    }

    public WanMapEntryView<K, V> withTtl(long ttl) {
        this.ttl = ttl;
        return this;
    }

    public WanMapEntryView<K, V> withMaxIdle(long maxIdle) {
        this.maxIdle = maxIdle;
        return this;
    }

    @Override
    public void writeData(ObjectDataOutput out) throws IOException {
        IOUtil.writeData(out, dataKey);
        IOUtil.writeData(out, dataValue);
        out.writeLong(cost);
        out.writeLong(creationTime);
        out.writeLong(expirationTime);
        out.writeLong(hits);
        out.writeLong(lastAccessTime);
        out.writeLong(lastStoredTime);
        out.writeLong(lastUpdateTime);
        out.writeLong(version);
        out.writeLong(ttl);
        out.writeLong(maxIdle);
    }

    @Override
    public void readData(ObjectDataInput in) throws IOException {
        dataKey = IOUtil.readData(in);
        dataValue = IOUtil.readData(in);
        cost = in.readLong();
        creationTime = in.readLong();
        expirationTime = in.readLong();
        hits = in.readLong();
        lastAccessTime = in.readLong();
        lastStoredTime = in.readLong();
        lastUpdateTime = in.readLong();
        version = in.readLong();
        ttl = in.readLong();
        maxIdle = in.readLong();
    }

    @Override
    public int getFactoryId() {
        return WanDataSerializerHook.F_ID;
    }

    @Override
    public int getClassId() {
        return WanDataSerializerHook.WAN_MAP_ENTRY_VIEW;
    }

    @Override
    @SuppressWarnings("checkstyle:cyclomaticcomplexity")
    public boolean equals(Object o) {
        if (this == o) {
            return true;
        }
        if (o == null || getClass() != o.getClass()) {
            return false;
        }
        WanMapEntryView<?, ?> that = (WanMapEntryView<?, ?>) o;
        return cost == that.cost
                && creationTime == that.creationTime
                && expirationTime == that.expirationTime
                && hits == that.hits
                && lastAccessTime == that.lastAccessTime
                && lastStoredTime == that.lastStoredTime
                && lastUpdateTime == that.lastUpdateTime
                && version == that.version
                && ttl == that.ttl
                && maxIdle == that.maxIdle
                && Objects.equals(key, that.key)
                && Objects.equals(value, that.value)
                && dataKey.equals(that.dataKey)
                && dataValue.equals(that.dataValue);
    }

    @Override
    public int hashCode() {
        return Objects.hash(key, value, dataKey, dataValue, cost,
                creationTime, expirationTime, hits, lastAccessTime, lastStoredTime,
                lastUpdateTime, version, ttl, maxIdle);
    }

    @Override
    public String toString() {
        return "WanMapEntryView{"
                + "dataKey=" + dataKey
                + ", key=" + key
                + ", dataValue=" + dataValue
                + ", value=" + value
                + ", cost=" + cost
                + ", creationTime=" + creationTime
                + ", expirationTime=" + expirationTime
                + ", hits=" + hits
                + ", lastAccessTime=" + lastAccessTime
                + ", lastStoredTime=" + lastStoredTime
                + ", lastUpdateTime=" + lastUpdateTime
                + ", version=" + version
                + ", ttl=" + ttl
                + ", maxIdle=" + maxIdle
                + '}';
    }

    @Override
    public void setSerializationService(SerializationService serializationService) {
        this.serializationService = serializationService;
    }
}<|MERGE_RESOLUTION|>--- conflicted
+++ resolved
@@ -36,13 +36,8 @@
 /**
  * WAN heap based implementation of {@link EntryView}.
  * <p>
-<<<<<<< HEAD
- * It is lazy because you initialize it with serialized formats
- * of key and value and it will deserialise only if {@link #getKey()} or
-=======
  * It is lazy because you initialise it with serialized formats
  * of key and value, and it will deserialize only if {@link #getKey()} or
->>>>>>> 01e28cff
  * {@link #getValue()} are invoked.
  *
  * @param <K> the type of key.
