--- conflicted
+++ resolved
@@ -88,11 +88,7 @@
 
     private void verifyLock() {
         if (!recordStore.isLockedBy(dataKey, caller, threadId)) {
-<<<<<<< HEAD
-            // we can't send a RetryableHazelcastException explicitly since it would retry this operation and we want to retry
-=======
             // we can't send a RetryableHazelcastException explicitly since it would retry this operation, and we want to retry
->>>>>>> 01e28cff
             // the preceding EntryOperation that this operation is part of.
             throw new EntryOffloadableLockMismatchException(
                     String.format("The key is not locked by the caller=%s and threadId=%d", caller, threadId));
