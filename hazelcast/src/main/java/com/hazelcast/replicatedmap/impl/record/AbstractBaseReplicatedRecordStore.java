/*
 * Copyright (c) 2008-2013, Hazelcast, Inc. All Rights Reserved.
 *
 * Licensed under the Apache License, Version 2.0 (the "License");
 * you may not use this file except in compliance with the License.
 * You may obtain a copy of the License at
 *
 * http://www.apache.org/licenses/LICENSE-2.0
 *
 * Unless required by applicable law or agreed to in writing, software
 * distributed under the License is distributed on an "AS IS" BASIS,
 * WITHOUT WARRANTIES OR CONDITIONS OF ANY KIND, either express or implied.
 * See the License for the specific language governing permissions and
 * limitations under the License.
 */

package com.hazelcast.replicatedmap.impl.record;

import com.hazelcast.config.ListenerConfig;
import com.hazelcast.config.ReplicatedMapConfig;
import com.hazelcast.core.EntryEvent;
import com.hazelcast.core.EntryEventType;
import com.hazelcast.core.EntryListener;
import com.hazelcast.core.HazelcastInstanceAware;
import com.hazelcast.core.Member;
import com.hazelcast.instance.MemberImpl;
import com.hazelcast.monitor.LocalReplicatedMapStats;
import com.hazelcast.monitor.impl.LocalReplicatedMapStatsImpl;
import com.hazelcast.nio.ClassLoaderUtil;
import com.hazelcast.replicatedmap.impl.ReplicatedMapEvictionProcessor;
import com.hazelcast.replicatedmap.impl.ReplicatedMapService;
import com.hazelcast.spi.EventFilter;
import com.hazelcast.spi.EventRegistration;
import com.hazelcast.spi.EventService;
import com.hazelcast.spi.InitializingObject;
import com.hazelcast.spi.NodeEngine;
import com.hazelcast.util.ExceptionUtil;
import com.hazelcast.util.scheduler.EntryTaskScheduler;
import com.hazelcast.util.scheduler.EntryTaskSchedulerFactory;
import com.hazelcast.util.scheduler.ScheduleType;
import com.hazelcast.util.scheduler.ScheduledEntry;

import java.util.ArrayList;
import java.util.Collection;
import java.util.HashSet;
import java.util.List;
import java.util.Set;

/**
 * Internal base class to encapsulate the internals from the interface methods of ReplicatedRecordStore
 *
 * @param <K> key type
 * @param <V> value type
 */
abstract class AbstractBaseReplicatedRecordStore<K, V>
        implements ReplicatedRecordStore, InitializingObject {

    protected final LocalReplicatedMapStatsImpl mapStats = new LocalReplicatedMapStatsImpl();
    protected final InternalReplicatedMapStorage<K, V> storage;

    protected final ReplicatedMapService replicatedMapService;
    protected final ReplicationPublisher replicationPublisher;
    protected final ReplicatedMapConfig replicatedMapConfig;
    protected final NodeEngine nodeEngine;
    protected final int localMemberHash;
    protected final Member localMember;

    private final EntryTaskScheduler ttlEvictionScheduler;
    private final EventService eventService;

    private final Object[] mutexes;
    private final String name;

    protected AbstractBaseReplicatedRecordStore(String name, NodeEngine nodeEngine,
                                                ReplicatedMapService replicatedMapService) {
        this.name = name;

        this.nodeEngine = nodeEngine;
        this.localMember = nodeEngine.getLocalMember();
        this.eventService = nodeEngine.getEventService();
        this.localMemberHash = localMember.getUuid().hashCode();
        this.replicatedMapService = replicatedMapService;
        this.replicatedMapConfig = replicatedMapService.getReplicatedMapConfig(name);
        this.storage = new InternalReplicatedMapStorage<K, V>(replicatedMapConfig);
        this.replicationPublisher = new ReplicationPublisher(this, nodeEngine);

        this.ttlEvictionScheduler = EntryTaskSchedulerFactory
                .newScheduler(nodeEngine.getExecutionService().getDefaultScheduledExecutor(),
                        new ReplicatedMapEvictionProcessor(nodeEngine, replicatedMapService, name), ScheduleType.POSTPONE);

        this.mutexes = new Object[replicatedMapConfig.getConcurrencyLevel()];
        for (int i = 0; i < mutexes.length; i++) {
            mutexes[i] = new Object();
        }
    }

    @Override
    public String getName() {
        return name;
    }

    @Override
    public void initialize() {
        initializeListeners();

        List<MemberImpl> members = new ArrayList<MemberImpl>(nodeEngine.getClusterService().getMemberList());
        members.remove(localMember);
        if (members.size() == 0) {
            storage.finishLoading();
        } else {
            replicationPublisher.sendPreProvisionRequest(members);
        }
    }

    @Override
    public void destroy() {
        replicationPublisher.destroy();
        storage.clear();
        replicatedMapService.destroyDistributedObject(getName());
    }

    public ReplicationPublisher<K, V> getReplicationPublisher() {
        return replicationPublisher;
    }

    public LocalReplicatedMapStats createReplicatedMapStats() {
        LocalReplicatedMapStatsImpl stats = mapStats;
        stats.setOwnedEntryCount(storage.size());

        List<ReplicatedRecord<K, V>> records = new ArrayList<ReplicatedRecord<K, V>>(storage.values());

        long hits = 0;
        for (ReplicatedRecord<K, V> record : records) {
            stats.setLastAccessTime(record.getLastAccessTime());
            stats.setLastUpdateTime(record.getUpdateTime());
            hits += record.getHits();
        }
        stats.setHits(hits);
        return stats;
    }

    public LocalReplicatedMapStatsImpl getReplicatedMapStats() {
        return mapStats;
    }

    public void finalChunkReceived() {
        storage.finishLoading();
    }

    public boolean isLoaded() {
        return storage.isLoaded();
    }

    public int getLocalMemberHash() {
        return localMemberHash;
    }

    public ReplicatedMapService getReplicatedMapService() {
        return replicatedMapService;
    }

    public Set<ReplicatedRecord> getRecords() {
        storage.checkState();
        return new HashSet<ReplicatedRecord>(storage.values());
    }

    protected Object getMutex(final Object key) {
        return mutexes[key.hashCode() != Integer.MIN_VALUE ? Math.abs(key.hashCode()) % mutexes.length : 0];
    }

    ScheduledEntry<K, V> cancelTtlEntry(K key) {
        return ttlEvictionScheduler.cancel(key);
    }

    boolean scheduleTtlEntry(long delayMillis, K key, V object) {
        return ttlEvictionScheduler.schedule(delayMillis, key, object);
    }

    void fireEntryListenerEvent(Object key, Object oldValue, Object value) {
<<<<<<< HEAD
        EntryEventType eventType =
                value == null ? EntryEventType.REMOVED : oldValue == null ? EntryEventType.ADDED : EntryEventType.UPDATED;
        EntryEvent event = new EntryEvent(getName(), localMember, eventType.getType(), key, oldValue, value, null);
=======
        EntryEventType eventType = value == null ? EntryEventType.REMOVED
                : oldValue == null ? EntryEventType.ADDED : EntryEventType.UPDATED;
>>>>>>> c81bd745

        fireEntryListenerEvent(key, oldValue, value, eventType);
    }

    void fireEntryListenerEvent(Object key, Object oldValue, Object value, EntryEventType eventType) {
        Collection<EventRegistration> registrations = eventService.getRegistrations(
                ReplicatedMapService.SERVICE_NAME, name);
        if (registrations.size() > 0) {
            EntryEvent event = new EntryEvent(name, nodeEngine.getLocalMember(), eventType.getType(),
                    key, oldValue, value);

            for (EventRegistration registration : registrations) {
                EventFilter filter = registration.getFilter();
                boolean publish = filter == null || filter.eval(marshallKey(key));
                if (publish) {
                    eventService.publishEvent(ReplicatedMapService.SERVICE_NAME, registration, event, name.hashCode());
                }
            }
        }
    }

    private void initializeListeners() {
        List<ListenerConfig> listenerConfigs = replicatedMapConfig.getListenerConfigs();
        for (ListenerConfig listenerConfig : listenerConfigs) {
            EntryListener listener = null;
            if (listenerConfig.getImplementation() != null) {
                listener = (EntryListener) listenerConfig.getImplementation();
            } else if (listenerConfig.getClassName() != null) {
                try {
                    listener = ClassLoaderUtil.newInstance(nodeEngine.getConfigClassLoader(), listenerConfig.getClassName());
                } catch (Exception e) {
                    throw ExceptionUtil.rethrow(e);
                }
            }
            if (listener != null) {
                if (listener instanceof HazelcastInstanceAware) {
                    ((HazelcastInstanceAware) listener).setHazelcastInstance(nodeEngine.getHazelcastInstance());
                }
                addEntryListener(listener, null);
            }
        }
    }

    @Override
    public boolean equals(Object o) {
        if (this == o) {
            return true;
        }
        if (o == null || getClass() != o.getClass()) {
            return false;
        }

        AbstractBaseReplicatedRecordStore that = (AbstractBaseReplicatedRecordStore) o;

        if (name != null ? !name.equals(that.name) : that.name != null) {
            return false;
        }
        if (!storage.equals(that.storage)) {
            return false;
        }

        return true;
    }

    @Override
    public int hashCode() {
        int result = storage.hashCode();
        result = 31 * result + (name != null ? name.hashCode() : 0);
        return result;
    }
}<|MERGE_RESOLUTION|>--- conflicted
+++ resolved
@@ -177,14 +177,8 @@
     }
 
     void fireEntryListenerEvent(Object key, Object oldValue, Object value) {
-<<<<<<< HEAD
-        EntryEventType eventType =
-                value == null ? EntryEventType.REMOVED : oldValue == null ? EntryEventType.ADDED : EntryEventType.UPDATED;
-        EntryEvent event = new EntryEvent(getName(), localMember, eventType.getType(), key, oldValue, value, null);
-=======
         EntryEventType eventType = value == null ? EntryEventType.REMOVED
                 : oldValue == null ? EntryEventType.ADDED : EntryEventType.UPDATED;
->>>>>>> c81bd745
 
         fireEntryListenerEvent(key, oldValue, value, eventType);
     }
@@ -194,7 +188,7 @@
                 ReplicatedMapService.SERVICE_NAME, name);
         if (registrations.size() > 0) {
             EntryEvent event = new EntryEvent(name, nodeEngine.getLocalMember(), eventType.getType(),
-                    key, oldValue, value);
+                    key, oldValue, value, null);
 
             for (EventRegistration registration : registrations) {
                 EventFilter filter = registration.getFilter();
