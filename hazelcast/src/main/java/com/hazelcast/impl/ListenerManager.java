--- conflicted
+++ resolved
@@ -78,13 +78,8 @@
         for (List<ListenerItem> listeners : namedListeners.values()) {
             for (ListenerItem listenerItem : listeners) {
                 if (!listenerItem.localListener) {
-<<<<<<< HEAD
-                    registerListener(false, listenerItem.name,
-                            toData(listenerItem.key), deadAddress, listenerItem.includeValue);
-=======
 //                    registerListener(false, listenerItem.name,
 //                                     toData(listenerItem.key), deadAddress, listenerItem.includeValue);
->>>>>>> 11a59472
                 }
             }
         }
@@ -206,17 +201,6 @@
         }
 
         private void processWithKey() {
-<<<<<<< HEAD
-            Address owner = node.concurrentMapManager.getKeyOwner(key);
-            if (owner.equals(thisAddress)) {
-                registerListener(true, name, key, thisAddress, includeValue);
-            } else {
-                Packet packet = obtainPacket();
-                packet.set(name, ADD_LISTENER_NO_RESPONSE, key, null);
-                packet.longValue = (includeValue) ? 1 : 0;
-                node.clusterImpl.send(packet, owner);
-            }
-=======
 //            Address owner = node.partitionManager.getKeyOwner(key);
 //            if (owner.equals(thisAddress)) {
 //                registerListener(true, name, key, thisAddress, includeValue);
@@ -226,7 +210,6 @@
 //                packet.longValue = (includeValue) ? 1 : 0;
 //                sendOrReleasePacket(packet, owner);
 //            }
->>>>>>> 11a59472
         }
 
         private void processWithoutKey() {
@@ -242,17 +225,10 @@
 
     void sendAddListener(Address toAddress, String name, Data key,
                          boolean includeValue) {
-<<<<<<< HEAD
-        Packet packet = obtainPacket();
-        packet.set(name, ClusterOperation.ADD_LISTENER_NO_RESPONSE, key, null);
-        packet.longValue = (includeValue) ? 1 : 0;
-        node.clusterImpl.send(packet, toAddress);
-=======
 //        Packet packet = obtainPacket();
 //        packet.set(name, ClusterOperation.ADD_LISTENER_NO_RESPONSE, key, null);
 //        packet.longValue = (includeValue) ? 1 : 0;
 //        sendOrReleasePacket(packet, toAddress);
->>>>>>> 11a59472
     }
 
     public synchronized void addLocalListener(final String name, Object listener, Instance.InstanceType instanceType) {
@@ -407,6 +383,7 @@
                                 null,
                                 event.firedLocally, serializerRegistry) :
                         event);
+
         switch (listenerItem.instanceType) {
             case MAP:
             case MULTIMAP:
