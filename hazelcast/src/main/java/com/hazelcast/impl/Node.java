/*
 * Copyright (c) 2008-2012, Hazel Bilisim Ltd. All Rights Reserved.
 *
 * Licensed under the Apache License, Version 2.0 (the "License");
 * you may not use this file except in compliance with the License.
 * You may obtain a copy of the License at
 *
 * http://www.apache.org/licenses/LICENSE-2.0
 *
 * Unless required by applicable law or agreed to in writing, software
 * distributed under the License is distributed on an "AS IS" BASIS,
 * WITHOUT WARRANTIES OR CONDITIONS OF ANY KIND, either express or implied.
 * See the License for the specific language governing permissions and
 * limitations under the License.
 */

package com.hazelcast.impl;

import com.hazelcast.cluster.ClusterImpl;
import com.hazelcast.cluster.JoinInfo;
import com.hazelcast.cluster.JoinRequest;
import com.hazelcast.config.Config;
import com.hazelcast.config.Join;
import com.hazelcast.config.ListenerConfig;
import com.hazelcast.config.MulticastConfig;
import com.hazelcast.core.InstanceListener;
import com.hazelcast.core.LifecycleListener;
import com.hazelcast.core.MembershipListener;
import com.hazelcast.impl.ascii.TextCommandService;
import com.hazelcast.impl.ascii.TextCommandServiceImpl;
import com.hazelcast.impl.base.*;
import com.hazelcast.impl.management.ManagementCenterService;
import com.hazelcast.impl.map.MapService;
import com.hazelcast.impl.partition.PartitionManager;
import com.hazelcast.impl.spi.NodeService;
import com.hazelcast.impl.wan.WanReplicationService;
import com.hazelcast.logging.ILogger;
import com.hazelcast.logging.LoggingServiceImpl;
import com.hazelcast.nio.*;
import com.hazelcast.partition.MigrationListener;
import com.hazelcast.security.Credentials;
import com.hazelcast.security.SecurityContext;
import com.hazelcast.util.Clock;
import com.hazelcast.util.ConcurrentHashSet;
import com.hazelcast.util.SimpleBoundedQueue;
import com.hazelcast.util.Util;

import java.lang.reflect.Constructor;
import java.net.InetAddress;
import java.net.InetSocketAddress;
import java.net.MulticastSocket;
import java.nio.channels.ServerSocketChannel;
import java.util.Set;
import java.util.UUID;
import java.util.concurrent.atomic.AtomicBoolean;
import java.util.logging.Level;

public class Node {
    private final ILogger logger;

    //private volatile boolean joined = false;
    private AtomicBoolean joined = new AtomicBoolean(false);

    private volatile boolean active = false;

    private volatile boolean outOfMemory = false;

    private volatile boolean completelyShutdown = false;

    private final Set<Address> failedConnections = new ConcurrentHashSet<Address>();

    private final NodeShutdownHookThread shutdownHookThread = new NodeShutdownHookThread("hz.ShutdownThread");

    private final boolean liteMember;

    private final NodeType localNodeType;

    public final NodeService nodeService;

    public final PartitionManager partitionManager;

//    public final ConcurrentMapManager concurrentMapManager;
//
    public final ClusterImpl clusterImpl;

    public final ListenerManager listenerManager;

    public final MulticastService multicastService;

    public final ConnectionManager connectionManager;

//    public final ClientHandlerService clientHandlerService;

    public final TextCommandServiceImpl textCommandService;

    public final Config config;

    public final GroupProperties groupProperties;

    public final ThreadGroup threadGroup;

    final Address address;

    final MemberImpl localMember;

    volatile Address masterAddress = null;

<<<<<<< HEAD
    public final FactoryImpl factory;
=======
    public final HazelcastInstanceImpl instance;
>>>>>>> 69b0510c

    private final int buildNumber;

    public final LoggingServiceImpl loggingService;

//    public final ClientServiceImpl clientService;
//
    private final CpuUtilization cpuUtilization = new CpuUtilization();

    private final SystemLogService systemLogService;

    final SimpleBoundedQueue<Packet> serviceThreadPacketQueue = new SimpleBoundedQueue<Packet>(1000);

    final WanReplicationService wanReplicationService;

    final Joiner joiner;

    public final NodeInitializer initializer;

    private ManagementCenterService managementCenterService;

    public final SecurityContext securityContext;

    public Node(HazelcastInstanceImpl instance, Config config) {
        ThreadContext.get().setCurrentInstance(instance);
        this.threadGroup = new ThreadGroup(instance.getName());
        this.instance = instance;
        this.config = config;
        this.groupProperties = new GroupProperties(config);
        this.liteMember = config.isLiteMember();
        this.localNodeType = (liteMember) ? NodeType.LITE_MEMBER : NodeType.MEMBER;
        systemLogService = new SystemLogService(this);
        ServerSocketChannel serverSocketChannel = null;
        Address localAddress = null;
        try {
            AddressPicker addressPicker = new AddressPicker(this);
            addressPicker.pickAddress();
            localAddress = addressPicker.getAddress();
            serverSocketChannel = addressPicker.getServerSocketChannel();
        } catch (Throwable e) {
            Util.throwUncheckedException(e);
        }
        address = localAddress;
        localMember = new MemberImpl(address, true, localNodeType, UUID.randomUUID().toString());
        String loggingType = groupProperties.LOGGING_TYPE.getString();
        loggingService = new LoggingServiceImpl(systemLogService, config.getGroupConfig().getName(), loggingType, localMember);
        logger = loggingService.getLogger(Node.class.getName());
        initializer = NodeInitializerFactory.create();
        try {
            initializer.beforeInitialize(this);
        } catch (Throwable e) {
            try {
                serverSocketChannel.close();
            } catch (Throwable ignored) {
            }
            Util.throwUncheckedException(e);
        }
        securityContext = config.getSecurityConfig().isEnabled() ? initializer.getSecurityContext() : null;
        nodeService = new NodeService(this);
        //initialize managers..
        connectionManager = new ConnectionManager(new NodeIOService(this), serverSocketChannel);
        clusterImpl = new ClusterImpl(this);
        partitionManager = new PartitionManager(this);
//        clientHandlerService = new ClientHandlerService(this);
//        concurrentMapManager = new ConcurrentMapManager(this);
        nodeService.registerService(MapService.MAP_SERVICE_NAME, new MapService(nodeService, partitionManager.getPartitions()));
        listenerManager = new ListenerManager(this);
//        clientService = new ClientServiceImpl(concurrentMapManager);
        textCommandService = new TextCommandServiceImpl(this);
        clusterImpl.addMember(localMember);
        initializer.printNodeInfo(this);
        buildNumber = initializer.getBuildNumber();
        VersionCheck.check(this, initializer.getBuild(), initializer.getVersion());
        Join join = config.getNetworkConfig().getJoin();
        MulticastService mcService = null;
        try {
            if (join.getMulticastConfig().isEnabled()) {
                MulticastConfig multicastConfig = join.getMulticastConfig();
                MulticastSocket multicastSocket = new MulticastSocket(null);
                multicastSocket.setReuseAddress(true);
                // bind to receive interface
                multicastSocket.bind(new InetSocketAddress(multicastConfig.getMulticastPort()));
                multicastSocket.setTimeToLive(multicastConfig.getMulticastTimeToLive());
                // set the send interface
                try {
                    multicastSocket.setInterface(address.getInetAddress());
                } catch (Exception e) {
                    logger.log(Level.WARNING, e.getMessage(), e);
                }
                multicastSocket.setReceiveBufferSize(64 * 1024);
                multicastSocket.setSendBufferSize(64 * 1024);
                String multicastGroup = System.getProperty("hazelcast.multicast.group");
                if (multicastGroup == null) {
                    multicastGroup = multicastConfig.getMulticastGroup();
                }
                multicastConfig.setMulticastGroup(multicastGroup);
                multicastSocket.joinGroup(InetAddress.getByName(multicastGroup));
                multicastSocket.setSoTimeout(1000);
                mcService = new MulticastService(this, multicastSocket);
                mcService.addMulticastListener(new NodeMulticastListener(this));
            }
        } catch (Exception e) {
            logger.log(Level.SEVERE, e.getMessage(), e);
        }
        this.multicastService = mcService;
        wanReplicationService = new WanReplicationService(this);
        initializeListeners(config);
        joiner = createJoiner();
    }

    private void initializeListeners(Config config) {
        for (final ListenerConfig listenerCfg : config.getListenerConfigs()) {
            Object listener = listenerCfg.getImplementation();
            if (listener == null) {
                try {
                    listener = ClassLoaderUtil.newInstance(listenerCfg.getClassName());
                } catch (Exception e) {
                    logger.log(Level.SEVERE, e.getMessage(), e);
                }
            }
            if (listener instanceof InstanceListener) {
                instance.addInstanceListener((InstanceListener) listener);
            } else if (listener instanceof MembershipListener) {
                clusterImpl.addMembershipListener((MembershipListener) listener);
            } else if (listener instanceof MigrationListener) {
//                concurrentMapManager.partitionServiceImpl.addMigrationListener((MigrationListener) listener);
            } else if (listener instanceof LifecycleListener) {
                instance.lifecycleService.addLifecycleListener((LifecycleListener) listener);
            } else if (listener != null) {
                final String error = "Unknown listener type: " + listener.getClass();
                Throwable t = new IllegalArgumentException(error);
                logger.log(Level.WARNING, error, t);
            }
        }
    }

    public ManagementCenterService getManagementCenterService() {
        return managementCenterService;
    }

    public SystemLogService getSystemLogService() {
        return systemLogService;
    }

    public void failedConnection(Address address) {
        logger.log(Level.FINEST, getThisAddress() + " failed connecting to " + address);
        failedConnections.add(address);
    }

    public ClusterImpl getClusterImpl() {
        return clusterImpl;
    }

    public final NodeType getLocalNodeType() {
        return localNodeType;
    }

    public Address getMasterAddress() {
        return masterAddress;
    }

    public Address getThisAddress() {
        return address;
    }

    public MemberImpl getLocalMember() {
        return localMember;
    }

    public String getName() {
        return instance.getName();
    }

    public String getThreadNamePrefix(String name) {
        return "hz." + getName() + "." + name;
    }

    public String getThreadPoolNamePrefix(String poolName) {
        return getThreadNamePrefix(poolName) + ".thread-";
    }

    public void handleInterruptedException(Thread thread, Exception e) {
        logger.log(Level.FINEST, thread.getName() + " is interrupted ", e);
    }

    public void checkNodeState() {
        if (!isActive()) {
            throw new IllegalStateException("Hazelcast Instance is not active!");
        }
    }

    public final boolean isLiteMember() {
        return liteMember;
    }

    public boolean joined() {
        return joined.get();
    }

    public boolean isMaster() {
        return address != null && address.equals(masterAddress);
    }

    public void setMasterAddress(final Address master) {
        if (master != null) {
            logger.log(Level.INFO, "** setting master address to " + master.toString());
        }
        masterAddress = master;
    }

    public void cleanupServiceThread() {
        partitionManager.reset();
//        concurrentMapManager.reset();
        logger.log(Level.FINEST, "Shutting down the cluster manager");
        clusterImpl.stop();
    }

    public void start() {
        logger.log(Level.FINEST, "We are asked to start and completelyShutdown is " + String.valueOf(completelyShutdown));
        if (completelyShutdown) return;
        connectionManager.start();
        if (config.getNetworkConfig().getJoin().getMulticastConfig().isEnabled()) {
            final Thread multicastServiceThread = new Thread(threadGroup, multicastService, getThreadNamePrefix("MulticastThread"));
            multicastServiceThread.start();
        }
        setActive(true);
        if (!completelyShutdown) {
            logger.log(Level.FINEST, "Adding ShutdownHook");
            Runtime.getRuntime().addShutdownHook(shutdownHookThread);
        }
        logger.log(Level.FINEST, "finished starting threads, calling join");
        join();
        int clusterSize = clusterImpl.getSize();
        if (config.isPortAutoIncrement() && address.getPort() >= config.getPort() + clusterSize) {
            StringBuilder sb = new StringBuilder("Config seed port is ");
            sb.append(config.getPort());
            sb.append(" and cluster size is ");
            sb.append(clusterSize);
            sb.append(". Some of the ports seem occupied!");
            logger.log(Level.WARNING, sb.toString());
        }
        try {
            managementCenterService = new ManagementCenterService(instance);
        } catch (Exception e) {
            logger.log(Level.WARNING, "ManagementCenterService could not be constructed!", e);
        }
        initializer.afterInitialize(this);
    }

    public void shutdown(final boolean force, final boolean now) {
        if (now) {
            doShutdown(force);
        } else {
            new Thread(new Runnable() {
                public void run() {
                    doShutdown(force);
                }
            }).start();
        }
    }

    private void doShutdown(boolean force) {
        long start = Clock.currentTimeMillis();
        logger.log(Level.FINE, "** we are being asked to shutdown when active = " + String.valueOf(active));
        if (!force && isActive()) {
            final int maxWaitSeconds = groupProperties.GRACEFUL_SHUTDOWN_MAX_WAIT.getInteger();
            int waitSeconds = 0;
            do {
                // Although a node closes its connections to other nodes during shutdown,
                // others will try to connect it to ensure that node is shutdown or terminated.
                // This initial wait before active backup check is to make sure this node aware of all
                // possible disconnecting nodes. Otherwise there may be a data race between
                // syncForDead events and node shutdown.
                // A better way of solving this issue is to make a node to inform others about its termination
                // by sending shutting down message to all others.
                try {
                    //noinspection BusyWait
                    Thread.sleep(500);
                } catch (InterruptedException e) {
                }
            } while (partitionManager.hasActiveBackupTask() && ++waitSeconds < maxWaitSeconds);
            if (waitSeconds >= maxWaitSeconds) {
                logger.log(Level.WARNING, "Graceful shutdown could not be completed in " + maxWaitSeconds + " seconds!");
            }
        }
        if (isActive()) {
            // set the joined=false first so that
            // threads do not process unnecessary
            // events, such as remove address
            joined.set(false);
            setActive(false);
            setMasterAddress(null);
            wanReplicationService.shutdown();
            try {
                Runtime.getRuntime().removeShutdownHook(shutdownHookThread);
            } catch (Throwable ignored) {
            }
            if (managementCenterService != null) {
                managementCenterService.shutdown();
            }
//            logger.log(Level.FINEST, "Shutting down the clientHandlerService");
//            clientHandlerService.shutdown();
            logger.log(Level.FINEST, "Shutting down the partitionManager");
            partitionManager.shutdown();
//            logger.log(Level.FINEST, "Shutting down the concurrentMapManager");
//            concurrentMapManager.shutdown();
            logger.log(Level.FINEST, "Shutting down the nodeService");
            nodeService.shutdown();
            if (multicastService != null) {
                logger.log(Level.FINEST, "Shutting down the multicast service");
                multicastService.stop();
            }
            logger.log(Level.FINEST, "Shutting down the connection manager");
            connectionManager.shutdown();
//            logger.log(Level.FINEST, "Shutting down the executorManager");
//            executorManager.stop();
            textCommandService.stop();
            masterAddress = null;
            if (securityContext != null) {
                securityContext.destroy();
            }
            initializer.destroy();
            int numThreads = threadGroup.activeCount();
            Thread[] threads = new Thread[numThreads * 2];
            numThreads = threadGroup.enumerate(threads, false);
            for (int i = 0; i < numThreads; i++) {
                Thread thread = threads[i];
                logger.log(Level.FINEST, "Shutting down thread " + thread.getName());
                thread.interrupt();
            }
            failedConnections.clear();
            serviceThreadPacketQueue.clear();
            systemLogService.shutdown();
            ThreadContext.get().shutdown(instance);
            logger.log(Level.INFO, "Hazelcast Shutdown is completed in " + (Clock.currentTimeMillis() - start) + " ms.");
        }
    }

    public void onRestart() {
        joined.set(false);
        final String uuid = UUID.randomUUID().toString();
        logger.log(Level.FINEST, "Generated new UUID for local member: " + uuid);
        localMember.setUuid(uuid);
    }

    public ILogger getLogger(String name) {
        return loggingService.getLogger(name);
    }

    public GroupProperties getGroupProperties() {
        return groupProperties;
    }

    public TextCommandService getTextCommandService() {
        return textCommandService;
    }

    public ConnectionManager getConnectionManager() {
        return connectionManager;
    }

    public void onOutOfMemory(OutOfMemoryError e) {
        try {
            if (connectionManager != null) {
                connectionManager.shutdown();
                shutdown(true, false);
            }
        } catch (Throwable ignored) {
            logger.log(Level.FINEST, ignored.getMessage(), ignored);
        } finally {
            // Node.doShutdown sets active=false
            // active = false;
            outOfMemory = true;
            logger.log(Level.SEVERE, e.getMessage(), e);
        }
    }

    public Set<Address> getFailedConnections() {
        return failedConnections;
    }

    public class NodeShutdownHookThread extends Thread {

        NodeShutdownHookThread(String name) {
            super(name);
        }

        @Override
        public void run() {
            try {
                if (isActive() && !completelyShutdown) {
                    completelyShutdown = true;
                    if (groupProperties.SHUTDOWNHOOK_ENABLED.getBoolean()) {
                        shutdown(false, true);
                    }
                } else {
                    logger.log(Level.FINEST, "shutdown hook - we are not --> active and not completely down so we are not calling shutdown");
                }
            } catch (Exception e) {
                logger.log(Level.WARNING, e.getMessage(), e);
            }
        }
    }

    public void setJoined() {
        joined.set(true);
        systemLogService.logJoin("setJoined() master: " + masterAddress);
    }

    public JoinInfo createJoinInfo() {
        return createJoinInfo(false);
    }

    public JoinInfo createJoinInfo(boolean withCredentials) {
        final JoinInfo jr = new JoinInfo(this.getLogger(JoinInfo.class.getName()), true, address, config, getLocalNodeType(),
                Packet.PACKET_VERSION, buildNumber, clusterImpl.getMembers().size(), 0, localMember.getUuid());
        if (withCredentials && securityContext != null) {
            Credentials c = securityContext.getCredentialsFactory().newCredentials();
            jr.setCredentials(c);
        }
        return jr;
    }

    public boolean validateJoinRequest(JoinRequest joinRequest) throws Exception {
        boolean valid = Packet.PACKET_VERSION == joinRequest.packetVersion;
        if (valid) {
            try {
                valid = config.isCompatible(joinRequest.config);
            } catch (Exception e) {
                logger.log(Level.WARNING, "Invalid join request, reason:" + e.getMessage());
                systemLogService.logJoin("Invalid join request, reason:" + e.getMessage());
                throw e;
            }
        }
        return valid;
    }

    void rejoin() {
        systemLogService.logJoin("Rejoining!");
        masterAddress = null;
        joined.set(false);
//        clusterImpl.reset();
        failedConnections.clear();
        join();
    }

    void join() {
        final long joinStartTime = joiner != null ? joiner.getStartTime() : Clock.currentTimeMillis();
        final long maxJoinMillis = getGroupProperties().MAX_JOIN_SECONDS.getInteger() * 1000;
        try {
            if (joiner == null) {
                logger.log(Level.WARNING, "No join method is enabled! Starting standalone.");
                setAsMaster();
            } else {
                joiner.join(joined);
            }
        } catch (Exception e) {
            if (Clock.currentTimeMillis() - joinStartTime < maxJoinMillis) {
                logger.log(Level.WARNING, e.getMessage());
                rejoin();
            } else {
                logger.log(Level.SEVERE, e.getMessage(), e);
                shutdown(false, true);
            }
        }
    }

    Joiner getJoiner() {
        return joiner;
    }

    Joiner createJoiner() {
        Join join = config.getNetworkConfig().getJoin();
        if (join.getMulticastConfig().isEnabled() && multicastService != null) {
            systemLogService.logJoin("Creating MulticastJoiner");
            return new MulticastJoiner(this);
        } else if (join.getTcpIpConfig().isEnabled()) {
            systemLogService.logJoin("Creating TcpIpJoiner");
            return new TcpIpJoiner(this);
        } else if (join.getAwsConfig().isEnabled()) {
            try {
                Class clazz = Class.forName("com.hazelcast.impl.TcpIpJoinerOverAWS");
                Constructor constructor = clazz.getConstructor(Node.class);
                systemLogService.logJoin("Creating AWSJoiner");
                return (Joiner) constructor.newInstance(this);
            } catch (Exception e) {
                logger.log(Level.WARNING, e.getMessage());
                return null;
            }
        }
        return null;
    }

    void setAsMaster() {
        logger.log(Level.FINEST, "This node is being set as the master");
        systemLogService.logJoin("No master node found! Setting this node as the master.");
        masterAddress = address;
//        clusterManager.enqueueAndWait(new Processable() {
//            public void process() {
//                clusterManager.addMember(address, getLocalNodeType(), localMember.getUuid()); // add myself
//                clusterImpl.setMembers(baseVariables.lsMembers);
//            }
//        }, 5);
//        clusterManager.createAndAddMember(address, getLocalNodeType(), localMember.getUuid()); // add myself
//        clusterImpl.setMembers(clusterManager.getMembers());
        setJoined();
    }

    public Config getConfig() {
        return config;
    }

    /**
     * @param active the active to set
     */
    public void setActive(boolean active) {
        this.active = active;
    }

    /**
     * @return the active
     */
    public boolean isActive() {
        return active;
    }

    public boolean isOutOfMemory() {
        return outOfMemory;
    }

    public CpuUtilization getCpuUtilization() {
        return cpuUtilization;
    }

    public String toString() {
        return "Node[" + getName() + "]";
    }
}<|MERGE_RESOLUTION|>--- conflicted
+++ resolved
@@ -105,11 +105,7 @@
 
     volatile Address masterAddress = null;
 
-<<<<<<< HEAD
-    public final FactoryImpl factory;
-=======
     public final HazelcastInstanceImpl instance;
->>>>>>> 69b0510c
 
     private final int buildNumber;
 
