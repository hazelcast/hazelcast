--- conflicted
+++ resolved
@@ -22,10 +22,7 @@
 import com.hazelcast.impl.base.*;
 import com.hazelcast.impl.concurrentmap.*;
 import com.hazelcast.impl.executor.ParallelExecutor;
-<<<<<<< HEAD
 import com.hazelcast.impl.map.MapService;
-=======
->>>>>>> 937b2828
 import com.hazelcast.impl.monitor.AtomicNumberOperationsCounter;
 import com.hazelcast.impl.monitor.CountDownLatchOperationsCounter;
 import com.hazelcast.impl.monitor.LocalMapStatsImpl;
@@ -93,7 +90,7 @@
         mapCaches = new ConcurrentHashMap<String, NearCache>(10, 0.75f, 1);
         partitionManager = node.partitionManager;
         partitionServiceImpl = new PartitionServiceImpl(this);
-        node.executorManager.getScheduledExecutorService().scheduleAtFixedRate(new Runnable() {
+        node.nodeService.getScheduledExecutorService().scheduleAtFixedRate(new Runnable() {
             public void run() {
                 startCleanup(true, false);
             }
@@ -735,11 +732,7 @@
 
     public void putTransient(String name, Object key, Object value, long ttl) {
         MPut mput = new MPut();
-<<<<<<< HEAD
         mput.putTransient(name, key, value, ttl);
-=======
-        mput.putTransient(name, key, value, timeout, ttl);
->>>>>>> 937b2828
     }
 
     // used by GetMapEntryLoader, GetOperationHandler, ContainsKeyOperationHandler
