/*
 * Copyright (c) 2008-2013, Hazelcast, Inc. All Rights Reserved.
 *
 * Licensed under the Apache License, Version 2.0 (the "License");
 * you may not use this file except in compliance with the License.
 * You may obtain a copy of the License at
 *
 * http://www.apache.org/licenses/LICENSE-2.0
 *
 * Unless required by applicable law or agreed to in writing, software
 * distributed under the License is distributed on an "AS IS" BASIS,
 * WITHOUT WARRANTIES OR CONDITIONS OF ANY KIND, either express or implied.
 * See the License for the specific language governing permissions and
 * limitations under the License.
 */

package com.hazelcast.impl;

import com.hazelcast.config.MapConfig;
import com.hazelcast.config.SemaphoreConfig;
import com.hazelcast.core.*;
import com.hazelcast.impl.base.*;
import com.hazelcast.impl.concurrentmap.*;
import com.hazelcast.impl.executor.ParallelExecutor;
import com.hazelcast.impl.monitor.AtomicNumberOperationsCounter;
import com.hazelcast.impl.monitor.CountDownLatchOperationsCounter;
import com.hazelcast.impl.monitor.LocalMapStatsImpl;
import com.hazelcast.impl.monitor.SemaphoreOperationsCounter;
import com.hazelcast.impl.partition.PartitionInfo;
import com.hazelcast.impl.wan.WanMergeListener;
import com.hazelcast.merge.MergePolicy;
import com.hazelcast.nio.Address;
import com.hazelcast.nio.Data;
import com.hazelcast.nio.Packet;
import com.hazelcast.nio.Serializer;
import com.hazelcast.partition.Partition;
import com.hazelcast.query.Index;
import com.hazelcast.query.MapIndexService;
import com.hazelcast.query.Predicate;
import com.hazelcast.query.QueryContext;
import com.hazelcast.util.Clock;
import com.hazelcast.util.DistributedTimeoutException;

import java.util.*;
import java.util.concurrent.*;
import java.util.logging.Level;

import static com.hazelcast.core.Instance.InstanceType;
import static com.hazelcast.impl.ClusterOperation.*;
import static com.hazelcast.impl.Constants.RedoType.*;
import static com.hazelcast.impl.base.SystemLogService.Level.INFO;
import static com.hazelcast.impl.base.SystemLogService.Level.TRACE;
import static com.hazelcast.nio.IOUtil.toData;
import static com.hazelcast.nio.IOUtil.toObject;
import static com.hazelcast.util.Clock.currentTimeMillis;

public class ConcurrentMapManager extends BaseManager {
    private static final String BATCH_OPS_EXECUTOR_NAME = "hz.batch";

    final int partitionCount;
    final int maxBackupCount;
    final long globalRemoveDelayMillis;
    final boolean backupRedoEnabled;
    final boolean logState;
    long lastLogStateTime = currentTimeMillis();
    final ConcurrentMap<String, CMap> maps;
    final ConcurrentMap<String, NearCache> mapCaches;
    final PartitionServiceImpl partitionServiceImpl;
    final PartitionManager partitionManager;
    long newRecordId = 0;
    final ParallelExecutor storeExecutor;
    final ParallelExecutor evictionExecutor;
    final RecordFactory recordFactory;
    final Collection<WanMergeListener> colWanMergeListeners = new CopyOnWriteArrayList<WanMergeListener>();

    ConcurrentMapManager(final Node node) {
        super(node);
        recordFactory = node.initializer.getRecordFactory();
        storeExecutor = node.executorManager.newParallelExecutor(
                node.groupProperties.EXECUTOR_STORE_THREAD_COUNT.getInteger());
        evictionExecutor = node.executorManager.newParallelExecutor(node.groupProperties.EXECUTOR_STORE_THREAD_COUNT.getInteger());
        partitionCount = node.groupProperties.CONCURRENT_MAP_PARTITION_COUNT.getInteger();
        maxBackupCount = MapConfig.MAX_BACKUP_COUNT;
        backupRedoEnabled = node.groupProperties.BACKUP_REDO_ENABLED.getBoolean();
        int removeDelaySeconds = node.groupProperties.REMOVE_DELAY_SECONDS.getInteger();
        if (removeDelaySeconds <= 0) {
            logger.log(Level.WARNING, GroupProperties.PROP_REMOVE_DELAY_SECONDS
                    + " must be greater than zero. Setting to 1.");
            removeDelaySeconds = 1;
        }
        globalRemoveDelayMillis = removeDelaySeconds * 1000L;
        logState = node.groupProperties.LOG_STATE.getBoolean();
        maps = new ConcurrentHashMap<String, CMap>(10, 0.75f, 1);
        mapCaches = new ConcurrentHashMap<String, NearCache>(10, 0.75f, 1);
        partitionManager = new PartitionManager(this);
        partitionServiceImpl = new PartitionServiceImpl(this);
        node.executorManager.getScheduledExecutorService().scheduleAtFixedRate(new Runnable() {
            public void run() {
                startCleanup(true, false);
            }
        }, 1, 1, TimeUnit.SECONDS);
        registerPacketProcessor(CONCURRENT_MAP_GET_MAP_ENTRY, new GetMapEntryOperationHandler());
        registerPacketProcessor(CONCURRENT_MAP_GET_DATA_RECORD_ENTRY, new GetDataRecordEntryOperationHandler());
        registerPacketProcessor(CONCURRENT_MAP_GET, new GetOperationHandler());
        registerPacketProcessor(CONCURRENT_MAP_ASYNC_MERGE, new AsyncMergePacketProcessor());
        registerPacketProcessor(CONCURRENT_MAP_WAN_MERGE, new WanMergePacketProcessor());
        registerPacketProcessor(CONCURRENT_MAP_MERGE, new MergeOperationHandler());
        registerPacketProcessor(CONCURRENT_MAP_TRY_PUT, new PutOperationHandler());
        registerPacketProcessor(CONCURRENT_MAP_SET, new PutOperationHandler());
        registerPacketProcessor(CONCURRENT_MAP_PUT, new PutOperationHandler());
        registerPacketProcessor(CONCURRENT_MAP_PUT_AND_UNLOCK, new PutOperationHandler());
        registerPacketProcessor(CONCURRENT_MAP_PUT_IF_ABSENT, new PutOperationHandler());
        registerPacketProcessor(CONCURRENT_MAP_REPLACE_IF_NOT_NULL, new PutOperationHandler());
        registerPacketProcessor(CONCURRENT_MAP_PUT_TRANSIENT, new PutTransientOperationHandler());
        registerPacketProcessor(CONCURRENT_MAP_PUT_FROM_LOAD, new PutFromLoadOperationHandler());
        registerPacketProcessor(CONCURRENT_MAP_REPLACE_IF_SAME, new ReplaceOperationHandler());
        registerPacketProcessor(CONCURRENT_MAP_PUT_MULTI, new PutMultiOperationHandler());
        registerPacketProcessor(CONCURRENT_MAP_REMOVE, new RemoveOperationHandler());
        registerPacketProcessor(CONCURRENT_MAP_EVICT, new EvictOperationHandler());
        registerPacketProcessor(CONCURRENT_MAP_REMOVE_IF_SAME, new RemoveIfSameOperationHandler());
        registerPacketProcessor(CONCURRENT_MAP_REMOVE_ITEM, new RemoveItemOperationHandler());
        registerPacketProcessor(CONCURRENT_MAP_BACKUP_PUT, new BackupOperationHandler());
        registerPacketProcessor(CONCURRENT_MAP_BACKUP_PUT_AND_UNLOCK, new BackupOperationHandler());
        registerPacketProcessor(CONCURRENT_MAP_BACKUP_ADD, new BackupOperationHandler());
        registerPacketProcessor(CONCURRENT_MAP_BACKUP_REMOVE_MULTI, new BackupOperationHandler());
        registerPacketProcessor(CONCURRENT_MAP_BACKUP_REMOVE, new BackupOperationHandler());
        registerPacketProcessor(CONCURRENT_MAP_BACKUP_LOCK, new BackupOperationHandler());
        registerPacketProcessor(CONCURRENT_MAP_LOCK, new LockOperationHandler());
        registerPacketProcessor(CONCURRENT_MAP_IS_KEY_LOCKED, new IsKeyLockedOperationHandler());
        registerPacketProcessor(CONCURRENT_MAP_TRY_LOCK_AND_GET, new LockOperationHandler());
        registerPacketProcessor(CONCURRENT_MAP_UNLOCK, new UnlockOperationHandler());
        registerPacketProcessor(CONCURRENT_MAP_FORCE_UNLOCK, new ForceUnlockOperationHandler());
        registerPacketProcessor(CONCURRENT_MAP_LOCK_MAP, new LockMapOperationHandler());
        registerPacketProcessor(CONCURRENT_MAP_UNLOCK_MAP, new LockMapOperationHandler());
        registerPacketProcessor(CONCURRENT_MAP_REMOVE_MULTI, new RemoveMultiOperationHandler());
        registerPacketProcessor(CONCURRENT_MAP_ADD_TO_LIST, new AddOperationHandler());
        registerPacketProcessor(CONCURRENT_MAP_ADD_TO_SET, new AddOperationHandler());
        registerPacketProcessor(CONCURRENT_MAP_CONTAINS_KEY, new ContainsKeyOperationHandler());
        registerPacketProcessor(CONCURRENT_MAP_CONTAINS_ENTRY, new ContainsEntryOperationHandler());
        registerPacketProcessor(CONCURRENT_MAP_CONTAINS_VALUE, new ContainsValueOperationHandler());
        registerPacketProcessor(CONCURRENT_MAP_VALUE_COUNT, new ValueCountOperationHandler());
        registerPacketProcessor(CONCURRENT_MAP_INVALIDATE, new InvalidateOperationHandler());
        registerPacketProcessor(CONCURRENT_MAP_CLEAR_QUICK, new ClearQuickOperationHandler());
        registerPacketProcessor(ATOMIC_NUMBER_ADD_AND_GET, new AtomicNumberAddAndGetOperationHandler());
        registerPacketProcessor(ATOMIC_NUMBER_COMPARE_AND_SET, new AtomicNumberCompareAndSetOperationHandler());
        registerPacketProcessor(ATOMIC_NUMBER_GET_AND_ADD, new AtomicNumberGetAndAddOperationHandler());
        registerPacketProcessor(ATOMIC_NUMBER_GET_AND_SET, new AtomicNumberGetAndSetOperationHandler());
        registerPacketProcessor(COUNT_DOWN_LATCH_AWAIT, new CountDownLatchAwaitOperationHandler());
        registerPacketProcessor(COUNT_DOWN_LATCH_COUNT_DOWN, new CountDownLatchCountDownOperationHandler());
        registerPacketProcessor(COUNT_DOWN_LATCH_DESTROY, new CountDownLatchDestroyOperationHandler());
        registerPacketProcessor(COUNT_DOWN_LATCH_GET_COUNT, new CountDownLatchGetCountOperationHandler());
        registerPacketProcessor(COUNT_DOWN_LATCH_GET_OWNER, new CountDownLatchGetOwnerOperationHandler());
        registerPacketProcessor(COUNT_DOWN_LATCH_SET_COUNT, new CountDownLatchSetCountOperationHandler());
        registerPacketProcessor(SEMAPHORE_ATTACH_DETACH_PERMITS, new SemaphoreAttachDetachOperationHandler());
        registerPacketProcessor(SEMAPHORE_CANCEL_ACQUIRE, new SemaphoreCancelAcquireOperationHandler());
        registerPacketProcessor(SEMAPHORE_DESTROY, new SemaphoreDestroyOperationHandler());
        registerPacketProcessor(SEMAPHORE_DRAIN_PERMITS, new SemaphoreDrainOperationHandler());
        registerPacketProcessor(SEMAPHORE_GET_ATTACHED_PERMITS, new SemaphoreGetAttachedOperationHandler());
        registerPacketProcessor(SEMAPHORE_GET_AVAILABLE_PERMITS, new SemaphoreGetAvailableOperationHandler());
        registerPacketProcessor(SEMAPHORE_REDUCE_PERMITS, new SemaphoreReduceOperationHandler());
        registerPacketProcessor(SEMAPHORE_RELEASE, new SemaphoreReleaseOperationHandler());
        registerPacketProcessor(SEMAPHORE_TRY_ACQUIRE, new SemaphoreTryAcquireOperationHandler());
    }

    public PartitionManager getPartitionManager() {
        return partitionManager;
    }

    public void addWanMergeListener(WanMergeListener listener) {
        colWanMergeListeners.add(listener);
    }

    public void removeWanMergeListener(WanMergeListener listener) {
        colWanMergeListeners.remove(listener);
    }

    public void onRestart() {
        enqueueAndWait(new Processable() {
            public void process() {
                partitionManager.reset();
                for (CMap cmap : maps.values()) {
                    // do not invalidate records,
                    // values will be invalidated after merge
                    cmap.reset(false);
                }
            }
        }, 5);
    }

    public void reset() {
        maps.clear();
        mapCaches.clear();
        partitionManager.reset();
    }

    public void shutdown() {
        for (CMap cmap : maps.values()) {
            try {
                logger.log(Level.FINEST, "Destroying CMap[" + cmap.name + "]");
                flush(cmap.name);
                cmap.destroy();
            } catch (Throwable e) {
                if (node.isActive()) {
                    logger.log(Level.SEVERE, e.getMessage(), e);
                }
            }
        }
        reset();
        partitionManager.shutdown();
    }

    public void flush(String name) {
        CMap cmap = getMap(name);
        if (cmap != null && cmap.store != null && cmap.writeDelayMillis > 0) {
            final Set<Record> dirtyRecords = new HashSet<Record>();
            for (Record record : cmap.mapRecords.values()) {
                if (record.isDirty()) {
                    PartitionInfo partition = partitionManager.getPartition(record.getBlockId());
                    Address owner = partition.getOwner();
                    if (owner != null && thisAddress.equals(owner)) {
                        dirtyRecords.add(record);
                        record.setDirty(false);  // set dirty to false, we will store these soon
                    }
                }
            }
            try {
                cmap.runStoreUpdate(dirtyRecords);
            } catch (Throwable e) {
                for (Record dirtyRecord : dirtyRecords) {
                    dirtyRecord.setDirty(true);
                }
                Util.throwUncheckedException(e);
            }
        }
    }

    public void syncForDead(MemberImpl deadMember) {
        syncForDeadSemaphores(deadMember.getAddress());
        syncForDeadCountDownLatches(deadMember.getAddress());
        partitionManager.syncForDead(deadMember);
    }

    void syncForDeadSemaphores(Address deadAddress) {
        if (deadAddress == null) return;
        CMap cmap = maps.get(MapConfig.SEMAPHORE_MAP_NAME);
        if (cmap != null) {
            for (Record record : cmap.mapRecords.values()) {
                DistributedSemaphore semaphore = (DistributedSemaphore) record.getValue();
                if (semaphore != null && semaphore.onDisconnect(deadAddress)) {
                    record.setValueData(toData(semaphore));
                    record.incrementVersion();
                }
            }
        }
    }

    void syncForDeadCountDownLatches(Address deadAddress) {
        if (deadAddress == null) return;
        final CMap cmap = maps.get(MapConfig.COUNT_DOWN_LATCH_MAP_NAME);
        if (deadAddress != null && cmap != null) {
            for (Record record : cmap.mapRecords.values()) {
                DistributedCountDownLatch cdl = (DistributedCountDownLatch) record.getValue();
                if (cdl != null && cdl.isOwnerOrMemberAddress(deadAddress)) {
                    List<ScheduledAction> scheduledActions = record.getScheduledActions();
                    if (scheduledActions != null) {
                        for (ScheduledAction sa : scheduledActions) {
                            node.clusterManager.deregisterScheduledAction(sa);
                            final Request sr = sa.getRequest();
                            sr.clearForResponse();
                            sr.lockAddress = deadAddress;
                            sr.longValue = CountDownLatchProxy.OWNER_LEFT;
                            returnResponse(sr);
                        }
                        scheduledActions.clear();
                    }
                    cdl.setOwnerLeft();
                }
            }
        }
    }

    public void syncForAdd() {
        partitionManager.syncForAdd();
    }

    void logState() {
        long now = currentTimeMillis();
        if (logState && ((now - lastLogStateTime) > 15000)) {
            StringBuffer sbState = new StringBuffer(thisAddress + " State[" + new Date(now));
            sbState.append("]");
            Collection<Call> calls = mapCalls.values();
            sbState.append("\nCall Count:").append(calls.size());
            sbState.append(partitionManager.toString());
            Collection<CMap> cmaps = maps.values();
            for (CMap cmap : cmaps) {
                cmap.appendState(sbState);
            }
            CpuUtilization cpuUtilization = node.getCpuUtilization();
            node.connectionManager.appendState(sbState);
            node.executorManager.appendState(sbState);
            node.clusterManager.appendState(sbState);
            long total = Runtime.getRuntime().totalMemory();
            long free = Runtime.getRuntime().freeMemory();
            sbState.append("\nCluster Size:").append(lsMembers.size());
            sbState.append("\n").append(cpuUtilization);
            sbState.append("\nUsed Memory:");
            sbState.append((total - free) / 1024 / 1024);
            sbState.append("MB");
            logger.log(Level.INFO, sbState.toString());
            lastLogStateTime = now;
        }
    }

    /**
     * Should be called from ExecutorService threads.
     *
     * @param mergingEntry
     */
    public void mergeWanRecord(DataRecordEntry mergingEntry) {
        String name = mergingEntry.getName();
        DataRecordEntry existingEntry = new MGetDataRecordEntry().get(name, mergingEntry.getKeyData());
        final CMap cmap = node.concurrentMapManager.getMap(name);
        MProxy mproxy = (MProxy) node.factory.getOrCreateProxyByName(name);
        MergePolicy mergePolicy = cmap.wanMergePolicy;
        if (mergePolicy == null) {
            logger.log(Level.SEVERE, "Received wan merge but no merge policy defined!");
        } else {
            Object winner = mergePolicy.merge(cmap.getName(), mergingEntry, existingEntry);
            if (winner != null) {
                if (winner == MergePolicy.REMOVE_EXISTING) {
                    mproxy.removeForSync(mergingEntry.getKey());
                    notifyWanMergeListeners(WanMergeListener.EventType.REMOVED);
                } else {
                    mproxy.putForSync(mergingEntry.getKeyData(), winner);
                    notifyWanMergeListeners(WanMergeListener.EventType.UPDATED);
                }
            } else {
                notifyWanMergeListeners(WanMergeListener.EventType.IGNORED);
            }
        }
    }

    void notifyWanMergeListeners(WanMergeListener.EventType eventType) {
        for (WanMergeListener wanMergeListener : colWanMergeListeners) {
            if (eventType == WanMergeListener.EventType.UPDATED) {
                wanMergeListener.entryUpdated();
            } else if (eventType == WanMergeListener.EventType.REMOVED) {
                wanMergeListener.entryRemoved();
            } else {
                wanMergeListener.entryIgnored();
            }
        }
    }

    public int getPartitionCount() {
        return partitionCount;
    }

    public Map<String, CMap> getCMaps() {
        return maps;
    }

    Object tryLockAndGet(String name, Object key, long timeout) throws TimeoutException {
        try {
            MLock mlock = new MLock();
            boolean locked = mlock.lockAndGetValue(name, key, timeout);
            if (!locked) {
                throw new TimeoutException();
            } else {
                return toObject(mlock.oldValue);
            }
        } catch (OperationTimeoutException e) {
            throw new TimeoutException();
        }
    }

    void putAndUnlock(String name, Object key, Object value) {
        ThreadContext tc = ThreadContext.get();
        Data dataKey = toData(key);
        CMap cmap = getMap(name);
        final LocalLock localLock = cmap.mapLocalLocks.get(dataKey);
        final boolean shouldUnlock = localLock != null
                && localLock.getThreadId() == tc.getThreadId();
        final boolean shouldRemove = shouldUnlock && localLock.getCount() == 1;
        MPut mput = tc.getCallCache(node.factory).getMPut();
        if (shouldRemove) {
            mput.txnalPut(CONCURRENT_MAP_PUT_AND_UNLOCK, name, key, value, -1, -1);
            // remove if current LocalLock is not changed
            cmap.mapLocalLocks.remove(dataKey, localLock);
        } else if (shouldUnlock) {
            mput.txnalPut(CONCURRENT_MAP_PUT, name, key, value, -1, -1);
            localLock.decrementAndGet();
        } else {
            mput.clearRequest();
            final String error = "Current thread is not owner of lock. putAndUnlock could not be completed! " +
                    "Thread-Id: " + tc.getThreadId() + ", LocalLock: " + localLock;
            logger.log(Level.WARNING, error);
            throw new IllegalStateException(error);
        }
        mput.clearRequest();
    }

    public void destroyEndpointThreads(Address endpoint, Set<Integer> threadIds) {
        node.clusterManager.invalidateScheduledActionsFor(endpoint, threadIds);
        for (CMap cmap : maps.values()) {
            for (Record record : cmap.mapRecords.values()) {
                DistributedLock lock = record.getLock();
                if (lock != null && lock.isLocked()) {
                    if (endpoint.equals(record.getLockAddress()) && threadIds.contains(record.getLock().getLockThreadId())) {
                        record.clearLock();
                        cmap.fireScheduledActions(record);
                    }
                }
            }
        }
    }

    public PartitionInfo getPartitionInfo(int partitionId) {
        return partitionManager.getPartition(partitionId);
    }

    public void startCleanup(final boolean now, final boolean force) {
        if (now) {
            for (CMap cMap : maps.values()) {
                cMap.startCleanup(force);
            }
        } else {
            node.executorManager.executeNow(new Runnable() {
                public void run() {
                    for (CMap cMap : maps.values()) {
                        cMap.startCleanup(force);
                    }
                }
            });
        }
    }

    public void executeCleanup(final CMap cmap, final boolean force) {
        node.executorManager.executeNow(new Runnable() {
            public void run() {
                cmap.startCleanup(force);
            }
        });
    }

    public boolean lock(String name, Object key, long timeout) {
        MLock mlock = new MLock();
        final boolean booleanCall = timeout >= 0; // tryLock
        try {
            final boolean locked = mlock.lock(name, key, timeout);
            if (!locked && !booleanCall) {
                throw new OperationTimeoutException(mlock.request.operation.toString(),
                        "Lock request is timed out! t: " + mlock.request.timeout);
            }
            return locked;
        } catch (OperationTimeoutException e) {
            if (!booleanCall) {
                throw e;
            } else {
                return false;
            }
        }
    }

    class MLock extends MBackupAndMigrationAwareOp {
        volatile Data oldValue = null;

        public boolean unlock(String name, Object key, long timeout) {
            Data dataKey = toData(key);
            ThreadContext tc = ThreadContext.get();
            CMap cmap = getMap(name);
            if (cmap == null) return false;
            LocalLock localLock = cmap.mapLocalLocks.get(dataKey);
            if (localLock != null && localLock.getThreadId() == tc.getThreadId()) {
                if (localLock.decrementAndGet() > 0) return true;
                boolean unlocked = booleanCall(CONCURRENT_MAP_UNLOCK, name, dataKey, null, timeout, -1);
                // remove if current LocalLock is not changed
                cmap.mapLocalLocks.remove(dataKey, localLock);
                if (unlocked) {
                    request.lockAddress = null;
                    request.lockCount = 0;
                    backup(CONCURRENT_MAP_BACKUP_LOCK);
                }
                return unlocked;
            }
            return false;
        }

        public boolean forceUnlock(String name, Object key) {
            Data dataKey = toData(key);
            boolean unlocked = booleanCall(CONCURRENT_MAP_FORCE_UNLOCK, name, dataKey, null, 0, -1);
            if (unlocked) {
                backup(CONCURRENT_MAP_BACKUP_LOCK);
                CMap cmap = getMap(name);
                if (cmap != null) {
                    LocalLock localLock = cmap.mapLocalLocks.get(dataKey);
                    cmap.mapLocalLocks.remove(dataKey, localLock);
                }
            }
            return unlocked;
        }

        public boolean lock(String name, Object key, long timeout) {
            return lock(CONCURRENT_MAP_LOCK, name, key, null, timeout);
        }

        public boolean lockAndGetValue(String name, Object key, long timeout) {
            return lock(CONCURRENT_MAP_TRY_LOCK_AND_GET, name, key, null, timeout);
        }

        public boolean lockAndGetValue(String name, Object key, Object value, long timeout) {
            return lock(CONCURRENT_MAP_TRY_LOCK_AND_GET, name, key, value, timeout);
        }

        public boolean lock(ClusterOperation op, String name, Object key, Object value, long timeout) {
            Data dataKey = toData(key);
            ThreadContext tc = ThreadContext.get();
            setLocal(op, name, dataKey, value, timeout, -1);
            request.setLongRequest();
            doOp();
            long result = (Long) getResultAsObject();
            if (result == -1L) {
                return false;
            } else {
                CMap cmap = getMap(name);
                if (result == 0) {
                    cmap.mapLocalLocks.remove(dataKey);
                }
                LocalLock localLock = cmap.mapLocalLocks.get(dataKey);
                if (localLock == null || localLock.getThreadId() != tc.getThreadId()) {
                    localLock = new LocalLock(tc.getThreadId());
                    cmap.mapLocalLocks.put(dataKey, localLock);
                }
                if (localLock.incrementAndGet() == 1) {
                    backup(CONCURRENT_MAP_BACKUP_LOCK);
                }
            }
            return true;
        }

        public boolean isLocked(String name, Object key) {
            Data dataKey = toData(key);
            CMap cmap = getMap(name);
            if (cmap != null) {
                LocalLock localLock = cmap.mapLocalLocks.get(dataKey);
                if (localLock != null && localLock.getCount() > 0) {
                    return true;
                }
            }

            setLocal(CONCURRENT_MAP_IS_KEY_LOCKED, name, dataKey, null, -1, -1);
            request.setBooleanRequest();
            doOp();
            return (Boolean) getResultAsObject();
        }

        @Override
        public void afterGettingResult(Request request) {
            if (request.operation == CONCURRENT_MAP_TRY_LOCK_AND_GET) {
                if (oldValue == null) {
                    oldValue = request.value;
                }
            }
            super.afterGettingResult(request);
        }

        @Override
        public void handleNoneRedoResponse(Packet packet) {
            if (request.operation == CONCURRENT_MAP_TRY_LOCK_AND_GET) {
                oldValue = packet.getValueData();
                request.value = packet.getValueData();
            }
            super.handleNoneRedoResponse(packet);
        }

        @Override
        protected final void handleInterruption() {
            logger.log(Level.WARNING, Thread.currentThread().getName() + " is interrupted! " +
                    "Hazelcast intentionally suppresses interruption during lock operations " +
                    "to avoid dead-lock conditions. Operation: " + request.operation);
        }

        @Override
        protected final boolean isInterruptible() {
            return false;
        }

        @Override
        protected final boolean canTimeout() {
            return false;
        }
    }

    class MContainsKey extends MTargetAwareOp {
        Object keyObject = null;
        NearCache nearCache = null;

        public boolean containsEntry(String name, Object key, Object value) {
            return booleanCall(CONCURRENT_MAP_CONTAINS_ENTRY, name, key, value, 0, -1);
        }

        public boolean containsKey(String name, Object key) {
            this.keyObject = key;
            this.nearCache = mapCaches.get(name);
            Data dataKey = toData(key);
            if (nearCache != null) {
                if (nearCache.containsKey(key)) {
                    return true;
                }
            }
            final CMap cMap = maps.get(name);
            if (cMap != null) {
                Record record = cMap.getOwnedRecord(dataKey);
                if (record != null && record.isActive() && record.isValid() && record.hasValueData()) {
                    if (cMap.isReadBackupData()) {
                        return true;
                    } else {
                        PartitionServiceImpl.PartitionProxy partition = partitionServiceImpl.getPartition(record.getBlockId());
                        if (partition != null && !partitionManager.isOwnedPartitionMigrating(partition.getPartitionId())
                                && partition.getOwner() != null && partition.getOwner().localMember()) {
                            return true;
                        }
                    }
                }
            }
            return booleanCall(CONCURRENT_MAP_CONTAINS_KEY, name, dataKey, null, 0, -1);
        }

        @Override
        public void reset() {
            keyObject = null;
            nearCache = null;
            super.reset();
        }

        @Override
        protected void setResult(Object obj) {
            if (obj != null && obj == Boolean.TRUE) {
                if (nearCache != null) {
                    nearCache.setContainsKey(keyObject, request.key);
                }
            }
            super.setResult(obj);
        }

        @Override
        public boolean isMigrationAware() {
            return true;
        }

        @Override
        protected boolean isInterruptible() {
            return true;
        }
    }

    class MEvict extends MBackupAndMigrationAwareOp {
        public boolean evict(String name, Object key) {
            try {
                return evict(CONCURRENT_MAP_EVICT, name, key);
            } catch (OperationTimeoutException e) {
                return false;
            }
        }

        private boolean evict(ClusterOperation operation, String name, Object key) {
            Data k = (key instanceof Data) ? (Data) key : toData(key);
            request.setLocal(operation, name, k, null, 0, maxOperationTimeout, -1, thisAddress);
            request.setBooleanRequest();
            doOp();
            boolean result = getResultAsBoolean();
            if (result) {
                backup(CONCURRENT_MAP_BACKUP_REMOVE);
            }
            return result;
        }

        @Override
        public final void handleNoneRedoResponse(Packet packet) {
            NearCache nearCache = mapCaches.get(request.name);
            if (nearCache != null) {
                nearCache.invalidate(request.key);
            }
            super.handleNoneRedoResponse(packet);
        }
    }

    class MGetMapEntry extends MTargetAwareOp {
        public MapEntry get(String name, Object key) {
            Object result = objectCall(CONCURRENT_MAP_GET_MAP_ENTRY, name, key, null, 0, -1);
            if (result instanceof Data) {
                result = toObject((Data) result);
            }
            CMap.CMapEntry mapEntry = (CMap.CMapEntry) result;
            if (mapEntry != null) {
                mapEntry.setHazelcastInstance(node.factory);
                mapEntry.set(name, key);
            }
            return mapEntry;
        }

        @Override
        protected boolean isInterruptible() {
            return true;
        }
    }

    class MGetDataRecordEntry extends MTargetAwareOp {
        public DataRecordEntry get(String name, Object key) {
            Object result = objectCall(CONCURRENT_MAP_GET_DATA_RECORD_ENTRY, name, key, null, 0, -1);
            if (result instanceof Data) {
                result = toObject((Data) result);
            }
            return (DataRecordEntry) result;
        }
    }

    class MAddKeyListener extends MTargetAwareOp {

        public boolean addListener(String name, boolean add, Object key, boolean includeValue) {
            ClusterOperation operation = (add) ? ADD_LISTENER : REMOVE_LISTENER;
            setLocal(operation, name, key, null, -1, -1);
            request.longValue = (includeValue) ? 1 : 0;
            request.setBooleanRequest();
            doOp();
            return getResultAsBoolean();
        }

        @Override
        public boolean isMigrationAware() {
            return true;
        }
    }

    public void putTransient(String name, Object key, Object value, long ttl) {
        MPut mput = new MPut();
        mput.putTransient(name, key, value, ttl);
    }

    public boolean putFromLoad(String name, Object key, Object value) {
        try {
            MPut mput = new MPut();
            return (Boolean) mput.putFromLoad(name, key, value);
        } catch (OperationTimeoutException e) {
            return false;
        }
    }

    // used by GetMapEntryOperationHandler, GetOperationHandler, ContainsKeyOperationHandler
    private void putFromLoad(final Request request) {
        final MPut mput = new MPut();
        try {
            mput.request.setFromRequest(request);
            mput.request.timeout = 0;
            mput.request.ttl = -1;
            mput.request.local = true;
            mput.request.operation = CONCURRENT_MAP_PUT_FROM_LOAD;
            mput.request.longValue = (request.value == null) ? Integer.MIN_VALUE : request.value.hashCode();
            request.setBooleanRequest();
            final Data value = request.value;
            mput.doOp();
            boolean success = mput.getResultAsBoolean();
            if (success) {
                mput.request.value = value;
                mput.backup(CONCURRENT_MAP_BACKUP_PUT);
            }
        } catch (OperationTimeoutException e) {
            logger.log(Level.FINEST, "Put-after-load for Operation[" + request.operation + "] has been timed out!");
        }
    }

    Map getAll(String name, Set keys) {
        Set theKeys = keys;
        Map map = new HashMap(keys.size());
        CMap cmap = getMap(name);
        if (cmap != null && cmap.nearCache != null) {
            theKeys = new HashSet(keys);
            for (Iterator iterator = theKeys.iterator(); iterator.hasNext(); ) {
                Object key = iterator.next();
                Object value = cmap.nearCache.get(key);
                if (value != null) {
                    map.put(key, value);
                    iterator.remove();
                }
            }
        }
        if (theKeys.size() > 1) {
            Pairs results = getAllPairs(name, theKeys);
            final List<KeyValue> lsKeyValues = results.getKeyValues();
            cmap = getMap(name);
            if (lsKeyValues.size() > 0 && cmap != null) {
                final NearCache nearCache = cmap.nearCache;
                if (nearCache != null) {
                    final Map<Data, Object> keyObjects = new HashMap<Data, Object>(lsKeyValues.size());
                    for (KeyValue keyValue : lsKeyValues) {
                        keyObjects.put(keyValue.getKeyData(), keyValue.getKey());
                    }
                    enqueueAndReturn(new Processable() {
                        public void process() {
                            for (KeyValue keyValue : lsKeyValues) {
                                final Object key = keyObjects.get(keyValue.getKeyData());
                                if (key != null) {
                                    nearCache.put(key, keyValue.getKeyData(), keyValue.getValueData());
                                }
                            }
                        }
                    });
                }
            }
            for (KeyValue keyValue : lsKeyValues) {
                map.put(keyValue.getKey(), keyValue.getValue());
            }
        } else if (theKeys.size() == 1) {
            Object key = theKeys.iterator().next();
            Object value = new MGet().get(name, key, -1);
            if (value != null) {
                map.put(key, value);
            }
        }
        return map;
    }

    Pairs getAllPairs(String name, Set keys) {
        while (true) {
            try {
                return doGetAll(name, keys);
            } catch (Throwable e) {
                if (e instanceof MemberLeftException) {
                    try {
                        Thread.sleep(redoWaitMillis);
                    } catch (InterruptedException e1) {
                        handleInterruptedException(true, CONCURRENT_MAP_GET_ALL);
                    }
                } else if (e instanceof InterruptedException) {
                    handleInterruptedException(true, CONCURRENT_MAP_GET_ALL);
                } else if (e instanceof RuntimeException) {
                    throw (RuntimeException) e;
                } else {
                    throw new RuntimeException(e);
                }
            }
        }
    }

    Pairs doGetAll(String name, Set keys) throws ExecutionException, InterruptedException {
        Pairs results = new Pairs(keys.size());
        final Map<Member, Keys> targetMembers = new HashMap<Member, Keys>(10);
        for (Object key : keys) {
            Data dKey = toData(key);
            Member owner = partitionServiceImpl.getPartition(dKey).getOwner();
            if (owner == null) {
                owner = thisMember;
            }
            Keys targetKeys = targetMembers.get(owner);
            if (targetKeys == null) {
                targetKeys = new Keys();
                targetMembers.put(owner, targetKeys);
            }
            targetKeys.add(dKey);
        }
        List<Future<Pairs>> lsFutures = new ArrayList<Future<Pairs>>(targetMembers.size());
        for (Member member : targetMembers.keySet()) {
            Keys targetKeys = targetMembers.get(member);
            GetAllCallable callable = new GetAllCallable(name, targetKeys);
            DistributedTask<Pairs> dt = new DistributedTask<Pairs>(callable, member);
            lsFutures.add(dt);
            node.factory.getExecutorService(BATCH_OPS_EXECUTOR_NAME).execute(dt);
        }
        for (Future<Pairs> future : lsFutures) {
            Pairs pairs = future.get();
            if (pairs != null && pairs.getKeyValues() != null) {
                for (KeyValue keyValue : pairs.getKeyValues()) {
                    results.addKeyValue(keyValue);
                }
            }
        }
        return results;
    }

    int size(String name) {
        while (true) {
            try {
                int size = trySize(name);
                TransactionImpl txn = ThreadContext.get().getCallContext().getTransaction();
                if (txn != null) {
                    size += txn.size(name);
                }
                return size;
            } catch (Throwable e) {
                if (e instanceof MemberLeftException || e instanceof IllegalPartitionState) {
                    try {
                        Thread.sleep(redoWaitMillis);
                    } catch (InterruptedException e1) {
                        handleInterruptedException(true, CONCURRENT_MAP_SIZE);
                    }
                } else if (e instanceof InterruptedException) {
                    handleInterruptedException(true, CONCURRENT_MAP_SIZE);
                } else {
                    Util.throwUncheckedException(e);
                    return -1; // not reachable
                }
            }
        }
    }

    int trySize(String name) throws ExecutionException, InterruptedException {
        int totalSize = 0;
        Set<Member> members = node.getClusterImpl().getMembers();
        List<Future<Integer>> lsFutures = new ArrayList<Future<Integer>>();
        int expectedPartitionVersion = partitionManager.getVersion();
        for (Member member : members) {
            if (!member.isLiteMember()) {
                MapSizeCallable callable = new MapSizeCallable(name, expectedPartitionVersion);
                DistributedTask<Integer> dt = new DistributedTask<Integer>(callable, member);
                lsFutures.add(dt);
                node.factory.getExecutorService(BATCH_OPS_EXECUTOR_NAME).execute(dt);
            }
        }
        for (Future<Integer> future : lsFutures) {
            Integer partialSize = future.get();
            if (partialSize != null) {
                if (partialSize == -1) {
                    throw new IllegalPartitionState("Unexpected partition version!");
                }
                totalSize += partialSize;
            }
        }
        return totalSize;
    }

    Entries query(String name, ClusterOperation operation, Predicate predicate) {
        Data predicateData = toData(predicate);
        while (true) {
            try {
                Entries entries = new Entries(this, name, operation, predicate);
                tryQuery(entries, name, operation, predicateData);
                return entries;
            } catch (Throwable e) {
                if (e instanceof MemberLeftException || e instanceof IllegalPartitionState) {
                    try {
                        Thread.sleep(redoWaitMillis);
                    } catch (InterruptedException e1) {
                        handleInterruptedException(true, operation);
                    }
                } else if (e instanceof InterruptedException) {
                    handleInterruptedException(true, operation);
                } else if (e instanceof ExecutionException) {
                    Throwable cause = e.getCause();
                    if (cause != null && cause instanceof RuntimeException) {
                        throw (RuntimeException) cause;
                    } else {
                        throw new RuntimeException(e);
                    }
                } else {
                    Util.throwUncheckedException(e);
                    return null; // not reachable
                }
            }
        }
    }

    void tryQuery(Entries entries, String name, ClusterOperation operation, Data predicateData) throws ExecutionException, InterruptedException {
        Set<Member> members = node.getClusterImpl().getMembers();
        List<Future<Pairs>> lsFutures = new ArrayList<Future<Pairs>>();
        int expectedPartitionVersion = partitionManager.getVersion();
        for (Member member : members) {
            if (!member.isLiteMember()) {
                Callable callable = new MapQueryCallable(name, operation, predicateData, expectedPartitionVersion);
                DistributedTask<Pairs> dt = new DistributedTask<Pairs>(callable, member);
                lsFutures.add(dt);
                node.factory.getExecutorService(BATCH_OPS_EXECUTOR_NAME).execute(dt);
            }
        }
        for (Future<Pairs> future : lsFutures) {
            Pairs pairs = future.get();
            if (pairs == null) {
                throw new IllegalPartitionState("Unexpected partition version!");
            } else {
                entries.addEntries(pairs);
            }
        }
    }

    Entries queryLocal(String name, ClusterOperation operation, Predicate predicate) {
        Entries entries = new Entries(this, name, operation, predicate);
        CMap cmap = getMap(name);
        if (cmap == null) return entries;
        PartitionManager partitionManager = getPartitionManager();
        while (true) {
            int partitionVersion = partitionManager.getVersion();
            Pairs pairs = queryMap(cmap, operation, predicate);
            if (partitionManager.getVersion() == partitionVersion) {
                entries.addEntries(pairs);
                return entries;
            }
            entries.clearEntries();
        }
    }

    void doPutAll(String name, Map entries) {
        Pairs pairs = new Pairs(entries.size());
        for (Object key : entries.keySet()) {
            Object value = entries.get(key);
            pairs.addKeyValue(new KeyValue(toData(key), toData(value)));
        }
        while (true) {
            try {
                doPutAll(name, pairs);
                return;
            } catch (Exception e) {
                if (e instanceof MemberLeftException) {
                    try {
                        Thread.sleep(redoWaitMillis);
                    } catch (InterruptedException e1) {
                        handleInterruptedException(true, CONCURRENT_MAP_PUT_ALL);
                    }
                } else if (e instanceof InterruptedException) {
                    handleInterruptedException(true, CONCURRENT_MAP_PUT_ALL);
                } else if (e instanceof RuntimeException) {
                    throw (RuntimeException) e;
                } else {
                    throw new RuntimeException(e);
                }
            }
        }
    }

    void doPutAll(String name, Pairs pairs) throws ExecutionException, InterruptedException {
        final Map<Member, Pairs> targetMembers = new HashMap<Member, Pairs>(10);
        for (KeyValue keyValue : pairs.getKeyValues()) {
            Member owner = partitionServiceImpl.getPartition(keyValue.getKeyData()).getOwner();
            if (owner == null) {
                owner = thisMember;
            }
            Pairs targetPairs = targetMembers.get(owner);
            if (targetPairs == null) {
                targetPairs = new Pairs();
                targetMembers.put(owner, targetPairs);
            }
            targetPairs.addKeyValue(keyValue);
        }
        List<Future<Boolean>> lsFutures = new ArrayList<Future<Boolean>>(targetMembers.size());
        for (Member member : targetMembers.keySet()) {
            Pairs targetPairs = targetMembers.get(member);
            if (targetPairs != null && targetMembers.size() > 0) {
                PutAllCallable callable = new PutAllCallable(name, targetPairs);
                DistributedTask<Boolean> dt = new DistributedTask<Boolean>(callable, member);
                lsFutures.add(dt);
                node.factory.getExecutorService(BATCH_OPS_EXECUTOR_NAME).execute(dt);
            }
        }
        for (Future<Boolean> future : lsFutures) {
            future.get();
        }
    }

    class MGet extends MTargetAwareOp {
        Object keyObject = null;

        public Object get(String name, Object key, long timeout) {
            this.keyObject = key;
            final ThreadContext tc = ThreadContext.get();
            TransactionImpl txn = tc.getCallContext().getTransaction();
            if (txn != null && txn.getStatus() == Transaction.TXN_STATUS_ACTIVE) {
                if (txn.has(name, key)) {
                    Data value = txn.get(name, key);
                    return tc.isClient() ? value : toObject(value);
                } else {
                    MLock mlock = new MLock();
                    boolean locked = mlock
<<<<<<< HEAD
                            .lockAndGetValue(name, key, txn.getTransactionTimeout());
                    if (!locked)
=======
                            .lockAndGetValue(name, key, DEFAULT_TXN_TIMEOUT);
                    if (!locked) {
>>>>>>> 2fabc2d7
                        throwTxTimeoutException(key);
                    }
                    Object oldObject = null;
                    Data oldValue = mlock.oldValue;
                    if (oldValue != null) {
                        oldObject = tc.isClient() ? oldValue : tc.toObject(oldValue);
                        txn.attachPutOp(name, key, oldValue, false);
                    } else {
                        txn.attachPutOp(name, key, null, false);
                    }
                    return oldObject;
                }
            }
            final CMap cMap = maps.get(name);
            Data dataKey = null;
            if (cMap != null) {
                cMap.incrementGetCount();
                NearCache nearCache = cMap.nearCache;
                if (nearCache != null) {
                    Object value = nearCache.get(key);
                    if (value != null) {
                        return value;
                    }
                }
                dataKey = toData(key);
                Record ownedRecord = cMap.getOwnedRecord(dataKey);
                if (ownedRecord != null && ownedRecord.isActive() && ownedRecord.isValid()) {
                    long version = ownedRecord.getVersion();
                    Object result = null;
                    if (tc.isClient()) {
                        final Data valueData = ownedRecord.getValueData();
                        if (valueData != null && valueData.size() > 0) {
                            result = valueData;
                        }
                    } else {
                        final Object value = ownedRecord.getValue();
                        if (value != null) {
                            result = value;
                        }
                    }
                    if (result != null && ownedRecord.getVersion() == version) {
                        ownedRecord.setLastAccessed();
                        return result;
                    }
                }
                if (cMap.isReadBackupData()) {
                    final Record record = cMap.mapRecords.get(dataKey);
                    if (record != null && record.isActive() && record.isValid()) {
                        final Data valueData = record.getValueData();
                        if (valueData != null && valueData.size() > 0) {
                            return tc.isClient() ? valueData : toObject(valueData);
                        }
                    }
                }
            }
            if (dataKey == null) {
                dataKey = toData(key);
            }
            Object value = objectCall(CONCURRENT_MAP_GET, name, dataKey, null, timeout, -1);
            if (value instanceof AddressAwareException) {
                rethrowException(request.operation, (AddressAwareException) value);
            }
            return value;
        }

        @Override
        public void reset() {
            keyObject = null;
            super.reset();
        }

        @Override
        public final void handleNoneRedoResponse(Packet packet) {
            final CMap cMap = maps.get(request.name);
            if (cMap != null) {
                NearCache nearCache = cMap.nearCache;
                if (nearCache != null) {
                    Data value = packet.getValueData();
                    if (value != null && value.size() > 0) {
                        nearCache.put(this.keyObject, request.key, packet.getValueData());
                    }
                }
            }
            super.handleNoneRedoResponse(packet);
        }

        @Override
        public boolean isMigrationAware() {
            return true;
        }

        @Override
        protected boolean isInterruptible() {
            return true;
        }
    }

    class MValueCount extends MTargetAwareOp {
        public Object count(String name, Object key, long timeout) {
            request.setLongRequest();
            return objectCall(CONCURRENT_MAP_VALUE_COUNT, name, key, null, timeout, -1);
        }

        @Override
        public boolean isMigrationAware() {
            return true;
        }

        @Override
        protected boolean isInterruptible() {
            return true;
        }
    }

    class MRemoveItem extends MBackupAndMigrationAwareOp {

        public boolean removeItem(String name, Object key) {
            return removeItem(name, key, null);
        }

        public boolean removeItem(String name, Object key, Object value) {
            ThreadContext threadContext = ThreadContext.get();
            TransactionImpl txn = threadContext.getCallContext().getTransaction();
            if (txn != null && txn.getStatus() == Transaction.TXN_STATUS_ACTIVE) {
                try {
                    boolean locked;
                    if (!txn.has(name, key)) {
                        MLock mlock = new MLock();
                        locked = mlock
<<<<<<< HEAD
                                .lockAndGetValue(name, key, txn.getTransactionTimeout());
                        if (!locked)
=======
                                .lockAndGetValue(name, key, DEFAULT_TXN_TIMEOUT);
                        if (!locked) {
>>>>>>> 2fabc2d7
                            throwTxTimeoutException(key);
                        }
                        Object oldObject = null;
                        Data oldValue = mlock.oldValue;
                        if (oldValue != null) {
                            oldObject = threadContext.isClient() ? oldValue : threadContext.toObject(oldValue);
                        }
                        txn.attachRemoveOp(name, key, null, (oldObject == null));
                        return (oldObject != null);
                    } else {
                        return (txn.attachRemoveOp(name, key, null, false) != null);
                    }
                } catch (Exception e1) {
                    logger.log(Level.WARNING, e1.getMessage(), e1);
                }
                return false;
            } else {
                boolean removed = booleanCall(CONCURRENT_MAP_REMOVE_ITEM, name, key, value, 0, -1);
                if (removed) {
                    backup(CONCURRENT_MAP_BACKUP_REMOVE);
                }
                return removed;
            }
        }

        @Override
        protected boolean shouldRedoWhenOwnerDies() {
            return true;
        }
    }

    class MRemove extends MBackupAndMigrationAwareOp {

        public Object remove(String name, Object key) {
            return txnalRemove(CONCURRENT_MAP_REMOVE, name, key, null, -1, -1L);
        }

        public boolean removeIfSame(String name, Object key, Object value) {
            return txnalRemove(CONCURRENT_MAP_REMOVE_IF_SAME, name, key, value, -1, -1L) == Boolean.TRUE;
        }

        public Object tryRemove(String name, Object key, long timeout) throws TimeoutException {
            try {
                return txnalRemove(CONCURRENT_MAP_REMOVE, name, key, null, timeout, -1L);
            } catch (OperationTimeoutException e) {
                throw new TimeoutException(e.getMessage());
            }
        }

        public void removeForSync(String name, Object key) {
            txnalRemove(CONCURRENT_MAP_REMOVE, name, key, null, -1, Long.MIN_VALUE);
        }

        private Object txnalRemove(ClusterOperation operation, String name,
                                   Object key, Object value, long timeout, long txnId) {
            ThreadContext threadContext = ThreadContext.get();
            TransactionImpl txn = threadContext.getCallContext().getTransaction();
            if (txn != null && txn.getStatus() == Transaction.TXN_STATUS_ACTIVE) {
                if (!txn.has(name, key)) {
                    MLock mlock = new MLock();
                    boolean locked = mlock.lockAndGetValue(name, key, DEFAULT_TXN_TIMEOUT);
                    if (!locked) {
                        throwTxTimeoutException(key);
                    }
                    Object oldObject = null;
                    Data oldValue = mlock.oldValue;
                    if (oldValue != null) {
                        oldObject = threadContext.isClient() ? oldValue : threadContext.toObject(oldValue);
                    }
                    int removedValueCount = 0;
                    if (oldObject != null) {
                        if (oldObject instanceof DistributedTimeoutException) {
                            return oldObject;
                        }
                        if (oldObject instanceof Values) {
                            Values values = (Values) oldObject;
                            removedValueCount = values.size();
                        } else {
                            removedValueCount = 1;
                        }
                    }
                    txn.attachRemoveOp(name, key, toData(value), (oldObject == null), removedValueCount);
                    return oldObject;
                } else {
                    Data oldValue = txn.attachRemoveOp(name, key, toData(value), false);
                    Object oldObject = threadContext.isClient() ? oldValue : threadContext.toObject(oldValue);
                    return oldObject;
                }
            } else {
                setLocal(operation, name, key, value, timeout, -1);
                if (txnId != -1) {
                    request.txnId = txnId;
                }
                if (operation == CONCURRENT_MAP_REMOVE) {
                    request.setObjectRequest();
                    doOp();
                    Object oldValue = getResultAsObject();
                    if (oldValue != null) {
                        if (oldValue instanceof AddressAwareException) {
                            rethrowException(operation, (AddressAwareException) oldValue);
                        }
                        if (!(oldValue instanceof DistributedTimeoutException)) {
                            backup(CONCURRENT_MAP_BACKUP_REMOVE);
                        }
                    }
                    return oldValue;
                } else {
                    request.setBooleanRequest();
                    doOp();
                    boolean success = getResultAsBoolean();
                    if (success) {
                        backup(CONCURRENT_MAP_BACKUP_REMOVE);
                    }
                    return success;
                }
            }
        }

        @Override
        public final void handleNoneRedoResponse(Packet packet) {
            NearCache nearCache = mapCaches.get(request.name);
            if (nearCache != null) {
                nearCache.invalidate(request.key);
            }
            super.handleNoneRedoResponse(packet);
        }

        @Override
        protected boolean shouldRedoWhenOwnerDies() {
            return true;
        }
    }

    public void destroy(String name) {
        CMap cmap = maps.remove(name);
        if (cmap != null) {
            cmap.destroy();
        }
        mapCaches.remove(name);
    }

    class MMultiGet extends MTargetAwareOp {

        public Collection get(String name, Object key) {
            final ThreadContext tc = ThreadContext.get();
            TransactionImpl txn = tc.getCallContext().getTransaction();
            Object value = objectCall(CONCURRENT_MAP_GET, name, key, null, 0, -1);
            if (value instanceof AddressAwareException) {
                rethrowException(request.operation, (AddressAwareException) value);
            }
            Collection currentValues = (Collection) value;
            if (txn != null && txn.getStatus() == Transaction.TXN_STATUS_ACTIVE) {
                List allValues = new ArrayList();
                if (currentValues != null) {
                    allValues.addAll(currentValues);
                }
                txn.getMulti(name, key, allValues);
                return allValues;
            } else {
                return currentValues != null ? currentValues : Collections.emptySet();
            }
        }

        @Override
        public boolean isMigrationAware() {
            return true;
        }

        @Override
        protected boolean isInterruptible() {
            return true;
        }
    }

    class MPutMulti extends MBackupAndMigrationAwareOp {

        boolean put(String name, Object key, Object value) {
            ThreadContext threadContext = ThreadContext.get();
            TransactionImpl txn = threadContext.getCallContext().getTransaction();
            if (txn != null && txn.getStatus() == Transaction.TXN_STATUS_ACTIVE) {
                if (!txn.has(name, key)) {
                    MLock mlock = new MLock();
<<<<<<< HEAD
                    boolean locked = mlock.lock(name, key, txn.getTransactionTimeout());
                    if (!locked)
=======
                    boolean locked = mlock.lock(name, key, DEFAULT_TXN_TIMEOUT);
                    if (!locked) {
>>>>>>> 2fabc2d7
                        throwTxTimeoutException(key);
                    }
                }
                if (txn.has(name, key, value)) {
                    return false;
                }
                txn.attachPutMultiOp(name, key, toData(value));
                return true;
            } else {
                boolean result = booleanCall(CONCURRENT_MAP_PUT_MULTI, name, key, value, -1, -1);
                if (result) {
                    backup(CONCURRENT_MAP_BACKUP_PUT);
                }
                return result;
            }
        }

        @Override
        protected boolean shouldRedoWhenOwnerDies() {
            return true;
        }
    }

    boolean isMapIndexed(String name) {
        CMap cmap = getMap(name);
        return cmap != null && (cmap.getMapIndexService().hasIndexedAttributes());
    }

    void setIndexValues(Request request, Object value) {
        CMap cmap = getMap(request.name);
        if (cmap != null) {
            Long[] indexes = cmap.getMapIndexService().getIndexValues(value);
            if (indexes != null) {
                byte[] indexTypes = cmap.getMapIndexService().getIndexTypes();
                request.setIndexes(indexes, indexTypes);
                for (byte b : indexTypes) {
                    if (b == -1) {
                        throw new RuntimeException("Index type cannot be -1: " + b);
                    }
                }
            }
        }
    }

    class MAtomicNumber extends MDefaultBackupAndMigrationAwareOp {
        AtomicNumberOperationsCounter operationsCounter;

        public long addAndGet(Data name, long delta) {
            return doAtomicOp(ATOMIC_NUMBER_ADD_AND_GET, name, delta, null);
        }

        public boolean compareAndSet(Data name, long expectedValue, long newValue) {
            return doAtomicOp(ATOMIC_NUMBER_COMPARE_AND_SET, name, newValue, toData(expectedValue)) == 1;
        }

        public long getAndAdd(Data name, long delta) {
            return doAtomicOp(ATOMIC_NUMBER_GET_AND_ADD, name, delta, null);
        }

        public long getAndSet(Data name, long newValue) {
            return doAtomicOp(ATOMIC_NUMBER_GET_AND_SET, name, newValue, null);
        }

        public void destroy(Data name) {
            new MRemove().remove(MapConfig.ATOMIC_LONG_MAP_NAME, name);
        }

        void setOperationsCounter(AtomicNumberOperationsCounter operationsCounter) {
            this.operationsCounter = operationsCounter;
        }

        private long doAtomicOp(ClusterOperation op, Data name, long value, Data expected) {
            long begin = currentTimeMillis();
            setLocal(op, MapConfig.ATOMIC_LONG_MAP_NAME, name, expected, -1, 0);
            request.longValue = value;
            doOp();
            Data backup = (Data) getResultAsIs();
            long responseValue = request.longValue;
            if (backup != null) {
                request.value = backup;
                request.longValue = 0L;
                backup(CONCURRENT_MAP_BACKUP_PUT);
                operationsCounter.incrementModified(currentTimeMillis() - begin);
            } else {
                operationsCounter.incrementNonModified(currentTimeMillis() - begin);
            }
            return responseValue;
        }
    }

    class MCountDownLatch extends MDefaultBackupAndMigrationAwareOp {
        CountDownLatchOperationsCounter operationsCounter;
        long begin;

        public boolean await(Data name, long timeout, TimeUnit unit) throws InstanceDestroyedException, MemberLeftException {
            try {
                int awaitResult = doCountDownLatchOp(COUNT_DOWN_LATCH_AWAIT, name, 0, unit.toMillis(timeout));
                switch (awaitResult) {
                    case CountDownLatchProxy.INSTANCE_DESTROYED:
                        throw new InstanceDestroyedException(InstanceType.COUNT_DOWN_LATCH, (String) toObject(name));
                    case CountDownLatchProxy.OWNER_LEFT:
                        Member owner = new MemberImpl(request.lockAddress, thisAddress.equals(request.lockAddress));
                        throw new MemberLeftException(owner);
                    case CountDownLatchProxy.AWAIT_DONE:
                        return true;
                    case CountDownLatchProxy.AWAIT_FAILED:
                    default:
                        return false;
                }
            } finally {
                operationsCounter.incrementAwait(currentTimeMillis() - begin);
            }
        }

        public boolean countDown(Data name) {
            final int threadsReleased = doCountDownLatchOp(COUNT_DOWN_LATCH_COUNT_DOWN, name, 0, -1);
            operationsCounter.incrementCountDown(currentTimeMillis() - begin, threadsReleased);
            return threadsReleased > 0;
        }

        public int getCount(Data name) {
            final int count = doCountDownLatchOp(COUNT_DOWN_LATCH_GET_COUNT, name, 0, -1);
            operationsCounter.incrementOther(currentTimeMillis() - begin);
            return count;
        }

        public Address getOwnerAddress(Data name) {
            begin = currentTimeMillis();
            setLocal(COUNT_DOWN_LATCH_GET_OWNER, MapConfig.COUNT_DOWN_LATCH_MAP_NAME, name, null, -1, -1);
            doOp();
            return (Address) getResultAsObject(false);
        }

        public boolean setCount(Data name, int count, Address ownerAddress) {
            int countSet = doCountDownLatchOp(COUNT_DOWN_LATCH_SET_COUNT, name, count, -1, ownerAddress);
            operationsCounter.incrementOther(currentTimeMillis() - begin);
            return countSet == 1;
        }

        public void destroy(Data name) {
            doCountDownLatchOp(COUNT_DOWN_LATCH_DESTROY, name, 0, -1);
            //new MRemove().remove(MapConfig.COUNT_DOWN_LATCH_MAP_NAME, name, -1);
        }

        void setOperationsCounter(CountDownLatchOperationsCounter operationsCounter) {
            this.operationsCounter = operationsCounter;
        }

        private int doCountDownLatchOp(ClusterOperation op, Data name, int value, long timeout) {
            return doCountDownLatchOp(op, name, value, timeout, thisAddress);
        }

        private int doCountDownLatchOp(ClusterOperation op, Data name, int value, long timeout, Address endPoint) {
            begin = currentTimeMillis();
            setLocal(op, MapConfig.COUNT_DOWN_LATCH_MAP_NAME, name, null, timeout, -1);
            request.longValue = value;
            request.lockAddress = endPoint;
            doOp();
            Data backup = (Data) getResultAsIs();
            int responseValue = (int) request.longValue;
            if (backup != null) {
                request.value = backup;
                request.longValue = 0L;
                backup(CONCURRENT_MAP_BACKUP_PUT);
            }
            return responseValue;
        }

        @Override
        protected boolean isInterruptible() {
            return false;
        }

        @Override
        protected boolean canTimeout() {
            return false;
        }
    }

    class MSemaphore extends MDefaultBackupAndMigrationAwareOp {
        SemaphoreOperationsCounter operationsCounter;
        long begin;

        public void attachDetach(Data name, int permitsDelta) {
            doSemaphoreOp(SEMAPHORE_ATTACH_DETACH_PERMITS, name, permitsDelta, null, -1);
            operationsCounter.incrementNonAcquires(currentTimeMillis() - begin, permitsDelta);
        }

        public boolean cancelAcquire(Data name) {
            setLocal(SEMAPHORE_CANCEL_ACQUIRE, MapConfig.SEMAPHORE_MAP_NAME, name, null, -1, -1);
            doOp();
            getResult();
            return request.longValue == 1;
        }

        public int drainPermits(Data name) {
            int drainedPermits = doSemaphoreOp(SEMAPHORE_DRAIN_PERMITS, name, -1, null, -1);
            operationsCounter.incrementNonAcquires(currentTimeMillis() - begin, 0);
            return drainedPermits;
        }

        public int getAvailable(Data name) {
            int availablePermits = doSemaphoreOp(SEMAPHORE_GET_AVAILABLE_PERMITS, name, -1, null, -1);
            operationsCounter.incrementNonAcquires(currentTimeMillis() - begin, 0);
            return availablePermits;
        }

        public int getAttached(Data name) {
            int attachedPermits = doSemaphoreOp(SEMAPHORE_GET_ATTACHED_PERMITS, name, -1, false, -1);
            operationsCounter.incrementNonAcquires(currentTimeMillis() - begin, 0);
            return attachedPermits;
        }

        public void reduce(Data name, int permits) {
            doSemaphoreOp(SEMAPHORE_REDUCE_PERMITS, name, permits, null, -1);
            operationsCounter.incrementPermitsReduced(currentTimeMillis() - begin, 0);
        }

        public void release(Data name, int permits, Boolean detach) {
            doSemaphoreOp(SEMAPHORE_RELEASE, name, permits, detach, -1);
            operationsCounter.incrementReleases(currentTimeMillis() - begin, permits, detach);
        }

        public boolean tryAcquire(Data name, int permits, boolean attach, long timeout) throws InstanceDestroyedException {
            try {
                int acquireResult = doSemaphoreOp(SEMAPHORE_TRY_ACQUIRE, name, permits, attach, timeout);
                switch (acquireResult) {
                    case SemaphoreProxy.INSTANCE_DESTROYED:
                        operationsCounter.incrementRejectedAcquires(currentTimeMillis() - begin);
                        throw new InstanceDestroyedException(InstanceType.SEMAPHORE, (String) toObject(name));
                    case SemaphoreProxy.ACQUIRED:
                        operationsCounter.incrementAcquires(currentTimeMillis() - begin, permits, attach);
                        return true;
                    case SemaphoreProxy.ACQUIRE_FAILED:
                    default:
                        operationsCounter.incrementRejectedAcquires(currentTimeMillis() - begin);
                        return false;
                }
            } catch (RuntimeInterruptedException e) {
                operationsCounter.incrementRejectedAcquires(currentTimeMillis() - begin);
                throw e;
            }
        }

        public void destroy(Data name) {
            doSemaphoreOp(SEMAPHORE_DESTROY, name, -1, null, -1);
            new MRemove().remove(MapConfig.SEMAPHORE_MAP_NAME, name);
        }

        void setOperationsCounter(SemaphoreOperationsCounter operationsCounter) {
            this.operationsCounter = operationsCounter;
        }

        private int doSemaphoreOp(ClusterOperation op, Data name, long longValue, Object value, long timeout) {
            begin = currentTimeMillis();
            int responseValue = 1;
            if (longValue != 0L) {
                setLocal(op, MapConfig.SEMAPHORE_MAP_NAME, name, value, timeout, -1);
                request.longValue = longValue;
                doOp();
                Data backup = (Data) getResultAsIs();
                responseValue = (int) request.longValue;
                if (backup != null) {
                    request.value = backup;
                    request.longValue = 0L;
                    backup(CONCURRENT_MAP_BACKUP_PUT);
                    operationsCounter.incrementModified(currentTimeMillis() - begin);
                } else {
                    operationsCounter.incrementNonModified(currentTimeMillis() - begin);
                }
            }
            return responseValue;
        }

        @Override
        protected boolean isInterruptible() {
            return false;
        }

        @Override
        protected boolean canTimeout() {
            return false;
        }
    }

    class MPut extends MBackupAndMigrationAwareOp {

        public boolean replace(String name, Object key, Object oldValue, Object newValue) {
            Object result = txnalReplaceIfSame(CONCURRENT_MAP_REPLACE_IF_SAME, name, key, newValue, oldValue);
            return (result == Boolean.TRUE);
        }

        public Object replace(String name, Object key, Object value) {
            return txnalPut(CONCURRENT_MAP_REPLACE_IF_NOT_NULL, name, key, value, -1, -1);
        }

        public Object putIfAbsent(String name, Object key, Object value, long ttl) {
            return txnalPut(CONCURRENT_MAP_PUT_IF_ABSENT, name, key, value, -1, ttl);
        }

        public Object put(String name, Object key, Object value, long ttl) {
            return txnalPut(CONCURRENT_MAP_PUT, name, key, value, -1, ttl);
        }

        public Object putAfterCommit(String name, Object key, Object value, long ttl, long txnId) {
            Object result = null;
            if (txnId != -1) {
                ThreadContext tc = ThreadContext.get();
                Data dataKey = toData(key);
                CMap cmap = getMap(name);
                final LocalLock localLock = cmap.mapLocalLocks.get(dataKey);
                final boolean shouldUnlock = localLock != null
                        && localLock.getThreadId() == tc.getThreadId();
                final boolean shouldRemove = shouldUnlock && localLock.getCount() == 1;
                if (shouldRemove) {
                    result = txnalPut(CONCURRENT_MAP_PUT_AND_UNLOCK, name, key, value, -1, ttl, txnId);
                    // remove if current LocalLock is not changed
                    cmap.mapLocalLocks.remove(dataKey, localLock);
                } else if (shouldUnlock) {
                    result = txnalPut(CONCURRENT_MAP_PUT, name, key, value, -1, ttl, -1);
                    localLock.decrementAndGet();
                } else {
                    final String error = "Could not commit put operation! Current thread is not owner of " +
                            "transaction lock! Thread-Id: " + tc.getThreadId() + ", LocalLock: " + localLock;
                    logger.log(Level.WARNING, error);
                    throw new IllegalStateException(error);
                }
            }
            return result;
        }

        public Object putForSync(String name, Object key, Object value) {
            Object result = txnalPut(CONCURRENT_MAP_SET, name, key, value, -1, -1, Long.MIN_VALUE);
            return (result == Boolean.TRUE);
        }

        public Object putTransient(String name, Object key, Object value, long ttl) {
            return txnalPut(CONCURRENT_MAP_PUT_TRANSIENT, name, key, value, -1, ttl);
        }

        public Object putFromLoad(String name, Object key, Object value) {
            return txnalPut(CONCURRENT_MAP_PUT_FROM_LOAD, name, key, value, 0, -1);
        }

        public boolean set(String name, Object key, Object value, long ttl) {
            Object result = txnalPut(CONCURRENT_MAP_SET, name, key, value, -1, ttl);
            return (result == Boolean.TRUE);
        }

        public void merge(Record record) {
            if (getInstanceType(record.getName()).isMultiMap()) {
                Collection<ValueHolder> values = record.getMultiValues();
                if (values != null && values.size() > 0) {
                    for (ValueHolder valueHolder : values) {
                        mergeOne(record, valueHolder.getData());
                    }
                }
            } else {
                mergeOne(record, record.getValueData());
            }
        }

        public void mergeOne(Record record, Data valueData) {
            DataRecordEntry dataRecordEntry = new DataRecordEntry(record, valueData, false);
            request.setFromRecord(record);
            request.operation = CONCURRENT_MAP_MERGE;
            request.value = toData(dataRecordEntry);
            request.setBooleanRequest();
            doOp();
            Boolean returnObject = getResultAsBoolean();
            if (returnObject) {
                request.value = valueData;
                backup(CONCURRENT_MAP_BACKUP_PUT);
            }
        }

        public boolean tryPut(String name, Object key, Object value, long timeout, long ttl) {
            try {
                Object result = txnalPut(CONCURRENT_MAP_TRY_PUT, name, key, value, timeout, ttl);
                return (result == Boolean.TRUE);
            } catch (OperationTimeoutException e) {
                return false;
            }
        }

        private Object txnalReplaceIfSame(ClusterOperation operation, String name, Object key, Object newValue, Object expectedValue) {
            ThreadContext threadContext = ThreadContext.get();
            TransactionImpl txn = threadContext.getCallContext().getTransaction();
            if (txn != null && txn.getStatus() == Transaction.TXN_STATUS_ACTIVE) {
                if (!txn.has(name, key)) {
                    MLock mlock = new MLock();
                    boolean locked = mlock
<<<<<<< HEAD
                            .lockAndGetValue(name, key, txn.getTransactionTimeout());
                    if (!locked)
=======
                            .lockAndGetValue(name, key, DEFAULT_TXN_TIMEOUT);
                    if (!locked) {
>>>>>>> 2fabc2d7
                        throwTxTimeoutException(key);
                    }
                    Object oldObject = null;
                    Data oldValue = mlock.oldValue;
                    if (oldValue != null) {
                        oldObject = threadContext.isClient() ? oldValue : threadContext.toObject(oldValue);
                    }
                    if (oldObject == null) {
                        return Boolean.FALSE;
                    } else {
                        if (expectedValue.equals(oldObject)) {
                            txn.attachPutOp(name, key, toData(newValue), false);
                            return Boolean.TRUE;
                        } else {
                            return Boolean.FALSE;
                        }
                    }
                } else {
                    if (expectedValue.equals(toObject(txn.get(name, key)))) {
                        txn.attachPutOp(name, key, toData(newValue), false);
                        return Boolean.TRUE;
                    } else {
                        return Boolean.FALSE;
                    }
                }
            } else {
                Data dataExpected = toData(expectedValue);
                Data dataNew = toData(newValue);
                setLocal(operation, name, key, new MultiData(dataExpected, dataNew), -1, -1);
                request.longValue = (request.value == null) ? Integer.MIN_VALUE : dataNew.hashCode();
                setIndexValues(request, newValue);
                request.setBooleanRequest();
                doOp();
                Object returnObject = getResultAsBoolean();
                if (!Boolean.FALSE.equals(returnObject)) {
                    request.value = dataNew;
                    backup(CONCURRENT_MAP_BACKUP_PUT);
                }
                return returnObject;
            }
        }

        Object txnalPut(ClusterOperation operation, String name, Object key, Object value, long timeout, long ttl) {
            return txnalPut(operation, name, key, value, timeout, ttl, -1);
        }

        Object txnalPut(ClusterOperation operation, String name, Object key, Object value, long timeout, long ttl, long txnId) {
            ThreadContext threadContext = ThreadContext.get();
            TransactionImpl txn = threadContext.getTransaction();
            SystemLogService css = node.getSystemLogService();
            if (css.shouldLog(INFO)) {
                css.logObject(MPut.this, INFO, operation);
            }
            if (txn != null && txn.getStatus() == Transaction.TXN_STATUS_ACTIVE) {
                if (!txn.has(name, key)) {
                    MLock mlock = new MLock();
                    boolean locked = mlock
<<<<<<< HEAD
                            .lockAndGetValue(name, key, txn.getTransactionTimeout());
                    if (!locked)
=======
                            .lockAndGetValue(name, key, DEFAULT_TXN_TIMEOUT);
                    if (!locked) {
>>>>>>> 2fabc2d7
                        throwTxTimeoutException(key);
                    }
                    Object oldObject = null;
                    Data oldValue = mlock.oldValue;
                    if (oldValue != null) {
                        oldObject = threadContext.isClient() ? oldValue : threadContext.toObject(oldValue);
                    }
                    if (operation == CONCURRENT_MAP_PUT_IF_ABSENT && oldObject != null) {
                        txn.attachPutOp(name, key, oldValue, 0, ttl, false);
                    } else {
                        txn.attachPutOp(name, key, toData(value), 0, ttl, (oldObject == null));
                    }
                    if (operation == CONCURRENT_MAP_TRY_PUT) {
                        return Boolean.TRUE;
                    }
                    return oldObject;
                } else {
                    if (operation == CONCURRENT_MAP_PUT_IF_ABSENT) {
                        Data existingValue = txn.get(name, key);
                        if (existingValue != null) {
                            return threadContext.isClient() ? existingValue : threadContext.toObject(existingValue);
                        }
                    }
                    Data resultData = txn.attachPutOp(name, key, toData(value), false);
                    if (operation == CONCURRENT_MAP_TRY_PUT) {
                        return Boolean.TRUE;
                    }
                    return threadContext.isClient() ? resultData : threadContext.toObject(resultData);
                }
            } else {
                setLocal(operation, name, key, value, timeout, ttl);
                request.txnId = txnId;
                setIndexValues(request, value);
                if (operation == CONCURRENT_MAP_TRY_PUT
                        || operation == CONCURRENT_MAP_SET
                        || operation == CONCURRENT_MAP_PUT_AND_UNLOCK
                        || operation == CONCURRENT_MAP_PUT_FROM_LOAD
                        || operation == CONCURRENT_MAP_PUT_TRANSIENT) {
                    request.setBooleanRequest();
                    Data valueData = request.value;
                    doOp();
                    Boolean successful = getResultAsBoolean();
                    if (successful) {
                        request.value = valueData;
                        if (operation == CONCURRENT_MAP_PUT_AND_UNLOCK) {
                            backup(CONCURRENT_MAP_BACKUP_PUT_AND_UNLOCK);
                        } else {
                            backup(CONCURRENT_MAP_BACKUP_PUT);
                        }
                    }
                    return successful;
                } else {
                    request.setObjectRequest();
                    if (css.shouldLog(TRACE)) {
                        css.logObject(MPut.this, TRACE, "Calling doOp");
                    }
                    doOp();
                    if (css.shouldLog(TRACE)) {
                        css.logObject(MPut.this, TRACE, "Done doOp");
                    }
                    Object returnObject = getResultAsObject();
                    if (css.shouldLog(INFO)) {
                        css.logObject(MPut.this, INFO, returnObject);
                    }
                    if (operation == CONCURRENT_MAP_REPLACE_IF_NOT_NULL && returnObject == null) {
                        return null;
                    }
                    if (returnObject instanceof AddressAwareException) {
                        rethrowException(operation, (AddressAwareException) returnObject);
                    }
                    request.longValue = Long.MIN_VALUE;
                    backup(CONCURRENT_MAP_BACKUP_PUT);
                    if (css.shouldLog(TRACE)) {
                        css.logObject(MPut.this, TRACE, "Backups completed returning result");
                    }
                    return returnObject;
                }
            }
        }

        @Override
        protected final boolean canTimeout() {
            switch (request.operation) {
                case CONCURRENT_MAP_PUT_AND_UNLOCK:
                case CONCURRENT_MAP_BACKUP_PUT_AND_UNLOCK:
                    return false;
                default:
                    return true;
            }
        }

        @Override
        protected boolean shouldRedoWhenOwnerDies() {
            return true;
        }
    }

    class MRemoveMulti extends MBackupAndMigrationAwareOp {

        public Collection remove(String name, Object key) {
            final ThreadContext tc = ThreadContext.get();
            TransactionImpl txn = tc.getCallContext().getTransaction();
            if (txn != null && txn.getStatus() == Transaction.TXN_STATUS_ACTIVE) {
                Collection committedValues = null;
                if (!txn.has(name, key)) {
                    MLock mlock = new MLock();
                    boolean locked = mlock.lockAndGetValue(name, key, txn.getTransactionTimeout());
                    if (!locked) throwTxTimeoutException(key);
                    committedValues = (Collection) toObject(mlock.oldValue);
                } else {
                    Object value = objectCall(CONCURRENT_MAP_GET, name, key, null, 0, -1);
                    if (value instanceof AddressAwareException) {
                        rethrowException(request.operation, (AddressAwareException) value);
                    }
                    committedValues = (Collection) value;
                }
                List allValues = new ArrayList();
                int removedValueCount = 1;
                if (committedValues != null) {
                    allValues.addAll(committedValues);
                    removedValueCount = committedValues.size();
                }
                txn.getMulti(name, key, allValues);
                txn.attachRemoveOp(name, key, null, false, removedValueCount);
                return allValues;
            } else {
                Collection result = (Collection) objectCall(CONCURRENT_MAP_REMOVE, name, key, null, -1, -1);
                if (result != null) {
                    backup(CONCURRENT_MAP_BACKUP_REMOVE);
                }
                return result;
            }
        }

        boolean remove(String name, Object key, Object value) {
            ThreadContext threadContext = ThreadContext.get();
            TransactionImpl txn = threadContext.getCallContext().getTransaction();
            if (txn != null && txn.getStatus() == Transaction.TXN_STATUS_ACTIVE) {
                if (!txn.has(name, key)) {
                    MLock mlock = new MLock();
                    boolean locked = mlock.lockAndGetValue(name, key, value, txn.getTransactionTimeout());
                    if (!locked) throwTxTimeoutException(key);
                    Data oldValue = mlock.oldValue;
                    boolean existingRecord = (oldValue != null);
                    txn.attachRemoveOp(name, key, toData(value), !existingRecord);
                    return existingRecord;
                } else {
                    MContainsKey mContainsKey = new MContainsKey();
                    boolean containsEntry = mContainsKey.containsEntry(name, key, value);
                    txn.attachRemoveOp(name, key, toData(value), !containsEntry);
                    return containsEntry;
                }
            } else {
                boolean result = booleanCall(CONCURRENT_MAP_REMOVE_MULTI, name, key, value, -1, -1);
                if (result) {
                    backup(CONCURRENT_MAP_BACKUP_REMOVE_MULTI);
                }
                return result;
            }
        }

        @Override
        protected boolean shouldRedoWhenOwnerDies() {
            return true;
        }
    }

    abstract class MBackupAndMigrationAwareOp extends MBackupAwareOp {
        @Override
        public boolean isMigrationAware() {
            return true;
        }
    }

    abstract class MDefaultBackupAndMigrationAwareOp extends MBackupAndMigrationAwareOp {
        @Override
        void prepareForBackup() {
            backupCount = Math.min(MapConfig.DEFAULT_BACKUP_COUNT, dataMemberCount.get() - 1);
        }
    }

    abstract class MTargetAwareOp extends TargetAwareOp {

        @Override
        public void doOp() {
            target = null;
            super.doOp();
        }

        @Override
        public void setTarget() {
            if (target == null) {
                target = getKeyOwner(request);
            }
        }
    }

    protected Address getBackupMember(final int partitionId, final int replicaIndex) {
        return partitionManager.getPartition(partitionId).getReplicaAddress(replicaIndex);
    }

    class MBackup extends MTargetAwareOp {
        protected int replicaIndex = 0;

        public void sendBackup(ClusterOperation operation, int replicaIndex, Request reqBackup) {
            reset();
            this.replicaIndex = replicaIndex;
            SystemLogService css = node.getSystemLogService();
            if (css.shouldLog(TRACE)) {
                css.trace(this, "SendingBackup callId.", callId);
            }
            request.setFromRequest(reqBackup);
            request.operation = operation;
            request.caller = thisAddress;
            request.longValue = replicaIndex;
            request.setBooleanRequest();
            doOp();
        }

        public void reset() {
            super.reset();
            replicaIndex = 0;
        }

        @Override
        public void process() {
            target = getBackupMember(request.blockId, replicaIndex);
            if (target == null) {
                if (backupRedoEnabled && isValidBackup()) {
                    setRedoResult(REDO_TARGET_UNKNOWN);
                } else {
                    setResult(Boolean.FALSE);
                }
            } else {
                if (target.equals(thisAddress)) {
                    doLocalOp();
                } else {
                    invoke();
                }
            }
        }

        // executed by ServiceThread
        boolean isValidBackup() {
            int maxBackupCount = dataMemberCount.get() - 1;
            if (maxBackupCount > 0) {
                CMap map = getOrCreateMap(request.name);
                maxBackupCount = Math.min(map.getBackupCount(), maxBackupCount);
            }
            maxBackupCount = maxBackupCount > 0 ? maxBackupCount : 0;
            return replicaIndex <= maxBackupCount;
        }

        boolean isMigrationAware() {
            return backupRedoEnabled;
        }

        boolean isPartitionMigrating() {
            return isMigrating(request, replicaIndex);
        }

        @Override
        protected final void handleInterruption() {
            logger.log(Level.WARNING, Thread.currentThread().getName() + " is interrupted! " +
                    "Hazelcast intentionally suppresses interruption during backup operations. " +
                    "Operation: " + request.operation);
        }
    }

    class AsyncBackupProcessable implements Processable {
        final Request request;
        final int replicaIndex;

        AsyncBackupProcessable(final Request request, final int replicaIndex) {
            this.request = request;
            this.replicaIndex = replicaIndex;
        }

        public void process() {
            final Address target = getBackupMember(request.blockId, replicaIndex);
            if (target != null) {
                if (thisAddress.equals(target)) {
                    processBackupRequest(request);
                } else {
                    final Packet packet = obtainPacket();
                    packet.setFromRequest(request);
                    // this is not a call! we do not expect any response!
                    // @see BackupOperationHandler
                    packet.callId = -1L;
                    sendOrReleasePacket(packet, target);
                }
            }
        }
    }

    abstract class MBackupAwareOp extends MTargetAwareOp {
        protected volatile int backupCount = 0;
        protected volatile int asyncBackupCount = 0;

        protected void backup(ClusterOperation operation) {
            final int localBackupCount = backupCount;
            final int localAsyncBackupCount = asyncBackupCount;
            final int totalBackupCount = localBackupCount + localAsyncBackupCount;
            if (localBackupCount <= 0 && localAsyncBackupCount <= 0) {
                return;
            }
            if (totalBackupCount > maxBackupCount) {
                String msg = "Max backup is " + maxBackupCount + " but total backupCount is " + totalBackupCount;
                logger.log(Level.SEVERE, msg);
                throw new HazelcastException(msg);
            }
            if (request.key == null || request.key.size() == 0) {
                throw new HazelcastException("Key is null! " + request.key);
            }
            final MBackup[] backupOps = new MBackup[localBackupCount];
            for (int i = 0; i < totalBackupCount; i++) {
                final int replicaIndex = i + 1;
                if (i < localBackupCount) {
                    MBackup backupOp = new MBackup();
                    backupOps[i] = backupOp;
                    backupOp.sendBackup(operation, replicaIndex, request);
                } else {
                    final Request reqBackup = Request.copyFromRequest(request);
                    reqBackup.operation = operation;
                    enqueueAndReturn(new AsyncBackupProcessable(reqBackup, replicaIndex));
                }
            }
            for (int i = 0; i < localBackupCount; i++) {
                MBackup backupOp = backupOps[i];
                try {
                    if (!backupOp.getResultAsBoolean()) {
                        if (logger.isLoggable(Level.FINEST)) {
                            logger.log(Level.FINEST, "Backup failed -> " + request);
                        }
                    }
                } catch (HazelcastException e) {
                    final Level level = backupRedoEnabled ? Level.WARNING : Level.FINEST;
                    logger.log(level, "Backup operation [" + operation + "] has failed! "
                            + e.getClass().getName() + ": " + e.getMessage());
                    logger.log(Level.FINEST, e.getMessage(), e);
                }
            }
            if (totalBackupCount > 0 && shouldRedoWhenOwnerDies()
                    && target != null && node.getClusterImpl().getMember(target) == null) {
                // Operation seems successful but since owner target is dead, we may loose data!
                // We should retry actual operation for the new target
                logger.log(Level.WARNING, "Target[" + target + "] is dead! " +
                        "Hazelcast will retry " + request.operation);
                // TODO: what if another call changes actual value? Do we need version check?
                doOp(); // means redo...
                getRedoAwareResult();   // wait for operation to complete...
            }
        }

        protected boolean shouldRedoWhenOwnerDies() {
            return false;
        }

        // executed by ServiceThread
        void prepareForBackup() {
            int localBackupCount = 0;
            int localAsyncBackupCount = 0;
            final int maxBackup = dataMemberCount.get() - 1;
            if (maxBackup > 0) {
                CMap map = getOrCreateMap(request.name);
                localBackupCount = Math.min(map.getBackupCount(), maxBackup);
                localAsyncBackupCount = Math.min(map.getAsyncBackupCount(), (maxBackup - localBackupCount));
            }
            backupCount = localBackupCount > 0 ? localBackupCount : 0;
            asyncBackupCount = localAsyncBackupCount > 0 ? localAsyncBackupCount : 0;
        }

        @Override
        public void process() {
            prepareForBackup();
            request.blockId = getPartitionId(request);
            super.process();
        }

        @Override
        public void handleNoneRedoResponse(Packet packet) {
            handleRemoteResponse(packet);
            super.handleNoneRedoResponse(packet);
        }

        public void handleRemoteResponse(Packet packet) {
            request.local = true;
            request.version = packet.version;
            request.lockCount = packet.lockCount;
            request.longValue = packet.longValue;
        }
    }

    abstract class MigrationAwareSubCall extends SubCall {

        protected MigrationAwareSubCall(Address target) {
            super(target);
        }

        @Override
        public void process() {
            request.blockId = -1;
            super.process();
        }

        @Override
        public boolean isMigrationAware() {
            return true;
        }
    }

    final void fireMapEvent(Map<Address, Boolean> mapListeners, int eventType,
                            Data oldValue, Record record, Address callerAddress) {
        if (record.getListeners() == null && (mapListeners == null || mapListeners.size() == 0)) {
            return;
        }
        fireMapEvent(mapListeners, record.getName(), eventType, record.getKeyData(),
                oldValue, record.getValueData(), record.getListeners(), callerAddress);
    }

    public class MClearQuick extends MultiCall<Boolean> {
        final String name;
        boolean result;


        public MClearQuick(String name) {
            this.name = name;
        }

        @Override
        SubCall createNewTargetAwareOp(Address target) {
            return new MTargetClearQuickMap(target);
        }

        @Override
        boolean onResponse(Object response) {
            return true;
        }

        @Override
        Object returnResult() {
            return result;
        }

        @Override
        void onComplete() {
            this.result = true;
        }

        @Override
        protected boolean excludeLiteMember() {
            return true;
        }

        class MTargetClearQuickMap extends SubCall {
            public MTargetClearQuickMap(Address target) {
                super(target);
                setLocal(CONCURRENT_MAP_CLEAR_QUICK, name, null, null, 0, -1);
                request.setBooleanRequest();
            }
        }
    }

    public class MContainsValue extends MultiCall<Boolean> {
        boolean contains = false;
        final String name;
        final Object value;

        public MContainsValue(String name, Object value) {
            this.name = name;
            this.value = value;
        }

        SubCall createNewTargetAwareOp(Address target) {
            return new MGetContainsValue(target);
        }

        boolean onResponse(Object response) {
            if (response == Boolean.TRUE) {
                this.contains = true;
                return false;
            }
            return true;
        }

        void onCall() {
            contains = false;
        }

        Boolean returnResult() {
            return contains;
        }

        protected boolean excludeLiteMember() {
            return true;
        }

        class MGetContainsValue extends MigrationAwareSubCall {
            public MGetContainsValue(Address target) {
                super(target);
                setLocal(CONCURRENT_MAP_CONTAINS_VALUE, name, null, value, 0, -1);
                request.setBooleanRequest();
            }
        }
    }

    public class MLockMap extends MultiCall<Boolean> {
        private final String name;
        private final ClusterOperation operation;
        private volatile boolean result;

        public MLockMap(String name, boolean lock) {
            this.name = name;
            this.operation = (lock) ? CONCURRENT_MAP_LOCK_MAP : CONCURRENT_MAP_UNLOCK_MAP;
        }

        SubCall createNewTargetAwareOp(Address target) {
            return new MTargetLockMap(target);
        }

        boolean onResponse(Object response) {
            return (Boolean.TRUE.equals(response));
        }

        void onCall() {
        }

        @Override
        void onComplete() {
            this.result = true;
        }

        Boolean returnResult() {
            return result;
        }

        protected boolean excludeLiteMember() {
            return true;
        }

        @Override
        protected Address getFirstAddressToMakeCall() {
            return node.getMasterAddress();
        }

        class MTargetLockMap extends SubCall {
            public MTargetLockMap(Address target) {
                super(target);
                setLocal(operation, name, null, null, 0, -1);
                request.setBooleanRequest();
            }

            @Override
            protected final boolean canTimeout() {
                return false;
            }
        }
    }

    public class MEmpty {

        public boolean isEmpty(String name) {
            NearCache nearCache = mapCaches.get(name);
            if (nearCache != null && !nearCache.isEmpty()) {
                return false;
            }
            final CMap cMap = maps.get(name);
            if (cMap != null) {
                long now = currentTimeMillis();
                for (Record record : cMap.mapRecords.values()) {
                    if (record.isActive() && record.isValid(now) && record.hasValueData()) {
                        if (cMap.isReadBackupData()) {
                            return false;
                        } else {
                            Partition partition = partitionServiceImpl.getPartition(record.getBlockId());
                            if (partition != null && partition.getOwner() != null && partition.getOwner().localMember()) {
                                return false;
                            }
                        }
                    }
                }
            }
            return size(name) == 0;
        }
    }

    public LocalMapStatsImpl getLocalMapStats(String name) {
        final CMap cmap = getMap(name);
        if (cmap == null) {
            return new LocalMapStatsImpl();
        }
        return cmap.getLocalMapStats();
    }

    public Address getKeyOwner(Request req) {
        int partitionId = getPartitionId(req);
        return getPartitionOwner(partitionId);
    }

    public Address getPartitionOwner(int partitionId) {
        return partitionManager.getOwner(partitionId);
    }

    public Address getKeyOwner(Data key) {
        int partitionId = getPartitionId(key);
        return getPartitionOwner(partitionId);
    }

    public boolean isMigrating(Request req) {
        return isMigrating(req, 0);
    }

    @Override
    public boolean isMigrating(Request req, int replica) {
        final Data key = req.key;
        return key != null && partitionManager.isPartitionMigrating(getPartitionId(req), replica);
    }

    public int getPartitionId(Request req) {
        req.blockId = getPartitionId(req.key);
        return req.blockId;
    }

    public final int getPartitionId(Data key) {
        int hash = key.getPartitionHash();
        return (hash == Integer.MIN_VALUE) ? 0 : Math.abs(hash) % partitionCount;
    }

    public long newRecordId() {
        checkServiceThread();
        return newRecordId++;
    }

    void evictAsync(final String name, final Data key) {
        evictionExecutor.execute(new FallThroughRunnable() {
            public void doRun() {
                MEvict mEvict = new MEvict();
                mEvict.evict(name, key);
            }
        });
    }

    public CMap getMap(String name) {
        return maps.get(name);
    }

    public CMap getOrCreateMap(String name) {
        checkServiceThread();
        CMap map = maps.get(name);
        if (map == null) {
            map = new CMap(this, name);
            maps.put(name, map);
        }
        return map;
    }

    @Override
    void registerListener(boolean add, String name, Data key, Address address, boolean includeValue) {
        CMap cmap = getOrCreateMap(name);
        if (add) {
            cmap.addListener(key, address, includeValue);
        } else {
            cmap.removeListener(key, address);
        }
    }

    class LockMapOperationHandler extends MigrationAwareOperationHandler {
        void doOperation(Request request) {
            CMap cmap = getOrCreateMap(request.name);
            cmap.lockMap(request);
        }
    }

    class BackupOperationHandler extends TargetAwareOperationHandler {

        boolean isCallerKnownMember(Request request) {
            return !backupRedoEnabled || super.isCallerKnownMember(request);
        }

        boolean isRightRemoteTarget(final Request request) {
            if (!backupRedoEnabled) {
                return true;
            }
            final int partitionId = getPartitionId(request);
            final PartitionInfo partition = partitionManager.getPartition(partitionId);
            return thisAddress.equals(partition.getReplicaAddress(getReplicaIndex(request)));
        }

        boolean isPartitionMigrating(final Request request) {
            return backupRedoEnabled && isMigrating(request, getReplicaIndex(request));
        }

        private int getReplicaIndex(final Request request) {
            return (int) request.longValue;
        }

        public void handle(Request request) {
            doOperation(request);
            // If request is not a Call, no need to return a response
            // @see AsyncBackupProcessable
            if (request.callId != -1) {
                returnResponse(request);
            }
        }

        void doOperation(Request request) {
            Boolean value = processBackupRequest(request);
            request.clearForResponse();
            request.response = value;
        }
    }

    /**
     * Should be called by only ServiceThread
     */
    private boolean processBackupRequest(Request request) {
        CMap cmap = getOrCreateMap(request.name);
        return cmap.backup(request);
    }

    class AsyncMergePacketProcessor implements PacketProcessor {
        public void process(final Packet packet) {
            packet.operation = CONCURRENT_MAP_WAN_MERGE;
            final Data key = packet.getKeyData();
            Address address = getKeyOwner(key);
            if (thisAddress.equals(address)) {
                WanMergePacketProcessor p = (WanMergePacketProcessor) getPacketProcessor(CONCURRENT_MAP_WAN_MERGE);
                p.process(packet);
            } else {
                sendOrReleasePacket(packet, address);
            }
        }
    }

    class WanMergePacketProcessor implements PacketProcessor {
        final ParallelExecutor parallelExecutor = node.executorManager.newParallelExecutor(20);

        public void process(final Packet packet) {
            final DataRecordEntry dataRecordEntry = (DataRecordEntry) toObject(packet.getValueData());
            node.concurrentMapManager.getOrCreateMap(packet.name);
            parallelExecutor.execute(new Runnable() {
                public void run() {
                    mergeWanRecord(dataRecordEntry);
                }
            });
        }
    }

    class InvalidateOperationHandler implements PacketProcessor {

        public void process(Packet packet) {
            CMap cmap = getMap(packet.name);
            if (cmap != null) {
                NearCache nearCache = cmap.nearCache;
                if (nearCache != null) {
                    nearCache.invalidate(packet.getKeyData());
                }
            }
            releasePacket(packet);
        }
    }

    abstract class MTargetAwareOperationHandler extends TargetAwareOperationHandler {
        boolean isRightRemoteTarget(Request request) {
            return thisAddress.equals(getKeyOwner(request));
        }
    }

    class RemoveItemOperationHandler extends RemoveOperationHandler {
        void doOperation(Request request) {
            CMap cmap = getOrCreateMap(request.name);
            request.response = cmap.removeItem(request);
        }

        // removeItem returns boolean, no need to throw timeout exception!
        protected void onNoTimeToSchedule(Request request) {
            request.response = Boolean.FALSE;
            returnResponse(request);
        }
    }

    class ClearQuickOperationHandler extends MigrationAwareOperationHandler {

        @Override
        void doOperation(Request request) {
            CMap cmap = getOrCreateMap(request.name);
            cmap.clearQuick();
            request.response = true;
            returnResponse(request);
        }

        public void handle(Request request) {
            CMap cmap = getOrCreateMap(request.name);
            if (cmap.isNotLocked(request)) {
                doOperation(request);
            } else {
                returnRedoResponse(request, REDO_MAP_LOCKED);
            }
        }
    }

    class RemoveOperationHandler extends SchedulableOperationHandler {

        void doOperation(Request request) {
            CMap cmap = getOrCreateMap(request.name);
            cmap.remove(request);
        }

        public void handle(Request request) {
            CMap cmap = getOrCreateMap(request.name);
            if (cmap.isNotLocked(request)) {
                if (shouldSchedule(request)) {
                    if (request.hasEnoughTimeToSchedule()) {
                        if (systemLogService.shouldLog(INFO)) {
                            systemLogService.info(request,
                                    MapSystemLogFactory.newScheduleRequest(request, cmap.getRecord(request)));
                        }
                        schedule(request);
                    } else {
                        if (systemLogService.shouldLog(INFO)) {
                            systemLogService.info(request, "NoTimeToSchedule", request.name, request.operation);
                        }
                        onNoTimeToSchedule(request);
                    }
                    return;
                }
                Record record = cmap.getRecord(request);
                if ((record == null || record.isLoadable()) && cmap.loader != null) {
                    storeExecutor.execute(new RemoveLoader(cmap, request), request.key.hashCode());
                } else {
                    storeProceed(cmap, request);
                }
            } else {
                returnRedoResponse(request, REDO_MAP_LOCKED);
            }
        }

        class RemoveLoader extends AbstractMapStoreOperation {
            Data valueData = null;

            RemoveLoader(CMap cmap, Request request) {
                super(cmap, request);
            }

            @Override
            void doMapStoreOperation() {
                Object key = toObject(request.key);
                Object value = cmap.loader.load(key);
                valueData = toData(value);
            }

            public void process() {
                Record record = cmap.getRecord(request);
                if (valueData != null) {
                    if (record == null) {
                        record = cmap.createAndAddNewRecord(request.key, valueData);
                    } else {
                        record.setValueData(valueData);
                    }
                    record.setActive();
                }

                if (record != null) {
                    if (record.isActive() && !record.isValid()) {
                        // record is not valid, it is waiting for eviction.
                        // we should cancel eviction by making record valid
                        // and proceed to standard remove operation.
                        record.setExpirationTime(Long.MAX_VALUE);
                        record.setMaxIdle(Long.MAX_VALUE);
                    }
                    storeProceed(cmap, request);
                } else {
                    returnResponse(request);
                }
            }
        }

        void storeProceed(CMap cmap, Request request) {
            if (cmap.store != null && cmap.writeDelayMillis == 0) {
                storeExecutor.execute(new RemoveStorer(cmap, request), request.key.hashCode());
            } else {
                doOperation(request);
                returnResponse(request);
            }
        }

        class RemoveStorer extends AbstractMapStoreOperation {

            RemoveStorer(CMap cmap, Request request) {
                super(cmap, request);
            }

            @Override
            void doMapStoreOperation() {
                Object key = toObject(request.key);
                cmap.store.delete(key);
                afterMapStore();
            }

            public void process() {
                if (success) doOperation(request);
                returnResponse(request);
            }
        }
    }

    class RemoveMultiOperationHandler extends SchedulableOperationHandler {

        public void handle(Request request) {
            if (shouldSchedule(request)) {
                if (request.hasEnoughTimeToSchedule()) {
                    schedule(request);
                } else {
                    onNoTimeToSchedule(request);
                }
            } else {
                doOperation(request);
            }
        }

        void doOperation(Request request) {
            CMap cmap = getOrCreateMap(request.name);
            Record record = cmap.getRecord(request);
            if (record == null || record.getMultiValues() == null) {
                request.response = Boolean.FALSE;
                returnResponse(request);
            } else {
                storeExecutor.execute(new RemoveMultiSetMapTask(request, record, cmap), request.key.hashCode());
            }
        }

        class RemoveMultiSetMapTask implements Runnable, Processable {
            final CMap cmap;
            final Request request;
            final Record record;

            RemoveMultiSetMapTask(Request request, Record record, CMap cmap) {
                this.request = request;
                this.record = record;
                this.cmap = cmap;
            }

            public void run() {
                final Collection<ValueHolder> multiValues = record.getMultiValues();
                if (multiValues == null) {
                    request.response = Boolean.FALSE;
                    returnResponse(request);
                } else {
                    request.response = multiValues.remove(new ValueHolder(request.value));
                    enqueueAndReturn(RemoveMultiSetMapTask.this);
                }
            }

            public void process() {
                if (request.response == Boolean.TRUE) {
                    cmap.onRemoveMulti(request, record);
                }
                returnResponse(request);
            }
        }
    }

    class PutMultiOperationHandler extends SchedulableOperationHandler {

        public void handle(Request request) {
            if (shouldSchedule(request)) {
                if (request.hasEnoughTimeToSchedule()) {
                    schedule(request);
                } else {
                    onNoTimeToSchedule(request);
                }
            } else {
                doOperation(request);
            }
        }

        void doOperation(Request request) {
            CMap cmap = getOrCreateMap(request.name);
            if (!cmap.multiMapSet) {
                cmap.putMulti(request);
                request.response = Boolean.TRUE;
                returnResponse(request);
            } else {
                Record record = cmap.getRecord(request);
                if (record == null || record.getMultiValues() == null || !record.isValid()) {
                    cmap.putMulti(request);
                    request.response = Boolean.TRUE;
                    returnResponse(request);
                } else {
                    storeExecutor.execute(new PutMultiSetMapTask(request, record, cmap), request.key.hashCode());
                }
            }
        }

        class PutMultiSetMapTask implements Runnable, Processable {
            final CMap cmap;
            final Request request;
            final Record record;

            PutMultiSetMapTask(Request request, Record record, CMap cmap) {
                this.request = request;
                this.record = record;
                this.cmap = cmap;
            }

            public void run() {
                request.response = Boolean.TRUE;
                final Collection<ValueHolder> multiValues = record.getMultiValues();
                if (multiValues != null) {
                    request.response = !multiValues.contains(new ValueHolder(request.value));
                }
                enqueueAndReturn(PutMultiSetMapTask.this);
            }

            public void process() {
                if (request.response == Boolean.TRUE) {
                    cmap.putMulti(request);
                }
                returnResponse(request);
            }
        }
    }

    class ReplaceOperationHandler extends SchedulableOperationHandler {

        public void handle(Request request) {
            if (shouldSchedule(request)) {
                if (request.hasEnoughTimeToSchedule()) {
                    schedule(request);
                } else {
                    onNoTimeToSchedule(request);
                }
            } else {
                doOperation(request);
            }
        }

        void doOperation(Request request) {
            CMap cmap = getOrCreateMap(request.name);
            Record record = cmap.getRecord(request);
            if (record == null) {
                request.response = Boolean.FALSE;
                returnResponse(request);
            } else {
                storeExecutor.execute(new ReplaceTask(request, record, cmap), request.key.hashCode());
            }
        }

        class ReplaceTask extends AbstractMapStoreOperation {
            final Record record;

            ReplaceTask(Request request, Record record, CMap cmap) {
                super(cmap, request);
                this.record = record;
            }

            public void doMapStoreOperation() {
                MultiData multiData = (MultiData) toObject(request.value);
                Object expectedValue = toObject(multiData.getData(0));
                request.value = multiData.getData(1); // new value
                request.response = expectedValue.equals(record.getValue());

                if (request.response == Boolean.TRUE) {
                    // to prevent possible race condition!
                    // See testMapReplaceIfSame# tests in ClusterTest
                    record.setValueData(request.value);
                }
                if (cmap.store != null && cmap.writeDelayMillis == 0) {
                    cmap.store.store(toObject(request.key), toObject(request.value));
                    afterMapStore();
                }
            }

            public void process() {
                if (request.response == Boolean.TRUE) {
                    cmap.put(request);
                    request.response = Boolean.TRUE;
                }
                request.value = null;
                returnResponse(request);
            }
        }
    }

    class RemoveIfSameOperationHandler extends SchedulableOperationHandler {

        public void handle(Request request) {
            if (shouldSchedule(request)) {
                if (request.hasEnoughTimeToSchedule()) {
                    schedule(request);
                } else {
                    onNoTimeToSchedule(request);
                }
            } else {
                doOperation(request);
            }
        }

        void doOperation(Request request) {
            CMap cmap = getOrCreateMap(request.name);
            Record record = cmap.getRecord(request);
            if (record == null) {
                request.response = Boolean.FALSE;
                returnResponse(request);
            } else {
                storeExecutor.execute(new RemoveIfSameTask(request, record, cmap), request.key.hashCode());
            }
        }

        class RemoveIfSameTask extends AbstractMapStoreOperation {
            final Record record;

            RemoveIfSameTask(Request request, Record record, CMap cmap) {
                super(cmap, request);
                this.record = record;
            }

            public void doMapStoreOperation() {
                Object expectedValue = toObject(request.value);
                request.response = expectedValue.equals(record.getValue());
                if (cmap.store != null && cmap.writeDelayMillis == 0) {
                    cmap.store.delete(toObject(request.key));
                    afterMapStore();
                }
            }

            public void process() {
                request.value = null;
                if (request.response == Boolean.TRUE && record.isActive()) {
                    // return true only if record is actually removed
                    // (see testMapRemoveIfSame test)
                    cmap.remove(request);
                    request.response = Boolean.TRUE;
                } else {
                    request.response = Boolean.FALSE;
                }
                returnResponse(request);
            }
        }
    }

    class PutTransientOperationHandler extends SchedulableOperationHandler {
        void doOperation(Request request) {
            CMap cmap = getOrCreateMap(request.name);
            if (!cmap.isNotLocked(request)) {
                setRedoResponse(request, REDO_MAP_LOCKED);
            } else if (cmap.overCapacity()) {
                setRedoResponse(request, REDO_MAP_OVER_CAPACITY);
            } else {
                Record record = ensureRecord(request);
                boolean dirty = (record != null) && record.isDirty();
                cmap.put(request);
                if (record != null) {
                    record.setDirty(dirty);
                    if (!dirty) {
                        record.setLastStoredTime(Clock.currentTimeMillis());
                    }
                }
                request.value = null;
                request.response = Boolean.TRUE;
            }
        }
    }

    class PutFromLoadOperationHandler extends SchedulableOperationHandler {
        protected void onNoTimeToSchedule(Request request) {
            request.response = Boolean.FALSE;
            returnResponse(request);
        }

        void doOperation(Request request) {
            CMap cmap = getOrCreateMap(request.name);
            if (cmap.overCapacity()) {
                request.value = null;
                request.response = Boolean.FALSE;
            } else {
                Record record = ensureRecord(request);
                cmap.put(request);
                if (record != null) {
                    record.setDirty(false);
                    record.setLastStoredTime(Clock.currentTimeMillis());
                }
                request.value = null;
                request.response = Boolean.TRUE;
            }
        }
    }

    class PutOperationHandler extends SchedulableOperationHandler {
//        @Override
//        protected void onNoTimeToSchedule(Request request) {
//            request.response = null;
//            if (request.operation == CONCURRENT_MAP_TRY_PUT
//                    || request.operation == CONCURRENT_MAP_PUT_AND_UNLOCK
//                    || request.operation == CONCURRENT_MAP_SET) {
//                request.response = Boolean.FALSE;
//            }
//            returnResponse(request);
//        }

        @Override
        void doOperation(Request request) {
            CMap cmap = getOrCreateMap(request.name);
            SystemLogService css = node.getSystemLogService();
            if (css.shouldLog(TRACE)) {
                css.logObject(request, TRACE, "Calling cmap.put");
            }
            cmap.put(request);
            if (request.operation == CONCURRENT_MAP_TRY_PUT
                    || request.operation == CONCURRENT_MAP_PUT_AND_UNLOCK) {
                request.response = Boolean.TRUE;
            }
            if (css.shouldLog(INFO)) {
                css.info(request, "req.response", request.response);
            }
        }

        public void handle(Request request) {
            CMap cmap = getOrCreateMap(request.name);
            SystemLogService css = systemLogService;
            if (css.shouldLog(TRACE)) {
                css.logObject(request, TRACE, cmap);
            }
            boolean checkCapacity = request.operation != CONCURRENT_MAP_REPLACE_IF_NOT_NULL;
            boolean overCapacity = checkCapacity && cmap.overCapacity();
            boolean cmapNotLocked = cmap.isNotLocked(request);
            if (css.shouldLog(TRACE)) {
                css.trace(request, "OverCapacity/CmapNotLocked", overCapacity, cmapNotLocked);
            }
            if (cmapNotLocked) {
                if (!overCapacity) {
                    if (shouldSchedule(request)) {
                        if (request.hasEnoughTimeToSchedule()) {
                            if (css.shouldLog(INFO)) {
                                css.info(request, MapSystemLogFactory.newScheduleRequest(request, cmap.getRecord(request)));
                            }
                            schedule(request);
                        } else {
                            if (css.shouldLog(INFO)) {
                                css.info(request, "NoTimeToSchedule", request.name, request.operation);
                            }
                            onNoTimeToSchedule(request);
                        }
                        return;
                    }
                    Record record = cmap.getRecord(request);
                    if (css.shouldLog(TRACE)) {
                        css.trace(request, "Record is", record);
                    }
                    if ((record == null || record.isLoadable()) && cmap.loader != null
                            && request.operation != ClusterOperation.CONCURRENT_MAP_SET) {
                        if (css.shouldLog(TRACE)) {
                            css.trace(request, "Will Load");
                        }
                        storeExecutor.execute(new PutLoader(cmap, request), request.key.hashCode());
                    } else {
                        storeProceed(cmap, request);
                    }
                } else if (request.operation == CONCURRENT_MAP_TRY_PUT) { // over capacity and tryPut
                    request.response = Boolean.FALSE;
                    returnResponse(request);
                } else {
                    returnRedoResponse(request, REDO_MAP_OVER_CAPACITY); // overcapacity and put
                }
            } else {
                returnRedoResponse(request, REDO_MAP_LOCKED);  // cmap locked
            }
        }

        class PutLoader extends AbstractMapStoreOperation {
            Data valueData = null;

            PutLoader(CMap cmap, Request request) {
                super(cmap, request);
            }

            @Override
            void doMapStoreOperation() {
                Object key = toObject(request.key);
                Object value = cmap.loader.load(key);
                valueData = toData(value);
            }

            public void process() {
                if (valueData != null) {
                    Record record = cmap.getRecord(request);
                    if (record == null) {
                        record = cmap.createAndAddNewRecord(request.key, valueData);
                    } else {
                        record.setValueData(valueData);
                    }
                }
                storeProceed(cmap, request);
            }
        }

        void storeProceed(CMap cmap, Request request) {
            if (cmap.store != null && cmap.writeDelayMillis == 0
                    && cmap.isApplicable(request.operation, request, Clock.currentTimeMillis())) {
                storeExecutor.execute(new PutStorer(cmap, request), request.key.hashCode());
            } else {
                doOperation(request);
                returnResponse(request);
            }
        }

        class PutStorer extends AbstractMapStoreOperation {

            PutStorer(CMap cmap, Request request) {
                super(cmap, request);
            }

            @Override
            void doMapStoreOperation() {
                Object value;
                if (request.operation == CONCURRENT_MAP_REPLACE_IF_SAME) {
                    MultiData multiData = (MultiData) toObject(request.value);
                    value = toObject(multiData.getData(1));
                } else {
                    value = toObject(request.value);
                }
                Object key = toObject(request.key);
                cmap.store.store(key, value);
                afterMapStore();
            }

            public void process() {
                if (success) doOperation(request);
                returnResponse(request);
            }
        }
    }

    abstract class AtomicNumberOperationHandler extends MTargetAwareOperationHandler {
        abstract long getNewValue(long oldValue, long value);

        abstract long getResponseValue(long oldValue, long value);

        @Override
        void doOperation(Request request) {
            final Record record = ensureRecord(request, AtomicNumberProxy.DATA_LONG_ZERO);
            final Data oldValueData = record.getValueData();
            final Data expectedValue = request.value;
            final long value = request.longValue;
            request.clearForResponse();
            if (expectedValue == null || expectedValue.equals(oldValueData)) {
                final long oldValue = (Long) toObject(oldValueData);
                final long newValue = getNewValue(oldValue, value);
                request.longValue = getResponseValue(oldValue, value);
                if (oldValue != newValue) {
                    record.setValueData(toData(newValue));
                    record.incrementVersion();
                    request.version = record.getVersion();
                    request.response = record.getValueData();
                }
            } else {
                request.longValue = 0L;
            }
        }
    }

    class AtomicNumberAddAndGetOperationHandler extends AtomicNumberOperationHandler {
        long getNewValue(long oldValue, long value) {
            return oldValue + value;
        }

        long getResponseValue(long oldValue, long value) {
            return oldValue + value;
        }
    }

    class AtomicNumberGetAndAddOperationHandler extends AtomicNumberOperationHandler {
        long getNewValue(long oldValue, long value) {
            return oldValue + value;
        }

        long getResponseValue(long oldValue, long value) {
            return oldValue;
        }
    }

    class AtomicNumberGetAndSetOperationHandler extends AtomicNumberOperationHandler {
        long getNewValue(long oldValue, long value) {
            return value;
        }

        long getResponseValue(long oldValue, long value) {
            return oldValue;
        }
    }

    class AtomicNumberCompareAndSetOperationHandler extends AtomicNumberOperationHandler {
        long getNewValue(long oldValue, long value) {
            return value;
        }

        long getResponseValue(long oldValue, long value) {
            return 1L;
        }
    }

    abstract class CountDownLatchOperationHandler extends SchedulableOperationHandler {
        abstract void doCountDownLatchOperation(Request request, DistributedCountDownLatch cdl);

        @Override
        public void handle(Request request) {
            request.record = ensureRecord(request, DistributedCountDownLatch.newInstanceData);
            doOperation(request);
        }

        @Override
        void doOperation(Request request) {
            doCountDownLatchOperation(request, (DistributedCountDownLatch) request.record.getValue());
        }

        @Override
        protected void onNoTimeToSchedule(Request request) {
            doResponse(request, null, CountDownLatchProxy.AWAIT_FAILED, false);
        }

        protected void doResponse(Request request, DistributedCountDownLatch cdl, long retValue, boolean changed) {
            final Record record = request.record;
            request.clearForResponse();
            if (changed) {
                record.setValueData(toData(cdl));
                record.incrementVersion();
                request.version = record.getVersion();
                request.response = record.getValueData();
            }
            request.longValue = retValue;
            if (changed && request.operation == COUNT_DOWN_LATCH_COUNT_DOWN && cdl.getCount() == 0) {
                request.longValue = releaseThreads(record);
            }
            returnResponse(request);
        }

        private int releaseThreads(Record record) {
            int threadsReleased = 0;
            final List<ScheduledAction> scheduledActions = record.getScheduledActions();
            if (scheduledActions != null) {
                for (ScheduledAction sa : scheduledActions) {
                    node.clusterManager.deregisterScheduledAction(sa);
                    if (!sa.expired()) {
                        sa.consume();
                        ++threadsReleased;
                    } else {
                        sa.onExpire();
                    }
                }
                scheduledActions.clear();
            }
            return threadsReleased;
        }
    }

    class CountDownLatchAwaitOperationHandler extends CountDownLatchOperationHandler {
        void doCountDownLatchOperation(Request request, DistributedCountDownLatch cdl) {
            if (cdl.ownerLeft()) {
                request.clearForResponse();
                doResponse(request, null, CountDownLatchProxy.OWNER_LEFT, false);
            } else if (cdl.getCount() == 0) {
                request.clearForResponse();
                doResponse(request, null, CountDownLatchProxy.AWAIT_DONE, false);
            } else {
                request.lockThreadId = ThreadContext.get().getThreadId();
                schedule(request);
            }
        }
    }

    class CountDownLatchCountDownOperationHandler extends CountDownLatchOperationHandler {
        void doCountDownLatchOperation(Request request, DistributedCountDownLatch cdl) {
            doResponse(request, cdl, 0, cdl.countDown());
        }
    }

    class CountDownLatchDestroyOperationHandler extends CountDownLatchOperationHandler {
        void doCountDownLatchOperation(Request request, DistributedCountDownLatch cdl) {
            final List<ScheduledAction> scheduledActions = request.record.getScheduledActions();
            if (scheduledActions != null) {
                for (ScheduledAction sa : scheduledActions) {
                    node.clusterManager.deregisterScheduledAction(sa);
                    doResponse(sa.getRequest(), null, CountDownLatchProxy.INSTANCE_DESTROYED, false);
                }
            }
            request.clearForResponse();
            returnResponse(request);
        }
    }

    class CountDownLatchGetCountOperationHandler extends CountDownLatchOperationHandler {
        void doCountDownLatchOperation(Request request, DistributedCountDownLatch cdl) {
            doResponse(request, cdl, cdl.getCount(), false);
        }
    }

    class CountDownLatchGetOwnerOperationHandler extends CountDownLatchOperationHandler {
        void doCountDownLatchOperation(Request request, DistributedCountDownLatch cdl) {
            request.clearForResponse();
            request.response = cdl.getOwnerAddress();
            returnResponse(request);
        }
    }

    class CountDownLatchSetCountOperationHandler extends CountDownLatchOperationHandler {
        void doCountDownLatchOperation(Request request, DistributedCountDownLatch cdl) {
            boolean countSet = cdl.setCount((int) request.longValue, request.caller, request.lockAddress);
            doResponse(request, cdl, (countSet ? 1 : 0), countSet);
        }
    }

    abstract class SemaphoreOperationHandler extends SchedulableOperationHandler {
        abstract void doSemaphoreOperation(Request request, DistributedSemaphore semaphore);

        @Override
        public void handle(final Request request) {
            request.record = ensureRecord(request, null);
            if (request.record.getValue() == null) {
                final String name = (String) toObject(request.key);
                final SemaphoreConfig sc = node.getConfig().getSemaphoreConfig(name);
                final int configInitialPermits = sc.getInitialPermits();
                if (sc.isFactoryEnabled()) {
                    node.executorManager.executeNow(new Runnable() {
                        public void run() {
                            try {
                                initSemaphore(sc, request, name);
                            } catch (Exception e) {
                                logger.log(Level.SEVERE, e.getMessage(), e);
                            } finally {
                                enqueueAndReturn(new Processable() {
                                    public void process() {
                                        SemaphoreOperationHandler.this.handle(request);
                                    }
                                });
                            }
                        }
                    });
                    return;
                } else {
                    request.record.setValue(new DistributedSemaphore(configInitialPermits));
                }
            }
            doOperation(request);
        }

        synchronized void initSemaphore(SemaphoreConfig sc, Request request, String name) throws Exception {
            if (request.record.getValue() == null) {
                final int configInitialPermits = sc.getInitialPermits();
                SemaphoreFactory factory = sc.getFactoryImplementation();
                if (factory == null) {
                    String factoryClassName = sc.getFactoryClassName();
                    if (factoryClassName != null && factoryClassName.length() != 0) {
                        ClassLoader cl = node.getConfig().getClassLoader();
                        Class factoryClass = Serializer.loadClass(cl, factoryClassName);
                        factory = (SemaphoreFactory) factoryClass.newInstance();
                    }
                }
                if (factory != null) {
                    int initialPermits = factory.getInitialPermits(name, configInitialPermits);
                    request.record.setValue(new DistributedSemaphore(initialPermits));
                }
            }
        }

        @Override
        void doOperation(Request request) {
            doSemaphoreOperation(request, (DistributedSemaphore) request.record.getValue());
        }

        @Override
        protected void onNoTimeToSchedule(Request request) {
            doResponse(request, null, SemaphoreProxy.ACQUIRE_FAILED, false);
            returnResponse(request);
        }

        protected void doResponse(Request request, DistributedSemaphore semaphore, long retValue, boolean changed) {
            final boolean wasScheduled = request.scheduled;
            final Record record = request.record;
            final List<ScheduledAction> scheduledActions = record.getScheduledActions();
            request.clearForResponse();
            if (changed) {
                record.setValueData(toData(semaphore));
                record.incrementVersion();
                request.version = record.getVersion();
                request.response = record.getValueData();
            }
            request.longValue = retValue;
            returnResponse(request);
            if (!wasScheduled && scheduledActions != null) {
                int remaining = scheduledActions.size();
                while (remaining-- > 0 && semaphore.getAvailable() > 0) {
                    ScheduledAction sa = scheduledActions.remove(0);
                    node.clusterManager.deregisterScheduledAction(sa);
                    if (!sa.expired()) {
                        sa.consume();
                    } else {
                        sa.onExpire();
                    }
                }
            }
        }
    }

    class SemaphoreAttachDetachOperationHandler extends SemaphoreOperationHandler {
        void doSemaphoreOperation(Request request, DistributedSemaphore semaphore) {
            final int permitsDelta = (int) request.longValue;
            semaphore.attachDetach(permitsDelta, request.caller);
            doResponse(request, semaphore, 0L, true);
        }
    }

    class SemaphoreCancelAcquireOperationHandler extends SemaphoreOperationHandler {
        void doSemaphoreOperation(Request request, DistributedSemaphore semaphore) {
            long retValue = 0L;
            final List<ScheduledAction> scheduledActions = request.record.getScheduledActions();
            if (scheduledActions != null) {
                final int threadId = ThreadContext.get().getThreadId();
                final Iterator<ScheduledAction> i = scheduledActions.iterator();
                while (i.hasNext()) {
                    final ScheduledAction sa = i.next();
                    final Request sr = sa.getRequest();
                    if (sr.lockThreadId == threadId && sr.caller.equals(request.caller)) {
                        node.clusterManager.deregisterScheduledAction(sa);
                        doResponse(sr, null, SemaphoreProxy.ACQUIRE_FAILED, false);
                        i.remove();
                        retValue = 1L;
                        break;
                    }
                }
            }
            request.clearForResponse();
            request.longValue = retValue;
            returnResponse(request);
        }
    }

    class SemaphoreDestroyOperationHandler extends SemaphoreOperationHandler {
        void doSemaphoreOperation(Request request, DistributedSemaphore semaphore) {
            final List<ScheduledAction> scheduledActions = request.record.getScheduledActions();
            if (scheduledActions != null) {
                for (ScheduledAction sa : scheduledActions) {
                    final Request sr = sa.getRequest();
                    if (sr.caller.equals(request.caller) && sr.lockThreadId == ThreadContext.get().getThreadId()) {
                        node.clusterManager.deregisterScheduledAction(sa);
                        doResponse(sr, null, SemaphoreProxy.INSTANCE_DESTROYED, false);
                    }
                }
            }
            request.clearForResponse();
            returnResponse(request);
        }
    }

    class SemaphoreDrainOperationHandler extends SemaphoreOperationHandler {
        void doSemaphoreOperation(Request request, DistributedSemaphore semaphore) {
            final int drainedPermits = semaphore.drain();
            doResponse(request, semaphore, drainedPermits, drainedPermits > 0);
        }
    }

    class SemaphoreGetAttachedOperationHandler extends SemaphoreOperationHandler {
        void doSemaphoreOperation(Request request, DistributedSemaphore semaphore) {
            doResponse(request, semaphore, semaphore.getAttached(request.caller), false);
        }
    }

    class SemaphoreGetAvailableOperationHandler extends SemaphoreOperationHandler {
        void doSemaphoreOperation(Request request, DistributedSemaphore semaphore) {
            doResponse(request, semaphore, semaphore.getAvailable(), false);
        }
    }

    class SemaphoreReduceOperationHandler extends SemaphoreOperationHandler {
        void doSemaphoreOperation(Request request, DistributedSemaphore semaphore) {
            final int permits = (int) request.longValue;
            semaphore.reduce(permits);
            doResponse(request, semaphore, 0L, permits > 0);
        }
    }

    class SemaphoreReleaseOperationHandler extends SemaphoreOperationHandler {
        void doSemaphoreOperation(Request request, DistributedSemaphore semaphore) {
            final int permits = (int) request.longValue;
            final boolean detach = SemaphoreProxy.DATA_TRUE.equals(request.value);
            final Address detachAddress = detach ? request.caller : null;
            semaphore.release(permits, detachAddress);
            doResponse(request, semaphore, 0L, true);
        }
    }

    class SemaphoreTryAcquireOperationHandler extends SemaphoreOperationHandler {
        void doSemaphoreOperation(Request request, DistributedSemaphore semaphore) {
            final int permits = (int) request.longValue;
            final Boolean attach = SemaphoreProxy.DATA_TRUE.equals(request.value);
            final Address attachAddress = attach ? request.caller : null;
            if (semaphore.tryAcquire(permits, attachAddress)) {
                doResponse(request, semaphore, SemaphoreProxy.ACQUIRED, true);
            } else {
                request.lockThreadId = ThreadContext.get().getThreadId();
                schedule(request);
            }
        }
    }

    class AddOperationHandler extends MTargetAwareOperationHandler {
        void doOperation(Request request) {
            CMap cmap = getOrCreateMap(request.name);
            request.response = cmap.add(request, false);
        }
    }

    class EvictOperationHandler extends MTargetAwareOperationHandler {
        public void handle(Request request) {
            CMap cmap = getOrCreateMap(request.name);
            if (cmap.isNotLocked(request)) {
                Record record = cmap.getRecord(request);
                if (record != null && record.isActive() && cmap.loader != null &&
                        cmap.writeDelayMillis > 0 && record.isValid() && record.isDirty()) {
                    // if the map has write-behind and the record is dirty then
                    // we have to make sure that the entry is actually persisted
                    // before we can evict it.
                    record.setDirty(false);
                    request.value = record.getValueData();
                    storeExecutor.execute(new EvictStorer(cmap, request), request.key.hashCode());
                } else {
                    doOperation(request);
                    returnResponse(request);
                }
            } else {
                returnRedoResponse(request, REDO_MAP_LOCKED);
            }
        }

        void doOperation(Request request) {
            if (!testLock(request)) {
                request.response = Boolean.FALSE;
            } else {
                CMap cmap = getOrCreateMap(request.name);
                request.response = cmap.evict(request);
            }
        }

        class EvictStorer extends AbstractMapStoreOperation {

            EvictStorer(CMap cmap, Request request) {
                super(cmap, request);
            }

            @Override
            void doMapStoreOperation() {
                Object key = toObject(request.key);
                Object value = toObject(request.value);
                cmap.store.store(key, value);
                afterMapStore();
            }

            public void process() {
                if (success) doOperation(request);
                returnResponse(request);
            }
        }
    }

    class MergeOperationHandler extends MTargetAwareOperationHandler {
        public void handle(Request request) {
            CMap cmap = getOrCreateMap(request.name);
            if (cmap.isNotLocked(request)) {
                Record record = cmap.getRecord(request);
                boolean doesNotExist = (
                        record == null
                                || !record.isActive()
                                || !record.isValid()
                                || !record.hasValueData());
                DataRecordEntry existing = (doesNotExist) ? null : new DataRecordEntry(record);
                node.executorManager.executeNow(new MergeLoader(cmap, request, existing));
            } else {
                returnRedoResponse(request, REDO_MAP_LOCKED);
            }
        }

        void doOperation(Request request) {
        }

        class MergeLoader extends AbstractMapStoreOperation {

            private DataRecordEntry existingRecord;

            MergeLoader(CMap cmap, Request request, DataRecordEntry existingRecord) {
                super(cmap, request);
                this.existingRecord = existingRecord;
            }

            @Override
            void doMapStoreOperation() {
                Object winner = null;
                success = false;
                if (cmap.mergePolicy != null) {
                    if (existingRecord == null && cmap.loader != null) {
                        existingRecord = new MGetDataRecordEntry().get(request.name, request.key);
                    }
                    DataRecordEntry newEntry = (DataRecordEntry) toObject(request.value);
                    Object key = newEntry.getKey();
                    if (key != null && newEntry.hasValue()) {
                        winner = cmap.mergePolicy.merge(cmap.getName(), newEntry, existingRecord);
                        if (winner != null) {
                            if (cmap.isMultiMap()) {
                                MPutMulti mput = node.concurrentMapManager.new MPutMulti();
                                mput.put(request.name, request.key, winner);
                            } else {
                                ConcurrentMapManager.MPut mput = node.concurrentMapManager.new MPut();
                                mput.put(request.name, request.key, winner, -1);
                            }
                            success = true;
                        }
                    }
                }
            }

            public void process() {
                request.response = (success) ? Boolean.TRUE : Boolean.FALSE;
                returnResponse(request);
            }
        }
    }

    class GetMapEntryOperationHandler extends MTargetAwareOperationHandler {
        public void handle(Request request) {
            CMap cmap = getOrCreateMap(request.name);
            Record record = cmap.getRecord(request);
            if (cmap.loader != null && (record == null || record.isLoadable())) {
                storeExecutor.execute(new GetMapEntryLoader(cmap, request), request.key.hashCode());
            } else {
                doOperation(request);
                returnResponse(request);
            }
        }

        void doOperation(Request request) {
            CMap cmap = getOrCreateMap(request.name);
            request.response = cmap.getMapEntry(request);
        }

        class GetMapEntryLoader extends AbstractMapStoreOperation {

            GetMapEntryLoader(CMap cmap, Request request) {
                super(cmap, request);
            }

            @Override
            void doMapStoreOperation() {
                Object value = cmap.loader.load(toObject(request.key));
                if (value != null) {
                    setIndexValues(request, value);
                    request.value = toData(value);
                    putFromLoad(request);
                } else {
                    success = false;
                }
            }

            public void process() {
                if (success) {
                    Record record = cmap.createNewTransientRecord(request.key, request.value);
                    request.response = new CMap.CMapEntry(record);
                } else {
                    request.response = null;
                }
                returnResponse(request);
            }
        }
    }

    class GetDataRecordEntryOperationHandler extends MTargetAwareOperationHandler {
        public void handle(Request request) {
            CMap cmap = getOrCreateMap(request.name);
            if (cmap.isNotLocked(request)) {
                Record record = cmap.getRecord(request);
                if (cmap.loader != null && (record == null || record.isLoadable())) {
                    storeExecutor.execute(new GetDataRecordEntryLoader(cmap, request), request.key.hashCode());
                } else {
                    doOperation(request);
                    returnResponse(request);
                }
            } else {
                returnRedoResponse(request, REDO_MAP_LOCKED);
            }
        }

        void doOperation(Request request) {
            CMap cmap = getOrCreateMap(request.name);
            Record record = cmap.getRecord(request.key);
            request.response = (record == null) ? null : new DataRecordEntry(record);
        }

        class GetDataRecordEntryLoader extends AbstractMapStoreOperation {

            GetDataRecordEntryLoader(CMap cmap, Request request) {
                super(cmap, request);
            }

            @Override
            void doMapStoreOperation() {
                Object value = cmap.loader.load(toObject(request.key));
                if (value != null) {
                    setIndexValues(request, value);
                    request.value = toData(value);
                } else {
                    success = false;
                }
            }

            public void process() {
                if (success) {
                    Record record = cmap.createNewTransientRecord(request.key, request.value);
                    record.setIndexes(request.indexes, request.indexTypes);
                    request.response = new DataRecordEntry(record);
                } else {
                    request.response = null;
                }
                returnResponse(request);
            }
        }
    }

    class GetOperationHandler extends MTargetAwareOperationHandler {
        public void handle(Request request) {
            CMap cmap = getOrCreateMap(request.name);
            Record record = cmap.getRecord(request);
            if (cmap.loader != null && (record == null || record.isLoadable())) {
                storeExecutor.execute(new GetLoader(cmap, request), request.key.hashCode());
            } else {
                doOperation(request);
                returnResponse(request);
            }
        }

        void doOperation(Request request) {
            CMap cmap = getOrCreateMap(request.name);
            Data value = cmap.get(request);
            request.clearForResponse();
            request.response = value;
        }

        class GetLoader extends AbstractMapStoreOperation {

            GetLoader(CMap cmap, Request request) {
                super(cmap, request);
            }

            @Override
            void doMapStoreOperation() {
                Object value = cmap.loader.load(toObject(request.key));
                if (value != null) {
                    setIndexValues(request, value);
                    request.value = toData(value);
                    putFromLoad(request);
                } else {
                    success = false;
                }
            }

            public void process() {
                if (success) request.response = request.value;
                returnResponse(request);
            }
        }
    }

    class ContainsKeyOperationHandler extends MTargetAwareOperationHandler {
        public void handle(Request request) {
            CMap cmap = getOrCreateMap(request.name);
            if (cmap.isNotLocked(request)) {
                Record record = cmap.getRecord(request);
                if (cmap.loader != null && (record == null || record.isLoadable())) {
                    storeExecutor.execute(new ContainsKeyLoader(cmap, request), request.key.hashCode());
                } else {
                    doOperation(request);
                    returnResponse(request);
                }
            } else {
                returnRedoResponse(request, REDO_MAP_LOCKED);
            }
        }

        void doOperation(Request request) {
            CMap cmap = getOrCreateMap(request.name);
            request.response = cmap.containsKey(request);
        }

        class ContainsKeyLoader extends AbstractMapStoreOperation {

            ContainsKeyLoader(CMap cmap, Request request) {
                super(cmap, request);
            }

            @Override
            void doMapStoreOperation() {
                Object value = cmap.loader.load(toObject(request.key));
                if (value != null) {
                    setIndexValues(request, value);
                    request.value = toData(value);
                    putFromLoad(request);
                } else {
                    success = false;
                }
            }

            public void process() {
                request.response = (success) ? Boolean.TRUE : Boolean.FALSE;
                returnResponse(request);
            }
        }
    }

    abstract class AbstractMapStoreOperation implements Runnable, Processable {
        final protected CMap cmap;
        final protected Request request;
        protected boolean success = true;

        protected AbstractMapStoreOperation(CMap cmap, Request request) {
            this.cmap = cmap;
            this.request = request;
        }

        public void run() {
            try {
                doMapStoreOperation();
            } catch (Exception e) {
                success = false;
                if (e instanceof ClassCastException) {
                    CMap cmap = getMap(request.name);
                    if (cmap.isMapForQueue() && e.getMessage().contains("java.lang.Long cannot be")) {
                        logger.log(Level.SEVERE, "This is MapStore for Queue. Make sure you treat the key as Long");
                    }
                }
                logger.log(Level.WARNING, "Store thrown exception for " + request.operation, e);
                request.response = toData(new AddressAwareException(e, thisAddress));
            } finally {
                enqueueAndReturn(AbstractMapStoreOperation.this);
            }
        }

        abstract void doMapStoreOperation();

        protected final void afterMapStore() {
            Record storedRecord = cmap.getRecord(request);
            if (storedRecord != null) {
                storedRecord.setLastStoredTime(Clock.currentTimeMillis());
                storedRecord.setDirty(false);
            }
        }
    }

    class ValueCountOperationHandler extends MTargetAwareOperationHandler {
        void doOperation(Request request) {
            CMap cmap = getOrCreateMap(request.name);
            request.response = cmap.valueCount(request.key);
        }
    }

    class UnlockOperationHandler extends SchedulableOperationHandler {
        protected boolean shouldSchedule(Request request) {
            return false;
        }

        void doOperation(Request request) {
            boolean unlocked = true;
            CMap cmap = getOrCreateMap(request.name);
            Record record = cmap.getRecord(request);
            if (record != null) {
                unlocked = record.unlock(request.lockThreadId, request.lockAddress);
                if (unlocked) {
                    record.incrementVersion();
                    request.version = record.getVersion();
                    request.lockCount = record.getLockCount();
                    if (record.valueCount() == 0 && record.isEvictable()) {
                        cmap.markAsEvicted(record);
                    }
                    cmap.fireScheduledActions(record);
                }
            }
            if (unlocked) {
                request.response = Boolean.TRUE;
            } else {
                request.response = Boolean.FALSE;
            }
        }
    }

    class ForceUnlockOperationHandler extends SchedulableOperationHandler {
        protected boolean shouldSchedule(Request request) {
            return false;
        }

        void doOperation(Request request) {
            boolean unlocked = false;
            CMap cmap = getOrCreateMap(request.name);
            Record record = cmap.getRecord(request);
            if (record != null) {
                DistributedLock lock = record.getLock();
                if (lock != null && lock.getLockCount() > 0) {
                    record.clearLock();
                    unlocked = true;
                    record.incrementVersion();
                    request.version = record.getVersion();
                    request.lockCount = 0;
                    if (record.valueCount() == 0 &&
                            !record.hasScheduledAction()) {
                        cmap.markAsEvicted(record);
                    }
                    cmap.fireScheduledActions(record);
                }
            }
            if (unlocked) {
                request.response = Boolean.TRUE;
            } else {
                request.response = Boolean.FALSE;
            }
        }
    }

    class LockOperationHandler extends SchedulableOperationHandler {
        protected void onNoTimeToSchedule(Request request) {
            request.response = -1L;
            returnResponse(request);
        }

        public void handle(Request request) {
            final CMap cmap = getOrCreateMap(request.name);
            if (cmap.isNotLocked(request)) {
                if (shouldSchedule(request)) {
                    if (request.hasEnoughTimeToSchedule()) {
                        if (systemLogService.shouldLog(INFO)) {
                            systemLogService.info(request,
                                    MapSystemLogFactory.newScheduleRequest(request, cmap.getRecord(request)));
                        }
                        schedule(request);
                    } else {
                        if (systemLogService.shouldLog(INFO)) {
                            systemLogService.info(request, "NoTimeToSchedule", request.name, request.operation);
                        }
                        onNoTimeToSchedule(request);
                    }
                } else {
                    final Record record = cmap.getRecord(request.key);
                    if (request.operation == CONCURRENT_MAP_TRY_LOCK_AND_GET
                            && cmap.loader != null && (record == null || !record.hasValueData())) {
                        storeExecutor.execute(new TryLockAndGetLoader(cmap, request), request.key.hashCode());
                    } else if (cmap.isMultiMap() && request.value != null) {
                        Collection<ValueHolder> col = record.getMultiValues();
                        if (col != null && col.size() > 0) {
                            storeExecutor.execute(new MultiMapContainsTask(request, col), request.key.hashCode());
                        } else {
                            doOperation(request);
                            returnResponse(request);
                        }
                    } else {
                        doOperation(request);
                        returnResponse(request);
                    }
                }
            } else {
                returnRedoResponse(request, REDO_MAP_LOCKED);
            }
        }

        class MultiMapContainsTask implements Runnable, Processable {
            private final Request request;
            private final Collection<ValueHolder> values;

            MultiMapContainsTask(Request request, Collection<ValueHolder> values) {
                this.request = request;
                this.values = values;
            }

            public void run() {
                if (!values.contains(new ValueHolder(request.value))) {
                    request.value = null;
                }
                enqueueAndReturn(MultiMapContainsTask.this);
            }

            public void process() {
                doOperation(request);
                returnResponse(request);
            }
        }

        class TryLockAndGetLoader extends AbstractMapStoreOperation {
            Data valueData = null;

            TryLockAndGetLoader(CMap cmap, Request request) {
                super(cmap, request);
            }

            @Override
            void doMapStoreOperation() {
                Object value = cmap.loader.load(toObject(request.key));
                valueData = toData(value);
            }

            public void process() {
                final Record record = cmap.getRecord(request);
                if (record != null && !record.testLock(request.lockThreadId, request.lockAddress)) {
                    // record is locked by a previous TryLockAndGetLoader operation
                    // return redo response.
                    returnRedoResponse(request, REDO_MAP_LOCKED);
                } else {
                    if (valueData != null) {
                        if (record == null) {
                            cmap.createAndAddNewRecord(request.key, valueData);
                        } else {
                            record.setValueData(valueData);
                        }
                    }
                    doOperation(request);
                    request.value = valueData;
                    returnResponse(request);
                }
            }
        }

        void doOperation(Request request) {
            CMap cmap = getOrCreateMap(request.name);
            cmap.lock(request);
        }
    }

    void scheduleRequest(final SchedulableOperationHandler handler, final Request request) {
        final Record record = ensureRecord(request);
        request.scheduled = true;
        ScheduledAction scheduledAction = new ScheduledAction(request) {
            @Override
            public boolean consume() {
                handler.handle(request);
                return true;
            }

            @Override
            public void onExpire() {
                handler.onNoTimeToSchedule(request);
            }

            @Override
            public void onMigrate() {
                returnRedoResponse(request, REDO_PARTITION_MIGRATING);
            }
        };
        record.addScheduledAction(scheduledAction);
        node.clusterManager.registerScheduledAction(scheduledAction);
    }

    class IsKeyLockedOperationHandler extends MTargetAwareOperationHandler {

        @Override
        void doOperation(Request request) {
            final CMap cmap = getOrCreateMap(request.name);
            if (cmap.isNotLocked(request)) {
                Record record = cmap.getRecord(request.key);
                request.response = record != null && record.isLocked();
                returnResponse(request);
            } else {
                returnRedoResponse(request, REDO_MAP_LOCKED);
            }
        }

    }

    abstract class SchedulableOperationHandler extends MTargetAwareOperationHandler {

        protected boolean shouldSchedule(Request request) {
            return (!testLock(request));
        }

        protected void onNoTimeToSchedule(Request request) {
            if (request.local) {
                request.response = distributedTimeoutException;
            } else {
                request.response = dataTimeoutException;
            }
            returnResponse(request);
        }

        protected void schedule(Request request) {
            scheduleRequest(SchedulableOperationHandler.this, request);
        }

        public void handle(Request request) {
            boolean shouldSchedule = shouldSchedule(request);
            SystemLogService css = systemLogService;
            if (css.shouldLog(TRACE)) {
                css.logObject(request, TRACE, "ShouldSchedule ");
            }
            if (shouldSchedule) {
                if (request.hasEnoughTimeToSchedule()) {
                    if (css.shouldLog(INFO)) {
                        css.info(request,
                                MapSystemLogFactory.newScheduleRequest(request, recordExist(request)));
                    }
                    schedule(request);
                } else {
                    if (css.shouldLog(INFO)) {
                        css.info(request, "NoTimeToSchedule", request.name, request.operation);
                    }
                    onNoTimeToSchedule(request);
                }
            } else {
                doOperation(request);
                returnResponse(request);
            }
        }
    }

    class ContainsEntryOperationHandler extends ResponsiveOperationHandler {

        public void handle(Request request) {
            CMap cmap = getOrCreateMap(request.name);
            final boolean isMigrating = isMigrating(request);
            if (cmap.isNotLocked(request) && !isMigrating) {
                Record record = cmap.getRecord(request);
                if (record == null || !record.isActive() || !record.isValid()) {
                    request.response = Boolean.FALSE;
                    returnResponse(request);
                } else {
                    node.executorManager.executeQueryTask(new ContainsEntryTask(request, record));
                }
            } else {
                returnRedoResponse(request, isMigrating ? REDO_PARTITION_MIGRATING : REDO_MAP_LOCKED);
            }
        }

        class ContainsEntryTask implements Runnable {
            final Request request;
            final Record record;

            ContainsEntryTask(Request request, Record record) {
                this.request = request;
                this.record = record;
            }

            public void run() {
                CMap cmap = getMap(request.name);
                Data value = request.value;
                request.response = Boolean.FALSE;
                if (cmap.isMultiMap()) {
                    Collection<ValueHolder> multiValues = record.getMultiValues();
                    if (multiValues != null) {
                        ValueHolder theValueHolder = new ValueHolder(value);
                        request.response = multiValues.contains(theValueHolder);
                    }
                } else {
                    Object obj = toObject(value);
                    request.response = obj.equals(record.getValue());
                }
                returnResponse(request);
            }
        }
    }

    class ContainsValueOperationHandler extends MigrationAwareExecutedOperationHandler {

        @Override
        Runnable createRunnable(final Request request) {
            return new ContainsValueTask(request);
        }

        class ContainsValueTask implements Runnable {
            final Request request;

            ContainsValueTask(Request request) {
                this.request = request;
            }

            public void run() {
                CMap cmap = getMap(request.name);
                Data value = request.value;
                request.response = Boolean.FALSE;
                if (cmap != null) {
                    MapIndexService mapIndexService = cmap.getMapIndexService();
                    long now = Clock.currentTimeMillis();
                    if (cmap.isMultiMap()) {
                        Collection<Record> records = mapIndexService.getOwnedRecords();
                        ValueHolder theValueHolder = new ValueHolder(value);
                        for (Record record : records) {
                            if (record.isActive() && record.isValid(now)) {
                                Collection<ValueHolder> multiValues = record.getMultiValues();
                                if (multiValues != null) {
                                    if (multiValues.contains(theValueHolder)) {
                                        request.response = Boolean.TRUE;
                                        break;
                                    }
                                }
                            }
                        }
                    } else {
                        Collection<? extends MapEntry> results = null;
                        Index index = mapIndexService.getValueIndex();
                        if (index != null) {
                            results = index.getRecords((long) value.hashCode());
                        } else {
                            results = mapIndexService.getOwnedRecords();
                        }
                        if (results != null) {
                            Object obj = toObject(value);
                            for (MapEntry entry : results) {
                                Record record = (Record) entry;
                                if (record.isActive() && record.isValid(now)) {
                                    if (obj.equals(record.getValue())) {
                                        request.response = Boolean.TRUE;
                                        break;
                                    }
                                }
                            }
                        }
                    }
                }
                returnResponse(request);
            }
        }
    }

    abstract class ExecutedOperationHandler extends ResponsiveOperationHandler {
        public void process(Packet packet) {
            Request request = Request.copyFromPacket(packet);
            request.local = false;
            handle(request);
        }

        public void handle(final Request request) {
            node.executorManager.executeQueryTask(createRunnable(request));
        }

        abstract Runnable createRunnable(Request request);
    }

    abstract class MigrationAwareExecutedOperationHandler extends ExecutedOperationHandler {
        @Override
        public void handle(Request request) {
            CMap cmap = getOrCreateMap(request.name);
            final boolean isMigrating = isMigrating(request);
            if (cmap.isNotLocked(request) && !isMigrating) {
                super.handle(request);
            } else {
                returnRedoResponse(request, isMigrating ? REDO_PARTITION_MIGRATING : REDO_MAP_LOCKED);
            }
        }
    }

    public Pairs queryMap(CMap cmap, ClusterOperation operation, Predicate predicate) throws QueryException {
        try {
            final QueryContext queryContext = new QueryContext(cmap.getName(), predicate, cmap.getMapIndexService());
            Set<MapEntry> results = cmap.getMapIndexService().doQuery(queryContext);
            boolean evaluateValues = (predicate != null && !queryContext.isStrong());
            return createResultPairs(operation, results, evaluateValues, predicate);
        } catch (Throwable e) {
            throw new QueryException(e);
        }
    }

    private Pairs createResultPairs(ClusterOperation operation, Collection<MapEntry> colRecords, boolean evaluateEntries, Predicate predicate) {
        Pairs pairs = new Pairs();
        if (colRecords != null) {
            long now = currentTimeMillis();
            for (MapEntry mapEntry : colRecords) {
                Record record = (Record) mapEntry;
                if (record.isActive() && record.isValid(now)) {
                    if (record.getKeyData() == null || record.getKeyData().size() == 0) {
                        throw new RuntimeException("Key cannot be null or zero-size: " + record.getKeyData());
                    }
                    boolean match = (!evaluateEntries) || predicate.apply(record);
                    if (match) {
                        boolean onlyKeys = (operation == CONCURRENT_MAP_ITERATE_KEYS_ALL ||
                                operation == CONCURRENT_MAP_ITERATE_KEYS);
                        Data key = record.getKeyData();
                        if (record.hasValueData()) {
                            Data value = (onlyKeys) ? null : record.getValueData();
                            pairs.addKeyValue(new KeyValue(key, value));
                        } else if (record.getMultiValues() != null) {
                            int size = record.getMultiValues().size();
                            if (size > 0) {
                                if (operation == CONCURRENT_MAP_ITERATE_KEYS) {
                                    pairs.addKeyValue(new KeyValue(key, null));
                                } else {
                                    Collection<ValueHolder> values = record.getMultiValues();
                                    for (ValueHolder valueHolder : values) {
                                        pairs.addKeyValue(new KeyValue(key, valueHolder.getData()));
                                    }
                                }
                            }
                        }
                    }
                }
            }
        }
        return pairs;
    }

    Record recordExist(Request req) {
        CMap cmap = maps.get(req.name);
        if (cmap == null) {
            return null;
        }
        return cmap.getRecord(req);
    }

    Record ensureRecord(Request req) {
        return ensureRecord(req, req.value);
    }

    Record ensureRecord(Request req, Data defaultValue) {
        checkServiceThread();
        CMap cmap = getOrCreateMap(req.name);
        Record record = cmap.getRecord(req);
        if (record == null || !record.isActive() || !record.isValid()) {
            final Map<Address, Boolean> listeners = record != null ? record.getListeners() : null;
            record = cmap.createAndAddNewRecord(req.key, defaultValue);
            record.setMapListeners(listeners);
        }
        return record;
    }

    private boolean testLock(Request req) {
        Record record = recordExist(req);
        return record == null || record.testLock(req.lockThreadId, req.lockAddress);
    }
}<|MERGE_RESOLUTION|>--- conflicted
+++ resolved
@@ -1068,13 +1068,8 @@
                 } else {
                     MLock mlock = new MLock();
                     boolean locked = mlock
-<<<<<<< HEAD
-                            .lockAndGetValue(name, key, txn.getTransactionTimeout());
-                    if (!locked)
-=======
                             .lockAndGetValue(name, key, DEFAULT_TXN_TIMEOUT);
                     if (!locked) {
->>>>>>> 2fabc2d7
                         throwTxTimeoutException(key);
                     }
                     Object oldObject = null;
@@ -1204,13 +1199,8 @@
                     if (!txn.has(name, key)) {
                         MLock mlock = new MLock();
                         locked = mlock
-<<<<<<< HEAD
-                                .lockAndGetValue(name, key, txn.getTransactionTimeout());
-                        if (!locked)
-=======
                                 .lockAndGetValue(name, key, DEFAULT_TXN_TIMEOUT);
                         if (!locked) {
->>>>>>> 2fabc2d7
                             throwTxTimeoutException(key);
                         }
                         Object oldObject = null;
@@ -1393,13 +1383,8 @@
             if (txn != null && txn.getStatus() == Transaction.TXN_STATUS_ACTIVE) {
                 if (!txn.has(name, key)) {
                     MLock mlock = new MLock();
-<<<<<<< HEAD
-                    boolean locked = mlock.lock(name, key, txn.getTransactionTimeout());
-                    if (!locked)
-=======
                     boolean locked = mlock.lock(name, key, DEFAULT_TXN_TIMEOUT);
                     if (!locked) {
->>>>>>> 2fabc2d7
                         throwTxTimeoutException(key);
                     }
                 }
@@ -1792,13 +1777,8 @@
                 if (!txn.has(name, key)) {
                     MLock mlock = new MLock();
                     boolean locked = mlock
-<<<<<<< HEAD
-                            .lockAndGetValue(name, key, txn.getTransactionTimeout());
-                    if (!locked)
-=======
                             .lockAndGetValue(name, key, DEFAULT_TXN_TIMEOUT);
                     if (!locked) {
->>>>>>> 2fabc2d7
                         throwTxTimeoutException(key);
                     }
                     Object oldObject = null;
@@ -1856,13 +1836,8 @@
                 if (!txn.has(name, key)) {
                     MLock mlock = new MLock();
                     boolean locked = mlock
-<<<<<<< HEAD
-                            .lockAndGetValue(name, key, txn.getTransactionTimeout());
-                    if (!locked)
-=======
                             .lockAndGetValue(name, key, DEFAULT_TXN_TIMEOUT);
                     if (!locked) {
->>>>>>> 2fabc2d7
                         throwTxTimeoutException(key);
                     }
                     Object oldObject = null;
