--- conflicted
+++ resolved
@@ -79,9 +79,4 @@
      */
     CacheOperationProvider getCacheOperationProvider(String nameWithPrefix, InMemoryFormat storageType);
 
-<<<<<<< HEAD
-    void sendInvalidationEvent(String name, Data key, String sourceUuid);
-
-=======
->>>>>>> 59ebe91c
 }