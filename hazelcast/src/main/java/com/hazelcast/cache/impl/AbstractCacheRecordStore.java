/*
 * Copyright (c) 2008-2015, Hazelcast, Inc. All Rights Reserved.
 *
 * Licensed under the Apache License, Version 2.0 (the "License");
 * you may not use this file except in compliance with the License.
 * You may obtain a copy of the License at
 *
 * http://www.apache.org/licenses/LICENSE-2.0
 *
 * Unless required by applicable law or agreed to in writing, software
 * distributed under the License is distributed on an "AS IS" BASIS,
 * WITHOUT WARRANTIES OR CONDITIONS OF ANY KIND, either express or implied.
 * See the License for the specific language governing permissions and
 * limitations under the License.
 */

package com.hazelcast.cache.impl;

import com.hazelcast.cache.CacheNotExistsException;
import com.hazelcast.cache.impl.eviction.EvictionCandidate;
import com.hazelcast.cache.impl.eviction.EvictionChecker;
import com.hazelcast.cache.impl.eviction.EvictionListener;
import com.hazelcast.cache.impl.eviction.EvictionPolicyEvaluator;
import com.hazelcast.cache.impl.eviction.EvictionPolicyEvaluatorProvider;
import com.hazelcast.cache.impl.eviction.EvictionStrategy;
import com.hazelcast.cache.impl.eviction.EvictionStrategyProvider;
import com.hazelcast.cache.impl.maxsize.CacheMaxSizeChecker;
import com.hazelcast.cache.impl.maxsize.impl.EntryCountCacheMaxSizeChecker;
import com.hazelcast.cache.impl.record.CacheRecord;
import com.hazelcast.cache.impl.record.SampleableCacheRecordMap;
import com.hazelcast.config.CacheConfig;
import com.hazelcast.config.CacheEvictionConfig;
import com.hazelcast.config.EvictionPolicy;
import com.hazelcast.map.impl.MapEntrySet;
import com.hazelcast.nio.IOUtil;
import com.hazelcast.nio.serialization.Data;
import com.hazelcast.spi.EventRegistration;
import com.hazelcast.spi.EventService;
import com.hazelcast.nio.serialization.DefaultData;
import com.hazelcast.spi.NodeEngine;
import com.hazelcast.spi.impl.EventServiceImpl;
import com.hazelcast.util.Clock;
import com.hazelcast.util.EmptyStatement;
import com.hazelcast.util.ExceptionUtil;

import javax.cache.configuration.Factory;
import javax.cache.expiry.CreatedExpiryPolicy;
import javax.cache.expiry.Duration;
import javax.cache.expiry.ExpiryPolicy;
import javax.cache.expiry.ModifiedExpiryPolicy;
import javax.cache.integration.CacheLoader;
import javax.cache.integration.CacheLoaderException;
import javax.cache.integration.CacheWriter;
import javax.cache.integration.CacheWriterException;
import javax.cache.processor.EntryProcessor;
import java.io.Closeable;
import java.io.IOException;
import java.util.Collection;
import java.util.Collections;
import java.util.HashMap;
import java.util.HashSet;
import java.util.Map;
import java.util.Set;
import java.util.concurrent.TimeUnit;

import static com.hazelcast.cache.impl.operation.MutableOperation.IGNORE_COMPLETION;
import static com.hazelcast.cache.impl.record.CacheRecordFactory.isExpiredAt;

/**
 * @author sozal 14/10/14
 */
public abstract class AbstractCacheRecordStore<R extends CacheRecord, CRM extends SampleableCacheRecordMap<Data, R>>
        implements ICacheRecordStore, EvictionListener<Data, R> {

    protected static final int DEFAULT_INITIAL_CAPACITY = 1000;
    protected static final String SOURCE_NOT_AVAILABLE = "<NA>";

    protected final String name;
    protected final int partitionId;
    protected final int partitionCount;
    protected final NodeEngine nodeEngine;
    protected final AbstractCacheService cacheService;
    protected final CacheConfig cacheConfig;
    protected CRM records;
    protected CacheStatisticsImpl statistics;
    protected CacheLoader cacheLoader;
    protected CacheWriter cacheWriter;
    protected boolean isEventsEnabled = true;
    protected boolean isEventBatchingEnabled;
    protected ExpiryPolicy defaultExpiryPolicy;
    protected final CacheEvictionConfig evictionConfig;
    protected volatile boolean hasExpiringEntry;
    protected final Map<CacheEventType, Set<CacheEventData>> batchEvent = new HashMap<CacheEventType, Set<CacheEventData>>();
    protected final CacheMaxSizeChecker maxSizeChecker;
    protected final EvictionPolicyEvaluator<Data, R> evictionPolicyEvaluator;
    protected final EvictionChecker evictionChecker;
    protected final EvictionStrategy<Data, R, CRM> evictionStrategy;

    //CHECKSTYLE:OFF
    public AbstractCacheRecordStore(final String name, final int partitionId, final NodeEngine nodeEngine,
            final AbstractCacheService cacheService) {
        this.name = name;
        this.partitionId = partitionId;
        this.partitionCount = nodeEngine.getPartitionService().getPartitionCount();
        this.nodeEngine = nodeEngine;
        this.cacheService = cacheService;
        this.cacheConfig = cacheService.getCacheConfig(name);
        if (cacheConfig == null) {
            throw new CacheNotExistsException("Cache is already destroyed or not created yet, on "
                    + nodeEngine.getLocalMember());
        }
        this.evictionConfig = cacheConfig.getEvictionConfig();
        if (evictionConfig == null) {
            throw new IllegalStateException("Eviction config cannot be null");
        }
        this.records = createRecordCacheMap();
        if (cacheConfig.getCacheLoaderFactory() != null) {
            final Factory<CacheLoader> cacheLoaderFactory = cacheConfig.getCacheLoaderFactory();
            cacheLoader = cacheLoaderFactory.create();
        }
        if (cacheConfig.getCacheWriterFactory() != null) {
            final Factory<CacheWriter> cacheWriterFactory = cacheConfig.getCacheWriterFactory();
            cacheWriter = cacheWriterFactory.create();
        }
        if (cacheConfig.isStatisticsEnabled()) {
            this.statistics = cacheService.createCacheStatIfAbsent(name);
        }
        final Factory<ExpiryPolicy> expiryPolicyFactory = cacheConfig.getExpiryPolicyFactory();
        this.defaultExpiryPolicy = expiryPolicyFactory.create();
        this.maxSizeChecker = createCacheMaxSizeChecker(evictionConfig.getSize(), evictionConfig.getMaxSizePolicy());
        this.evictionPolicyEvaluator = createEvictionPolicyEvaluator(evictionConfig);
        this.evictionChecker = createEvictionChecker(evictionConfig);
        this.evictionStrategy = creatEvictionStrategy(evictionConfig);
    }
    //CHECKSTYLE:ON

    protected boolean isReadThrough() {
        return cacheConfig.isReadThrough();
    }

    protected boolean isWriteThrough() {
        return cacheConfig.isWriteThrough();
    }

    protected boolean isStatisticsEnabled() {
        return statistics != null;
    }

    protected abstract CRM createRecordCacheMap();

    protected abstract CacheEntryProcessorEntry createCacheEntryProcessorEntry(Data key, R record,
                                                                               long now, int completionId);

    protected abstract <T> R createRecord(T value, long creationTime, long expiryTime);

    protected abstract <T> Data valueToData(T value);

    protected abstract <T> T dataToValue(Data data);

    protected abstract <T> R valueToRecord(T value);

    protected abstract <T> T recordToValue(R record);

    protected abstract Data recordToData(R record);

    protected abstract R dataToRecord(Data data);

    protected abstract Data toHeapData(Object obj);

    protected CacheMaxSizeChecker createCacheMaxSizeChecker(int size,
                                                            CacheEvictionConfig.CacheMaxSizePolicy maxSizePolicy) {
        if (maxSizePolicy == null) {
            throw new IllegalArgumentException("Max-Size policy cannot be null");
        }
        if (maxSizePolicy == CacheEvictionConfig.CacheMaxSizePolicy.ENTRY_COUNT) {
            return new EntryCountCacheMaxSizeChecker(size, records, partitionCount);
        }

        return null;
    }

    protected EvictionPolicyEvaluator<Data, R> createEvictionPolicyEvaluator(CacheEvictionConfig cacheEvictionConfig) {
        final EvictionPolicy evictionPolicy = cacheEvictionConfig.getEvictionPolicy();

        if (evictionPolicy == null || evictionPolicy == EvictionPolicy.NONE) {
            throw new IllegalArgumentException("Eviction policy cannot be null or NONE");
        }

        return EvictionPolicyEvaluatorProvider.getEvictionPolicyEvaluator(cacheEvictionConfig);
    }

    protected EvictionChecker createEvictionChecker(CacheEvictionConfig cacheEvictionConfig) {
        return new MaxSizeEvictionChecker();
    }

    protected EvictionStrategy<Data, R, CRM> creatEvictionStrategy(CacheEvictionConfig cacheEvictionConfig) {
        return EvictionStrategyProvider.getEvictionStrategy(cacheEvictionConfig);
    }

    protected boolean isEvictionRequired() {
        if (maxSizeChecker != null) {
            return maxSizeChecker.isReachedToMaxSize();
        } else {
            return false;
        }
    }

    protected void updateHasExpiringEntry(R record) {
        if (record != null) {
            if (!hasExpiringEntry && record.getExpirationTime() >= 0) {
                hasExpiringEntry = true;
            }
        }
    }

    public boolean isEvictionEnabled() {
        return evictionStrategy != null && evictionPolicyEvaluator != null;
    }

    @Override
    public int evictIfRequired() {
        int evictedCount = 0;
        if (isEvictionEnabled()) {
            evictedCount = evictionStrategy.evict(records, evictionPolicyEvaluator, evictionChecker, this);
            if (isStatisticsEnabled() && evictedCount > 0) {
                statistics.increaseCacheEvictions(evictedCount);
            }
        }
        return evictedCount;
    }

    protected Data toData(Object obj) {
        if (obj instanceof Data) {
            return (Data) obj;
        } else if (obj instanceof CacheRecord) {
            return recordToData((R) obj);
        } else {
            return valueToData(obj);
        }
    }

    protected <T> T toValue(Object obj) {
        if (obj instanceof Data) {
            return (T) dataToValue((Data) obj);
        } else if (obj instanceof CacheRecord) {
            return (T) recordToValue((R) obj);
        } else {
            return (T) obj;
        }
    }

    protected R toRecord(Object obj) {
        if (obj instanceof Data) {
            return dataToRecord((Data) obj);
        } else if (obj instanceof CacheRecord) {
            return (R) obj;
        } else {
            return (R) valueToRecord(obj);
        }
    }

    protected Data toEventData(Object obj) {
        if (isEventsEnabled) {
            return toHeapData(obj);
        } else {
            return null;
        }
    }

    protected ExpiryPolicy getExpiryPolicy(ExpiryPolicy expiryPolicy) {
        if (expiryPolicy != null) {
            return expiryPolicy;
        } else {
            return defaultExpiryPolicy;
        }
    }

    public boolean processExpiredEntry(Data key, R record, long now) {
        return processExpiredEntry(key, record, now, SOURCE_NOT_AVAILABLE);
    }

    public boolean processExpiredEntry(Data key, R record, long now, String source) {
        final boolean isExpired = record != null && record.isExpiredAt(now);
        if (!isExpired) {
            return false;
        }
        doRemoveRecord(key, source);
        if (isEventsEnabled) {
            publishEvent(CacheEventType.EXPIRED, key, null, toEventData(record), false,
                    IGNORE_COMPLETION, CacheRecord.EXPIRATION_TIME_NOT_AVAILABLE);
        }
        return true;
    }

    public R processExpiredEntry(Data key, R record, long expiryTime, long now) {
        return processExpiredEntry(key, record, expiryTime, now, SOURCE_NOT_AVAILABLE);
    }

    public R processExpiredEntry(Data key, R record, long expiryTime, long now, String source) {
        final boolean isExpired = isExpiredAt(expiryTime, now);
        if (!isExpired) {
            return record;
        }
        if (isStatisticsEnabled()) {
            statistics.increaseCacheExpiries(1);
        }
        doRemoveRecord(key, source);
        if (isEventsEnabled) {
            publishEvent(CacheEventType.EXPIRED, key, null, toEventData(record), false,
                    IGNORE_COMPLETION, CacheRecord.EXPIRATION_TIME_NOT_AVAILABLE);
        }
        return null;
    }

    public R accessRecord(Data key, R record, ExpiryPolicy expiryPolicy, long now) {
        onRecordAccess(key, record, getExpiryPolicy(expiryPolicy), now);
        return record;
    }

    @Override
    public <C extends EvictionCandidate<Data, R>> void onEvict(C candidate) {
        invalidateEntry(candidate.getAccessor());
    }

    protected void invalidateEntry(Data key) {
        invalidateEntry(key, SOURCE_NOT_AVAILABLE);
    }

    protected void invalidateEntry(Data key, String source) {
        cacheService.sendInvalidationEvent(name, key, source);
    }

    protected void invalidateAllEntries() {
        invalidateAllEntries(SOURCE_NOT_AVAILABLE);
    }

    protected void invalidateAllEntries(String source) {
        cacheService.sendInvalidationEvent(name, null, source);
    }

    protected void updateGetAndPutStat(boolean isPutSucceed, boolean getValue,
                                       boolean oldValueNull, long start) {
        if (isStatisticsEnabled()) {
            if (isPutSucceed) {
                statistics.increaseCachePuts(1);
                statistics.addPutTimeNanos(System.nanoTime() - start);
            }
            if (getValue) {
                if (oldValueNull) {
                    statistics.increaseCacheMisses(1);
                } else {
                    statistics.increaseCacheHits(1);
                }
                statistics.addGetTimeNanos(System.nanoTime() - start);
            }
        }
    }

    protected long updateAccessDuration(Data key, R record, ExpiryPolicy expiryPolicy, long now) {
        long expiryTime = -1L;
        try {
            Duration expiryDuration = expiryPolicy.getExpiryForAccess();
            if (expiryDuration != null) {
                expiryTime = expiryDuration.getAdjustedTime(now);
                record.setExpirationTime(expiryTime);
                if (isEventsEnabled) {
                    publishEvent(CacheEventType.EXPIRATION_TIME_UPDATED,
                            toHeapData(key), null,
                            toEventData(record.getValue()), false,
                            IGNORE_COMPLETION, expiryTime);
                }
            }
        } catch (Exception e) {
            EmptyStatement.ignore(e);
            // Leave the expiry time untouched when we can't determine a duration
        }
        return expiryTime;
    }

    protected long onRecordAccess(Data key, R record, ExpiryPolicy expiryPolicy, long now) {
        record.setAccessTime(now);
        record.incrementAccessHit();
        return updateAccessDuration(key, record, expiryPolicy, now);
    }

    protected void updateReplaceStat(boolean result, boolean isHit, long start) {
        if (isStatisticsEnabled()) {
            if (result) {
                statistics.increaseCachePuts(1);
                statistics.addPutTimeNanos(System.nanoTime() - start);
            }
            statistics.addGetTimeNanos(System.nanoTime() - start);
            if (isHit) {
                statistics.increaseCacheHits(1);
            } else {
                statistics.increaseCacheMisses(1);
            }
        }
    }

    protected void publishEvent(CacheEventType eventType, Data dataKey, Data dataOldValue,
                                Data dataValue, boolean isOldValueAvailable,
                                int completionId, long expirationTime) {
        if (isEventBatchingEnabled) {
            final CacheEventDataImpl cacheEventData =
                    new CacheEventDataImpl(name, eventType, dataKey,
                            dataValue, dataOldValue, isOldValueAvailable);
            Set<CacheEventData> cacheEventDataSet = batchEvent.get(eventType);
            if (cacheEventDataSet == null) {
                cacheEventDataSet = new HashSet<CacheEventData>();
                batchEvent.put(eventType, cacheEventDataSet);
            }
            cacheEventDataSet.add(cacheEventData);
        } else {
            cacheService.publishEvent(name, eventType, dataKey, dataValue,
                    dataOldValue, isOldValueAvailable, dataKey.hashCode(),
                    completionId, expirationTime);
        }
    }

    protected void publishBatchedEvents(String cacheName, CacheEventType cacheEventType, int orderKey) {
        final Set<CacheEventData> cacheEventDatas = batchEvent.get(cacheEventType);
        CacheEventSet ces = new CacheEventSet(cacheEventType, cacheEventDatas);
        cacheService.publishEvent(cacheName, ces, orderKey);
    }

    protected boolean compare(Object v1, Object v2) {
        if (v1 == null && v2 == null) {
            return true;
        }
        if (v1 == null) {
            return false;
        }
        if (v2 == null) {
            return false;
        }
        return v1.equals(v2);
    }

    protected long expiryPolicyToTTL(ExpiryPolicy expiryPolicy) {
        if (expiryPolicy == null) {
            return CacheRecord.EXPIRATION_TIME_NOT_AVAILABLE;
        }
        try {
            Duration expiryDuration = expiryPolicy.getExpiryForCreation();
            if (expiryDuration == null || expiryDuration.isEternal()) {
                return CacheRecord.EXPIRATION_TIME_NOT_AVAILABLE;
            }
            long durationAmount = expiryDuration.getDurationAmount();
            TimeUnit durationTimeUnit = expiryDuration.getTimeUnit();
            return TimeUnit.MILLISECONDS.convert(durationAmount, durationTimeUnit);
        } catch (Exception e) {
            return CacheRecord.EXPIRATION_TIME_NOT_AVAILABLE;
        }
    }

    protected ExpiryPolicy ttlToExpirePolicy(long ttl) {
        if (ttl >= 0) {
            return new ModifiedExpiryPolicy(new Duration(TimeUnit.MILLISECONDS, ttl));
        } else {
            return new CreatedExpiryPolicy(Duration.ETERNAL);
        }
    }

    protected R createRecord(long expiryTime) {
        return createRecord(null, Clock.currentTimeMillis(), expiryTime);
    }

    protected R createRecord(Object value, long expiryTime) {
        return createRecord(value, Clock.currentTimeMillis(), expiryTime);
    }

    protected R createRecord(Data keyData, Object value, long expirationTime, int completionId) {
        final R record = createRecord(value, expirationTime);
        updateHasExpiringEntry(record);
        if (isEventsEnabled) {
            Data dataValue = toEventData(value);
            publishEvent(CacheEventType.CREATED, keyData, null, dataValue, false,
                    completionId, expirationTime);
        }
        return record;
    }

    public R createRecordWithExpiry(Data key, Object value, long expiryTime,
                                    long now, boolean disableWriteThrough, int completionId) {
        if (!disableWriteThrough) {
            writeThroughCache(key, value);
        }

        if (!isExpiredAt(expiryTime, now)) {
            R record = createRecord(key, value, expiryTime, completionId);
            records.put(key, record);
            return record;
        }
        publishEvent(CacheEventType.COMPLETED, key, null, null, false,
                completionId, CacheRecord.EXPIRATION_TIME_NOT_AVAILABLE);
        return null;
    }

    public R createRecordWithExpiry(Data key, Object value, ExpiryPolicy expiryPolicy,
                                    long now, boolean disableWriteThrough, int completionId) {
        expiryPolicy = getExpiryPolicy(expiryPolicy);

        Duration expiryDuration;
        try {
            expiryDuration = expiryPolicy.getExpiryForCreation();
        } catch (Exception e) {
            expiryDuration = Duration.ETERNAL;
        }
        long expiryTime = expiryDuration.getAdjustedTime(now);

<<<<<<< HEAD
        if (!disableWriteThrough) {
            writeThroughCache(key, value);
        }

        if (!isExpiredAt(expiryTime, now)) {
            R record = createRecord(key, value, expiryTime, completionId);
            doPutRecord(key, record);
            return record;
        }
        publishEvent(CacheEventType.COMPLETED, key, null, null, false, completionId);
        return null;
=======
        return createRecordWithExpiry(key, value, expiryTime, now, disableWriteThrough, completionId);
>>>>>>> 59ebe91c
    }

    protected void onUpdateRecord(Data key, R record, Object value, Data oldDataValue) {
    }

    protected void onUpdateRecordError(Data key, R record, Object value, Data newDataValue,
                                       Data oldDataValue, Throwable error) {
    }

    protected R updateRecord(Data key, R record, Object value, int completionId) {
        return updateRecord(key, record, value, completionId, SOURCE_NOT_AVAILABLE);
    }

    protected R updateRecord(Data key, R record, Object value, int completionId, String source) {
        Data dataOldValue = null;
        Data dataValue = null;
        Object recordValue = value;
        try {
            switch (cacheConfig.getInMemoryFormat()) {
                case BINARY:
                    recordValue = toData(value);
                    dataValue = (Data) recordValue;
                    dataOldValue = toData(record);
                    break;
                case OBJECT:
                    if (value instanceof Data) {
                        recordValue = dataToValue((Data) value);
                        dataValue = (Data) value;
                    } else {
                        dataValue = valueToData(value);
                    }
                    dataOldValue = toData(record);
                    break;
                case NATIVE:
                    recordValue = toData(value);
                    dataValue = (Data) recordValue;
                    dataOldValue = toData(record);
                    break;
                default:
                    throw new IllegalArgumentException("Invalid storage format: "
                            + cacheConfig.getInMemoryFormat());
            }

            Data eventDataKey = toEventData(key);
            Data eventDataValue = toEventData(dataValue);
            Data eventDataOldValue = toEventData(dataOldValue);

            record.setValue(recordValue);

            onUpdateRecord(key, record, value, dataOldValue);

            updateHasExpiringEntry(record);

            // Just be sure about key data is heap data
            invalidateEntry(toHeapData(key), source);

            if (isEventsEnabled) {
                publishEvent(CacheEventType.UPDATED, eventDataKey, eventDataOldValue, eventDataValue,
                        true, completionId, record.getExpirationTime());
            }
            return record;
        } catch (Throwable error) {
            onUpdateRecordError(key, record, value, dataValue, dataOldValue, error);
            throw ExceptionUtil.rethrow(error);
        }
    }

    public boolean updateRecordWithExpiry(Data key, Object value, R record, long expiryTime,
                                          long now, boolean disableWriteThrough, int completionId) {
        record.setExpirationTime(expiryTime);
        if (!disableWriteThrough) {
            writeThroughCache(key, value);
        }
        updateRecord(key, record, value, completionId);
        return processExpiredEntry(key, record, expiryTime, now) != null;
    }

    public boolean updateRecordWithExpiry(Data key, Object value, R record, ExpiryPolicy expiryPolicy,
<<<<<<< HEAD
            long now, boolean disableWriteThrough, int completionId) {
        return updateRecordWithExpiry(key, value, record, expiryPolicy, now,
                disableWriteThrough, completionId, SOURCE_NOT_AVAILABLE);
    }

    public boolean updateRecordWithExpiry(Data key, Object value, R record, ExpiryPolicy expiryPolicy,
            long now, boolean disableWriteThrough, int completionId, String source) {
=======
                                          long now, boolean disableWriteThrough, int completionId) {
>>>>>>> 59ebe91c
        expiryPolicy = getExpiryPolicy(expiryPolicy);

        long expiryTime = CacheRecord.EXPIRATION_TIME_NOT_AVAILABLE;
        try {
            Duration expiryDuration = expiryPolicy.getExpiryForUpdate();
            if (expiryDuration != null) {
                expiryTime = expiryDuration.getAdjustedTime(now);
            }
        } catch (Exception e) {
            EmptyStatement.ignore(e);
            // Leave the expiry time untouched when we can't determine a duration
        }
        return updateRecordWithExpiry(key, value, record, expiryTime, now, disableWriteThrough, completionId);
    }

    protected void onDeleteRecord(Data key, R record, Data dataValue, boolean deleted) {
    }

    protected void onDeleteRecordError(Data key, R record, Data dataValue,
            boolean deleted, Throwable error) {
    }

    protected boolean deleteRecord(Data key, int completionId) {
        return deleteRecord(key, completionId, SOURCE_NOT_AVAILABLE);
    }

    protected boolean deleteRecord(Data key, int completionId, String source) {
        final R record = doRemoveRecord(key, source);
        Data dataValue = null;
        try {
            switch (cacheConfig.getInMemoryFormat()) {
                case BINARY:
                case OBJECT:
                case NATIVE:
                    dataValue = toData(record);
                    break;
                default:
                    throw new IllegalArgumentException("Invalid storage format: "
                            + cacheConfig.getInMemoryFormat());
            }

            Data eventDataKey = toEventData(key);
            Data eventDataValue = toEventData(dataValue);

            onDeleteRecord(key, record, dataValue, record != null);

            if (records.size() == 0) {
                hasExpiringEntry = false;
            }

            if (isEventsEnabled) {
                publishEvent(CacheEventType.REMOVED, eventDataKey, null, eventDataValue, false,
                        completionId, CacheRecord.EXPIRATION_TIME_NOT_AVAILABLE);
            }

            return record != null;
        } catch (Throwable error) {
            onDeleteRecordError(key, record, dataValue, record != null, error);
            throw ExceptionUtil.rethrow(error);
        }
    }

    public R readThroughRecord(Data key, long now) {
        Object value = readThroughCache(key);
        if (value == null) {
            return null;
        }
        Duration expiryDuration;
        try {
            expiryDuration = defaultExpiryPolicy.getExpiryForCreation();
        } catch (Exception e) {
            expiryDuration = Duration.ETERNAL;
        }
        long expiryTime = expiryDuration.getAdjustedTime(now);

        if (isExpiredAt(expiryTime, now)) {
            return null;
        }
        // TODO below createRecord may fire create event, is it OK?
        return createRecord(key, value, expiryTime, IGNORE_COMPLETION);
    }

    public Object readThroughCache(Data key) throws CacheLoaderException {
        if (this.isReadThrough() && cacheLoader != null) {
            try {
                Object o = dataToValue(key);
                return cacheLoader.load(o);
            } catch (Exception e) {
                if (!(e instanceof CacheLoaderException)) {
                    throw new CacheLoaderException("Exception in CacheLoader during load", e);
                } else {
                    throw (CacheLoaderException) e;
                }
            }
        }
        return null;
    }

    public void writeThroughCache(Data key, Object value) throws CacheWriterException {
        if (isWriteThrough() && cacheWriter != null) {
            try {
                final Object objKey = dataToValue(key);
                final Object objValue = toValue(value);
                CacheEntry<?, ?> entry = new CacheEntry<Object, Object>(objKey, objValue);
                cacheWriter.write(entry);
            } catch (Exception e) {
                if (!(e instanceof CacheWriterException)) {
                    throw new CacheWriterException("Exception in CacheWriter during write", e);
                } else {
                    throw (CacheWriterException) e;
                }
            }
        }
    }

    protected void deleteCacheEntry(Data key) {
        if (isWriteThrough() && cacheWriter != null) {
            try {
                final Object objKey = dataToValue(key);
                cacheWriter.delete(objKey);
            } catch (Exception e) {
                if (!(e instanceof CacheWriterException)) {
                    throw new CacheWriterException("Exception in CacheWriter during delete", e);
                } else {
                    throw (CacheWriterException) e;
                }
            }
        }
    }

    protected void deleteAllCacheEntry(Set<Data> keys) {
        if (isWriteThrough() && cacheWriter != null && keys != null && !keys.isEmpty()) {
            Map<Object, Data> keysToDelete = new HashMap<Object, Data>();
            for (Data key : keys) {
                final Object localKeyObj = dataToValue(key);
                keysToDelete.put(localKeyObj, key);
            }
            final Set<Object> keysObject = keysToDelete.keySet();
            try {
                cacheWriter.deleteAll(keysObject);
            } catch (Exception e) {
                if (!(e instanceof CacheWriterException)) {
                    throw new CacheWriterException("Exception in CacheWriter during deleteAll", e);
                } else {
                    throw (CacheWriterException) e;
                }
            } finally {
                for (Object undeletedKey : keysObject) {
                    final Data undeletedKeyData = keysToDelete.get(undeletedKey);
                    keys.remove(undeletedKeyData);
                }
            }
        }
    }

    protected Map<Data, Object> loadAllCacheEntry(Set<Data> keys) {
        if (cacheLoader != null) {
            Map<Object, Data> keysToLoad = new HashMap<Object, Data>();
            for (Data key : keys) {
                final Object localKeyObj = dataToValue(key);
                keysToLoad.put(localKeyObj, key);
            }

            Map<Object, Object> loaded;
            try {
                loaded = cacheLoader.loadAll(keysToLoad.keySet());
            } catch (Throwable e) {
                if (!(e instanceof CacheLoaderException)) {
                    throw new CacheLoaderException("Exception in CacheLoader during loadAll", e);
                } else {
                    throw (CacheLoaderException) e;
                }
            }
            Map<Data, Object> result = new HashMap<Data, Object>();

            for (Map.Entry<Object, Data> entry : keysToLoad.entrySet()) {
                final Object keyObj = entry.getKey();
                final Object valueObject = loaded.get(keyObj);
                final Data keyData = entry.getValue();
                result.put(keyData, valueObject);
            }
            return result;
        }
        return null;
    }

    @Override
    public CacheRecord getRecord(Data key) {
        return records.get(key);
    }

    @Override
    public void setRecord(Data key, CacheRecord record) {
        doPutRecord(key, (R) record);
    }

    @Override
    public void putRecord(Data key, CacheRecord record) {
        if (!records.containsKey(key)) {
            evictIfRequired();
        }
        doPutRecord(key, (R) record);
    }

    protected final R doPutRecord(Data key, R record) {
        return doPutRecord(key, record, SOURCE_NOT_AVAILABLE);
    }

    protected final R doPutRecord(Data key, R record, String source) {
        R oldRecord = records.put(key, (R) record);
        if (oldRecord != null) {
            // Just be sure about key data is heap data
            invalidateEntry(toHeapData(key), source);
        }
        return oldRecord;
    }

    @Override
    public CacheRecord removeRecord(Data key) {
        return doRemoveRecord(key);
    }

    protected R doRemoveRecord(Data key) {
        return doRemoveRecord(key, SOURCE_NOT_AVAILABLE);
    }

    protected R doRemoveRecord(Data key, String source) {
        R removedRecord = records.remove(key);
        if (removedRecord != null) {
            // Just be sure about key data is heap data
            invalidateEntry(toHeapData(key), source);
        }
        return removedRecord;
    }

    protected void onGet(Data key, ExpiryPolicy expiryPolicy, Object value, R record) {
    }

    protected void onGetError(Data key, ExpiryPolicy expiryPolicy, Object value,
            R record, Throwable error) {
    }

    @Override
    public Object get(Data key, ExpiryPolicy expiryPolicy) {
        expiryPolicy = getExpiryPolicy(expiryPolicy);

        long now = Clock.currentTimeMillis();
        Object value = null;
        R record = records.get(key);
        final boolean isExpired = processExpiredEntry(key, record, now);

        try {
            if (record == null || isExpired) {
                if (isStatisticsEnabled()) {
                    statistics.increaseCacheMisses(1);
                }
                value = readThroughCache(key);
                if (value == null) {
                    return null;
                }
                record = createRecordWithExpiry(key, value, expiryPolicy, now, true, IGNORE_COMPLETION);
            } else {
                value = recordToValue(record);
                onRecordAccess(key, record, expiryPolicy, now);
                if (isStatisticsEnabled()) {
                    statistics.increaseCacheHits(1);
                }
            }

            onGet(key, expiryPolicy, value, record);

            return value;
        } catch (Throwable error) {
            onGetError(key, expiryPolicy, value, record, error);
            throw ExceptionUtil.rethrow(error);
        }
    }

    @Override
    public boolean contains(Data key) {
        long now = Clock.currentTimeMillis();
        R record = records.get(key);
        boolean isExpired = processExpiredEntry(key, record, now);
        return record != null && !isExpired;
    }

    protected void onPut(Data key, Object value, ExpiryPolicy expiryPolicy, String source,
            boolean getValue, boolean disableWriteThrough, R record, Object oldValue,
            boolean isExpired, boolean isNewPut, boolean isSaveSucceed) {
    }

    protected void onPutError(Data key, Object value, ExpiryPolicy expiryPolicy, String source,
            boolean getValue, boolean disableWriteThrough, R record,
            Object oldValue, boolean wouldBeNewPut, Throwable error) {
    }

    protected Object put(Data key, Object value, ExpiryPolicy expiryPolicy, String source,
            boolean getValue, boolean disableWriteThrough, int completionId) {
        expiryPolicy = getExpiryPolicy(expiryPolicy);

        final long now = Clock.currentTimeMillis();
        final long start = isStatisticsEnabled() ? System.nanoTime() : 0;

        boolean isOnNewPut = false;
        boolean isSaveSucceed;
        Object oldValue = null;
        R record = records.get(key);
        boolean isExpired = processExpiredEntry(key, record, now, source);

        try {
            // Check that new entry is not already expired, in which case it should
            // not be added to the cache or listeners called or writers called.
            if (record == null || isExpired) {
                isOnNewPut = true;
                record = createRecordWithExpiry(key, value, expiryPolicy, now,
                        disableWriteThrough, completionId);
                isSaveSucceed = record != null;

            } else {
                if (getValue) {
                    oldValue = toValue(record);
                }
                isSaveSucceed = updateRecordWithExpiry(key, value, record, expiryPolicy,
                        now, disableWriteThrough, completionId);
            }

            onPut(key, value, expiryPolicy, source, getValue, disableWriteThrough,
                    record, oldValue, isExpired, isOnNewPut, isSaveSucceed);

            updateGetAndPutStat(isSaveSucceed, getValue, oldValue == null, start);

            updateHasExpiringEntry(record);

            return oldValue;
        } catch (Throwable error) {
            onPutError(key, value, expiryPolicy, source, getValue, disableWriteThrough,
                    record, oldValue, isOnNewPut, error);
            throw ExceptionUtil.rethrow(error);
        }
    }

    protected Object put(Data key, Object value, ExpiryPolicy expiryPolicy, String source,
            boolean getValue, int completionId) {
        return put(key, value, expiryPolicy, source, getValue, false, completionId);
    }

    @Override
    public void put(Data key, Object value, ExpiryPolicy expiryPolicy, String source, int completionId) {
        put(key, value, expiryPolicy, source, false, false, completionId);
    }

    @Override
    public Object getAndPut(Data key, Object value, ExpiryPolicy expiryPolicy,
            String source, int completionId) {
        return put(key, value, expiryPolicy, source, true, false, completionId);
    }

    protected void onPutIfAbsent(Data key, Object value, ExpiryPolicy expiryPolicy, String source,
            boolean disableWriteThrough, R record, boolean isExpired, boolean isSaveSucceed) {
    }

    protected void onPutIfAbsentError(Data key, Object value, ExpiryPolicy expiryPolicy,
            String source, boolean disableWriteThrough, R record, Throwable error) {
    }

    protected boolean putIfAbsent(Data key, Object value, ExpiryPolicy expiryPolicy, String source,
            boolean disableWriteThrough, int completionId) {
        expiryPolicy = getExpiryPolicy(expiryPolicy);

        final long now = Clock.currentTimeMillis();
        final long start = isStatisticsEnabled() ? System.nanoTime() : 0;

        boolean result;
        R record = records.get(key);
        boolean isExpired = processExpiredEntry(key, record, now, source);

        try {
            if (record == null || isExpired) {
                result = createRecordWithExpiry(key, value, expiryPolicy, now,
                        disableWriteThrough, completionId) != null;
            } else {
                result = false;
                publishEvent(CacheEventType.COMPLETED, key, null, null, false,
                        completionId, CacheRecord.EXPIRATION_TIME_NOT_AVAILABLE);
            }

            onPutIfAbsent(key, value, expiryPolicy, source, disableWriteThrough,
                    record, isExpired, result);

            updateHasExpiringEntry(record);

            if (result && isStatisticsEnabled()) {
                statistics.increaseCachePuts(1);
                statistics.addPutTimeNanos(System.nanoTime() - start);
            }

            return result;
        } catch (Throwable error) {
            onPutIfAbsentError(key, value, expiryPolicy, source, disableWriteThrough, record, error);
            throw ExceptionUtil.rethrow(error);
        }
    }

    @Override
    public boolean putIfAbsent(Data key, Object value, ExpiryPolicy expiryPolicy,
            String source, int completionId) {
        return putIfAbsent(key, value, expiryPolicy, source, false, completionId);
    }

    protected void onReplace(Data key, Object oldValue, Object newValue, ExpiryPolicy expiryPolicy,
            String source, boolean getValue, R record, boolean isExpired, boolean replaced) {
    }

    protected void onReplaceError(Data key, Object oldValue, Object newValue, ExpiryPolicy expiryPolicy,
            String source, boolean getValue, R record, boolean isExpired, boolean replaced, Throwable error) {
    }

    @Override
    public boolean replace(Data key, Object value, ExpiryPolicy expiryPolicy,
            String source, int completionId) {
        expiryPolicy = getExpiryPolicy(expiryPolicy);

        final long now = Clock.currentTimeMillis();
        final long start = isStatisticsEnabled() ? System.nanoTime() : 0;

        boolean replaced = false;
        R record = records.get(key);
        boolean isExpired = record != null && record.isExpiredAt(now);

        try {
            if (record == null || isExpired) {
                replaced = false;
                publishEvent(CacheEventType.COMPLETED, key, null, null, false,
                        completionId, CacheRecord.EXPIRATION_TIME_NOT_AVAILABLE);
            } else {
                replaced = updateRecordWithExpiry(key, value, record, expiryPolicy,
                        now, false, completionId);
            }

<<<<<<< HEAD
            onReplace(key, null, value, expiryPolicy, source, false,
                    record, isExpired, replaced);
=======
            onReplace(key, null, value, expiryPolicy, caller, false, record, isExpired, replaced);
>>>>>>> 59ebe91c

            updateHasExpiringEntry(record);

            if (isStatisticsEnabled()) {
                statistics.addGetTimeNanos(System.nanoTime() - start);
                if (replaced) {
                    statistics.increaseCachePuts(1);
                    statistics.increaseCacheHits(1);
                    statistics.addPutTimeNanos(System.nanoTime() - start);
                } else {
                    statistics.increaseCacheMisses(1);
                }
            }

            return replaced;
        } catch (Throwable error) {
<<<<<<< HEAD
            onReplaceError(key, null, value, expiryPolicy, source, false, record,
                    isExpired, replaced, error);
=======
            onReplaceError(key, null, value, expiryPolicy, caller, false,
                    record, isExpired, replaced, error);
>>>>>>> 59ebe91c
            throw ExceptionUtil.rethrow(error);
        }
    }

    @Override
    public boolean replace(Data key, Object oldValue, Object newValue, ExpiryPolicy expiryPolicy,
            String source, int completionId) {
        expiryPolicy = getExpiryPolicy(expiryPolicy);

        final long now = Clock.currentTimeMillis();
        final long start = isStatisticsEnabled() ? System.nanoTime() : 0;

        boolean isHit = false;
        boolean replaced = false;
        R record = records.get(key);
        boolean isExpired = record != null && record.isExpiredAt(now);

        try {
            if (record == null || isExpired) {
                replaced = false;
            } else {
                isHit = true;
                Object currentValue = toValue(record);
                if (compare(currentValue, toValue(oldValue))) {
                    replaced = updateRecordWithExpiry(key, newValue, record, expiryPolicy,
                            now, false, completionId);
                } else {
                    onRecordAccess(key, record, expiryPolicy, now);
                    replaced = false;
                }
            }
            if (!replaced) {
                publishEvent(CacheEventType.COMPLETED, key, null, null, false,
                        completionId, CacheRecord.EXPIRATION_TIME_NOT_AVAILABLE);
            }

            onReplace(key, oldValue, newValue, expiryPolicy, source, false,
                    record, isExpired, replaced);

            updateReplaceStat(replaced, isHit, start);

            updateHasExpiringEntry(record);

            return replaced;
        } catch (Throwable error) {
            onReplaceError(key, oldValue, newValue, expiryPolicy, source, false,
                    record, isExpired, replaced, error);
            throw ExceptionUtil.rethrow(error);
        }
    }

    @Override
    public Object getAndReplace(Data key, Object value, ExpiryPolicy expiryPolicy, String source,
            int completionId) {
        expiryPolicy = getExpiryPolicy(expiryPolicy);

        final long now = Clock.currentTimeMillis();
        final long start = isStatisticsEnabled() ? System.nanoTime() : 0;

        Object obj = null;
        boolean replaced = false;
        R record = records.get(key);
        boolean isExpired = record != null && record.isExpiredAt(now);

        try {
            if (record != null) {
                obj = toValue(record);
            }
            if (record == null || isExpired) {
                obj = null;
                replaced = false;
                publishEvent(CacheEventType.COMPLETED, key, null, null, false,
                        completionId, CacheRecord.EXPIRATION_TIME_NOT_AVAILABLE);
            } else {
                replaced = updateRecordWithExpiry(key, value, record,
                        expiryPolicy, now, false, completionId);
            }

            onReplace(key, null, value, expiryPolicy, source, false,
                    record, isExpired, replaced);

            updateHasExpiringEntry(record);

            if (isStatisticsEnabled()) {
                statistics.addGetTimeNanos(System.nanoTime() - start);
                if (obj != null) {
                    statistics.increaseCacheHits(1);
                    statistics.increaseCachePuts(1);
                    statistics.addPutTimeNanos(System.nanoTime() - start);
                } else {
                    statistics.increaseCacheMisses(1);
                }
            }

            return obj;
        } catch (Throwable error) {
            onReplaceError(key, null, value, expiryPolicy, source, false,
                    record, isExpired, replaced, error);
            throw ExceptionUtil.rethrow(error);
        }
    }

    protected void onRemove(Data key, Object value, String source, boolean getValue,
            R record, boolean removed) {
    }

    protected void onRemoveError(Data key, Object value, String source, boolean getValue,
            R record, boolean removed, Throwable error) {
    }

    @Override
    public boolean remove(Data key, String source, int completionId) {
        final long now = Clock.currentTimeMillis();
        final long start = isStatisticsEnabled() ? System.nanoTime() : 0;

        deleteCacheEntry(key);

        R record = records.get(key);
        boolean isExpired = record != null && record.isExpiredAt(now);
        boolean removed = false;

        try {
            if (record == null || isExpired) {
                removed = false;
                publishEvent(CacheEventType.COMPLETED, key, null, null, false,
                        completionId, CacheRecord.EXPIRATION_TIME_NOT_AVAILABLE);
            } else {
                removed = deleteRecord(key, completionId, source);
            }

            onRemove(key, null, source, false, record, removed);

            if (records.size() == 0) {
                hasExpiringEntry = false;
            }

            if (removed && isStatisticsEnabled()) {
                statistics.increaseCacheRemovals(1);
                statistics.addRemoveTimeNanos(System.nanoTime() - start);
            }

            return removed;
        } catch (Throwable error) {
            onRemoveError(key, null, source, false, record, removed, error);
            throw ExceptionUtil.rethrow(error);
        }
    }

    @Override
    public boolean remove(Data key, Object value, String source, int completionId) {
        final long now = Clock.currentTimeMillis();
        final long start = System.nanoTime();

        R record = records.get(key);
        boolean isExpired = record != null && record.isExpiredAt(now);
        int hitCount = 0;
        boolean removed = false;

        try {
            if (record == null || isExpired) {
                if (isStatisticsEnabled()) {
                    statistics.increaseCacheMisses(1);
                }
                removed = false;
            } else {
                hitCount++;
                if (compare(toValue(record), toValue(value))) {
                    deleteCacheEntry(key);
                    removed = deleteRecord(key, completionId, source);
                } else {
<<<<<<< HEAD
                    long expiryTime = onRecordAccess(record, defaultExpiryPolicy, now);
                    processExpiredEntry(key, record, expiryTime, now, source);
=======
                    long expiryTime = onRecordAccess(key, record, defaultExpiryPolicy, now);
                    processExpiredEntry(key, record, expiryTime, now);
>>>>>>> 59ebe91c
                    removed = false;
                }
            }

            if (!removed) {
                publishEvent(CacheEventType.COMPLETED, key, null, null, false,
                        completionId, CacheRecord.EXPIRATION_TIME_NOT_AVAILABLE);
            }

            onRemove(key, value, source, false, record, removed);

            if (records.size() == 0) {
                hasExpiringEntry = false;
            }

            updateRemoveStatistics(removed, hitCount, start);

            return removed;
        } catch (Throwable error) {
            onRemoveError(key, null, source, false, record, removed, error);
            throw ExceptionUtil.rethrow(error);
        }
    }

    private void updateRemoveStatistics(boolean result, int hitCount, long start) {
        if (result && isStatisticsEnabled()) {
            statistics.increaseCacheRemovals(1);
            statistics.addRemoveTimeNanos(System.nanoTime() - start);
            if (hitCount == 1) {
                statistics.increaseCacheHits(hitCount);
            } else {
                statistics.increaseCacheMisses(1);
            }
        }
    }

    @Override
    public Object getAndRemove(Data key, String source, int completionId) {
        final long now = Clock.currentTimeMillis();
        final long start = isStatisticsEnabled() ? System.nanoTime() : 0;

        deleteCacheEntry(key);

        R record = records.get(key);
        boolean isExpired = record != null && record.isExpiredAt(now);
        final Object obj;
        boolean removed = false;

        try {
            if (record == null || isExpired) {
                obj = null;
                removed = false;
                publishEvent(CacheEventType.COMPLETED, key, null, null, false,
                        completionId, CacheRecord.EXPIRATION_TIME_NOT_AVAILABLE);
            } else {
                obj = toValue(record);
                removed = deleteRecord(key, completionId, source);
            }

            onRemove(key, null, source, false, record, removed);

            if (records.size() == 0) {
                hasExpiringEntry = false;
            }

            if (isStatisticsEnabled()) {
                statistics.addGetTimeNanos(System.nanoTime() - start);
                if (obj != null) {
                    statistics.increaseCacheHits(1);
                    statistics.increaseCacheRemovals(1);
                    statistics.addRemoveTimeNanos(System.nanoTime() - start);
                } else {
                    statistics.increaseCacheMisses(1);
                }
            }

            return obj;
        } catch (Throwable error) {
            onRemoveError(key, null, source, false, record, removed, error);
            throw ExceptionUtil.rethrow(error);
        }
    }

    @Override
    public MapEntrySet getAll(Set<Data> keySet, ExpiryPolicy expiryPolicy) {
        // We don not call loadAll. shouldn't we ?
        expiryPolicy = getExpiryPolicy(expiryPolicy);

        final MapEntrySet result = new MapEntrySet();
        for (Data key : keySet) {
            final Object value = get(key, expiryPolicy);
            if (value != null) {
                result.add(key, toHeapData(value));
            }
        }
        return result;
    }

    @Override
    public void removeAll(Set<Data> keys, int completionId) {
        final long now = Clock.currentTimeMillis();
        final Set<Data> localKeys =
                new HashSet<Data>(keys.isEmpty() ? records.keySet() : keys);
        try {
            deleteAllCacheEntry(localKeys);
        } finally {
            final Set<Data> keysToClean =
                    new HashSet<Data>(keys.isEmpty() ? records.keySet() : keys);
            for (Data key : keysToClean) {
                isEventBatchingEnabled = true;
                final R record = records.get(key);
                if (localKeys.contains(key) && record != null) {
                    final boolean isExpired = processExpiredEntry(key, record, now);
                    if (!isExpired) {
                        deleteRecord(key, IGNORE_COMPLETION);
                        if (isStatisticsEnabled()) {
                            statistics.increaseCacheRemovals(1);
                        }
                    }
                    keys.add(key);
                } else {
                    keys.remove(key);
                }
                isEventBatchingEnabled = false;
                hasExpiringEntry = false;
            }
            int orderKey = keys.hashCode();
            publishBatchedEvents(name, CacheEventType.REMOVED, orderKey);
            publishEvent(CacheEventType.COMPLETED, new DefaultData(), null, null, false,
                    completionId, CacheRecord.EXPIRATION_TIME_NOT_AVAILABLE);
        }
    }

    @Override
    public Set<Data> loadAll(Set<Data> keys, boolean replaceExistingValues) {
        Set<Data> keysLoaded = new HashSet<Data>();
        Map<Data, Object> loaded = loadAllCacheEntry(keys);
        if (loaded == null || loaded.isEmpty()) {
            return keysLoaded;
        }
        if (replaceExistingValues) {
            for (Map.Entry<Data, Object> entry : loaded.entrySet()) {
                final Data key = entry.getKey();
                final Object value = entry.getValue();
                if (value != null) {
                    put(key, value, null, null, false, true, IGNORE_COMPLETION);
                    keysLoaded.add(key);
                }
            }
        } else {
            for (Map.Entry<Data, Object> entry : loaded.entrySet()) {
                final Data key = entry.getKey();
                final Object value = entry.getValue();
                if (value != null) {
                    final boolean hasPut = putIfAbsent(key, value, null, null, true, IGNORE_COMPLETION);
                    if (hasPut) {
                        keysLoaded.add(key);
                    }
                }
            }
        }
        return keysLoaded;
    }

    @Override
    public CacheKeyIteratorResult iterator(int tableIndex, int size) {
        return records.fetchNext(tableIndex, size);
    }

    @Override
    public Object invoke(Data key, EntryProcessor entryProcessor, Object[] arguments, int completionId) {
        final long now = Clock.currentTimeMillis();
        final long start = isStatisticsEnabled() ? System.nanoTime() : 0;

        R record = records.get(key);
        final boolean isExpired = processExpiredEntry(key, record, now);
        if (isExpired) {
            record = null;
        }
        if (isStatisticsEnabled()) {
            if (record == null || isExpired) {
                statistics.increaseCacheMisses(1);
            } else {
                statistics.increaseCacheHits(1);
            }
        }
        if (isStatisticsEnabled()) {
            statistics.addGetTimeNanos(System.nanoTime() - start);
        }
        CacheEntryProcessorEntry entry = createCacheEntryProcessorEntry(key, record, now, completionId);
        final Object process = entryProcessor.process(entry, arguments);
        entry.applyChanges();
        return process;
    }

    @Override
    public int size() {
        return records.size();
    }

    @Override
    public CacheStatisticsImpl getCacheStats() {
        return statistics;
    }

    @Override
    public CacheConfig getConfig() {
        return cacheConfig;
    }

    @Override
    public String getName() {
        return name;
    }

    @Override
    public Map<Data, CacheRecord> getReadOnlyRecords() {
        return (Map<Data, CacheRecord>) Collections.unmodifiableMap(records);
    }

    @Override
    public void clear() {
        records.clear();

        onClear();
    }

    protected void onClear() {
        invalidateAllEntries();
    }

    @Override
    public void destroy() {
        clear();
        closeResources();
        closeListeners();

        onDestroy();
    }

    protected void onDestroy() {

    }

    protected void closeListeners() {
        // Close the configured CacheEntryListeners
        EventService eventService = cacheService.getNodeEngine().getEventService();
        Collection<EventRegistration> candidates =
                eventService.getRegistrations(CacheService.SERVICE_NAME, name);

        for (EventRegistration registration : candidates) {
            if (((EventServiceImpl.Registration) registration).getListener() instanceof Closeable) {
                try {
                    ((Closeable) registration).close();
                } catch (IOException e) {
                    EmptyStatement.ignore(e);
                }
            }
        }
    }

    protected void closeResources() {
        // Close the configured CacheWriter
        if (cacheWriter instanceof Closeable) {
            IOUtil.closeResource((Closeable) cacheWriter);
        }

        // Close the configured CacheLoader
        if (cacheLoader instanceof Closeable) {
            IOUtil.closeResource((Closeable) cacheLoader);
        }

        // Close the configured defaultExpiryPolicy
        if (defaultExpiryPolicy instanceof Closeable) {
            IOUtil.closeResource((Closeable) defaultExpiryPolicy);
        }
    }

    protected class MaxSizeEvictionChecker implements EvictionChecker {

        @Override
        public boolean isEvictionRequired() {
            if (maxSizeChecker != null) {
                return maxSizeChecker.isReachedToMaxSize();
            } else {
                return false;
            }
        }

    }

}<|MERGE_RESOLUTION|>--- conflicted
+++ resolved
@@ -17,9 +17,7 @@
 package com.hazelcast.cache.impl;
 
 import com.hazelcast.cache.CacheNotExistsException;
-import com.hazelcast.cache.impl.eviction.EvictionCandidate;
 import com.hazelcast.cache.impl.eviction.EvictionChecker;
-import com.hazelcast.cache.impl.eviction.EvictionListener;
 import com.hazelcast.cache.impl.eviction.EvictionPolicyEvaluator;
 import com.hazelcast.cache.impl.eviction.EvictionPolicyEvaluatorProvider;
 import com.hazelcast.cache.impl.eviction.EvictionStrategy;
@@ -70,10 +68,9 @@
  * @author sozal 14/10/14
  */
 public abstract class AbstractCacheRecordStore<R extends CacheRecord, CRM extends SampleableCacheRecordMap<Data, R>>
-        implements ICacheRecordStore, EvictionListener<Data, R> {
+        implements ICacheRecordStore {
 
     protected static final int DEFAULT_INITIAL_CAPACITY = 1000;
-    protected static final String SOURCE_NOT_AVAILABLE = "<NA>";
 
     protected final String name;
     protected final int partitionId;
@@ -221,7 +218,7 @@
     public int evictIfRequired() {
         int evictedCount = 0;
         if (isEvictionEnabled()) {
-            evictedCount = evictionStrategy.evict(records, evictionPolicyEvaluator, evictionChecker, this);
+            evictedCount = evictionStrategy.evict(records, evictionPolicyEvaluator, evictionChecker);
             if (isStatisticsEnabled() && evictedCount > 0) {
                 statistics.increaseCacheEvictions(evictedCount);
             }
@@ -276,15 +273,11 @@
     }
 
     public boolean processExpiredEntry(Data key, R record, long now) {
-        return processExpiredEntry(key, record, now, SOURCE_NOT_AVAILABLE);
-    }
-
-    public boolean processExpiredEntry(Data key, R record, long now, String source) {
         final boolean isExpired = record != null && record.isExpiredAt(now);
         if (!isExpired) {
             return false;
         }
-        doRemoveRecord(key, source);
+        records.remove(key);
         if (isEventsEnabled) {
             publishEvent(CacheEventType.EXPIRED, key, null, toEventData(record), false,
                     IGNORE_COMPLETION, CacheRecord.EXPIRATION_TIME_NOT_AVAILABLE);
@@ -293,10 +286,6 @@
     }
 
     public R processExpiredEntry(Data key, R record, long expiryTime, long now) {
-        return processExpiredEntry(key, record, expiryTime, now, SOURCE_NOT_AVAILABLE);
-    }
-
-    public R processExpiredEntry(Data key, R record, long expiryTime, long now, String source) {
         final boolean isExpired = isExpiredAt(expiryTime, now);
         if (!isExpired) {
             return record;
@@ -304,7 +293,7 @@
         if (isStatisticsEnabled()) {
             statistics.increaseCacheExpiries(1);
         }
-        doRemoveRecord(key, source);
+        records.remove(key);
         if (isEventsEnabled) {
             publishEvent(CacheEventType.EXPIRED, key, null, toEventData(record), false,
                     IGNORE_COMPLETION, CacheRecord.EXPIRATION_TIME_NOT_AVAILABLE);
@@ -315,27 +304,6 @@
     public R accessRecord(Data key, R record, ExpiryPolicy expiryPolicy, long now) {
         onRecordAccess(key, record, getExpiryPolicy(expiryPolicy), now);
         return record;
-    }
-
-    @Override
-    public <C extends EvictionCandidate<Data, R>> void onEvict(C candidate) {
-        invalidateEntry(candidate.getAccessor());
-    }
-
-    protected void invalidateEntry(Data key) {
-        invalidateEntry(key, SOURCE_NOT_AVAILABLE);
-    }
-
-    protected void invalidateEntry(Data key, String source) {
-        cacheService.sendInvalidationEvent(name, key, source);
-    }
-
-    protected void invalidateAllEntries() {
-        invalidateAllEntries(SOURCE_NOT_AVAILABLE);
-    }
-
-    protected void invalidateAllEntries(String source) {
-        cacheService.sendInvalidationEvent(name, null, source);
     }
 
     protected void updateGetAndPutStat(boolean isPutSucceed, boolean getValue,
@@ -509,21 +477,7 @@
         }
         long expiryTime = expiryDuration.getAdjustedTime(now);
 
-<<<<<<< HEAD
-        if (!disableWriteThrough) {
-            writeThroughCache(key, value);
-        }
-
-        if (!isExpiredAt(expiryTime, now)) {
-            R record = createRecord(key, value, expiryTime, completionId);
-            doPutRecord(key, record);
-            return record;
-        }
-        publishEvent(CacheEventType.COMPLETED, key, null, null, false, completionId);
-        return null;
-=======
         return createRecordWithExpiry(key, value, expiryTime, now, disableWriteThrough, completionId);
->>>>>>> 59ebe91c
     }
 
     protected void onUpdateRecord(Data key, R record, Object value, Data oldDataValue) {
@@ -534,10 +488,6 @@
     }
 
     protected R updateRecord(Data key, R record, Object value, int completionId) {
-        return updateRecord(key, record, value, completionId, SOURCE_NOT_AVAILABLE);
-    }
-
-    protected R updateRecord(Data key, R record, Object value, int completionId, String source) {
         Data dataOldValue = null;
         Data dataValue = null;
         Object recordValue = value;
@@ -577,9 +527,6 @@
 
             updateHasExpiringEntry(record);
 
-            // Just be sure about key data is heap data
-            invalidateEntry(toHeapData(key), source);
-
             if (isEventsEnabled) {
                 publishEvent(CacheEventType.UPDATED, eventDataKey, eventDataOldValue, eventDataValue,
                         true, completionId, record.getExpirationTime());
@@ -602,17 +549,7 @@
     }
 
     public boolean updateRecordWithExpiry(Data key, Object value, R record, ExpiryPolicy expiryPolicy,
-<<<<<<< HEAD
-            long now, boolean disableWriteThrough, int completionId) {
-        return updateRecordWithExpiry(key, value, record, expiryPolicy, now,
-                disableWriteThrough, completionId, SOURCE_NOT_AVAILABLE);
-    }
-
-    public boolean updateRecordWithExpiry(Data key, Object value, R record, ExpiryPolicy expiryPolicy,
-            long now, boolean disableWriteThrough, int completionId, String source) {
-=======
                                           long now, boolean disableWriteThrough, int completionId) {
->>>>>>> 59ebe91c
         expiryPolicy = getExpiryPolicy(expiryPolicy);
 
         long expiryTime = CacheRecord.EXPIRATION_TIME_NOT_AVAILABLE;
@@ -636,11 +573,7 @@
     }
 
     protected boolean deleteRecord(Data key, int completionId) {
-        return deleteRecord(key, completionId, SOURCE_NOT_AVAILABLE);
-    }
-
-    protected boolean deleteRecord(Data key, int completionId, String source) {
-        final R record = doRemoveRecord(key, source);
+        final R record = records.remove(key);
         Data dataValue = null;
         try {
             switch (cacheConfig.getInMemoryFormat()) {
@@ -806,7 +739,7 @@
 
     @Override
     public void setRecord(Data key, CacheRecord record) {
-        doPutRecord(key, (R) record);
+        records.put(key, (R) record);
     }
 
     @Override
@@ -814,38 +747,12 @@
         if (!records.containsKey(key)) {
             evictIfRequired();
         }
-        doPutRecord(key, (R) record);
-    }
-
-    protected final R doPutRecord(Data key, R record) {
-        return doPutRecord(key, record, SOURCE_NOT_AVAILABLE);
-    }
-
-    protected final R doPutRecord(Data key, R record, String source) {
-        R oldRecord = records.put(key, (R) record);
-        if (oldRecord != null) {
-            // Just be sure about key data is heap data
-            invalidateEntry(toHeapData(key), source);
-        }
-        return oldRecord;
+        records.put(key, (R) record);
     }
 
     @Override
     public CacheRecord removeRecord(Data key) {
-        return doRemoveRecord(key);
-    }
-
-    protected R doRemoveRecord(Data key) {
-        return doRemoveRecord(key, SOURCE_NOT_AVAILABLE);
-    }
-
-    protected R doRemoveRecord(Data key, String source) {
-        R removedRecord = records.remove(key);
-        if (removedRecord != null) {
-            // Just be sure about key data is heap data
-            invalidateEntry(toHeapData(key), source);
-        }
-        return removedRecord;
+        return records.remove(key);
     }
 
     protected void onGet(Data key, ExpiryPolicy expiryPolicy, Object value, R record) {
@@ -899,17 +806,17 @@
         return record != null && !isExpired;
     }
 
-    protected void onPut(Data key, Object value, ExpiryPolicy expiryPolicy, String source,
+    protected void onPut(Data key, Object value, ExpiryPolicy expiryPolicy, String caller,
             boolean getValue, boolean disableWriteThrough, R record, Object oldValue,
             boolean isExpired, boolean isNewPut, boolean isSaveSucceed) {
     }
 
-    protected void onPutError(Data key, Object value, ExpiryPolicy expiryPolicy, String source,
+    protected void onPutError(Data key, Object value, ExpiryPolicy expiryPolicy, String caller,
             boolean getValue, boolean disableWriteThrough, R record,
             Object oldValue, boolean wouldBeNewPut, Throwable error) {
     }
 
-    protected Object put(Data key, Object value, ExpiryPolicy expiryPolicy, String source,
+    protected Object put(Data key, Object value, ExpiryPolicy expiryPolicy, String caller,
             boolean getValue, boolean disableWriteThrough, int completionId) {
         expiryPolicy = getExpiryPolicy(expiryPolicy);
 
@@ -920,7 +827,7 @@
         boolean isSaveSucceed;
         Object oldValue = null;
         R record = records.get(key);
-        boolean isExpired = processExpiredEntry(key, record, now, source);
+        boolean isExpired = processExpiredEntry(key, record, now);
 
         try {
             // Check that new entry is not already expired, in which case it should
@@ -930,7 +837,6 @@
                 record = createRecordWithExpiry(key, value, expiryPolicy, now,
                         disableWriteThrough, completionId);
                 isSaveSucceed = record != null;
-
             } else {
                 if (getValue) {
                     oldValue = toValue(record);
@@ -939,7 +845,7 @@
                         now, disableWriteThrough, completionId);
             }
 
-            onPut(key, value, expiryPolicy, source, getValue, disableWriteThrough,
+            onPut(key, value, expiryPolicy, caller, getValue, disableWriteThrough,
                     record, oldValue, isExpired, isOnNewPut, isSaveSucceed);
 
             updateGetAndPutStat(isSaveSucceed, getValue, oldValue == null, start);
@@ -948,37 +854,37 @@
 
             return oldValue;
         } catch (Throwable error) {
-            onPutError(key, value, expiryPolicy, source, getValue, disableWriteThrough,
+            onPutError(key, value, expiryPolicy, caller, getValue, disableWriteThrough,
                     record, oldValue, isOnNewPut, error);
             throw ExceptionUtil.rethrow(error);
         }
     }
 
-    protected Object put(Data key, Object value, ExpiryPolicy expiryPolicy, String source,
+    protected Object put(Data key, Object value, ExpiryPolicy expiryPolicy, String caller,
             boolean getValue, int completionId) {
-        return put(key, value, expiryPolicy, source, getValue, false, completionId);
-    }
-
-    @Override
-    public void put(Data key, Object value, ExpiryPolicy expiryPolicy, String source, int completionId) {
-        put(key, value, expiryPolicy, source, false, false, completionId);
+        return put(key, value, expiryPolicy, caller, getValue, false, completionId);
+    }
+
+    @Override
+    public void put(Data key, Object value, ExpiryPolicy expiryPolicy, String caller, int completionId) {
+        put(key, value, expiryPolicy, caller, false, false, completionId);
     }
 
     @Override
     public Object getAndPut(Data key, Object value, ExpiryPolicy expiryPolicy,
-            String source, int completionId) {
-        return put(key, value, expiryPolicy, source, true, false, completionId);
-    }
-
-    protected void onPutIfAbsent(Data key, Object value, ExpiryPolicy expiryPolicy, String source,
+            String caller, int completionId) {
+        return put(key, value, expiryPolicy, caller, true, false, completionId);
+    }
+
+    protected void onPutIfAbsent(Data key, Object value, ExpiryPolicy expiryPolicy, String caller,
             boolean disableWriteThrough, R record, boolean isExpired, boolean isSaveSucceed) {
     }
 
     protected void onPutIfAbsentError(Data key, Object value, ExpiryPolicy expiryPolicy,
-            String source, boolean disableWriteThrough, R record, Throwable error) {
-    }
-
-    protected boolean putIfAbsent(Data key, Object value, ExpiryPolicy expiryPolicy, String source,
+            String caller, boolean disableWriteThrough, R record, Throwable error) {
+    }
+
+    protected boolean putIfAbsent(Data key, Object value, ExpiryPolicy expiryPolicy, String caller,
             boolean disableWriteThrough, int completionId) {
         expiryPolicy = getExpiryPolicy(expiryPolicy);
 
@@ -987,7 +893,7 @@
 
         boolean result;
         R record = records.get(key);
-        boolean isExpired = processExpiredEntry(key, record, now, source);
+        boolean isExpired = processExpiredEntry(key, record, now);
 
         try {
             if (record == null || isExpired) {
@@ -999,7 +905,7 @@
                         completionId, CacheRecord.EXPIRATION_TIME_NOT_AVAILABLE);
             }
 
-            onPutIfAbsent(key, value, expiryPolicy, source, disableWriteThrough,
+            onPutIfAbsent(key, value, expiryPolicy, caller, disableWriteThrough,
                     record, isExpired, result);
 
             updateHasExpiringEntry(record);
@@ -1011,28 +917,28 @@
 
             return result;
         } catch (Throwable error) {
-            onPutIfAbsentError(key, value, expiryPolicy, source, disableWriteThrough, record, error);
+            onPutIfAbsentError(key, value, expiryPolicy, caller, disableWriteThrough, record, error);
             throw ExceptionUtil.rethrow(error);
         }
     }
 
     @Override
     public boolean putIfAbsent(Data key, Object value, ExpiryPolicy expiryPolicy,
-            String source, int completionId) {
-        return putIfAbsent(key, value, expiryPolicy, source, false, completionId);
+            String caller, int completionId) {
+        return putIfAbsent(key, value, expiryPolicy, caller, false, completionId);
     }
 
     protected void onReplace(Data key, Object oldValue, Object newValue, ExpiryPolicy expiryPolicy,
-            String source, boolean getValue, R record, boolean isExpired, boolean replaced) {
+            String caller, boolean getValue, R record, boolean isExpired, boolean replaced) {
     }
 
     protected void onReplaceError(Data key, Object oldValue, Object newValue, ExpiryPolicy expiryPolicy,
-            String source, boolean getValue, R record, boolean isExpired, boolean replaced, Throwable error) {
+            String caller, boolean getValue, R record, boolean isExpired, boolean replaced, Throwable error) {
     }
 
     @Override
     public boolean replace(Data key, Object value, ExpiryPolicy expiryPolicy,
-            String source, int completionId) {
+            String caller, int completionId) {
         expiryPolicy = getExpiryPolicy(expiryPolicy);
 
         final long now = Clock.currentTimeMillis();
@@ -1052,12 +958,7 @@
                         now, false, completionId);
             }
 
-<<<<<<< HEAD
-            onReplace(key, null, value, expiryPolicy, source, false,
-                    record, isExpired, replaced);
-=======
             onReplace(key, null, value, expiryPolicy, caller, false, record, isExpired, replaced);
->>>>>>> 59ebe91c
 
             updateHasExpiringEntry(record);
 
@@ -1074,20 +975,15 @@
 
             return replaced;
         } catch (Throwable error) {
-<<<<<<< HEAD
-            onReplaceError(key, null, value, expiryPolicy, source, false, record,
-                    isExpired, replaced, error);
-=======
             onReplaceError(key, null, value, expiryPolicy, caller, false,
                     record, isExpired, replaced, error);
->>>>>>> 59ebe91c
             throw ExceptionUtil.rethrow(error);
         }
     }
 
     @Override
     public boolean replace(Data key, Object oldValue, Object newValue, ExpiryPolicy expiryPolicy,
-            String source, int completionId) {
+            String caller, int completionId) {
         expiryPolicy = getExpiryPolicy(expiryPolicy);
 
         final long now = Clock.currentTimeMillis();
@@ -1117,7 +1013,7 @@
                         completionId, CacheRecord.EXPIRATION_TIME_NOT_AVAILABLE);
             }
 
-            onReplace(key, oldValue, newValue, expiryPolicy, source, false,
+            onReplace(key, oldValue, newValue, expiryPolicy, caller, false,
                     record, isExpired, replaced);
 
             updateReplaceStat(replaced, isHit, start);
@@ -1126,14 +1022,14 @@
 
             return replaced;
         } catch (Throwable error) {
-            onReplaceError(key, oldValue, newValue, expiryPolicy, source, false,
+            onReplaceError(key, oldValue, newValue, expiryPolicy, caller, false,
                     record, isExpired, replaced, error);
             throw ExceptionUtil.rethrow(error);
         }
     }
 
     @Override
-    public Object getAndReplace(Data key, Object value, ExpiryPolicy expiryPolicy, String source,
+    public Object getAndReplace(Data key, Object value, ExpiryPolicy expiryPolicy, String caller,
             int completionId) {
         expiryPolicy = getExpiryPolicy(expiryPolicy);
 
@@ -1159,7 +1055,7 @@
                         expiryPolicy, now, false, completionId);
             }
 
-            onReplace(key, null, value, expiryPolicy, source, false,
+            onReplace(key, null, value, expiryPolicy, caller, false,
                     record, isExpired, replaced);
 
             updateHasExpiringEntry(record);
@@ -1177,22 +1073,22 @@
 
             return obj;
         } catch (Throwable error) {
-            onReplaceError(key, null, value, expiryPolicy, source, false,
+            onReplaceError(key, null, value, expiryPolicy, caller, false,
                     record, isExpired, replaced, error);
             throw ExceptionUtil.rethrow(error);
         }
     }
 
-    protected void onRemove(Data key, Object value, String source, boolean getValue,
+    protected void onRemove(Data key, Object value, String caller, boolean getValue,
             R record, boolean removed) {
     }
 
-    protected void onRemoveError(Data key, Object value, String source, boolean getValue,
+    protected void onRemoveError(Data key, Object value, String caller, boolean getValue,
             R record, boolean removed, Throwable error) {
     }
 
     @Override
-    public boolean remove(Data key, String source, int completionId) {
+    public boolean remove(Data key, String caller, int completionId) {
         final long now = Clock.currentTimeMillis();
         final long start = isStatisticsEnabled() ? System.nanoTime() : 0;
 
@@ -1208,10 +1104,10 @@
                 publishEvent(CacheEventType.COMPLETED, key, null, null, false,
                         completionId, CacheRecord.EXPIRATION_TIME_NOT_AVAILABLE);
             } else {
-                removed = deleteRecord(key, completionId, source);
-            }
-
-            onRemove(key, null, source, false, record, removed);
+                removed = deleteRecord(key, completionId);
+            }
+
+            onRemove(key, null, caller, false, record, removed);
 
             if (records.size() == 0) {
                 hasExpiringEntry = false;
@@ -1224,13 +1120,13 @@
 
             return removed;
         } catch (Throwable error) {
-            onRemoveError(key, null, source, false, record, removed, error);
+            onRemoveError(key, null, caller, false, record, removed, error);
             throw ExceptionUtil.rethrow(error);
         }
     }
 
     @Override
-    public boolean remove(Data key, Object value, String source, int completionId) {
+    public boolean remove(Data key, Object value, String caller, int completionId) {
         final long now = Clock.currentTimeMillis();
         final long start = System.nanoTime();
 
@@ -1249,15 +1145,10 @@
                 hitCount++;
                 if (compare(toValue(record), toValue(value))) {
                     deleteCacheEntry(key);
-                    removed = deleteRecord(key, completionId, source);
+                    removed = deleteRecord(key, completionId);
                 } else {
-<<<<<<< HEAD
-                    long expiryTime = onRecordAccess(record, defaultExpiryPolicy, now);
-                    processExpiredEntry(key, record, expiryTime, now, source);
-=======
                     long expiryTime = onRecordAccess(key, record, defaultExpiryPolicy, now);
                     processExpiredEntry(key, record, expiryTime, now);
->>>>>>> 59ebe91c
                     removed = false;
                 }
             }
@@ -1267,7 +1158,7 @@
                         completionId, CacheRecord.EXPIRATION_TIME_NOT_AVAILABLE);
             }
 
-            onRemove(key, value, source, false, record, removed);
+            onRemove(key, value, caller, false, record, removed);
 
             if (records.size() == 0) {
                 hasExpiringEntry = false;
@@ -1277,7 +1168,7 @@
 
             return removed;
         } catch (Throwable error) {
-            onRemoveError(key, null, source, false, record, removed, error);
+            onRemoveError(key, null, caller, false, record, removed, error);
             throw ExceptionUtil.rethrow(error);
         }
     }
@@ -1295,7 +1186,7 @@
     }
 
     @Override
-    public Object getAndRemove(Data key, String source, int completionId) {
+    public Object getAndRemove(Data key, String caller, int completionId) {
         final long now = Clock.currentTimeMillis();
         final long start = isStatisticsEnabled() ? System.nanoTime() : 0;
 
@@ -1314,10 +1205,10 @@
                         completionId, CacheRecord.EXPIRATION_TIME_NOT_AVAILABLE);
             } else {
                 obj = toValue(record);
-                removed = deleteRecord(key, completionId, source);
-            }
-
-            onRemove(key, null, source, false, record, removed);
+                removed = deleteRecord(key, completionId);
+            }
+
+            onRemove(key, null, caller, false, record, removed);
 
             if (records.size() == 0) {
                 hasExpiringEntry = false;
@@ -1336,9 +1227,14 @@
 
             return obj;
         } catch (Throwable error) {
-            onRemoveError(key, null, source, false, record, removed, error);
+            onRemoveError(key, null, caller, false, record, removed, error);
             throw ExceptionUtil.rethrow(error);
         }
+    }
+
+    @Override
+    public void clear() {
+        records.clear();
     }
 
     @Override
@@ -1479,27 +1375,10 @@
     }
 
     @Override
-    public void clear() {
-        records.clear();
-
-        onClear();
-    }
-
-    protected void onClear() {
-        invalidateAllEntries();
-    }
-
-    @Override
     public void destroy() {
         clear();
         closeResources();
         closeListeners();
-
-        onDestroy();
-    }
-
-    protected void onDestroy() {
-
     }
 
     protected void closeListeners() {
