--- conflicted
+++ resolved
@@ -75,7 +75,6 @@
     }
 
     @Override
-<<<<<<< HEAD
     protected void writeTenant(ObjectDataOutput out) throws IOException {
         out.writeObject(getTenantControl());
     }
@@ -84,7 +83,8 @@
     protected void readTenant(ObjectDataInput in) throws IOException {
         TenantControl tc = in.readObject();
         setTenantControl(tc);
-=======
+    }
+  
     protected void writeFactories(ObjectDataOutput out) throws IOException {
         // RU_COMPAT_3_9
         if (out.getVersion().isGreaterOrEqual(V3_10)) {
@@ -136,7 +136,6 @@
                 listenerConfigurations.add(serializedConfig);
             }
         }
->>>>>>> b2c0b8ba
     }
 
     @Override
