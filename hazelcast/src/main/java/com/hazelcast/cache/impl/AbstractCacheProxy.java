/*
 * Copyright (c) 2008-2018, Hazelcast, Inc. All Rights Reserved.
 *
 * Licensed under the Apache License, Version 2.0 (the "License");
 * you may not use this file except in compliance with the License.
 * You may obtain a copy of the License at
 *
 * http://www.apache.org/licenses/LICENSE-2.0
 *
 * Unless required by applicable law or agreed to in writing, software
 * distributed under the License is distributed on an "AS IS" BASIS,
 * WITHOUT WARRANTIES OR CONDITIONS OF ANY KIND, either express or implied.
 * See the License for the specific language governing permissions and
 * limitations under the License.
 */

package com.hazelcast.cache.impl;

import com.hazelcast.config.CacheConfig;
import com.hazelcast.core.ICompletableFuture;
import com.hazelcast.internal.cluster.Versions;
import com.hazelcast.map.impl.MapEntries;
import com.hazelcast.nio.serialization.Data;
import com.hazelcast.spi.InternalCompletableFuture;
import com.hazelcast.spi.NodeEngine;
import com.hazelcast.spi.Operation;
import com.hazelcast.spi.OperationFactory;
import com.hazelcast.spi.OperationService;
import com.hazelcast.spi.partition.IPartitionService;
import com.hazelcast.util.FutureUtil;

import javax.cache.CacheException;
import javax.cache.expiry.ExpiryPolicy;
import java.util.AbstractMap;
import java.util.ArrayList;
import java.util.Collection;
import java.util.Collections;
import java.util.Iterator;
import java.util.List;
import java.util.Map;
import java.util.Set;
import java.util.concurrent.Future;

import static com.hazelcast.cache.impl.CacheProxyUtil.validateNotNull;
import static com.hazelcast.util.ExceptionUtil.rethrow;
import static com.hazelcast.util.ExceptionUtil.rethrowAllowedTypeFirst;
import static com.hazelcast.util.MapUtil.createHashMap;
import static com.hazelcast.util.SetUtil.createHashSet;
import static java.util.Collections.emptyMap;

/**
 * <p>Hazelcast provides extension functionality to default spec interface {@link javax.cache.Cache}.
 * {@link com.hazelcast.cache.ICache} is the designated interface.</p>
 * <p>AbstractCacheProxyExtension provides implementation of various {@link com.hazelcast.cache.ICache} methods.</p>
 * <p>Note: this partial implementation is used by server or embedded mode cache.</p>
 *
 * @param <K> the type of key.
 * @param <V> the type of value.
 * @see com.hazelcast.cache.impl.CacheProxy
 * @see com.hazelcast.cache.ICache
 */
@SuppressWarnings("checkstyle:methodcount")
abstract class AbstractCacheProxy<K, V>
        extends AbstractInternalCacheProxy<K, V> {

    AbstractCacheProxy(CacheConfig<K, V> cacheConfig, NodeEngine nodeEngine, ICacheService cacheService) {
        super(cacheConfig, nodeEngine, cacheService);
    }

    @Override
    public InternalCompletableFuture<V> getAsync(K key) {
        return getAsync(key, null);
    }

    @Override
    public InternalCompletableFuture<V> getAsync(K key, ExpiryPolicy expiryPolicy) {
        ensureOpen();
        validateNotNull(key);
        Data keyData = serializationService.toData(key);
        Operation op = operationProvider.createGetOperation(keyData, expiryPolicy);
        return invoke(op, keyData, false);
    }

    @Override
    public InternalCompletableFuture<Void> putAsync(K key, V value) {
        return putAsync(key, value, null);
    }

    @Override
    public InternalCompletableFuture<Void> putAsync(K key, V value, ExpiryPolicy expiryPolicy) {
        return putAsyncInternal(key, value, expiryPolicy, false, false);
    }

    @Override
    public InternalCompletableFuture<Boolean> putIfAbsentAsync(K key, V value) {
        return putIfAbsentAsyncInternal(key, value, null, false);
    }

    @Override
    public InternalCompletableFuture<Boolean> putIfAbsentAsync(K key, V value, ExpiryPolicy expiryPolicy) {
        return putIfAbsentAsyncInternal(key, value, expiryPolicy, false);
    }

    @Override
    public ICompletableFuture<V> getAndPutAsync(K key, V value) {
        return getAndPutAsync(key, value, null);
    }

    @Override
    public ICompletableFuture<V> getAndPutAsync(K key, V value, ExpiryPolicy expiryPolicy) {
        return putAsyncInternal(key, value, expiryPolicy, true, false);
    }

    @Override
    public InternalCompletableFuture<Boolean> removeAsync(K key) {
        return removeAsyncInternal(key, null, false, false, false);
    }

    @Override
    public InternalCompletableFuture<Boolean> removeAsync(K key, V oldValue) {
        return removeAsyncInternal(key, oldValue, true, false, false);
    }

    @Override
    public ICompletableFuture<V> getAndRemoveAsync(K key) {
        return removeAsyncInternal(key, null, false, true, false);
    }

    @Override
    public ICompletableFuture<Boolean> replaceAsync(K key, V value) {
        return replaceAsyncInternal(key, null, value, null, false, false, false);
    }

    @Override
    public ICompletableFuture<Boolean> replaceAsync(K key, V value, ExpiryPolicy expiryPolicy) {
        return replaceAsyncInternal(key, null, value, expiryPolicy, false, false, false);
    }

    @Override
    public ICompletableFuture<Boolean> replaceAsync(K key, V oldValue, V newValue) {
        return replaceAsyncInternal(key, oldValue, newValue, null, true, false, false);
    }

    @Override
    public ICompletableFuture<Boolean> replaceAsync(K key, V oldValue, V newValue, ExpiryPolicy expiryPolicy) {
        return replaceAsyncInternal(key, oldValue, newValue, expiryPolicy, true, false, false);
    }

    @Override
    public ICompletableFuture<V> getAndReplaceAsync(K key, V value) {
        return replaceAsyncInternal(key, null, value, null, false, true, false);
    }

    @Override
    public ICompletableFuture<V> getAndReplaceAsync(K key, V value, ExpiryPolicy expiryPolicy) {
        return replaceAsyncInternal(key, null, value, expiryPolicy, false, true, false);
    }

    @Override
    public V get(K key, ExpiryPolicy expiryPolicy) {
        try {
            Future<V> future = getAsync(key, expiryPolicy);
            return future.get();
        } catch (Throwable e) {
            throw rethrowAllowedTypeFirst(e, CacheException.class);
        }
    }

    @Override
    public Map<K, V> getAll(Set<? extends K> keys, ExpiryPolicy expiryPolicy) {
        ensureOpen();
        validateNotNull(keys);
        if (keys.isEmpty()) {
            return emptyMap();
        }
        final int keyCount = keys.size();
        final Set<Data> ks = createHashSet(keyCount);
        for (K key : keys) {
            validateNotNull(key);
            Data dataKey = serializationService.toData(key);
            ks.add(dataKey);
        }
        Map<K, V> result = createHashMap(keyCount);
        Collection<Integer> partitions = getPartitionsForKeys(ks);
        try {
            OperationFactory factory = operationProvider.createGetAllOperationFactory(ks, expiryPolicy);
            OperationService operationService = getNodeEngine().getOperationService();
            Map<Integer, Object> responses = operationService.invokeOnPartitions(getServiceName(), factory, partitions);
            for (Object response : responses.values()) {
                MapEntries mapEntries = serializationService.toObject(response);
                mapEntries.putAllToMap(serializationService, result);
            }
        } catch (Throwable e) {
            throw rethrowAllowedTypeFirst(e, CacheException.class);
        }
        return result;
    }

    @Override
    public void put(K key, V value, ExpiryPolicy expiryPolicy) {
        try {
            InternalCompletableFuture<Object> future = putAsyncInternal(key, value, expiryPolicy, false, true);
            future.get();
        } catch (Throwable e) {
            throw rethrowAllowedTypeFirst(e, CacheException.class);
        }
    }

    @Override
    public V getAndPut(K key, V value, ExpiryPolicy expiryPolicy) {
        try {
            InternalCompletableFuture<V> future = putAsyncInternal(key, value, expiryPolicy, true, true);
            return future.get();
        } catch (Throwable e) {
            throw rethrowAllowedTypeFirst(e, CacheException.class);
        }
    }

    @Override
    public void putAll(Map<? extends K, ? extends V> map, ExpiryPolicy expiryPolicy) {
        ensureOpen();
        validateNotNull(map);

        try {
            // first we fill entry set per partition
            int partitionCount = partitionService.getPartitionCount();
            List<Map.Entry<Data, Data>>[] entriesPerPartition = groupDataToPartitions(map, partitionCount);

            // then we invoke the operations and sync on completion of these operations
            putToAllPartitionsAndWaitForCompletion(entriesPerPartition, expiryPolicy);
        } catch (Exception e) {
            throw rethrow(e);
        }
    }

    @Override
    public boolean setExpiryPolicy(K key, ExpiryPolicy expiryPolicy) {
        if (isClusterVersionLessThan(Versions.V3_11)) {
            throw new UnsupportedOperationException("setExpiryPolicy operation is available"
                    + "when cluster version is 3.11 or higher");
        }
        try {
            ensureOpen();
            validateNotNull(key);
            validateNotNull(expiryPolicy);

            Data keyData = serializationService.toData(key);
            Data expiryPolicyData = serializationService.toData(expiryPolicy);
            List<Data> list = Collections.singletonList(keyData);
            Operation operation = operationProvider.createSetExpiryPolicyOperation(list, expiryPolicyData);
            Future<Boolean> future = invoke(operation, keyData, true);
            return future.get();
<<<<<<< HEAD
        } catch (Exception e) {
=======
        } catch (Throwable e) {
>>>>>>> b4e9b8c0
            throw rethrowAllowedTypeFirst(e, CacheException.class);
        }
    }

    @Override
    public void setExpiryPolicy(Set<? extends K> keys, ExpiryPolicy expiryPolicy) {
        if (isClusterVersionLessThan(Versions.V3_11)) {
            throw new UnsupportedOperationException("setExpiryPolicy operation is available"
                    + "when cluster version is 3.11 or higher");
        }
        ensureOpen();
        validateNotNull(keys);
        validateNotNull(expiryPolicy);

        try {
            int partitionCount = partitionService.getPartitionCount();
            List<Data>[] keysPerPartition = groupDataToPartitions(keys, partitionCount);
            setTTLAllPartitionsAndWaitForCompletion(keysPerPartition, serializationService.toData(expiryPolicy));
        } catch (Exception e) {
            rethrow(e);
        }
    }

    private List<Data>[] groupDataToPartitions(Collection<? extends K> keys, int partitionCount) {
        List<Data>[] keysPerPartition = new ArrayList[partitionCount];

        for (K key: keys) {
            validateNotNull(key);

            Data dataKey = serializationService.toData(key);

            int partitionId = partitionService.getPartitionId(dataKey);

            List<Data> partition = keysPerPartition[partitionId];
            if (partition == null) {
                partition = new ArrayList<Data>();
                keysPerPartition[partitionId] = partition;
            }
            partition.add(dataKey);
        }

        return keysPerPartition;
    }

    @SuppressWarnings("unchecked")
    private List<Map.Entry<Data, Data>>[] groupDataToPartitions(Map<? extends K, ? extends V> map, int partitionCount) {
        List<Map.Entry<Data, Data>>[] entriesPerPartition = new List[partitionCount];

        for (Map.Entry<? extends K, ? extends V> entry : map.entrySet()) {
            K key = entry.getKey();
            V value = entry.getValue();
            validateNotNull(key, value);

            Data keyData = serializationService.toData(key);
            Data valueData = serializationService.toData(value);

            int partitionId = partitionService.getPartitionId(keyData);
            List<Map.Entry<Data, Data>> entries = entriesPerPartition[partitionId];
            if (entries == null) {
                entries = new ArrayList<Map.Entry<Data, Data>>();
                entriesPerPartition[partitionId] = entries;
            }

            entries.add(new AbstractMap.SimpleImmutableEntry<Data, Data>(keyData, valueData));
        }

        return entriesPerPartition;
    }

    private void putToAllPartitionsAndWaitForCompletion(List<Map.Entry<Data, Data>>[] entriesPerPartition,
                                                        ExpiryPolicy expiryPolicy) throws Exception {
        List<Future> futures = new ArrayList<Future>(entriesPerPartition.length);
        for (int partitionId = 0; partitionId < entriesPerPartition.length; partitionId++) {
            List<Map.Entry<Data, Data>> entries = entriesPerPartition[partitionId];
            if (entries != null) {
                // TODO: if there is a single entry, we could make use of a put operation since that is a bit cheaper
                Operation operation = operationProvider.createPutAllOperation(entries, expiryPolicy, partitionId);
                Future future = invoke(operation, partitionId, true);
                futures.add(future);
            }
        }

        Throwable error = null;
        for (Future future : futures) {
            try {
                future.get();
            } catch (Throwable t) {
                logger.finest("Error occurred while putting entries as batch!", t);
                if (error == null) {
                    error = t;
                }
            }
        }
        if (error != null) {
            /*
             * There maybe multiple exceptions but we throw only the first one.
             * There are some ideas to throw all exceptions to caller but all of them have drawbacks:
             *      - `Thread::addSuppressed` can be used to add other exceptions to the first one
             *        but it is available since JDK 7.
             *      - `Thread::initCause` can be used but this is wrong as semantic
             *        since the other exceptions are not cause of the first one.
             *      - We may wrap all exceptions in our custom exception (such as `MultipleCacheException`)
             *        but in this case caller may wait different exception type and this idea causes problem.
             *        For example see this TCK test:
             *              `org.jsr107.tck.integration.CacheWriterTest::shouldWriteThoughUsingPutAll_partialSuccess`
             *        In this test exception is thrown at `CacheWriter` and caller side expects this exception.
             * So as a result, we only throw the first exception and others are suppressed by only logging.
             */
            throw rethrow(error);
        }
    }

    private void setTTLAllPartitionsAndWaitForCompletion(List<Data>[] keysPerPartition, Data expiryPolicy) {
        List<Future> futures = new ArrayList<Future>(keysPerPartition.length);
        for (int partitionId = 0; partitionId < keysPerPartition.length; partitionId++) {
            List<Data> keys = keysPerPartition[partitionId];
            if (keys != null) {
                Operation operation = operationProvider.createSetExpiryPolicyOperation(keys, expiryPolicy);
                futures.add(invoke(operation, partitionId, true));
            }
        }

        List<Throwable> throwables = FutureUtil.waitUntilAllResponded(futures);

        if (throwables.size() > 0) {
            throw rethrow(throwables.get(0));
        }
    }

    @Override
    public boolean putIfAbsent(K key, V value, ExpiryPolicy expiryPolicy) {
        try {
            Future<Boolean> future = putIfAbsentAsyncInternal(key, value, expiryPolicy, true);
            return future.get();
        } catch (Throwable e) {
            throw rethrowAllowedTypeFirst(e, CacheException.class);
        }
    }

    @Override
    public boolean replace(K key, V oldValue, V newValue, ExpiryPolicy expiryPolicy) {
        try {
            Future<Boolean> future = replaceAsyncInternal(key, oldValue, newValue, expiryPolicy, true, false, true);
            return future.get();
        } catch (Throwable e) {
            throw rethrowAllowedTypeFirst(e, CacheException.class);
        }
    }

    @Override
    public boolean replace(K key, V value, ExpiryPolicy expiryPolicy) {
        try {
            Future<Boolean> future = replaceAsyncInternal(key, null, value, expiryPolicy, false, false, true);
            return future.get();
        } catch (Throwable e) {
            throw rethrowAllowedTypeFirst(e, CacheException.class);
        }
    }

    @Override
    public V getAndReplace(K key, V value, ExpiryPolicy expiryPolicy) {
        try {
            Future<V> future = replaceAsyncInternal(key, null, value, expiryPolicy, false, true, true);
            return future.get();
        } catch (Throwable e) {
            throw rethrowAllowedTypeFirst(e, CacheException.class);
        }
    }

    @Override
    public int size() {
        ensureOpen();
        try {
            OperationFactory operationFactory = operationProvider.createSizeOperationFactory();
            Map<Integer, Object> results = getNodeEngine().getOperationService()
                    .invokeOnAllPartitions(getServiceName(), operationFactory);
            int total = 0;
            for (Object result : results.values()) {
                //noinspection RedundantCast
                total += (Integer) getNodeEngine().toObject(result);
            }
            return total;
        } catch (Throwable t) {
            throw rethrowAllowedTypeFirst(t, CacheException.class);
        }
    }

    private Set<Integer> getPartitionsForKeys(Set<Data> keys) {
        IPartitionService partitionService = getNodeEngine().getPartitionService();
        int partitions = partitionService.getPartitionCount();
        int capacity = Math.min(partitions, keys.size());
        Set<Integer> partitionIds = createHashSet(capacity);

        Iterator<Data> iterator = keys.iterator();
        while (iterator.hasNext() && partitionIds.size() < partitions) {
            Data key = iterator.next();
            partitionIds.add(partitionService.getPartitionId(key));
        }
        return partitionIds;
    }
}<|MERGE_RESOLUTION|>--- conflicted
+++ resolved
@@ -250,11 +250,7 @@
             Operation operation = operationProvider.createSetExpiryPolicyOperation(list, expiryPolicyData);
             Future<Boolean> future = invoke(operation, keyData, true);
             return future.get();
-<<<<<<< HEAD
-        } catch (Exception e) {
-=======
-        } catch (Throwable e) {
->>>>>>> b4e9b8c0
+        } catch (Throwable e) {
             throw rethrowAllowedTypeFirst(e, CacheException.class);
         }
     }
