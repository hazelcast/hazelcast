--- conflicted
+++ resolved
@@ -201,10 +201,7 @@
             }
         };
         constructors[EXPIRY_POLICY] = new ConstructorFunction<Integer, IdentifiedDataSerializable>() {
-<<<<<<< HEAD
-=======
             @Override
->>>>>>> 13c6c18b
             public IdentifiedDataSerializable createNew(Integer arg) {
                 return new HazelcastExpiryPolicy();
             }
