/*
 * Copyright (c) 2008-2021, Hazelcast, Inc. All Rights Reserved.
 *
 * Licensed under the Apache License, Version 2.0 (the "License");
 * you may not use this file except in compliance with the License.
 * You may obtain a copy of the License at
 *
 * http://www.apache.org/licenses/LICENSE-2.0
 *
 * Unless required by applicable law or agreed to in writing, software
 * distributed under the License is distributed on an "AS IS" BASIS,
 * WITHOUT WARRANTIES OR CONDITIONS OF ANY KIND, either express or implied.
 * See the License for the specific language governing permissions and
 * limitations under the License.
 */

package com.hazelcast.instance.impl;

import com.hazelcast.client.ClientListener;
import com.hazelcast.client.impl.ClientEngine;
import com.hazelcast.client.impl.ClientEngineImpl;
import com.hazelcast.client.impl.NoOpClientEngine;
import com.hazelcast.cluster.Address;
import com.hazelcast.cluster.ClusterState;
import com.hazelcast.cluster.Member;
import com.hazelcast.cluster.MembershipListener;
import com.hazelcast.cluster.impl.MemberImpl;
import com.hazelcast.config.Config;
import com.hazelcast.config.DiscoveryConfig;
import com.hazelcast.config.DiscoveryStrategyConfig;
import com.hazelcast.config.EndpointConfig;
import com.hazelcast.config.JoinConfig;
import com.hazelcast.config.ListenerConfig;
import com.hazelcast.config.MemberAttributeConfig;
import com.hazelcast.config.UserCodeDeploymentConfig;
import com.hazelcast.core.DistributedObjectListener;
import com.hazelcast.core.HazelcastInstanceAware;
import com.hazelcast.core.LifecycleEvent.LifecycleState;
import com.hazelcast.core.LifecycleListener;
import com.hazelcast.cp.event.CPGroupAvailabilityListener;
import com.hazelcast.cp.event.CPMembershipListener;
import com.hazelcast.instance.AddressPicker;
import com.hazelcast.instance.BuildInfo;
import com.hazelcast.instance.BuildInfoProvider;
import com.hazelcast.instance.EndpointQualifier;
import com.hazelcast.instance.ProtocolType;
import com.hazelcast.internal.ascii.TextCommandService;
import com.hazelcast.internal.cluster.Joiner;
import com.hazelcast.internal.cluster.impl.ClusterJoinManager;
import com.hazelcast.internal.cluster.impl.ClusterServiceImpl;
import com.hazelcast.internal.cluster.impl.ConfigCheck;
import com.hazelcast.internal.cluster.impl.DiscoveryJoiner;
import com.hazelcast.internal.cluster.impl.JoinRequest;
import com.hazelcast.internal.cluster.impl.MulticastJoiner;
import com.hazelcast.internal.cluster.impl.MulticastService;
import com.hazelcast.internal.cluster.impl.SplitBrainJoinMessage;
import com.hazelcast.internal.cluster.impl.TcpIpJoiner;
import com.hazelcast.internal.config.AliasedDiscoveryConfigUtils;
import com.hazelcast.internal.config.DiscoveryConfigReadOnly;
import com.hazelcast.internal.config.MemberAttributeConfigReadOnly;
import com.hazelcast.internal.diagnostics.HealthMonitor;
import com.hazelcast.internal.dynamicconfig.DynamicConfigurationAwareConfig;
import com.hazelcast.internal.management.ManagementCenterService;
import com.hazelcast.internal.metrics.MetricsRegistry;
import com.hazelcast.internal.metrics.impl.MetricsConfigHelper;
import com.hazelcast.internal.nio.ClassLoaderUtil;
import com.hazelcast.internal.nio.Packet;
import com.hazelcast.internal.partition.InternalPartitionService;
import com.hazelcast.internal.partition.impl.InternalPartitionServiceImpl;
import com.hazelcast.internal.partition.impl.MigrationInterceptor;
import com.hazelcast.internal.serialization.InternalSerializationService;
import com.hazelcast.internal.serialization.impl.compact.schema.MemberSchemaService;
import com.hazelcast.internal.server.Server;
import com.hazelcast.internal.server.tcp.ServerSocketRegistry;
import com.hazelcast.internal.services.GracefulShutdownAwareService;
import com.hazelcast.internal.usercodedeployment.UserCodeDeploymentClassLoader;
import com.hazelcast.internal.util.Clock;
import com.hazelcast.internal.util.FutureUtil;
import com.hazelcast.logging.ILogger;
import com.hazelcast.logging.Logger;
import com.hazelcast.logging.LoggingService;
import com.hazelcast.logging.impl.LoggingServiceImpl;
import com.hazelcast.partition.MigrationListener;
import com.hazelcast.partition.PartitionLostListener;
import com.hazelcast.security.Credentials;
import com.hazelcast.security.SecurityContext;
import com.hazelcast.security.SecurityService;
import com.hazelcast.spi.discovery.SimpleDiscoveryNode;
import com.hazelcast.spi.discovery.impl.DefaultDiscoveryService;
import com.hazelcast.spi.discovery.impl.DefaultDiscoveryServiceProvider;
import com.hazelcast.spi.discovery.integration.DiscoveryMode;
import com.hazelcast.spi.discovery.integration.DiscoveryService;
import com.hazelcast.spi.discovery.integration.DiscoveryServiceProvider;
import com.hazelcast.spi.discovery.integration.DiscoveryServiceSettings;
import com.hazelcast.spi.impl.NodeEngineImpl;
import com.hazelcast.spi.impl.proxyservice.impl.ProxyServiceImpl;
import com.hazelcast.spi.properties.HazelcastProperties;
import com.hazelcast.version.MemberVersion;
import com.hazelcast.version.Version;

import java.security.PrivilegedAction;
import java.util.ArrayList;
import java.util.Collection;
import java.util.HashMap;
import java.util.List;
import java.util.Map;
import java.util.Properties;
import java.util.Set;
import java.util.UUID;
import java.util.concurrent.ExecutorService;
import java.util.concurrent.Future;
import java.util.concurrent.TimeUnit;
import java.util.concurrent.atomic.AtomicBoolean;

import static com.hazelcast.cluster.memberselector.MemberSelectors.DATA_MEMBER_SELECTOR;
import static com.hazelcast.config.ConfigAccessor.getActiveMemberNetworkConfig;
import static com.hazelcast.instance.EndpointQualifier.CLIENT;
import static com.hazelcast.instance.EndpointQualifier.MEMBER;
import static com.hazelcast.instance.impl.NodeShutdownHelper.shutdownNodeByFiringEvents;
import static com.hazelcast.internal.cluster.impl.MulticastService.createMulticastService;
import static com.hazelcast.internal.config.AliasedDiscoveryConfigUtils.allUsePublicAddress;
import static com.hazelcast.internal.config.ConfigValidator.checkAdvancedNetworkConfig;
import static com.hazelcast.internal.config.ConfigValidator.warnForUsageOfDeprecatedSymmetricEncryption;
import static com.hazelcast.internal.util.EmptyStatement.ignore;
import static com.hazelcast.internal.util.ExceptionUtil.rethrow;
import static com.hazelcast.internal.util.FutureUtil.waitWithDeadline;
import static com.hazelcast.internal.util.ThreadUtil.createThreadName;
import static com.hazelcast.spi.properties.ClusterProperty.DISCOVERY_SPI_ENABLED;
import static com.hazelcast.spi.properties.ClusterProperty.DISCOVERY_SPI_PUBLIC_IP_ENABLED;
import static com.hazelcast.spi.properties.ClusterProperty.GRACEFUL_SHUTDOWN_MAX_WAIT;
import static com.hazelcast.spi.properties.ClusterProperty.LOGGING_ENABLE_DETAILS;
import static com.hazelcast.spi.properties.ClusterProperty.LOGGING_TYPE;
import static com.hazelcast.spi.properties.ClusterProperty.SHUTDOWNHOOK_ENABLED;
import static com.hazelcast.spi.properties.ClusterProperty.SHUTDOWNHOOK_POLICY;
import static java.lang.Thread.currentThread;
import static java.security.AccessController.doPrivileged;

@SuppressWarnings({"checkstyle:methodcount", "checkstyle:visibilitymodifier", "checkstyle:classdataabstractioncoupling",
        "checkstyle:classfanoutcomplexity"})
public class Node {

    private static final int THREAD_SLEEP_DURATION_MS = 500;
    private static final String GRACEFUL_SHUTDOWN_EXECUTOR_NAME = "hz:graceful-shutdown";

    public final HazelcastInstanceImpl hazelcastInstance;
    public final DynamicConfigurationAwareConfig config;
    public final NodeEngineImpl nodeEngine;
    public final ClientEngine clientEngine;
    public final InternalPartitionServiceImpl partitionService;
    public final ClusterServiceImpl clusterService;
    public final MulticastService multicastService;
    public final DiscoveryService discoveryService;
    public final TextCommandService textCommandService;
    public final LoggingServiceImpl loggingService;
    public final MemberSchemaService memberSchemaService;
    public final Server server;

    /**
     * Member-to-member address only.
     * When the Node is configured with multiple endpoints, this address still represents {@link ProtocolType#MEMBER}
     * For accessing a full address-map, see {@link AddressPicker#getPublicAddressMap()}
     */
    public final Address address;
    public final SecurityContext securityContext;
    private final ILogger logger;
    private final AtomicBoolean shuttingDown = new AtomicBoolean(false);
    private final NodeShutdownHookThread shutdownHookThread;
    private final InternalSerializationService serializationService;
<<<<<<< HEAD

    private final InternalSerializationService compatibilitySerializationService;

=======
>>>>>>> 0a10dda2
    private final ClassLoader configClassLoader;
    private final NodeExtension nodeExtension;
    private final HazelcastProperties properties;
    private final BuildInfo buildInfo;
    private final HealthMonitor healthMonitor;
    private final Joiner joiner;
    private ManagementCenterService managementCenterService;

    private volatile NodeState state = NodeState.STARTING;

    /**
     * Codebase version of Hazelcast being executed at this Node, as resolved by {@link BuildInfoProvider}.
     * For example, when running on hazelcast-3.8.jar, this would resolve to {@code Version.of(3,8,0)}.
     * A node's codebase version may be different than cluster version.
     */
    private final MemberVersion version;

    @SuppressWarnings({"checkstyle:executablestatementcount", "checkstyle:methodlength"})
    public Node(HazelcastInstanceImpl hazelcastInstance, Config staticConfig, NodeContext nodeContext) {
        this.properties = new HazelcastProperties(staticConfig);
        DynamicConfigurationAwareConfig config = new DynamicConfigurationAwareConfig(staticConfig, this.properties);
        this.hazelcastInstance = hazelcastInstance;
        this.config = config;
        this.configClassLoader = getConfigClassloader(config);

        String policy = properties.getString(SHUTDOWNHOOK_POLICY);
        this.shutdownHookThread = new NodeShutdownHookThread("hz.ShutdownThread", policy);
        // Calling getBuildInfo() instead of directly using BuildInfoProvider.BUILD_INFO.
        // Version can be overridden via system property. That's why BuildInfo should be parsed for each Node.
        this.buildInfo = BuildInfoProvider.getBuildInfo();
        this.version = MemberVersion.of(buildInfo.getVersion());

        String loggingType = properties.getString(LOGGING_TYPE);
        boolean detailsEnabled = properties.getBoolean(LOGGING_ENABLE_DETAILS);
        loggingService = new LoggingServiceImpl(config.getClusterName(), loggingType, buildInfo, detailsEnabled, this);
        MetricsConfigHelper.overrideMemberMetricsConfig(staticConfig, getLogger(MetricsConfigHelper.class));

        checkAdvancedNetworkConfig(config);
        final AddressPicker addressPicker = nodeContext.createAddressPicker(this);
        try {
            addressPicker.pickAddress();
        } catch (Throwable e) {
            throw rethrow(e);
        }

        ServerSocketRegistry serverSocketRegistry = new ServerSocketRegistry(addressPicker.getServerSocketChannels(),
                !config.getAdvancedNetworkConfig().isEnabled());
        ILogger tmpLogger = null;

        try {
            boolean liteMember = config.isLiteMember();
            address = addressPicker.getPublicAddress(MEMBER);
            nodeExtension = nodeContext.createNodeExtension(this);
            final Map<String, String> memberAttributes = findMemberAttributes(
                    new MemberAttributeConfigReadOnly(config.getMemberAttributeConfig()));
            MemberImpl localMember = new MemberImpl.Builder(addressPicker.getPublicAddressMap())
                    .version(version)
                    .localMember(true)
                    .uuid(nodeExtension.createMemberUuid())
                    .attributes(memberAttributes)
                    .liteMember(liteMember)
                    .instance(hazelcastInstance)
                    .build();
            loggingService.setThisMember(localMember);
            tmpLogger = loggingService.getLogger(Node.class.getName());
            logger = tmpLogger;

            nodeExtension.printNodeInfo();
            nodeExtension.beforeStart();
            nodeExtension.logInstanceTrackingMetadata();

            memberSchemaService = new MemberSchemaService();
            serializationService = nodeExtension.createSerializationService();
            compatibilitySerializationService = nodeExtension.createCompatibilitySerializationService();
            securityContext = config.getSecurityConfig().isEnabled() ? nodeExtension.getSecurityContext() : null;
            warnForUsageOfDeprecatedSymmetricEncryption(config, logger);
            nodeEngine = new NodeEngineImpl(this);
            config.setConfigurationService(nodeEngine.getConfigurationService());
            config.onSecurityServiceUpdated(getSecurityService());
            MetricsRegistry metricsRegistry = nodeEngine.getMetricsRegistry();
            metricsRegistry.provideMetrics(nodeExtension);

            server = nodeContext.createServer(this, serverSocketRegistry);
            healthMonitor = new HealthMonitor(this);
            clientEngine = hasClientServerSocket() ? new ClientEngineImpl(this) : new NoOpClientEngine();
            JoinConfig joinConfig = getActiveMemberNetworkConfig(this.config).getJoin();
            DiscoveryConfig discoveryConfig = new DiscoveryConfigReadOnly(joinConfig.getDiscoveryConfig());
            List<DiscoveryStrategyConfig> aliasedDiscoveryConfigs =
                    AliasedDiscoveryConfigUtils.createDiscoveryStrategyConfigs(joinConfig);
            boolean isAutoDetectionEnabled = joinConfig.isAutoDetectionEnabled();
            discoveryService = createDiscoveryService(discoveryConfig, aliasedDiscoveryConfigs, isAutoDetectionEnabled,
                    localMember);
            clusterService = new ClusterServiceImpl(this, localMember);
            partitionService = new InternalPartitionServiceImpl(this);
            textCommandService = nodeExtension.createTextCommandService();
            multicastService = createMulticastService(addressPicker.getBindAddress(MEMBER), this, config, logger);
            joiner = nodeContext.createJoiner(this);
        } catch (Throwable e) {
            try {
                if (tmpLogger == null) {
                    tmpLogger = Logger.getLogger(Node.class);
                }
                tmpLogger.severe("Node creation failed", e);
            } catch (Exception e1) {
                e.addSuppressed(e1);
            }
            serverSocketRegistry.destroy();
            try {
                shutdownServices(true);
            } catch (Throwable ignored) {
                ignore(ignored);
            }
            throw rethrow(e);
        }
    }

    private boolean hasClientServerSocket() {
        if (!config.getAdvancedNetworkConfig().isEnabled()) {
            return true;
        }

        Map<EndpointQualifier, EndpointConfig> endpointConfigs = config.getAdvancedNetworkConfig().getEndpointConfigs();
        EndpointConfig clientEndpointConfig = endpointConfigs.get(CLIENT);

        return clientEndpointConfig != null;
    }

    private static ClassLoader getConfigClassloader(Config config) {
        UserCodeDeploymentConfig userCodeDeploymentConfig = config.getUserCodeDeploymentConfig();
        ClassLoader classLoader;
        if (userCodeDeploymentConfig.isEnabled()) {
            ClassLoader parent = config.getClassLoader();
            final ClassLoader theParent = parent == null ? Node.class.getClassLoader() : parent;
            classLoader = doPrivileged(new PrivilegedAction<UserCodeDeploymentClassLoader>() {
                @Override
                public UserCodeDeploymentClassLoader run() {
                    return new UserCodeDeploymentClassLoader(theParent);
                }
            });
        } else {
            classLoader = config.getClassLoader();
        }
        return classLoader;
    }

    public DiscoveryService createDiscoveryService(DiscoveryConfig discoveryConfig,
                                                   List<DiscoveryStrategyConfig> aliasedDiscoveryConfigs,
                                                   boolean isAutoDetectionEnabled, Member localMember) {
        DiscoveryServiceProvider factory = discoveryConfig.getDiscoveryServiceProvider();
        if (factory == null) {
            factory = new DefaultDiscoveryServiceProvider();
        }
        ILogger logger = getLogger(DiscoveryService.class);

        DiscoveryServiceSettings settings = new DiscoveryServiceSettings()
                .setConfigClassLoader(configClassLoader)
                .setLogger(logger)
                .setDiscoveryMode(DiscoveryMode.Member)
                .setDiscoveryConfig(discoveryConfig)
                .setAliasedDiscoveryConfigs(aliasedDiscoveryConfigs)
                .setAutoDetectionEnabled(isAutoDetectionEnabled)
                .setDiscoveryNode(
                        new SimpleDiscoveryNode(localMember.getAddress(), localMember.getAttributes()));

        return factory.newDiscoveryService(settings);
    }

    @SuppressWarnings({"checkstyle:npathcomplexity", "checkstyle:cyclomaticcomplexity", "checkstyle:methodlength"})
    private void initializeListeners(Config config) {
        for (final ListenerConfig listenerCfg : config.getListenerConfigs()) {
            Object listener = listenerCfg.getImplementation();
            if (listener == null) {
                try {
                    listener = ClassLoaderUtil.newInstance(configClassLoader, listenerCfg.getClassName());
                } catch (Exception e) {
                    logger.severe(e);
                }
            }
            if (listener instanceof HazelcastInstanceAware) {
                ((HazelcastInstanceAware) listener).setHazelcastInstance(hazelcastInstance);
            }
            boolean known = false;
            if (listener instanceof DistributedObjectListener) {
                final ProxyServiceImpl proxyService = (ProxyServiceImpl) nodeEngine.getProxyService();
                proxyService.addProxyListener((DistributedObjectListener) listener);
                known = true;
            }
            if (listener instanceof MembershipListener) {
                clusterService.addMembershipListener((MembershipListener) listener);
                known = true;
            }
            if (listener instanceof MigrationListener) {
                partitionService.addMigrationListener((MigrationListener) listener);
                known = true;
            }
            if (listener instanceof PartitionLostListener) {
                partitionService.addPartitionLostListener((PartitionLostListener) listener);
                known = true;
            }
            if (listener instanceof LifecycleListener) {
                hazelcastInstance.lifecycleService.addLifecycleListener((LifecycleListener) listener);
                known = true;
            }
            if (listener instanceof ClientListener) {
                String serviceName = ClientEngineImpl.SERVICE_NAME;
                nodeEngine.getEventService().registerLocalListener(serviceName, serviceName, listener);
                known = true;
            }
            if (listener instanceof MigrationInterceptor) {
                partitionService.setMigrationInterceptor((MigrationInterceptor) listener);
                known = true;
            }
            if (listener instanceof CPMembershipListener) {
                hazelcastInstance.cpSubsystem.addMembershipListener((CPMembershipListener) listener);
                known = true;
            }
            if (listener instanceof CPGroupAvailabilityListener) {
                hazelcastInstance.cpSubsystem.addGroupAvailabilityListener((CPGroupAvailabilityListener) listener);
                known = true;
            }
            if (nodeExtension.registerListener(listener)) {
                known = true;
            }
            if (listener != null && !known) {
                final String error = "Unknown listener type: " + listener.getClass();
                Throwable t = new IllegalArgumentException(error);
                logger.warning(error, t);
            }
        }
    }

    public ManagementCenterService getManagementCenterService() {
        return managementCenterService;
    }

    public InternalSerializationService getSerializationService() {
        return serializationService;
    }

    public InternalSerializationService getCompatibilitySerializationService() {
        return compatibilitySerializationService;
    }

    public ClusterServiceImpl getClusterService() {
        return clusterService;
    }

    public InternalPartitionService getPartitionService() {
        return partitionService;
    }

    public Address getMasterAddress() {
        return clusterService.getMasterAddress();
    }

    public Address getThisAddress() {
        return address;
    }

    public MemberImpl getLocalMember() {
        return clusterService.getLocalMember();
    }

    public boolean isMaster() {
        return clusterService.isMaster();
    }

    public SecurityService getSecurityService() {
        return nodeExtension.getSecurityService();
    }

    void start() {
        nodeEngine.start();
        initializeListeners(config);
        hazelcastInstance.lifecycleService.fireLifecycleEvent(LifecycleState.STARTING);
        clusterService.sendLocalMembershipEvent();
        server.start();
        JoinConfig join = getActiveMemberNetworkConfig(config).getJoin();
        if (shouldUseMulticastJoiner(join)) {
            final Thread multicastServiceThread = new Thread(multicastService,
                    createThreadName(hazelcastInstance.getName(), "MulticastThread"));
            multicastServiceThread.start();
        }
        if (properties.getBoolean(DISCOVERY_SPI_ENABLED) || isAnyAliasedConfigEnabled(join)
                || (join.isAutoDetectionEnabled() && !isEmptyDiscoveryStrategies())) {
            discoveryService.start();

            // Discover local metadata from environment and merge into member attributes
            mergeEnvironmentProvidedMemberMetadata();
        }

        if (properties.getBoolean(SHUTDOWNHOOK_ENABLED)) {
            logger.finest("Adding ShutdownHook");
            Runtime.getRuntime().addShutdownHook(shutdownHookThread);
        }
        state = NodeState.ACTIVE;

        nodeExtension.beforeJoin();
        join();
        int clusterSize = clusterService.getSize();
        if (getActiveMemberNetworkConfig(config).isPortAutoIncrement()
                && address.getPort() >= getActiveMemberNetworkConfig(config).getPort() + clusterSize) {
            logger.warning("Config seed port is " + getActiveMemberNetworkConfig(config).getPort()
                    + " and cluster size is " + clusterSize + ". Some of the ports seem occupied!");
        }
        try {
            managementCenterService = new ManagementCenterService(hazelcastInstance);
        } catch (Exception e) {
            logger.warning("ManagementCenterService could not be constructed!", e);
        }
        nodeExtension.afterStart();
        nodeExtension.sendPhoneHome();
        healthMonitor.start();
    }

    @SuppressWarnings("checkstyle:npathcomplexity")
    public void shutdown(final boolean terminate) {
        long start = Clock.currentTimeMillis();
        if (logger.isFinestEnabled()) {
            logger.finest("We are being asked to shutdown when state = " + state);
        }
        if (nodeExtension != null) {
            nodeExtension.beforeShutdown(terminate);
        }
        if (!setShuttingDown()) {
            waitIfAlreadyShuttingDown();
            return;
        }
        if (nodeExtension != null) {
            nodeExtension.shutdown();
        }

        if (!terminate) {
            int maxWaitSeconds = properties.getSeconds(GRACEFUL_SHUTDOWN_MAX_WAIT);
            callGracefulShutdownAwareServices(maxWaitSeconds);
        } else {
            logger.warning("Terminating forcefully...");
        }

        // set the joined=false first so that
        // threads do not process unnecessary
        // events, such as remove address
        clusterService.resetJoinState();
        try {
            if (properties.getBoolean(SHUTDOWNHOOK_ENABLED)) {
                Runtime.getRuntime().removeShutdownHook(shutdownHookThread);
            }
        } catch (Throwable ignored) {
            ignore(ignored);
        }

        try {
            discoveryService.destroy();
        } catch (Throwable ignored) {
            ignore(ignored);
        }

        try {
            shutdownServices(terminate);
            state = NodeState.SHUT_DOWN;
            logger.info("Hazelcast Shutdown is completed in " + (Clock.currentTimeMillis() - start) + " ms.");
        } finally {
            if (state != NodeState.SHUT_DOWN) {
                shuttingDown.compareAndSet(true, false);
            }
        }
    }

    private void callGracefulShutdownAwareServices(final int maxWaitSeconds) {
        ExecutorService executor = nodeEngine.getExecutionService().getExecutor(GRACEFUL_SHUTDOWN_EXECUTOR_NAME);
        Collection<GracefulShutdownAwareService> services = nodeEngine.getServices(GracefulShutdownAwareService.class);
        Collection<Future> futures = new ArrayList<Future>(services.size());

        for (final GracefulShutdownAwareService service : services) {
            Future future = executor.submit(new Runnable() {
                @Override
                public void run() {
                    try {
                        boolean success = service.onShutdown(maxWaitSeconds, TimeUnit.SECONDS);
                        if (success) {
                            logger.fine("Graceful shutdown completed for " + service);
                        } else {
                            logger.warning("Graceful shutdown failed for " + service);
                        }
                    } catch (Throwable e) {
                        logger.severe("Graceful shutdown failed for " + service, e);
                    }
                }

                @Override
                public String toString() {
                    return "Graceful shutdown task for service [" + service.toString() + "]";
                }
            });
            futures.add(future);
        }
        try {
            waitWithDeadline(futures, maxWaitSeconds, TimeUnit.SECONDS, FutureUtil.RETHROW_EVERYTHING);
        } catch (Exception e) {
            logger.warning(e);
        }
    }

    @SuppressWarnings("checkstyle:npathcomplexity")
    private void shutdownServices(boolean terminate) {
        if (textCommandService != null) {
            textCommandService.stop();
        }
        if (multicastService != null) {
            logger.info("Shutting down multicast service...");
            multicastService.stop();
        }
        if (server != null) {
            logger.info("Shutting down connection manager...");
            server.shutdown();
        }

        if (nodeEngine != null) {
            logger.info("Shutting down node engine...");
            nodeEngine.shutdown(terminate);
        }

        if (securityContext != null) {
            securityContext.destroy();
        }
        if (serializationService != null) {
            logger.finest("Destroying serialization service...");
            serializationService.dispose();
        }

        if (nodeExtension != null) {
            nodeExtension.afterShutdown();
        }
        if (healthMonitor != null) {
            healthMonitor.stop();
        }
    }

    private void mergeEnvironmentProvidedMemberMetadata() {
        MemberImpl localMember = getLocalMember();
        Map<String, String> metadata = discoveryService.discoverLocalMetadata();
        for (Map.Entry<String, String> entry : metadata.entrySet()) {
            Object value = entry.getValue();
            localMember.setAttribute(entry.getKey(), value.toString());
        }
    }

    public boolean setShuttingDown() {
        if (shuttingDown.compareAndSet(false, true)) {
            state = NodeState.PASSIVE;
            return true;
        }
        return false;
    }

    /**
     * Indicates that node is not shutting down or it has not already shut down
     *
     * @return true if node is not shutting down or it has not already shut down
     */
    public boolean isRunning() {
        return !shuttingDown.get();
    }

    private void waitIfAlreadyShuttingDown() {
        if (!shuttingDown.get()) {
            return;
        }
        logger.info("Node is already shutting down... Waiting for shutdown process to complete...");
        while (state != NodeState.SHUT_DOWN && shuttingDown.get()) {
            try {
                Thread.sleep(THREAD_SLEEP_DURATION_MS);
            } catch (InterruptedException e) {
                currentThread().interrupt();
                logger.warning("Interrupted while waiting for shutdown!");
                return;
            }
        }
        if (state != NodeState.SHUT_DOWN) {
            throw new IllegalStateException("Node failed to shutdown!");
        }
    }

    public void changeNodeStateToActive() {
        final ClusterState clusterState = clusterService.getClusterState();
        if (clusterState == ClusterState.PASSIVE) {
            throw new IllegalStateException("This method can be called only when cluster-state is not " + clusterState);
        }
        state = NodeState.ACTIVE;
    }

    public void changeNodeStateToPassive() {
        final ClusterState clusterState = clusterService.getClusterState();
        if (clusterState != ClusterState.PASSIVE) {
            throw new IllegalStateException("This method can be called only when cluster-state is " + clusterState);
        }
        state = NodeState.PASSIVE;
    }

    /**
     * Resets the internal cluster-state of the Node to be able to make it ready to join a new cluster.
     * After this method is called,
     * a new join process can be triggered by calling {@link #join()}.
     * <p>
     * This method is called during merge process after a split-brain is detected.
     */
    public void reset() {
        state = NodeState.ACTIVE;
        clusterService.resetJoinState();
        joiner.reset();
    }

    public LoggingService getLoggingService() {
        return loggingService;
    }

    public ILogger getLogger(String name) {
        return loggingService.getLogger(name);
    }

    public ILogger getLogger(Class clazz) {
        return loggingService.getLogger(clazz);
    }

    public HazelcastProperties getProperties() {
        return properties;
    }

    public TextCommandService getTextCommandService() {
        return textCommandService;
    }

    public Server getServer() {
        return server;
    }

    public ClassLoader getConfigClassLoader() {
        return configClassLoader;
    }

    public NodeEngineImpl getNodeEngine() {
        return nodeEngine;
    }

    public ClientEngine getClientEngine() {
        return clientEngine;
    }

    public NodeExtension getNodeExtension() {
        return nodeExtension;
    }

    public DiscoveryService getDiscoveryService() {
        return discoveryService;
    }

    private enum ShutdownHookPolicy {
        TERMINATE,
        GRACEFUL
    }

    public class NodeShutdownHookThread extends Thread {
        private final ShutdownHookPolicy policy;

        NodeShutdownHookThread(String name, String policy) {
            super(name);
            this.policy = ShutdownHookPolicy.valueOf(policy);
        }

        @Override
        public void run() {
            try {
                if (isRunning()) {
                    logger.info("Running shutdown hook... Current state: " + state);
                    switch (policy) {
                        case TERMINATE:
                            hazelcastInstance.getLifecycleService().terminate();
                            break;
                        case GRACEFUL:
                            hazelcastInstance.getLifecycleService().shutdown();
                            break;
                        default:
                            throw new IllegalArgumentException("Unimplemented shutdown hook policy: " + policy);
                    }
                }
            } catch (Exception e) {
                logger.warning(e);
            }
        }
    }

    public SplitBrainJoinMessage createSplitBrainJoinMessage() {
        MemberImpl localMember = getLocalMember();
        boolean liteMember = localMember.isLiteMember();
        Collection<Address> memberAddresses = clusterService.getMemberAddresses();
        int dataMemberCount = clusterService.getSize(DATA_MEMBER_SELECTOR);
        Version clusterVersion = clusterService.getClusterVersion();
        int memberListVersion = clusterService.getMembershipManager().getMemberListVersion();
        return new SplitBrainJoinMessage(Packet.VERSION, buildInfo.getBuildNumber(), version, address, localMember.getUuid(),
                liteMember, createConfigCheck(), memberAddresses, dataMemberCount, clusterVersion, memberListVersion);
    }

    public JoinRequest createJoinRequest(Address remoteAddress) {
        final Credentials credentials = (remoteAddress != null && securityContext != null)
                ? securityContext.getCredentialsFactory().newCredentials(remoteAddress) : null;
        final Set<UUID> excludedMemberUuids = nodeExtension.getInternalHotRestartService().getExcludedMemberUuids();

        MemberImpl localMember = getLocalMember();
        return new JoinRequest(Packet.VERSION, buildInfo.getBuildNumber(), version, address,
                localMember.getUuid(), localMember.isLiteMember(), createConfigCheck(), credentials,
                localMember.getAttributes(), excludedMemberUuids, localMember.getAddressMap());
    }

    public ConfigCheck createConfigCheck() {
        String joinerType = joiner == null ? "" : joiner.getType();
        return new ConfigCheck(config, joinerType);
    }

    public void join() {
        if (clusterService.isJoined()) {
            if (logger.isFinestEnabled()) {
                logger.finest("Calling join on already joined node. ", new Exception("stacktrace"));
            } else {
                logger.warning("Calling join on already joined node. ");
            }
            return;
        }
        if (joiner == null) {
            logger.warning("No join method is enabled! Starting standalone.");
            ClusterJoinManager clusterJoinManager = clusterService.getClusterJoinManager();
            clusterJoinManager.setThisMemberAsMaster();
            return;
        }

        try {
            clusterService.resetJoinState();
            joiner.join();
        } catch (Throwable e) {
            logger.severe("Error while joining the cluster!", e);
        }

        if (!clusterService.isJoined()) {
            logger.severe("Could not join cluster. Shutting down now!");
            shutdownNodeByFiringEvents(Node.this, true);
        }
    }

    public Joiner getJoiner() {
        return joiner;
    }

    Joiner createJoiner() {
        JoinConfig join = getActiveMemberNetworkConfig(config).getJoin();
        join.verify();

        if (shouldUseMulticastJoiner(join) && multicastService != null) {
            logger.info("Using Multicast discovery");
            return new MulticastJoiner(this);
        } else if (join.getTcpIpConfig().isEnabled()) {
            logger.info("Using TCP/IP discovery");
            return new TcpIpJoiner(this);
        } else if (properties.getBoolean(DISCOVERY_SPI_ENABLED) || isAnyAliasedConfigEnabled(join)
                || join.isAutoDetectionEnabled()) {
            logger.info("Using Discovery SPI");
            return new DiscoveryJoiner(this, discoveryService, usePublicAddress(join));
        }
        return null;
    }

    public boolean shouldUseMulticastJoiner(JoinConfig join) {
        return join.getMulticastConfig().isEnabled()
                || (join.isAutoDetectionEnabled() && isEmptyDiscoveryStrategies());
    }

    private boolean isEmptyDiscoveryStrategies() {
        return discoveryService instanceof DefaultDiscoveryService
                && !((DefaultDiscoveryService) discoveryService).getDiscoveryStrategies().iterator().hasNext();
    }

    private static boolean isAnyAliasedConfigEnabled(JoinConfig join) {
        return !AliasedDiscoveryConfigUtils.createDiscoveryStrategyConfigs(join).isEmpty();
    }

    private boolean usePublicAddress(JoinConfig join) {
        return properties.getBoolean(DISCOVERY_SPI_PUBLIC_IP_ENABLED)
                || allUsePublicAddress(AliasedDiscoveryConfigUtils.aliasedDiscoveryConfigsFrom(join));
    }

    public UUID getThisUuid() {
        return clusterService.getThisUuid();
    }

    public Config getConfig() {
        return config;
    }

    /**
     * Returns the node state.
     *
     * @return current state of the node
     */
    public NodeState getState() {
        return state;
    }

    /**
     * Returns the codebase version of the node.
     *
     * @return codebase version of the node
     */
    public MemberVersion getVersion() {
        return version;
    }

    public boolean isLiteMember() {
        return getLocalMember().isLiteMember();
    }

    @Override
    public String toString() {
        return "Node[" + hazelcastInstance.getName() + "]";
    }

    public BuildInfo getBuildInfo() {
        return buildInfo;
    }

    private Map<String, String> findMemberAttributes(MemberAttributeConfig attributeConfig) {
        Map<String, String> attributes = new HashMap<>(attributeConfig.getAttributes());
        Properties properties = System.getProperties();
        for (String key : properties.stringPropertyNames()) {
            if (key.startsWith("hazelcast.member.attribute.")) {
                String shortKey = key.substring("hazelcast.member.attribute.".length());
                String value = properties.getProperty(key);
                attributes.put(shortKey, value);
            }
        }
        return attributes;
    }
}<|MERGE_RESOLUTION|>--- conflicted
+++ resolved
@@ -166,12 +166,7 @@
     private final AtomicBoolean shuttingDown = new AtomicBoolean(false);
     private final NodeShutdownHookThread shutdownHookThread;
     private final InternalSerializationService serializationService;
-<<<<<<< HEAD
-
     private final InternalSerializationService compatibilitySerializationService;
-
-=======
->>>>>>> 0a10dda2
     private final ClassLoader configClassLoader;
     private final NodeExtension nodeExtension;
     private final HazelcastProperties properties;
