--- conflicted
+++ resolved
@@ -417,14 +417,13 @@
     JetServiceBackend getJetServiceBackend();
 
     /**
-<<<<<<< HEAD
      * Creates the relevant {@link MessageTaskFactoryProvider}.
      */
     MessageTaskFactoryProvider createMessageTaskFactoryProvider(NodeEngine nodeEngine);
-=======
+
+    /**
      * @return an instance of {@link com.hazelcast.nio.ssl.SSLEngineFactory} when TLS is enabled, {@code null} otherwise
      * @throws java.lang.IllegalStateException if the method call is not allowed
      */
     SSLEngineFactory createSslEngineFactory(SSLConfig sslConfig);
->>>>>>> d2601d1c
 }