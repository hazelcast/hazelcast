/*
 * Copyright (c) 2008-2023, Hazelcast, Inc. All Rights Reserved.
 *
 * Licensed under the Apache License, Version 2.0 (the "License");
 * you may not use this file except in compliance with the License.
 * You may obtain a copy of the License at
 *
 * http://www.apache.org/licenses/LICENSE-2.0
 *
 * Unless required by applicable law or agreed to in writing, software
 * distributed under the License is distributed on an "AS IS" BASIS,
 * WITHOUT WARRANTIES OR CONDITIONS OF ANY KIND, either express or implied.
 * See the License for the specific language governing permissions and
 * limitations under the License.
 */

package com.hazelcast.instance.impl;

import com.hazelcast.config.Config;
import com.hazelcast.config.DiscoveryConfig;
import com.hazelcast.config.JoinConfig;
import com.hazelcast.core.Hazelcast;
import com.hazelcast.core.HazelcastInstance;
<<<<<<< HEAD
import com.hazelcast.instance.impl.executejar.ClientExecuteJarStrategy;
import com.hazelcast.instance.impl.executejar.MemberExecuteJarStrategy;
=======
import com.hazelcast.core.ICacheManager;
import com.hazelcast.core.IExecutorService;
import com.hazelcast.core.LifecycleService;
import com.hazelcast.cp.CPSubsystem;
import com.hazelcast.crdt.pncounter.PNCounter;
import com.hazelcast.durableexecutor.DurableExecutorService;
import com.hazelcast.flakeidgen.FlakeIdGenerator;
import com.hazelcast.jet.JetCacheManager;
import com.hazelcast.jet.JetException;
import com.hazelcast.jet.JetService;
import com.hazelcast.jet.Job;
import com.hazelcast.jet.Observable;
import com.hazelcast.jet.config.JetConfig;
import com.hazelcast.jet.config.JobConfig;
import com.hazelcast.jet.core.DAG;
import com.hazelcast.jet.core.JobStatus;
import com.hazelcast.jet.impl.AbstractJetInstance;
import com.hazelcast.jet.impl.operation.GetJobIdsOperation.GetJobIdsResult;
import com.hazelcast.jet.impl.util.ConcurrentMemoizingSupplier;
>>>>>>> 979a7b83
import com.hazelcast.jet.impl.util.JetConsoleLogHandler;
import com.hazelcast.jet.impl.util.ResettableConcurrentMemoizingSupplier;
import com.hazelcast.logging.ILogger;
import com.hazelcast.logging.Logger;
import com.hazelcast.spi.properties.ClusterProperty;

import javax.annotation.Nonnull;
import javax.annotation.Nullable;
import java.io.IOException;
import java.lang.reflect.InvocationTargetException;
import java.util.List;
import java.util.concurrent.atomic.AtomicBoolean;
import java.util.function.Supplier;
import java.util.logging.ConsoleHandler;
import java.util.logging.Handler;
import java.util.logging.Level;
import java.util.logging.LogManager;

import static com.hazelcast.spi.properties.ClusterProperty.LOGGING_TYPE;

/**
 * This class shouldn't be directly used, instead see {@link Hazelcast#bootstrappedInstance()}
 * for the replacement and docs.
 * <p>
 * A helper class that allows one to create a standalone runnable JAR which
 * contains all the code needed to submit a job to a running Hazelcast cluster.
 * The main issue with achieving this is that the JAR must be attached as a
 * resource to the job being submitted, so the Hazelcast cluster will be able
 * to load and use its classes. However, from within a running {@code main()}
 * method it is not trivial to find out the filename of the JAR containing
 * it.
 **/
public final class HazelcastBootstrap {

    private static final ResettableConcurrentMemoizingSupplier<BootstrappedInstanceProxy> SINGLETON =
            new ResettableConcurrentMemoizingSupplier<>();

    private static final ClientExecuteJarStrategy CLIENT_EXECUTE_JAR_STRATEGY = new ClientExecuteJarStrategy();

    private static final MemberExecuteJarStrategy MEMBER_EXECUTE_JAR_STRATEGY = new MemberExecuteJarStrategy();

    private static final ILogger LOGGER = Logger.getLogger(HazelcastBootstrap.class.getName());

    private static final AtomicBoolean LOGGING_CONFIGURED = new AtomicBoolean(false);

    private HazelcastBootstrap() {
    }

    // Public for testing
    public static void resetSupplier() {
        SINGLETON.resetRemembered();
    }

    /**
     * Execute jar file that exist on the client
     */
    // Execute jar file that exist on the client
    public static void executeJarOnClient(@Nonnull Supplier<HazelcastInstance> supplierOfInstance,
                                          @Nonnull String jarPath,
                                          @Nullable String snapshotName,
                                          @Nullable String jobName,
                                          @Nullable String mainClassName,
                                          @Nonnull List<String> args)
            throws IOException, ClassNotFoundException, InvocationTargetException, IllegalAccessException {
        // Set the singleton, so that it can be accessed within the jar
        SINGLETON.get(() -> BootstrappedInstanceProxy.createWithJetProxy(supplierOfInstance.get()));

        CLIENT_EXECUTE_JAR_STRATEGY.executeJar(SINGLETON, jarPath, snapshotName, jobName, mainClassName, args);
    }

    /**
     * Execute jar file that exist on the member
     */
    public static void executeJarOnMember(@Nonnull Supplier<HazelcastInstance> supplierOfInstance,
                                          @Nonnull String jarPath,
                                          @Nullable String snapshotName,
                                          @Nullable String jobName,
                                          @Nullable String mainClassName,
                                          @Nonnull List<String> args)
            throws IOException, ClassNotFoundException, InvocationTargetException, IllegalAccessException {
        // Set the singleton, so that it can be accessed within the jar
        BootstrappedInstanceProxy bootstrappedInstanceProxy = SINGLETON
                .get(() -> BootstrappedInstanceProxy.createWithJetProxy(supplierOfInstance.get()));

        MEMBER_EXECUTE_JAR_STRATEGY.executeJar(bootstrappedInstanceProxy, jarPath, snapshotName, jobName, mainClassName, args);
    }


    /**
     * Returns the bootstrapped {@code HazelcastInstance}. The instance will be
     * automatically shut down once the {@code main()} method of the JAR returns.
     */
    @Nonnull
    public static synchronized HazelcastInstance getInstance() {
        return SINGLETON.get(() -> BootstrappedInstanceProxy.createWithJetProxy(createStandaloneInstance()));
    }

    private static HazelcastInstance createStandaloneInstance() {
        configureLogging();
        LOGGER.info("Bootstrapped instance requested but application wasn't called from hazelcast submit script. "
                    + "Creating a standalone Hazelcast instance instead. Jet is enabled in this standalone instance.");
        Config config = Config.load();
        // enable jet
        config.getJetConfig().setEnabled(true);

        // Disable Hazelcast from binding to all local network interfaces
        config.setProperty(ClusterProperty.SOCKET_BIND_ANY.getName(), "false");
        // Enable the interfaces approach for binding, and add localhost to available interfaces to bind
        config.getNetworkConfig().getInterfaces().setEnabled(true).addInterface("127.0.0.1");

        // turn off all discovery to make sure node doesn't join any existing cluster
        config.setProperty("hazelcast.wait.seconds.before.join", "0");
        config.getAdvancedNetworkConfig().setEnabled(false);

        JoinConfig join = config.getNetworkConfig().getJoin();
        join.getAutoDetectionConfig().setEnabled(false);
        join.getMulticastConfig().setEnabled(false);
        join.getTcpIpConfig().setEnabled(false);
        join.getAwsConfig().setEnabled(false);
        join.getGcpConfig().setEnabled(false);
        join.getAzureConfig().setEnabled(false);
        join.getKubernetesConfig().setEnabled(false);
        join.getEurekaConfig().setEnabled(false);
        join.setDiscoveryConfig(new DiscoveryConfig());
        return Hazelcast.newHazelcastInstance(config);
    }

    public static void configureLogging() {
        if (LOGGING_CONFIGURED.compareAndSet(false, true)) {
            try {
                String loggingType = System.getProperty(LOGGING_TYPE.getName(), "jdk");
                if (loggingType.equals("jdk")) {
                    java.util.logging.Logger rootLogger = LogManager.getLogManager().getLogger("");
                    for (Handler handler : rootLogger.getHandlers()) {
                        if (handler instanceof ConsoleHandler) {
                            rootLogger.removeHandler(handler);
                            rootLogger.addHandler(new JetConsoleLogHandler());
                            rootLogger.setLevel(Level.INFO);
                            return;
                        }
                    }
                }
            } catch (Exception e) {
                LOGGER.severe("Error configuring java.util.logging for Hazelcast: " + e);
            }
        }
    }
<<<<<<< HEAD
=======

    // A special HazelcastInstance that has a BootstrappedJetProxy
    @SuppressWarnings({"checkstyle:methodcount"})
    private static class BootstrappedInstanceProxy implements HazelcastInstance {
        private final HazelcastInstance instance;
        private final BootstrappedJetProxy jetProxy;

        BootstrappedInstanceProxy(@Nonnull HazelcastInstance instance) {
            this(instance, null, null, null);
        }

        BootstrappedInstanceProxy(
                @Nonnull HazelcastInstance instance,
                @Nullable String jar,
                @Nullable String snapshotName,
                @Nullable String jobName
        ) {
            this.instance = instance;
            this.jetProxy = new BootstrappedJetProxy(instance.getJet(), jar, snapshotName, jobName);
        }

        static BootstrappedInstanceProxy createWithoutJetProxy(@Nonnull HazelcastInstance instance) {
            return new BootstrappedInstanceProxy(instance);
        }

        static BootstrappedInstanceProxy createWithJetProxy(
                @Nonnull HazelcastInstance instance,
                @Nullable String jar,
                @Nullable String snapshotName,
                @Nullable String jobName
        ) {
            return new BootstrappedInstanceProxy(instance, jar, snapshotName, jobName);
        }

        @Nonnull
        @Override
        public String getName() {
            return instance.getName();
        }

        @Nonnull
        @Override
        public <K, V> IMap<K, V> getMap(@Nonnull String name) {
            return instance.getMap(name);
        }

        @Nonnull
        @Override
        public <E> IQueue<E> getQueue(@Nonnull String name) {
            return instance.getQueue(name);
        }

        @Nonnull
        @Override
        public <E> ITopic<E> getTopic(@Nonnull String name) {
            return instance.getTopic(name);
        }

        @Nonnull
        @Override
        public <E> ITopic<E> getReliableTopic(@Nonnull String name) {
            return instance.getReliableTopic(name);
        }

        @Nonnull
        @Override
        public <E> ISet<E> getSet(@Nonnull String name) {
            return instance.getSet(name);
        }

        @Nonnull
        @Override
        public <E> IList<E> getList(@Nonnull String name) {
            return instance.getList(name);
        }

        @Nonnull
        @Override
        public <K, V> MultiMap<K, V> getMultiMap(@Nonnull String name) {
            return instance.getMultiMap(name);
        }

        @Nonnull
        @Override
        public <E> Ringbuffer<E> getRingbuffer(@Nonnull String name) {
            return instance.getRingbuffer(name);
        }

        @Nonnull
        @Override
        public IExecutorService getExecutorService(@Nonnull String name) {
            return instance.getExecutorService(name);
        }

        @Nonnull
        @Override
        public DurableExecutorService getDurableExecutorService(@Nonnull String name) {
            return instance.getDurableExecutorService(name);
        }

        @Override
        public <T> T executeTransaction(@Nonnull TransactionalTask<T> task) throws TransactionException {
            return instance.executeTransaction(task);
        }

        @Override
        public <T> T executeTransaction(@Nonnull TransactionOptions options,
                                        @Nonnull TransactionalTask<T> task) throws TransactionException {
            return instance.executeTransaction(options, task);
        }

        @Override
        public TransactionContext newTransactionContext() {
            return instance.newTransactionContext();
        }

        @Override
        public TransactionContext newTransactionContext(@Nonnull TransactionOptions options) {
            return instance.newTransactionContext(options);
        }

        @Nonnull
        @Override
        public FlakeIdGenerator getFlakeIdGenerator(@Nonnull String name) {
            return instance.getFlakeIdGenerator(name);
        }

        @Nonnull
        @Override
        public <K, V> ReplicatedMap<K, V> getReplicatedMap(@Nonnull String name) {
            return instance.getReplicatedMap(name);
        }

        @Override
        public ICacheManager getCacheManager() {
            return instance.getCacheManager();
        }

        @Nonnull
        @Override
        public Cluster getCluster() {
            return instance.getCluster();
        }

        @Nonnull
        @Override
        public Endpoint getLocalEndpoint() {
            return instance.getLocalEndpoint();
        }

        @Override
        public Collection<DistributedObject> getDistributedObjects() {
            return instance.getDistributedObjects();
        }

        @Nonnull
        @Override
        public Config getConfig() {
            return instance.getConfig();
        }

        @Nonnull
        @Override
        public PartitionService getPartitionService() {
            return instance.getPartitionService();
        }

        @Nonnull
        @Override
        public SplitBrainProtectionService getSplitBrainProtectionService() {
            return instance.getSplitBrainProtectionService();
        }

        @Nonnull
        @Override
        public ClientService getClientService() {
            return instance.getClientService();
        }

        @Nonnull
        @Override
        public LoggingService getLoggingService() {
            return instance.getLoggingService();
        }

        @Nonnull
        @Override
        public LifecycleService getLifecycleService() {
            return instance.getLifecycleService();
        }

        @Nonnull
        @Override
        public <T extends DistributedObject> T getDistributedObject(@Nonnull String serviceName, @Nonnull String name) {
            return instance.getDistributedObject(serviceName, name);
        }

        @Override
        public UUID addDistributedObjectListener(@Nonnull DistributedObjectListener distributedObjectListener) {
            return instance.addDistributedObjectListener(distributedObjectListener);
        }

        @Override
        public boolean removeDistributedObjectListener(@Nonnull UUID registrationId) {
            return instance.removeDistributedObjectListener(registrationId);
        }

        @Nonnull
        @Override
        public ConcurrentMap<String, Object> getUserContext() {
            return instance.getUserContext();
        }

        @Nonnull
        @Override
        public HazelcastXAResource getXAResource() {
            return instance.getXAResource();
        }

        @Nonnull
        @Override
        public CardinalityEstimator getCardinalityEstimator(@Nonnull String name) {
            return instance.getCardinalityEstimator(name);
        }

        @Nonnull
        @Override
        public PNCounter getPNCounter(@Nonnull String name) {
            return instance.getPNCounter(name);
        }

        @Nonnull
        @Override
        public IScheduledExecutorService getScheduledExecutorService(@Nonnull String name) {
            return instance.getScheduledExecutorService(name);
        }

        @Nonnull
        @Override
        public CPSubsystem getCPSubsystem() {
            return instance.getCPSubsystem();
        }

        @Nonnull
        @Override
        public SqlService getSql() {
            return instance.getSql();
        }

        @Nonnull
        @Override
        public BootstrappedJetProxy getJet() {
            return jetProxy;
        }

        @Override
        public void shutdown() {
            getLifecycleService().shutdown();
        }
    }

    private static class BootstrappedJetProxy<M> extends AbstractJetInstance<M> {
        private final AbstractJetInstance<M> jet;
        private String jar;
        private String snapshotName;
        private String jobName;
        private final CopyOnWriteArrayList<Job> submittedJobs = new CopyOnWriteArrayList<>();

        BootstrappedJetProxy(
                @Nonnull JetService jet,
                @Nullable String jar,
                @Nullable String snapshotName,
                @Nullable String jobName
        ) {
            super(((AbstractJetInstance) jet).getHazelcastInstance());
            this.jet = (AbstractJetInstance<M>) jet;
            this.jar = jar;
            this.snapshotName = snapshotName;
            this.jobName = jobName;
        }

        @Nonnull
        @Override
        public String getName() {
            return jet.getName();
        }

        @Nonnull
        @Override
        public HazelcastInstance getHazelcastInstance() {
            return jet.getHazelcastInstance();
        }

        @Nonnull
        @Override
        public Cluster getCluster() {
            return jet.getCluster();
        }

        @Nonnull
        @Override
        public JetConfig getConfig() {
            return jet.getConfig();
        }

        @Nonnull
        @Override
        public Job newJob(@Nonnull Pipeline pipeline, @Nonnull JobConfig config) {
            return addToSubmittedJobs(jet.newJob(pipeline, updateJobConfig(config)));
        }

        @Nonnull
        @Override
        public Job newJob(@Nonnull DAG dag, @Nonnull JobConfig config) {
            return addToSubmittedJobs(jet.newJob(dag, updateJobConfig(config)));
        }

        @Nonnull
        @Override
        public Job newJobIfAbsent(@Nonnull Pipeline pipeline, @Nonnull JobConfig config) {
            return addToSubmittedJobs(jet.newJobIfAbsent(pipeline, updateJobConfig(config)));
        }

        @Nonnull
        @Override
        public Job newJobIfAbsent(@Nonnull DAG dag, @Nonnull JobConfig config) {
            return addToSubmittedJobs(jet.newJobIfAbsent(dag, updateJobConfig(config)));
        }

        void clearSubmittedJobs() {
            submittedJobs.clear();
        }

        List<Job> submittedJobs() {
            return new ArrayList<>(submittedJobs);
        }

        private Job addToSubmittedJobs(@Nonnull Job job) {
            submittedJobs.add(job);
            return job;
        }

        private JobConfig updateJobConfig(@Nonnull JobConfig config) {
            if (jar != null) {
                config.addJar(jar);
            }
            if (snapshotName != null) {
                config.setInitialSnapshotName(snapshotName);
            }
            if (jobName != null) {
                config.setName(jobName);
            }
            return config;
        }

        @Nonnull
        @Override
        public List<Job> getJobs(@Nonnull String name) {
            return jet.getJobs(name);
        }

        @Nonnull
        @Override
        public <K, V> IMap<K, V> getMap(@Nonnull String name) {
            return jet.getMap(name);
        }

        @Nonnull
        @Override
        public <K, V> ReplicatedMap<K, V> getReplicatedMap(@Nonnull String name) {
            return jet.getReplicatedMap(name);
        }

        @Nonnull
        @Override
        public JetCacheManager getCacheManager() {
            return jet.getCacheManager();
        }

        @Nonnull
        @Override
        public <E> IList<E> getList(@Nonnull String name) {
            return jet.getList(name);
        }

        @Nonnull
        @Override
        public <T> ITopic<T> getReliableTopic(@Nonnull String name) {
            return jet.getReliableTopic(name);
        }

        @Nonnull
        @Override
        public <T> Observable<T> getObservable(@Nonnull String name) {
            return jet.getObservable(name);
        }

        @Override
        public void shutdown() {
            jet.shutdown();
        }

        @Override
        public boolean existsDistributedObject(@Nonnull String serviceName, @Nonnull String objectName) {
            return jet.existsDistributedObject(serviceName, objectName);
        }

        @Override
        public ILogger getLogger() {
            return jet.getLogger();
        }

        @Override
        public Job newJobProxy(long jobId, M lightJobCoordinator) {
            return jet.newJobProxy(jobId, lightJobCoordinator);
        }

        @Override
        public Job newJobProxy(long jobId, boolean isLightJob, @Nonnull Object jobDefinition, @Nonnull JobConfig config) {
            return jet.newJobProxy(jobId, isLightJob, jobDefinition, config);
        }

        @Override
        public M getMasterId() {
            return jet.getMasterId();
        }

        @Override
        public Map<M, GetJobIdsResult> getJobsInt(String onlyName, Long onlyJobId) {
            return jet.getJobsInt(onlyName, onlyJobId);
        }

        public void setJarName(String jar) {
            this.jar = jar;
        }

        public void setSnapshotName(String snapshotName) {
            this.snapshotName = snapshotName;
        }

        public void setJobName(String jobName) {
            this.jobName = jobName;
        }
    }
>>>>>>> 979a7b83
}<|MERGE_RESOLUTION|>--- conflicted
+++ resolved
@@ -16,15 +16,20 @@
 
 package com.hazelcast.instance.impl;
 
+import com.hazelcast.cardinality.CardinalityEstimator;
+import com.hazelcast.client.ClientService;
+import com.hazelcast.cluster.Cluster;
+import com.hazelcast.cluster.Endpoint;
+import com.hazelcast.collection.IList;
+import com.hazelcast.collection.IQueue;
+import com.hazelcast.collection.ISet;
 import com.hazelcast.config.Config;
 import com.hazelcast.config.DiscoveryConfig;
 import com.hazelcast.config.JoinConfig;
+import com.hazelcast.core.DistributedObject;
+import com.hazelcast.core.DistributedObjectListener;
 import com.hazelcast.core.Hazelcast;
 import com.hazelcast.core.HazelcastInstance;
-<<<<<<< HEAD
-import com.hazelcast.instance.impl.executejar.ClientExecuteJarStrategy;
-import com.hazelcast.instance.impl.executejar.MemberExecuteJarStrategy;
-=======
 import com.hazelcast.core.ICacheManager;
 import com.hazelcast.core.IExecutorService;
 import com.hazelcast.core.LifecycleService;
@@ -44,25 +49,54 @@
 import com.hazelcast.jet.impl.AbstractJetInstance;
 import com.hazelcast.jet.impl.operation.GetJobIdsOperation.GetJobIdsResult;
 import com.hazelcast.jet.impl.util.ConcurrentMemoizingSupplier;
->>>>>>> 979a7b83
 import com.hazelcast.jet.impl.util.JetConsoleLogHandler;
-import com.hazelcast.jet.impl.util.ResettableConcurrentMemoizingSupplier;
+import com.hazelcast.jet.pipeline.Pipeline;
 import com.hazelcast.logging.ILogger;
 import com.hazelcast.logging.Logger;
+import com.hazelcast.logging.LoggingService;
+import com.hazelcast.map.IMap;
+import com.hazelcast.multimap.MultiMap;
+import com.hazelcast.partition.PartitionService;
+import com.hazelcast.replicatedmap.ReplicatedMap;
+import com.hazelcast.ringbuffer.Ringbuffer;
+import com.hazelcast.scheduledexecutor.IScheduledExecutorService;
 import com.hazelcast.spi.properties.ClusterProperty;
+import com.hazelcast.splitbrainprotection.SplitBrainProtectionService;
+import com.hazelcast.sql.SqlService;
+import com.hazelcast.topic.ITopic;
+import com.hazelcast.transaction.HazelcastXAResource;
+import com.hazelcast.transaction.TransactionContext;
+import com.hazelcast.transaction.TransactionException;
+import com.hazelcast.transaction.TransactionOptions;
+import com.hazelcast.transaction.TransactionalTask;
 
 import javax.annotation.Nonnull;
 import javax.annotation.Nullable;
+import java.io.File;
 import java.io.IOException;
-import java.lang.reflect.InvocationTargetException;
+import java.lang.reflect.Method;
+import java.net.URL;
+import java.net.URLClassLoader;
+import java.util.ArrayList;
+import java.util.Collection;
+import java.util.EnumSet;
 import java.util.List;
+import java.util.Map;
+import java.util.UUID;
+import java.util.concurrent.ConcurrentMap;
+import java.util.concurrent.CopyOnWriteArrayList;
 import java.util.concurrent.atomic.AtomicBoolean;
 import java.util.function.Supplier;
 import java.util.logging.ConsoleHandler;
 import java.util.logging.Handler;
 import java.util.logging.Level;
 import java.util.logging.LogManager;
-
+import java.util.stream.Collectors;
+
+import static com.hazelcast.jet.core.JobStatus.NOT_RUNNING;
+import static com.hazelcast.jet.core.JobStatus.STARTING;
+import static com.hazelcast.jet.impl.util.Util.toLocalDateTime;
+import static com.hazelcast.jet.impl.util.Util.uncheckRun;
 import static com.hazelcast.spi.properties.ClusterProperty.LOGGING_TYPE;
 
 /**
@@ -79,59 +113,177 @@
  **/
 public final class HazelcastBootstrap {
 
-    private static final ResettableConcurrentMemoizingSupplier<BootstrappedInstanceProxy> SINGLETON =
-            new ResettableConcurrentMemoizingSupplier<>();
-
-    private static final ClientExecuteJarStrategy CLIENT_EXECUTE_JAR_STRATEGY = new ClientExecuteJarStrategy();
-
-    private static final MemberExecuteJarStrategy MEMBER_EXECUTE_JAR_STRATEGY = new MemberExecuteJarStrategy();
-
-    private static final ILogger LOGGER = Logger.getLogger(HazelcastBootstrap.class.getName());
-
+    // supplier should be set only once
+    private static ConcurrentMemoizingSupplier<BootstrappedInstanceProxy> supplier;
+
+    private static final ILogger LOGGER = Logger.getLogger(Hazelcast.class.getName());
     private static final AtomicBoolean LOGGING_CONFIGURED = new AtomicBoolean(false);
+    private static final int JOB_START_CHECK_INTERVAL_MILLIS = 1_000;
+    private static final EnumSet<JobStatus> STARTUP_STATUSES = EnumSet.of(NOT_RUNNING, STARTING);
 
     private HazelcastBootstrap() {
     }
 
-    // Public for testing
     public static void resetSupplier() {
-        SINGLETON.resetRemembered();
-    }
-
-    /**
-     * Execute jar file that exist on the client
-     */
-    // Execute jar file that exist on the client
-    public static void executeJarOnClient(@Nonnull Supplier<HazelcastInstance> supplierOfInstance,
-                                          @Nonnull String jarPath,
-                                          @Nullable String snapshotName,
-                                          @Nullable String jobName,
-                                          @Nullable String mainClassName,
-                                          @Nonnull List<String> args)
-            throws IOException, ClassNotFoundException, InvocationTargetException, IllegalAccessException {
-        // Set the singleton, so that it can be accessed within the jar
-        SINGLETON.get(() -> BootstrappedInstanceProxy.createWithJetProxy(supplierOfInstance.get()));
-
-        CLIENT_EXECUTE_JAR_STRATEGY.executeJar(SINGLETON, jarPath, snapshotName, jobName, mainClassName, args);
-    }
-
-    /**
-     * Execute jar file that exist on the member
-     */
-    public static void executeJarOnMember(@Nonnull Supplier<HazelcastInstance> supplierOfInstance,
-                                          @Nonnull String jarPath,
-                                          @Nullable String snapshotName,
-                                          @Nullable String jobName,
-                                          @Nullable String mainClassName,
-                                          @Nonnull List<String> args)
-            throws IOException, ClassNotFoundException, InvocationTargetException, IllegalAccessException {
-        // Set the singleton, so that it can be accessed within the jar
-        BootstrappedInstanceProxy bootstrappedInstanceProxy = SINGLETON
-                .get(() -> BootstrappedInstanceProxy.createWithJetProxy(supplierOfInstance.get()));
-
-        MEMBER_EXECUTE_JAR_STRATEGY.executeJar(bootstrappedInstanceProxy, jarPath, snapshotName, jobName, mainClassName, args);
-    }
-
+        supplier = null;
+    }
+
+    public static synchronized void executeJar(@Nonnull Supplier<HazelcastInstance> supplierOfInstance,
+                                               @Nonnull String jarPath,
+                                               @Nullable String snapshotName,
+                                               @Nullable String jobName,
+                                               @Nullable String mainClassName,
+                                               @Nonnull List<String> args,
+                                               boolean calledByMember
+    ) throws Exception {
+
+        // Method is synchronized, so it is safe to do null check
+        if (supplier == null) {
+            supplier = new ConcurrentMemoizingSupplier<>(() ->
+                    BootstrappedInstanceProxy.createWithJetProxy(supplierOfInstance.get(), jarPath, snapshotName, jobName));
+        }
+
+        if (calledByMember) {
+            resetJetParametersForMember(jarPath, snapshotName, jobName);
+        }
+
+        try {
+            mainClassName = findMainClassNameForJar(mainClassName, jarPath, calledByMember);
+
+            URL jarUrl = new File(jarPath).toURI().toURL();
+            try (URLClassLoader classLoader = URLClassLoader.newInstance(
+                    new URL[]{jarUrl},
+                    HazelcastBootstrap.class.getClassLoader())) {
+
+                Method main = findMainMethodForJar(classLoader, mainClassName, calledByMember);
+
+                String[] jobArgs = args.toArray(new String[0]);
+                // upcast args to Object so it's passed as a single array-typed argument
+                main.invoke(null, (Object) jobArgs);
+            }
+
+            // Wait for the job to start only if called by the client side
+            if (!calledByMember) {
+                awaitJobsStarted();
+            }
+
+        } finally {
+            // HazelcastInstance should be closed only if called by the client side
+            if (!calledByMember) {
+                HazelcastInstance remembered = HazelcastBootstrap.supplier.remembered();
+                if (remembered != null) {
+                    try {
+                        remembered.shutdown();
+                    } catch (Exception exception) {
+                        LOGGER.severe("Shutdown failed with:", exception);
+                    }
+                }
+                resetSupplier();
+            }
+        }
+    }
+
+    static String findMainClassNameForJar(String mainClass, String jarPath, boolean calledByMember)
+            throws IOException {
+        MainClassNameFinder mainClassNameFinder = new MainClassNameFinder();
+        mainClassNameFinder.findMainClass(mainClass, jarPath);
+
+        if (mainClassNameFinder.hasError()) {
+            String errorMessage = mainClassNameFinder.getErrorMessage();
+            // Client side immediately exits, server side throws JetException
+            error(errorMessage, calledByMember);
+        }
+        return mainClassNameFinder.getMainClassName();
+    }
+
+    static Method findMainMethodForJar(ClassLoader classLoader, String mainClassName, boolean calledByMember)
+            throws ClassNotFoundException {
+        MainMethodFinder mainMethodFinder = new MainMethodFinder();
+        MainMethodFinder.Result result = mainMethodFinder.findMainMethod(classLoader, mainClassName);
+
+        // Check if there is an error
+
+        if (result.hasError()) {
+            // Client side immediately exits, server side throws JetException
+            String errorMessage = result.getErrorMessage();
+            error(errorMessage, calledByMember);
+        }
+        return result.getMainMethod();
+    }
+
+    private static void resetJetParametersForMember(String jar, String snapshotName, String jobName) {
+        // BootstrappedInstanceProxy is a singleton that owns a HazelcastInstance and BootstrappedJetProxy
+        // Change the state of the singleton
+        BootstrappedInstanceProxy bootstrappedInstanceProxy = supplier.get();
+
+        BootstrappedJetProxy bootstrappedJetProxy = bootstrappedInstanceProxy.getJet();
+        // Clear all previously submitted jobs to avoid memory leak
+        bootstrappedJetProxy.clearSubmittedJobs();
+        bootstrappedJetProxy.setJarName(jar);
+        bootstrappedJetProxy.setSnapshotName(snapshotName);
+        bootstrappedJetProxy.setJobName(jobName);
+    }
+
+
+    // Method is call by synchronized executeJar() so, it is safe to access submittedJobs array in BootstrappedJetProxy
+    private static void awaitJobsStarted() {
+
+        List<Job> submittedJobs = (HazelcastBootstrap.supplier.get().getJet()).submittedJobs();
+        int submittedCount = submittedJobs.size();
+        if (submittedCount == 0) {
+            System.out.println("The JAR didn't submit any jobs.");
+            return;
+        }
+        int previousCount = -1;
+        while (true) {
+            uncheckRun(() -> Thread.sleep(JOB_START_CHECK_INTERVAL_MILLIS));
+            List<Job> startedJobs = submittedJobs.stream()
+                    .filter(job -> !STARTUP_STATUSES.contains(job.getStatus()))
+                    .collect(Collectors.toList());
+
+            submittedJobs = submittedJobs.stream()
+                    .filter(job -> !startedJobs.contains(job))
+                    .collect(Collectors.toList());
+
+            int remainingCount = submittedJobs.size();
+
+            if (submittedJobs.isEmpty() && remainingCount == previousCount) {
+                break;
+            }
+            if (remainingCount == previousCount) {
+                continue;
+            }
+            for (Job job : startedJobs) {
+                // The change of job statuses after the check above
+                // won't be a problem here. Because they cannot revert
+                // back to startup statuses.
+                if (job.getName() != null) {
+                    System.out.println("Job '" + job.getName() + "' submitted at "
+                                       + toLocalDateTime(job.getSubmissionTime()) + " changed status to "
+                                       + job.getStatus() + " at " + toLocalDateTime(System.currentTimeMillis()) + ".");
+                } else {
+                    System.out.println("Job '" + job.getIdString() + "' submitted at "
+                                       + toLocalDateTime(job.getSubmissionTime()) + " changed status to "
+                                       + job.getStatus() + " at " + toLocalDateTime(System.currentTimeMillis()) + ".");
+                }
+            }
+            if (remainingCount == 1) {
+                System.out.println("A job is still starting...");
+            } else if (remainingCount > 1) {
+                System.out.format("%,d jobs are still starting...%n", remainingCount);
+            }
+            previousCount = remainingCount;
+        }
+    }
+
+    private static void error(String msg, boolean calledByMember) {
+        if (!calledByMember) {
+            System.err.println(msg);
+            System.exit(1);
+        } else {
+            throw new JetException(msg);
+        }
+    }
 
     /**
      * Returns the bootstrapped {@code HazelcastInstance}. The instance will be
@@ -139,7 +291,11 @@
      */
     @Nonnull
     public static synchronized HazelcastInstance getInstance() {
-        return SINGLETON.get(() -> BootstrappedInstanceProxy.createWithJetProxy(createStandaloneInstance()));
+        if (supplier == null) {
+            supplier = new ConcurrentMemoizingSupplier<>(() ->
+                    BootstrappedInstanceProxy.createWithoutJetProxy(createStandaloneInstance()));
+        }
+        return supplier.get();
     }
 
     private static HazelcastInstance createStandaloneInstance() {
@@ -188,12 +344,10 @@
                     }
                 }
             } catch (Exception e) {
-                LOGGER.severe("Error configuring java.util.logging for Hazelcast: " + e);
-            }
-        }
-    }
-<<<<<<< HEAD
-=======
+                System.err.println("Error configuring java.util.logging for Hazelcast: " + e);
+            }
+        }
+    }
 
     // A special HazelcastInstance that has a BootstrappedJetProxy
     @SuppressWarnings({"checkstyle:methodcount"})
@@ -638,5 +792,4 @@
             this.jobName = jobName;
         }
     }
->>>>>>> 979a7b83
 }