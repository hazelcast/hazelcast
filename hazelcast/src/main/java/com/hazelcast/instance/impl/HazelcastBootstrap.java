/*
 * Copyright (c) 2008-2023, Hazelcast, Inc. All Rights Reserved.
 *
 * Licensed under the Apache License, Version 2.0 (the "License");
 * you may not use this file except in compliance with the License.
 * You may obtain a copy of the License at
 *
 * http://www.apache.org/licenses/LICENSE-2.0
 *
 * Unless required by applicable law or agreed to in writing, software
 * distributed under the License is distributed on an "AS IS" BASIS,
 * WITHOUT WARRANTIES OR CONDITIONS OF ANY KIND, either express or implied.
 * See the License for the specific language governing permissions and
 * limitations under the License.
 */

package com.hazelcast.instance.impl;

import com.hazelcast.config.Config;
import com.hazelcast.config.DiscoveryConfig;
import com.hazelcast.config.JoinConfig;
import com.hazelcast.core.Hazelcast;
import com.hazelcast.core.HazelcastInstance;
import com.hazelcast.instance.impl.executejar.CommandLineExecuteJar;
import com.hazelcast.instance.impl.executejar.ExecuteJobParameters;
import com.hazelcast.instance.impl.executejar.MemberExecuteJar;
import com.hazelcast.instance.impl.executejar.ResettableSingleton;
import com.hazelcast.jet.impl.util.JetConsoleLogHandler;
import com.hazelcast.logging.ILogger;
import com.hazelcast.logging.Logger;
import com.hazelcast.spi.properties.ClusterProperty;

import javax.annotation.Nonnull;
import javax.annotation.Nullable;
import java.io.IOException;
import java.lang.reflect.InvocationTargetException;
import java.util.List;
import java.util.concurrent.atomic.AtomicBoolean;
import java.util.function.Supplier;
import java.util.logging.ConsoleHandler;
import java.util.logging.Handler;
import java.util.logging.Level;
import java.util.logging.LogManager;

import static com.hazelcast.instance.impl.BootstrappedInstanceProxyFactory.createWithCLIJetProxy;
import static com.hazelcast.instance.impl.BootstrappedInstanceProxyFactory.createWithMemberJetProxy;
import static com.hazelcast.spi.properties.ClusterProperty.LOGGING_TYPE;

/**
 * This class shouldn't be directly used, instead see {@link Hazelcast#bootstrappedInstance()}
 * for the replacement and docs.
 * <p>
 * A helper class that allows one to create a standalone runnable JAR which
 * contains all the code needed to submit a job to a running Hazelcast cluster.
 * The main issue with achieving this is that the JAR must be attached as a
 * resource to the job being submitted, so the Hazelcast cluster will be able
 * to load and use its classes. However, from within a running {@code main()}
 * method it is not trivial to find out the filename of the JAR containing
 * it.
 **/
public final class HazelcastBootstrap {

    private static final ResettableSingleton<BootstrappedInstanceProxy> SINGLETON = new ResettableSingleton<>();

    private static final ILogger LOGGER = Logger.getLogger(HazelcastBootstrap.class);

<<<<<<< HEAD
    private static final ILogger LOGGER = Logger.getLogger(Hazelcast.class.getName());
    private static final AtomicBoolean LOGGING_CONFIGURED = new AtomicBoolean();
    private static final int JOB_START_CHECK_INTERVAL_MILLIS = 1_000;
    private static final EnumSet<JobStatus> STARTUP_STATUSES = EnumSet.of(NOT_RUNNING, STARTING);
=======
    private static final AtomicBoolean LOGGING_CONFIGURED = new AtomicBoolean(false);
>>>>>>> 8150451b

    private HazelcastBootstrap() {
    }

    // Public for testing
    public static void resetRemembered() {
        SINGLETON.resetRemembered();
    }


    /**
     * This method is designed to be called only from the command line. It does it following<p>
     * - Sets the HazelcastInstance singleton and executes the jar. <p>
     * - After the execution completes, the HazelcastInstance is shutdown and the singleton is reset<p>
     * - If there was an error during execution, it calls System.exit(1).<p>
     */
    public static void executeJarOnCLI(@Nonnull Supplier<HazelcastInstance> supplierOfInstance,
                                       @Nonnull String jarPath,
                                       @Nullable String snapshotName,
                                       @Nullable String jobName,
                                       @Nullable String mainClassName,
                                       @Nonnull List<String> args)
            throws IOException, ClassNotFoundException, InvocationTargetException, IllegalAccessException {
        // Set the singleton, so that it can be accessed within the jar
        SINGLETON.get(() -> createWithCLIJetProxy(supplierOfInstance.get()));
        ExecuteJobParameters executeJobParameters = new ExecuteJobParameters(jarPath, snapshotName, jobName);

        CommandLineExecuteJar commandLineExecuteJar = new CommandLineExecuteJar();
        commandLineExecuteJar.executeJar(SINGLETON, executeJobParameters, mainClassName, args);
    }

    /**
     * Execute jar file that exist on the member
     */
    public static void executeJarOnMember(@Nonnull Supplier<HazelcastInstance> supplierOfInstance,
                                          @Nonnull String jarPath,
                                          @Nullable String snapshotName,
                                          @Nullable String jobName,
                                          @Nullable String mainClassName,
                                          @Nonnull List<String> args)
            throws IOException, ClassNotFoundException, InvocationTargetException, IllegalAccessException {
        // Set the singleton, so that it can be accessed within the jar
        // Do not allow the singleton to be shutdown. Otherwise, the member will shut down
        BootstrappedInstanceProxy hazelcastInstance =
                SINGLETON.get(() -> createWithMemberJetProxy(supplierOfInstance.get())
                        .setShutDownAllowed(false));

        ExecuteJobParameters executeJobParameters = new ExecuteJobParameters(jarPath, snapshotName, jobName);

        MemberExecuteJar memberExecuteJar = new MemberExecuteJar();
        memberExecuteJar.executeJar(hazelcastInstance, executeJobParameters, mainClassName, args);
    }

    /**
     * Returns the bootstrapped {@code HazelcastInstance}. The instance will be
     * automatically shut down once the {@code main()} method of the JAR returns.
     */
    @Nonnull
    public static synchronized HazelcastInstance getInstance() {
        return SINGLETON.get(() -> createWithCLIJetProxy(createStandaloneInstance()));
    }

    private static HazelcastInstance createStandaloneInstance() {
        configureLogging();
        LOGGER.info("Bootstrapped instance requested but application wasn't called from hazelcast submit script. "
                    + "Creating a standalone Hazelcast instance instead. Jet is enabled in this standalone instance.");
        Config config = Config.load();
        // enable jet
        config.getJetConfig().setEnabled(true);

        // Disable Hazelcast from binding to all local network interfaces
        config.setProperty(ClusterProperty.SOCKET_BIND_ANY.getName(), "false");
        // Enable the interfaces approach for binding, and add localhost to available interfaces to bind
        config.getNetworkConfig().getInterfaces().setEnabled(true).addInterface("127.0.0.1");

        // turn off all discovery to make sure node doesn't join any existing cluster
        config.setProperty("hazelcast.wait.seconds.before.join", "0");
        config.getAdvancedNetworkConfig().setEnabled(false);

        JoinConfig join = config.getNetworkConfig().getJoin();
        join.getAutoDetectionConfig().setEnabled(false);
        join.getMulticastConfig().setEnabled(false);
        join.getTcpIpConfig().setEnabled(false);
        join.getAwsConfig().setEnabled(false);
        join.getGcpConfig().setEnabled(false);
        join.getAzureConfig().setEnabled(false);
        join.getKubernetesConfig().setEnabled(false);
        join.getEurekaConfig().setEnabled(false);
        join.setDiscoveryConfig(new DiscoveryConfig());
        return Hazelcast.newHazelcastInstance(config);
    }

    public static void configureLogging() {
        if (LOGGING_CONFIGURED.compareAndSet(false, true)) {
            try {
                String loggingType = System.getProperty(LOGGING_TYPE.getName(), "jdk");
                if (loggingType.equals("jdk")) {
                    java.util.logging.Logger rootLogger = LogManager.getLogManager().getLogger("");
                    for (Handler handler : rootLogger.getHandlers()) {
                        if (handler instanceof ConsoleHandler) {
                            rootLogger.removeHandler(handler);
                            rootLogger.addHandler(new JetConsoleLogHandler());
                            rootLogger.setLevel(Level.INFO);
                            return;
                        }
                    }
                }
            } catch (Exception e) {
                LOGGER.severe("Error configuring java.util.logging for Hazelcast: " + e);
            }
        }
    }
}<|MERGE_RESOLUTION|>--- conflicted
+++ resolved
@@ -64,14 +64,7 @@
 
     private static final ILogger LOGGER = Logger.getLogger(HazelcastBootstrap.class);
 
-<<<<<<< HEAD
-    private static final ILogger LOGGER = Logger.getLogger(Hazelcast.class.getName());
     private static final AtomicBoolean LOGGING_CONFIGURED = new AtomicBoolean();
-    private static final int JOB_START_CHECK_INTERVAL_MILLIS = 1_000;
-    private static final EnumSet<JobStatus> STARTUP_STATUSES = EnumSet.of(NOT_RUNNING, STARTING);
-=======
-    private static final AtomicBoolean LOGGING_CONFIGURED = new AtomicBoolean(false);
->>>>>>> 8150451b
 
     private HazelcastBootstrap() {
     }
