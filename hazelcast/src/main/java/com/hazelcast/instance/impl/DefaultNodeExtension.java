--- conflicted
+++ resolved
@@ -150,13 +150,10 @@
     protected final ILogger systemLogger;
     protected final List<ClusterVersionListener> clusterVersionListeners = new CopyOnWriteArrayList<>();
     protected PhoneHome phoneHome;
-<<<<<<< HEAD
+    protected JetServiceBackend jetServiceBackend;
     protected JetExtension jetExtension;
     protected IntegrityChecker integrityChecker;
 
-=======
-    protected JetServiceBackend jetServiceBackend;
->>>>>>> 91d1f16a
     private final MemoryStats memoryStats = new DefaultMemoryStats();
 
     public DefaultNodeExtension(Node node) {
@@ -248,22 +245,12 @@
 
     @Override
     public void beforeStart() {
-<<<<<<< HEAD
         integrityChecker.checkIntegrity();
 
-        if (jetExtension != null) {
-            // Add configurations for the internal jet distributed objects,
-            // compatible with V4.2
-            // It can block RU4_2 only if there are existing configurations
-            // with the same name as the jet's internal objects.
-            // For this case, recommend disabling Jet.
-            jetExtension.beforeStart();
-=======
         if (jetServiceBackend != null) {
             systemLogger.info("Jet is enabled");
             // Configure the internal distributed objects.
             jetServiceBackend.configureJetInternalObjects(node);
->>>>>>> 91d1f16a
         } else {
             systemLogger.info(JET_IS_DISABLED_MESSAGE);
         }
