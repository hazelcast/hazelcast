/*
 * Copyright (c) 2008-2021, Hazelcast, Inc. All Rights Reserved.
 *
 * Licensed under the Apache License, Version 2.0 (the "License");
 * you may not use this file except in compliance with the License.
 * You may obtain a copy of the License at
 *
 * http://www.apache.org/licenses/LICENSE-2.0
 *
 * Unless required by applicable law or agreed to in writing, software
 * distributed under the License is distributed on an "AS IS" BASIS,
 * WITHOUT WARRANTIES OR CONDITIONS OF ANY KIND, either express or implied.
 * See the License for the specific language governing permissions and
 * limitations under the License.
 */

package com.hazelcast.instance.impl;

import com.hazelcast.auditlog.AuditlogService;
import com.hazelcast.auditlog.impl.NoOpAuditlogService;
import com.hazelcast.cache.impl.CacheService;
import com.hazelcast.cache.impl.ICacheService;
import com.hazelcast.client.impl.ClusterViewListenerService;
import com.hazelcast.cluster.ClusterState;
import com.hazelcast.config.AuditlogConfig;
import com.hazelcast.config.Config;
import com.hazelcast.config.HotRestartPersistenceConfig;
import com.hazelcast.config.InstanceTrackingConfig;
import com.hazelcast.config.InstanceTrackingConfig.InstanceMode;
import com.hazelcast.config.InstanceTrackingConfig.InstanceProductName;
import com.hazelcast.config.SecurityConfig;
import com.hazelcast.config.SerializationConfig;
import com.hazelcast.config.SymmetricEncryptionConfig;
import com.hazelcast.config.cp.CPSubsystemConfig;
import com.hazelcast.core.HazelcastInstanceAware;
import com.hazelcast.core.HazelcastInstanceNotActiveException;
import com.hazelcast.cp.internal.persistence.CPPersistenceService;
import com.hazelcast.cp.internal.persistence.NopCPPersistenceService;
import com.hazelcast.hotrestart.HotRestartService;
import com.hazelcast.instance.BuildInfo;
import com.hazelcast.instance.BuildInfoProvider;
import com.hazelcast.instance.EndpointQualifier;
import com.hazelcast.internal.ascii.TextCommandService;
import com.hazelcast.internal.ascii.TextCommandServiceImpl;
import com.hazelcast.internal.cluster.ClusterStateListener;
import com.hazelcast.internal.cluster.ClusterVersionListener;
import com.hazelcast.internal.cluster.impl.JoinMessage;
import com.hazelcast.internal.cluster.impl.VersionMismatchException;
import com.hazelcast.internal.diagnostics.BuildInfoPlugin;
import com.hazelcast.internal.diagnostics.ConfigPropertiesPlugin;
import com.hazelcast.internal.diagnostics.Diagnostics;
import com.hazelcast.internal.diagnostics.EventQueuePlugin;
import com.hazelcast.internal.diagnostics.InvocationProfilerPlugin;
import com.hazelcast.internal.diagnostics.InvocationSamplePlugin;
import com.hazelcast.internal.diagnostics.MemberHazelcastInstanceInfoPlugin;
import com.hazelcast.internal.diagnostics.MemberHeartbeatPlugin;
import com.hazelcast.internal.diagnostics.MetricsPlugin;
import com.hazelcast.internal.diagnostics.NetworkingImbalancePlugin;
import com.hazelcast.internal.diagnostics.OperationHeartbeatPlugin;
import com.hazelcast.internal.diagnostics.OperationProfilerPlugin;
import com.hazelcast.internal.diagnostics.OperationThreadSamplerPlugin;
import com.hazelcast.internal.diagnostics.OverloadedConnectionsPlugin;
import com.hazelcast.internal.diagnostics.PendingInvocationsPlugin;
import com.hazelcast.internal.diagnostics.SlowOperationPlugin;
import com.hazelcast.internal.diagnostics.StoreLatencyPlugin;
import com.hazelcast.internal.diagnostics.SystemLogPlugin;
import com.hazelcast.internal.diagnostics.SystemPropertiesPlugin;
import com.hazelcast.internal.dynamicconfig.DynamicConfigListener;
import com.hazelcast.internal.dynamicconfig.EmptyDynamicConfigListener;
import com.hazelcast.internal.hotrestart.InternalHotRestartService;
import com.hazelcast.internal.hotrestart.NoOpHotRestartService;
import com.hazelcast.internal.hotrestart.NoopInternalHotRestartService;
import com.hazelcast.internal.jmx.ManagementService;
import com.hazelcast.internal.management.TimedMemberStateFactory;
import com.hazelcast.internal.memory.DefaultMemoryStats;
import com.hazelcast.internal.memory.MemoryStats;
import com.hazelcast.internal.networking.ChannelInitializer;
import com.hazelcast.internal.networking.InboundHandler;
import com.hazelcast.internal.networking.OutboundHandler;
import com.hazelcast.internal.nio.ClassLoaderUtil;
import com.hazelcast.internal.nio.Packet;
import com.hazelcast.internal.serialization.InternalSerializationService;
import com.hazelcast.internal.serialization.SerializationServiceBuilder;
import com.hazelcast.internal.serialization.impl.DefaultSerializationServiceBuilder;
import com.hazelcast.internal.server.ServerConnection;
import com.hazelcast.internal.server.ServerContext;
import com.hazelcast.internal.server.tcp.ChannelInitializerFunction;
import com.hazelcast.internal.server.tcp.PacketDecoder;
import com.hazelcast.internal.server.tcp.PacketEncoder;
import com.hazelcast.internal.util.ConstructorFunction;
import com.hazelcast.internal.util.ExceptionUtil;
import com.hazelcast.internal.util.JVMUtil;
import com.hazelcast.internal.util.MapUtil;
import com.hazelcast.internal.util.phonehome.PhoneHome;
import com.hazelcast.internal.util.Preconditions;
import com.hazelcast.jet.JetService;
import com.hazelcast.jet.impl.JetServiceBackend;
import com.hazelcast.logging.ILogger;
import com.hazelcast.map.impl.MapService;
import com.hazelcast.nio.MemberSocketInterceptor;
import com.hazelcast.partition.PartitioningStrategy;
import com.hazelcast.partition.strategy.DefaultPartitioningStrategy;
import com.hazelcast.security.SecurityContext;
import com.hazelcast.spi.impl.NodeEngine;
import com.hazelcast.spi.impl.NodeEngineImpl;
import com.hazelcast.spi.impl.NodeEngineImpl.JetPacketConsumer;
import com.hazelcast.spi.impl.eventservice.impl.EventServiceImpl;
import com.hazelcast.spi.impl.servicemanager.ServiceManager;
import com.hazelcast.spi.properties.ClusterProperty;
import com.hazelcast.version.MemberVersion;
import com.hazelcast.version.Version;
import com.hazelcast.wan.impl.WanReplicationService;
import com.hazelcast.wan.impl.WanReplicationServiceImpl;

import java.util.Collections;
import java.util.List;
import java.util.Map;
import java.util.concurrent.CopyOnWriteArrayList;
import java.util.function.Function;
import java.util.function.Supplier;

import static com.hazelcast.config.ConfigAccessor.getActiveMemberNetworkConfig;
import static com.hazelcast.config.InstanceTrackingConfig.InstanceTrackingProperties.LICENSED;
import static com.hazelcast.config.InstanceTrackingConfig.InstanceTrackingProperties.MODE;
import static com.hazelcast.config.InstanceTrackingConfig.InstanceTrackingProperties.PID;
import static com.hazelcast.config.InstanceTrackingConfig.InstanceTrackingProperties.PRODUCT;
import static com.hazelcast.config.InstanceTrackingConfig.InstanceTrackingProperties.START_TIMESTAMP;
import static com.hazelcast.config.InstanceTrackingConfig.InstanceTrackingProperties.VERSION;
import static com.hazelcast.internal.util.InstanceTrackingUtil.writeInstanceTrackingFile;
import static com.hazelcast.map.impl.MapServiceConstructor.getDefaultMapServiceConstructor;

@SuppressWarnings({"checkstyle:methodcount", "checkstyle:classfanoutcomplexity", "checkstyle:classdataabstractioncoupling"})
public class DefaultNodeExtension implements NodeExtension, JetPacketConsumer {
    private static final String PLATFORM_LOGO
            = "\to  o   O   o---o o--o o      o-o   O    o-o  o-O-o     o--o  o       O  o-O-o o--o  o-o  o--o  o   o \n"
            + "\t|  |  / \\     /  |    |     /     / \\  |       |       |   | |      / \\   |   |    o   o |   | |\\ /| \n"
            + "\tO--O o---o  -O-  O-o  |    O     o---o  o-o    |       O--o  |     o---o  |   O-o  |   | O-Oo  | O | \n"
            + "\t|  | |   |  /    |    |     \\    |   |     |   |       |     |     |   |  |   |    o   o |  \\  |   | \n"
            + "\to  o o   o o---o o--o O---o  o-o o   o o--o    o       o     O---o o   o  o   o     o-o  o   o o   o";

    private static final String COPYRIGHT_LINE = "Copyright (c) 2008-2021, Hazelcast, Inc. All Rights Reserved.";

    protected final Node node;
    protected final ILogger logger;
    protected final ILogger systemLogger;
    protected final List<ClusterVersionListener> clusterVersionListeners = new CopyOnWriteArrayList<ClusterVersionListener>();
    protected PhoneHome phoneHome;
    protected JetExtension jetExtension;

    private final MemoryStats memoryStats = new DefaultMemoryStats();

    public DefaultNodeExtension(Node node) {
        this.node = node;
        this.logger = node.getLogger(NodeExtension.class);
        this.systemLogger = node.getLogger("com.hazelcast.system");
        checkSecurityAllowed();
        checkPersistenceAllowed();
        createAndSetPhoneHome();
<<<<<<< HEAD
        if (!jetDisabled(node)) {
            jetExtension = new JetExtension(node, createService(JetServiceBackend.class));
=======

        if (node.getConfig().getJetConfig().isEnabled()) {
            jetExtension = new JetExtension(node, createService(JetService.class));
>>>>>>> e19ab8c4
        }
    }

    private void checkPersistenceAllowed() {
        HotRestartPersistenceConfig hotRestartPersistenceConfig = node.getConfig().getHotRestartPersistenceConfig();
        if (hotRestartPersistenceConfig != null && hotRestartPersistenceConfig.isEnabled()) {
            if (!BuildInfoProvider.getBuildInfo().isEnterprise()) {
                throw new IllegalStateException("Hot Restart requires Hazelcast Enterprise Edition");
            }
        }

        CPSubsystemConfig cpSubsystemConfig = node.getConfig().getCPSubsystemConfig();
        if (cpSubsystemConfig != null && cpSubsystemConfig.isPersistenceEnabled()) {
            if (!BuildInfoProvider.getBuildInfo().isEnterprise()) {
                throw new IllegalStateException("CP persistence requires Hazelcast Enterprise Edition");
            }
        }
    }

    private void checkSecurityAllowed() {
        SecurityConfig securityConfig = node.getConfig().getSecurityConfig();
        if (securityConfig != null && securityConfig.isEnabled()) {
            if (!BuildInfoProvider.getBuildInfo().isEnterprise()) {
                throw new IllegalStateException("Security requires Hazelcast Enterprise Edition");
            }
        }
        SymmetricEncryptionConfig symmetricEncryptionConfig
                = getActiveMemberNetworkConfig(node.getConfig()).getSymmetricEncryptionConfig();
        if (symmetricEncryptionConfig != null && symmetricEncryptionConfig.isEnabled()) {
            if (!BuildInfoProvider.getBuildInfo().isEnterprise()) {
                throw new IllegalStateException("Symmetric Encryption requires Hazelcast Enterprise Edition");
            }
        }
        AuditlogConfig auditlogConfig = node.getConfig().getAuditlogConfig();
        if (auditlogConfig != null && auditlogConfig.isEnabled()) {
            if (!BuildInfoProvider.getBuildInfo().isEnterprise()) {
                throw new IllegalStateException("Auditlog requires Hazelcast Enterprise Edition");
            }
        }
    }

    @Override
    public void beforeStart() {
        if (jetExtension != null) {
            // Add configurations for the internal jet distributed objects,
            // compatible with V4.2
            // It can block RU4_2 only if there are existing configurations
            // with the same name as the jet's internal objects.
            // For this case, recommend disabling Jet.
            jetExtension.beforeStart();
        } else {
            systemLogger.info("Jet extension is disabled with \"hazelcast.jet.disabled\" property.");
        }
    }

    @Override
    public void printNodeInfo() {
        BuildInfo buildInfo = node.getBuildInfo();
        printBannersBeforeNodeInfo();
        String build = constructBuildString(buildInfo);
        printNodeInfoInternal(buildInfo, build);
    }

    @Override
    public void logInstanceTrackingMetadata() {
        InstanceTrackingConfig trackingConfig = node.getConfig().getInstanceTrackingConfig();
        if (trackingConfig.isEnabled()) {
            writeInstanceTrackingFile(trackingConfig.getFileName(), trackingConfig.getFormatPattern(),
                    getTrackingFileProperties(node.getBuildInfo()), systemLogger);
        }
    }

    /**
     * Returns a map with supported instance tracking properties.
     *
     * @param buildInfo this node's build information
     */
    @SuppressWarnings("checkstyle:magicnumber")
    protected Map<String, Object> getTrackingFileProperties(BuildInfo buildInfo) {
        Map<String, Object> props = MapUtil.createHashMap(6);
        props.put(PRODUCT.getPropertyName(), InstanceProductName.HAZELCAST.getProductName());
        props.put(VERSION.getPropertyName(), buildInfo.getVersion());
        props.put(MODE.getPropertyName(), Boolean.getBoolean("hazelcast.tracking.server")
                ? InstanceMode.SERVER.getModeName()
                : InstanceMode.EMBEDDED.getModeName());
        props.put(START_TIMESTAMP.getPropertyName(), System.currentTimeMillis());
        props.put(LICENSED.getPropertyName(), 0);
        props.put(PID.getPropertyName(), JVMUtil.getPid());
        return props;
    }

    protected void printBannersBeforeNodeInfo() {
        systemLogger.info('\n' + PLATFORM_LOGO);
        systemLogger.info(COPYRIGHT_LINE);
    }

    protected String constructBuildString(BuildInfo buildInfo) {
        String build = buildInfo.getBuild();
        String revision = buildInfo.getRevision();
        if (!revision.isEmpty()) {
            build += " - " + revision;
        }
        return build;
    }

    private void printNodeInfoInternal(BuildInfo buildInfo, String build) {
        systemLogger.info(getEditionString() + " " + buildInfo.getVersion()
                + " (" + build + ") starting at " + node.getThisAddress());
        systemLogger.info("Cluster name: " + node.getConfig().getClusterName());
        systemLogger.fine("Configured Hazelcast Serialization version: " + buildInfo.getSerializationVersion());
    }

    protected String getEditionString() {
        return "Hazelcast Platform";
    }

    @Override
    public void afterStart() {
        if (jetExtension != null) {
            jetExtension.afterStart();
        }
    }

    @Override
    public boolean isStartCompleted() {
        return node.getClusterService().isJoined();
    }

    @Override
    public SecurityContext getSecurityContext() {
        logger.warning("Security features are only available on Hazelcast Enterprise!");
        return null;
    }

    @Override
    public InternalSerializationService createSerializationService() {
        InternalSerializationService ss;
        try {
            Config config = node.getConfig();
            ClassLoader configClassLoader = node.getConfigClassLoader();

            HazelcastInstanceImpl hazelcastInstance = node.hazelcastInstance;
            PartitioningStrategy partitioningStrategy = getPartitioningStrategy(configClassLoader);

            SerializationServiceBuilder builder = new DefaultSerializationServiceBuilder();
            SerializationConfig serializationConfig = config.getSerializationConfig() != null
                    ? config.getSerializationConfig() : new SerializationConfig();

            byte version = (byte) node.getProperties().getInteger(ClusterProperty.SERIALIZATION_VERSION);

            ss = builder.setClassLoader(configClassLoader)
                    .setConfig(serializationConfig)
                    .setManagedContext(hazelcastInstance.managedContext)
                    .setPartitioningStrategy(partitioningStrategy)
                    .setHazelcastInstance(hazelcastInstance)
                    .setVersion(version)
                    .setNotActiveExceptionSupplier(new Supplier<RuntimeException>() {
                        @Override
                        public RuntimeException get() {
                            return new HazelcastInstanceNotActiveException();
                        }
                    })
                    .build();
        } catch (Exception e) {
            throw ExceptionUtil.rethrow(e);
        }
        return ss;
    }

    protected PartitioningStrategy getPartitioningStrategy(ClassLoader configClassLoader) throws Exception {
        String partitioningStrategyClassName = node.getProperties().getString(ClusterProperty.PARTITIONING_STRATEGY_CLASS);
        if (partitioningStrategyClassName != null && partitioningStrategyClassName.length() > 0) {
            return ClassLoaderUtil.newInstance(configClassLoader, partitioningStrategyClassName);
        } else {
            return new DefaultPartitioningStrategy();
        }
    }

    @Override
    public <T> T createService(Class<T> clazz) {
        if (WanReplicationService.class.isAssignableFrom(clazz)) {
            return (T) new WanReplicationServiceImpl(node);
        } else if (ICacheService.class.isAssignableFrom(clazz)) {
            return (T) new CacheService();
        } else if (MapService.class.isAssignableFrom(clazz)) {
            return createMapService();
        } else if (JetServiceBackend.class.isAssignableFrom(clazz)) {
            return (T) new JetServiceBackend(node);
        }

        throw new IllegalArgumentException("Unknown service class: " + clazz);
    }

    private <T> T createMapService() {
        ConstructorFunction<NodeEngine, MapService> constructor = getDefaultMapServiceConstructor();
        NodeEngineImpl nodeEngine = node.getNodeEngine();
        return (T) constructor.createNew(nodeEngine);
    }

    @Override
    public Map<String, Object> createExtensionServices() {
        if (jetExtension == null) {
            return Collections.emptyMap();
        }
        return jetExtension.createExtensionServices();
    }

    @Override
    public MemberSocketInterceptor getSocketInterceptor(EndpointQualifier endpointQualifier) {
        logger.warning("SocketInterceptor feature is only available on Hazelcast Enterprise!");
        return null;
    }

    @Override
    public InboundHandler[] createInboundHandlers(EndpointQualifier qualifier,
                                                  ServerConnection connection, ServerContext serverContext) {
        NodeEngineImpl nodeEngine = node.nodeEngine;
        PacketDecoder decoder = new PacketDecoder(connection, nodeEngine.getPacketDispatcher());
        return new InboundHandler[]{decoder};
    }

    @Override
    public OutboundHandler[] createOutboundHandlers(EndpointQualifier qualifier,
                                                    ServerConnection connection, ServerContext serverContext) {
        return new OutboundHandler[]{new PacketEncoder()};
    }

    @Override
    public Function<EndpointQualifier, ChannelInitializer> createChannelInitializerFn(ServerContext serverContext) {
        ChannelInitializerFunction provider = new ChannelInitializerFunction(serverContext, node.getConfig());
        provider.init();
        return provider;
    }

    @Override
    public MemoryStats getMemoryStats() {
        return memoryStats;
    }

    @Override
    public void beforeShutdown(boolean terminate) {
        if (jetExtension != null) {
            jetExtension.beforeShutdown(terminate);
        }
    }

    @Override
    public void afterShutdown() {
        logger.info("Destroying node NodeExtension.");
        if (phoneHome != null) {
            phoneHome.shutdown();
        }
    }

    @Override
    public void validateJoinRequest(JoinMessage joinMessage) {
        // check joining member's major.minor version is same as current cluster version's major.minor numbers
        MemberVersion memberVersion = joinMessage.getMemberVersion();
        Version clusterVersion = node.getClusterService().getClusterVersion();
        if (!memberVersion.asVersion().equals(clusterVersion)) {
            String msg = "Joining node's version " + memberVersion + " is not compatible with cluster version " + clusterVersion;
            if (clusterVersion.getMajor() != memberVersion.getMajor()) {
                msg += " (Rolling Member Upgrades are only supported for the same major version)";
            }
            if (clusterVersion.getMinor() > memberVersion.getMinor()) {
                msg += " (Rolling Member Upgrades are only supported for the next minor version)";
            }
            if (!BuildInfoProvider.getBuildInfo().isEnterprise()) {
                msg += " (Rolling Member Upgrades are only supported in Hazelcast Enterprise)";
            }
            throw new VersionMismatchException(msg);
        }
    }

    @Override
    public void beforeClusterStateChange(ClusterState currState, ClusterState requestedState, boolean isTransient) {
        if (jetExtension != null) {
            jetExtension.beforeClusterStateChange(requestedState);
        }
    }

    @Override
    public void onClusterStateChange(ClusterState newState, boolean isTransient) {
        ServiceManager serviceManager = node.getNodeEngine().getServiceManager();
        List<ClusterStateListener> listeners = serviceManager.getServices(ClusterStateListener.class);
        for (ClusterStateListener listener : listeners) {
            listener.onClusterStateChange(newState);
        }
        if (jetExtension != null) {
            jetExtension.onClusterStateChange(newState);
        }
    }

    @Override
    public void onPartitionStateChange() {
        ClusterViewListenerService service = node.clientEngine.getClusterListenerService();
        if (service != null) {
            service.onPartitionStateChange();
        }
    }

    @Override
    public void onMemberListChange() {
        ClusterViewListenerService service = node.clientEngine.getClusterListenerService();
        if (service != null) {
            service.onMemberListChange();
        }
    }

    @Override
    public void onClusterVersionChange(Version newVersion) {
        if (!node.getVersion().asVersion().isEqualTo(newVersion)) {
            systemLogger.info("Cluster version set to " + newVersion);
        }
        if (jetExtension != null) {
            jetExtension.onClusterVersionChange(newVersion);
        }
        ServiceManager serviceManager = node.getNodeEngine().getServiceManager();
        List<ClusterVersionListener> listeners = serviceManager.getServices(ClusterVersionListener.class);
        for (ClusterVersionListener listener : listeners) {
            listener.onClusterVersionChange(newVersion);
        }
        // also trigger cluster version change on explicitly registered listeners
        for (ClusterVersionListener listener : clusterVersionListeners) {
            listener.onClusterVersionChange(newVersion);
        }
    }

    @Override
    public boolean isNodeVersionCompatibleWith(Version clusterVersion) {
        Preconditions.checkNotNull(clusterVersion);
        return node.getVersion().asVersion().equals(clusterVersion);
    }

    @Override
    public boolean registerListener(Object listener) {
        if (listener instanceof HazelcastInstanceAware) {
            ((HazelcastInstanceAware) listener).setHazelcastInstance(node.hazelcastInstance);
        }
        if (listener instanceof ClusterVersionListener) {
            ClusterVersionListener clusterVersionListener = (ClusterVersionListener) listener;
            clusterVersionListeners.add(clusterVersionListener);
            // on registration, invoke once the listening method so version is properly initialized on the listener
            clusterVersionListener.onClusterVersionChange(getClusterOrNodeVersion());
            return true;
        }
        return false;
    }

    @Override
    public HotRestartService getHotRestartService() {
        return new NoOpHotRestartService();
    }

    @Override
    public InternalHotRestartService getInternalHotRestartService() {
        return new NoopInternalHotRestartService();
    }

    // obtain cluster version, if already initialized (not null)
    // otherwise, if overridden with ClusterProperty#INIT_CLUSTER_VERSION, use this one
    // otherwise, if not overridden, use current node's codebase version
    private Version getClusterOrNodeVersion() {
        if (node.getClusterService() != null && !node.getClusterService().getClusterVersion().isUnknown()) {
            return node.getClusterService().getClusterVersion();
        } else {
            String overriddenClusterVersion = node.getProperties().getString(ClusterProperty.INIT_CLUSTER_VERSION);
            return (overriddenClusterVersion != null) ? MemberVersion.of(overriddenClusterVersion).asVersion()
                    : node.getVersion().asVersion();
        }
    }

    @Override
    public TimedMemberStateFactory createTimedMemberStateFactory(HazelcastInstanceImpl instance) {
        return new TimedMemberStateFactory(instance);
    }

    @Override
    public DynamicConfigListener createDynamicConfigListener() {
        return new EmptyDynamicConfigListener();
    }

    @Override
    public void registerPlugins(Diagnostics diagnostics) {
        final NodeEngineImpl nodeEngine = node.nodeEngine;

        // static loggers at beginning of file
        diagnostics.register(new BuildInfoPlugin(nodeEngine));
        diagnostics.register(new SystemPropertiesPlugin(nodeEngine));
        diagnostics.register(new ConfigPropertiesPlugin(nodeEngine));

        // periodic loggers
        diagnostics.register(new OverloadedConnectionsPlugin(nodeEngine));
        diagnostics.register(new EventQueuePlugin(nodeEngine,
                ((EventServiceImpl) nodeEngine.getEventService()).getEventExecutor()));
        diagnostics.register(new PendingInvocationsPlugin(nodeEngine));
        diagnostics.register(new MetricsPlugin(nodeEngine));
        diagnostics.register(new SlowOperationPlugin(nodeEngine));
        diagnostics.register(new InvocationSamplePlugin(nodeEngine));
        diagnostics.register(new InvocationProfilerPlugin(nodeEngine));
        diagnostics.register(new OperationProfilerPlugin(nodeEngine));
        diagnostics.register(new MemberHazelcastInstanceInfoPlugin(nodeEngine));
        diagnostics.register(new SystemLogPlugin(nodeEngine));
        diagnostics.register(new StoreLatencyPlugin(nodeEngine));
        diagnostics.register(new MemberHeartbeatPlugin(nodeEngine));
        diagnostics.register(new NetworkingImbalancePlugin(nodeEngine));
        diagnostics.register(new OperationHeartbeatPlugin(nodeEngine));
        diagnostics.register(new OperationThreadSamplerPlugin(nodeEngine));
    }

    @Override
    public ManagementService createJMXManagementService(HazelcastInstanceImpl instance) {
        return new ManagementService(instance);
    }

    @Override
    public TextCommandService createTextCommandService() {
        return new TextCommandServiceImpl(node);
    }

    @Override
    public void sendPhoneHome() {
        phoneHome.check();
    }

    @Override
    public CPPersistenceService getCPPersistenceService() {
        return NopCPPersistenceService.INSTANCE;
    }

    protected void createAndSetPhoneHome() {
        this.phoneHome = new PhoneHome(node);
    }

    public void setLicenseKey(String licenseKey) {
        // NOP
    }

    @Override
    public AuditlogService getAuditlogService() {
        return NoOpAuditlogService.INSTANCE;
    }

    @Override
    public JetService getJet() {
        if (jetExtension == null) {
            throw new IllegalArgumentException("Jet is disabled, see JetConfig#setEnabled.");
        }
        return jetExtension.getJet();
    }

    @Override
    public void accept(Packet packet) {
        if (jetExtension == null) {
            throw new IllegalArgumentException("Jet is disabled");
        }
        jetExtension.handlePacket(packet);
    }
}<|MERGE_RESOLUTION|>--- conflicted
+++ resolved
@@ -156,14 +156,9 @@
         checkSecurityAllowed();
         checkPersistenceAllowed();
         createAndSetPhoneHome();
-<<<<<<< HEAD
-        if (!jetDisabled(node)) {
+
+        if (node.getConfig().getJetConfig().isEnabled()) {
             jetExtension = new JetExtension(node, createService(JetServiceBackend.class));
-=======
-
-        if (node.getConfig().getJetConfig().isEnabled()) {
-            jetExtension = new JetExtension(node, createService(JetService.class));
->>>>>>> e19ab8c4
         }
     }
 
