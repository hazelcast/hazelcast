--- conflicted
+++ resolved
@@ -41,11 +41,7 @@
     /**
      * Returns the cost (in bytes) of the entry.
      * <p>
-<<<<<<< HEAD
-     * <b>Warning:</b> This method returns -1 if statistics are not enabled.
-=======
      * <b>Warning:</b> This method returns -1 if statistics are not enabled or not implemented.
->>>>>>> 45c61806
      *
      * @return the cost in bytes of the entry
      */
@@ -54,11 +50,7 @@
     /**
      * Returns the creation time of the entry.
      * <p>
-<<<<<<< HEAD
-     * <b>Warning:</b> This method returns -1 if statistics are not enabled.
-=======
      * <b>Warning:</b> This method returns -1 if statistics are not enabled or not implemented.
->>>>>>> 45c61806
      *
      * @return the creation time of the entry
      */
@@ -74,11 +66,7 @@
     /**
      * Returns number of hits of the entry.
      * <p>
-<<<<<<< HEAD
-     * <b>Warning:</b> This method returns -1 if statistics are not enabled.
-=======
      * <b>Warning:</b> This method returns -1 if statistics are not enabled or not implemented.
->>>>>>> 45c61806
      *
      * @return number of hits of the entry
      */
@@ -87,11 +75,7 @@
     /**
      * Returns the last access time for the entry.
      * <p>
-<<<<<<< HEAD
-     * <b>Warning:</b> This method returns -1 if statistics are not enabled.
-=======
      * <b>Warning:</b> This method returns -1 if statistics are not enabled or not implemented.
->>>>>>> 45c61806
      *
      * @return the last access time for the entry
      */
@@ -100,11 +84,7 @@
     /**
      * Returns the last time the value was flushed to its store (e.g. {@link MapStore}).
      * <p>
-<<<<<<< HEAD
-     * <b>Warning:</b> This method returns -1 if statistics are not enabled.
-=======
      * <b>Warning:</b> This method returns -1 if statistics are not enabled or not implemented.
->>>>>>> 45c61806
      *
      * @return the last store time for the value
      */
@@ -113,11 +93,7 @@
     /**
      * Returns the last time the value was updated.
      * <p>
-<<<<<<< HEAD
-     * <b>Warning:</b> This method returns -1 if statistics are not enabled.
-=======
      * <b>Warning:</b> This method returns -1 if statistics are not enabled or not implemented.
->>>>>>> 45c61806
      *
      * @return the last time the value was updated
      */
