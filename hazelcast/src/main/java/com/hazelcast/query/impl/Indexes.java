/*
 * Copyright (c) 2008-2021, Hazelcast, Inc. All Rights Reserved.
 *
 * Licensed under the Apache License, Version 2.0 (the "License");
 * you may not use this file except in compliance with the License.
 * You may obtain a copy of the License at
 *
 * http://www.apache.org/licenses/LICENSE-2.0
 *
 * Unless required by applicable law or agreed to in writing, software
 * distributed under the License is distributed on an "AS IS" BASIS,
 * WITHOUT WARRANTIES OR CONDITIONS OF ANY KIND, either express or implied.
 * See the License for the specific language governing permissions and
 * limitations under the License.
 */

package com.hazelcast.query.impl;

import com.hazelcast.config.InMemoryFormat;
import com.hazelcast.config.IndexConfig;
import com.hazelcast.config.IndexType;
import com.hazelcast.core.TypeConverter;
import com.hazelcast.internal.monitor.impl.GlobalIndexesStats;
import com.hazelcast.internal.monitor.impl.HDGlobalIndexesStats;
import com.hazelcast.internal.monitor.impl.IndexesStats;
import com.hazelcast.internal.monitor.impl.PartitionIndexesStats;
import com.hazelcast.internal.serialization.Data;
import com.hazelcast.internal.serialization.InternalSerializationService;
import com.hazelcast.internal.serialization.SerializationService;
import com.hazelcast.internal.util.IterableUtil;
import com.hazelcast.query.Predicate;
import com.hazelcast.query.impl.getters.Extractors;
import com.hazelcast.query.impl.predicates.IndexAwarePredicate;
import edu.umd.cs.findbugs.annotations.SuppressFBWarnings;

import java.util.Arrays;
import java.util.Collection;
import java.util.Map;
import java.util.Set;
import java.util.concurrent.ConcurrentHashMap;
import java.util.function.Supplier;

import static com.hazelcast.config.InMemoryFormat.NATIVE;
import static com.hazelcast.internal.util.ExceptionUtil.rethrow;
import static com.hazelcast.internal.util.Preconditions.checkNotNull;

/**
 * Contains all indexes for a data-structure, e.g. an IMap.
 */
@SuppressWarnings({"checkstyle:finalclass", "rawtypes"})
public class Indexes {

    /**
     * The partitions count check detects a race condition when a
     * query is executed on the index which is under (re)construction.
     * The negative value means the check should be skipped.
     */
    public static final int SKIP_PARTITIONS_COUNT_CHECK = -1;
    private static final InternalIndex[] EMPTY_INDEXES = {};

    private static final ThreadLocal<CachedQueryEntry[]> CACHED_ENTRIES =
            ThreadLocal.withInitial(() -> new CachedQueryEntry[]{new CachedQueryEntry(), new CachedQueryEntry()});

    private final boolean global;
    private final boolean usesCachedQueryableEntries;
    private final IndexesStats stats;
    private final Extractors extractors;
    private final IndexProvider indexProvider;
    private final IndexCopyBehavior indexCopyBehavior;
    private final Supplier<java.util.function.Predicate<QueryableEntry>> resultFilterFactory;
    private final QueryContextProvider queryContextProvider;
    private final InternalSerializationService serializationService;

    private final Map<String, InternalIndex> indexesByName = new ConcurrentHashMap<>(3);
    private final AttributeIndexRegistry attributeIndexRegistry = new AttributeIndexRegistry();
    private final AttributeIndexRegistry evaluateOnlyAttributeIndexRegistry = new AttributeIndexRegistry();
    private final ConverterCache converterCache = new ConverterCache(this);
    private final Map<String, IndexConfig> definitions = new ConcurrentHashMap<>();

    private final int partitionCount;

    private volatile InternalIndex[] indexes = EMPTY_INDEXES;
    private volatile InternalIndex[] compositeIndexes = EMPTY_INDEXES;

<<<<<<< HEAD
    private Indexes(InternalSerializationService serializationService, IndexCopyBehavior indexCopyBehavior, Extractors extractors,
                    IndexProvider indexProvider, boolean usesCachedQueryableEntries, boolean statisticsEnabled, boolean global,
                    InMemoryFormat inMemoryFormat, int partitionCount,
                    java.util.function.Predicate<QueryableEntry> resultFilter) {
=======
    private Indexes(InternalSerializationService serializationService,
                    IndexCopyBehavior indexCopyBehavior,
                    Extractors extractors,
                    IndexProvider indexProvider,
                    boolean usesCachedQueryableEntries,
                    boolean statisticsEnabled,
                    boolean global,
                    InMemoryFormat inMemoryFormat,
                    int partitionCount,
                    Supplier<java.util.function.Predicate<QueryableEntry>> resultFilterFactory) {
>>>>>>> ab6ac799
        this.global = global;
        this.indexCopyBehavior = indexCopyBehavior;
        this.serializationService = serializationService;
        this.usesCachedQueryableEntries = usesCachedQueryableEntries;
        this.stats = createStats(global, inMemoryFormat, statisticsEnabled);
        this.extractors = extractors == null ? Extractors.newBuilder(serializationService).build() : extractors;
        this.indexProvider = indexProvider == null ? new DefaultIndexProvider() : indexProvider;
        this.queryContextProvider = createQueryContextProvider(this, global, statisticsEnabled);
        this.partitionCount = partitionCount;
        this.resultFilterFactory = resultFilterFactory;
    }

    public static void beginPartitionUpdate(InternalIndex[] indexes) {
        for (InternalIndex index : indexes) {
            index.beginPartitionUpdate();
        }
    }

    /**
     * Marks the given partition as indexed by the given indexes.
     *
     * @param partitionId the ID of the partition to mark as indexed.
     * @param indexes     the indexes by which the given partition is indexed.
     */
    public static void markPartitionAsIndexed(int partitionId, InternalIndex[] indexes) {
        for (InternalIndex index : indexes) {
            index.markPartitionAsIndexed(partitionId);
        }
    }

    /**
     * Marks the given partition as unindexed by the given indexes.
     *
     * @param partitionId the ID of the partition to mark as unindexed.
     * @param indexes     the indexes by which the given partition is unindexed.
     */
    public static void markPartitionAsUnindexed(int partitionId, InternalIndex[] indexes) {
        for (InternalIndex index : indexes) {
            index.markPartitionAsUnindexed(partitionId);
        }
    }

    /**
     * @param ss                the serializationService
     * @param indexCopyBehavior the indexCopyBehavior
     * @return new builder instance which will be used to create Indexes object.
     * @see IndexCopyBehavior
     */
    public static Builder newBuilder(SerializationService ss, IndexCopyBehavior indexCopyBehavior,
                                     InMemoryFormat inMemoryFormat) {
        return new Builder(ss, indexCopyBehavior, inMemoryFormat);
    }

    public synchronized InternalIndex addOrGetIndex(IndexConfig indexConfig) {
        String name = indexConfig.getName();

        assert name != null;
        assert !name.isEmpty();

        InternalIndex index = indexesByName.get(name);
        if (index != null) {
            return index;
        }

        index = indexProvider.createIndex(
                indexConfig,
                extractors,
                serializationService,
                indexCopyBehavior,
                stats.createPerIndexStats(indexConfig.getType() == IndexType.SORTED, usesCachedQueryableEntries),
                partitionCount);

        indexesByName.put(name, index);
        if (index.isEvaluateOnly()) {
            evaluateOnlyAttributeIndexRegistry.register(index);
        } else {
            attributeIndexRegistry.register(index);
        }
        converterCache.invalidate(index);

        indexes = indexesByName.values().toArray(EMPTY_INDEXES);
        if (index.getComponents().length > 1) {
            InternalIndex[] oldCompositeIndexes = compositeIndexes;
            InternalIndex[] newCompositeIndexes = Arrays.copyOf(oldCompositeIndexes, oldCompositeIndexes.length + 1);
            newCompositeIndexes[oldCompositeIndexes.length] = index;
            compositeIndexes = newCompositeIndexes;
        }
        return index;
    }

    /**
     * Records the given index definition in this indexes without creating an
     * index.
     *
     * @param config Index configuration.
     */
    public void recordIndexDefinition(IndexConfig config) {
        String name = config.getName();

        assert name != null && !name.isEmpty();

        if (definitions.containsKey(name) || indexesByName.containsKey(name)) {
            return;
        }

        definitions.put(name, config);
    }

    /**
     * Creates indexes according to the index definitions stored inside this
     * indexes.
     */
    public void createIndexesFromRecordedDefinitions() {
        definitions.forEach((name, indexConfig) -> {
            addOrGetIndex(indexConfig);
            definitions.compute(name, (k, v) -> indexConfig == v ? null : v);
        });
    }

    /**
     * Returns all the indexes known to this indexes instance.
     */
    @SuppressFBWarnings("EI_EXPOSE_REP")
    public InternalIndex[] getIndexes() {
        return indexes;
    }

    /**
     * Returns all the composite indexes known to this indexes instance.
     */
    @SuppressFBWarnings("EI_EXPOSE_REP")
    public InternalIndex[] getCompositeIndexes() {
        return compositeIndexes;
    }

    public Collection<IndexConfig> getIndexDefinitions() {
        return definitions.values();
    }

    /**
     * Destroys and then removes all the indexes from this indexes instance.
     */
    public void destroyIndexes() {
        InternalIndex[] indexesSnapshot = getIndexes();

        indexes = EMPTY_INDEXES;
        compositeIndexes = EMPTY_INDEXES;
        indexesByName.clear();
        attributeIndexRegistry.clear();
        evaluateOnlyAttributeIndexRegistry.clear();
        converterCache.clear();

        for (InternalIndex index : indexesSnapshot) {
            index.destroy();
        }
    }

    /**
     * Clears contents of indexes managed by this instance.
     */
    public void clearAll() {
        InternalIndex[] indexesSnapshot = getIndexes();

        for (InternalIndex index : indexesSnapshot) {
            index.clear();
        }
    }

    /**
     * Returns {@code true} if this indexes instance contains at least one index,
     * {@code false} otherwise.
     */
    public boolean haveAtLeastOneIndex() {
        return indexes != EMPTY_INDEXES;
    }

    /**
     * Returns {@code true} if the indexes instance contains either at least one index or its definition,
     * {@code false} otherwise.
     */
    public boolean haveAtLeastOneIndexOrDefinition() {
        boolean haveAtLeastOneIndexOrDefinition = haveAtLeastOneIndex() || !definitions.isEmpty();
        // for local indexes assert that indexes and definitions are exclusive
        assert isGlobal() || !haveAtLeastOneIndexOrDefinition || !haveAtLeastOneIndex() || definitions.isEmpty();
        return haveAtLeastOneIndexOrDefinition;
    }

    /**
     * Inserts a new entry into this indexes instance or updates an existing one.
     * <p>
     * Consider using {@link #putEntry(CachedQueryEntry, CachedQueryEntry,
     * QueryableEntry, Index.OperationSource)} for repetitive insertions/updates.
     *
     * @param entryToStore    the queryable entry to insert or update.
     * @param oldValue        the old entry value to update, {@code null} if
     *                        inserting a new entry.
     * @param operationSource the operation source.
     */
    public void putEntry(QueryableEntry entryToStore, Object oldValue, Index.OperationSource operationSource) {
        if (entryToStore instanceof CachedQueryEntry && oldValue == null) {
            putEntry((CachedQueryEntry) entryToStore, null, entryToStore, operationSource);
            return;
        }

        CachedQueryEntry[] cachedEntries = CACHED_ENTRIES.get();

        CachedQueryEntry newEntry;
        if (entryToStore instanceof CachedQueryEntry) {
            newEntry = (CachedQueryEntry) entryToStore;
        } else {
            newEntry = cachedEntries[0];
            newEntry.init(serializationService, entryToStore.getKeyData(), entryToStore.getTargetObject(false), extractors);
        }

        CachedQueryEntry oldEntry;
        if (oldValue == null) {
            oldEntry = null;
        } else {
            oldEntry = cachedEntries[1];
            oldEntry.init(serializationService, entryToStore.getKeyData(), oldValue, extractors);
        }

        putEntry(newEntry, oldEntry, entryToStore, operationSource);
    }

    /**
     * Inserts a new entry into this indexes instance or updates an existing one.
     *
     * @param newEntry        the new entry from which new attribute values
     *                        should be read.
     * @param oldEntry        the previous old entry from which old attribute
     *                        values should be read; or {@code null} if there is
     *                        no old entry.
     * @param entryToStore    the entry that should be stored in this indexes
     *                        instance; it might differ from the passed {@code
     *                        newEntry}: for instance, {@code entryToStore} might
     *                        be optimized specifically for storage, while {@code
     *                        newEntry} and {@code oldEntry} are always optimized
     *                        for attribute values extraction.
     * @param operationSource the operation source.
     */
    public void putEntry(CachedQueryEntry newEntry, CachedQueryEntry oldEntry, QueryableEntry entryToStore,
                         Index.OperationSource operationSource) {
        InternalIndex[] indexes = getIndexes();
        Throwable exception = null;
        for (InternalIndex index : indexes) {
            try {
                index.putEntry(newEntry, oldEntry, entryToStore, operationSource);
            } catch (Throwable t) {
                if (exception == null) {
                    exception = t;
                }
            }
        }

        if (exception != null) {
            rethrow(exception);
        }
    }

    /**
     * Removes an entry from this indexes instance identified by the given key
     * and value.
     * <p>
     * Consider using {@link #removeEntry(CachedQueryEntry, Index.OperationSource)}
     * for repetitive removals.
     *
     * @param key             the key of the entry to remove.
     * @param value           the value of the entry to remove.
     * @param operationSource the operation source.
     */
    public void removeEntry(Data key, Object value, Index.OperationSource operationSource) {
        CachedQueryEntry entry = CACHED_ENTRIES.get()[0];
        entry.init(serializationService, key, value, extractors);

        removeEntry(entry, operationSource);
    }

    /**
     * Removes the given entry from this indexes instance.
     *
     * @param entry           the entry to remove.
     * @param operationSource the operation source.
     */
    public void removeEntry(CachedQueryEntry entry, Index.OperationSource operationSource) {
        InternalIndex[] indexes = getIndexes();
        for (InternalIndex index : indexes) {
            index.removeEntry(entry, operationSource);
        }
    }

    /**
     * @return true if the index is global-per map, meaning there is just a
     * single instance of this object per map. Global indexes are used in
     * on-heap maps, since they give a significant performance boost. The
     * opposite of global indexes are partitioned-indexes which are stored
     * locally per partition.
     * <p>
     * In case of a partitioned-index, each query has to query the index in each
     * partition separately, which all-together may be around 3 times slower
     * than querying a single global index.
     */
    public boolean isGlobal() {
        return global;
    }

    /**
     * @return the index with the given name or {@code null} if such index does
     * not exist. It's a caller's responsibility to canonicalize the passed
     * index name as specified by {@link Index#getName()}.
     */
    public InternalIndex getIndex(String name) {
        return indexesByName.get(name);
    }

    /**
     * Performs a query on this indexes instance using the given predicate.
     *
     * @param predicate           the predicate to evaluate.
     * @param ownedPartitionCount a count of owned partitions a query runs on.
     *                            Negative value indicates that the value is not defined.
     * @return the produced iterable result object or {@code null} if the query can't be
     * performed using the indexes known to this indexes instance.
     */
    @SuppressWarnings("unchecked")
    public Iterable<QueryableEntry> query(Predicate predicate, int ownedPartitionCount) {
        stats.incrementQueryCount();

        if (!haveAtLeastOneIndex() || !(predicate instanceof IndexAwarePredicate)) {
            return null;
        }

        IndexAwarePredicate indexAwarePredicate = (IndexAwarePredicate) predicate;
        QueryContext queryContext = queryContextProvider.obtainContextFor(this, ownedPartitionCount);
        if (!indexAwarePredicate.isIndexed(queryContext)) {
            return null;
        }

        Set<QueryableEntry> result = indexAwarePredicate.filter(queryContext);
        if (result != null) {
            stats.incrementIndexedQueryCount();
            queryContext.applyPerQueryStats();
        }

        if (result != null && resultFilterFactory != null) {
            return IterableUtil.filter(result, resultFilterFactory.get());
        } else {
            return result;
        }
    }

    /**
     * Matches an index for the given pattern and match hint.
     *
     * @param pattern             the pattern to match an index for. May be either an
     *                            attribute name or an exact index name.
     * @param matchHint           the match hint.
     * @param ownedPartitionCount a count of owned partitions a query runs on.
     *                            Negative value indicates that the value is not defined.
     * @return the matched index or {@code null} if nothing matched.
     * @see QueryContext.IndexMatchHint
     * @see QueryContext#matchIndex
     */
    public InternalIndex matchIndex(String pattern, QueryContext.IndexMatchHint matchHint, int ownedPartitionCount) {
        InternalIndex index;
        if (matchHint == QueryContext.IndexMatchHint.EXACT_NAME) {
            index = indexesByName.get(pattern);
        } else {
            index = attributeIndexRegistry.match(pattern, matchHint);
        }

        if (index == null || !index.allPartitionsIndexed(ownedPartitionCount)) {
            return null;
        }

        return index;
    }

    /**
     * Matches an index for the given pattern and match hint that can evaluate
     * the given predicate class.
     *
     * @param pattern             the pattern to match an index for. May be either an
     *                            attribute name or an exact index name.
     * @param predicateClass      the predicate class the matched index must be
     *                            able to evaluate.
     * @param matchHint           the match hint.
     * @param ownedPartitionCount a count of owned partitions a query runs on.
     *                            Negative value indicates that the value is not defined.
     * @return the matched index or {@code null} if nothing matched.
     * @see QueryContext.IndexMatchHint
     * @see Index#evaluate
     */
    public InternalIndex matchIndex(String pattern, Class<? extends Predicate> predicateClass,
                                    QueryContext.IndexMatchHint matchHint, int ownedPartitionCount) {
        InternalIndex index;
        if (matchHint == QueryContext.IndexMatchHint.EXACT_NAME) {
            index = indexesByName.get(pattern);
        } else {
            index = evaluateOnlyAttributeIndexRegistry.match(pattern, matchHint);
            if (index == null) {
                index = attributeIndexRegistry.match(pattern, matchHint);
            }
        }

        if (index == null) {
            return null;
        }

        if (!index.canEvaluate(predicateClass)) {
            return null;
        }

        if (!index.allPartitionsIndexed(ownedPartitionCount)) {
            return null;
        }

        return index;
    }

    /**
     * @return a converter instance for the given attribute or {@code null} if
     * a converter is not available. The later may happen if the attribute is
     * unknown to this indexes instance or there are no <em>populated</em>
     * indexes involving the given attribute.
     */
    public TypeConverter getConverter(String attribute) {
        return converterCache.get(attribute);
    }

    /**
     * Returns the indexes stats of this indexes instance.
     */
    public IndexesStats getIndexesStats() {
        return stats;
    }

    private static QueryContextProvider createQueryContextProvider(Indexes indexes, boolean global, boolean statisticsEnabled) {
        if (statisticsEnabled) {
            return global ? new GlobalQueryContextProviderWithStats() : new PartitionQueryContextProviderWithStats(indexes);
        } else {
            return global ? new GlobalQueryContextProvider() : new PartitionQueryContextProvider(indexes);
        }
    }

    private static IndexesStats createStats(boolean global, InMemoryFormat inMemoryFormat, boolean statisticsEnabled) {
        if (statisticsEnabled) {
            if (global) {
                return inMemoryFormat.equals(NATIVE) ? new HDGlobalIndexesStats() : new GlobalIndexesStats();
            } else {
                return new PartitionIndexesStats();
            }
        } else {
            return IndexesStats.EMPTY;
        }
    }

    /**
     * Builder which is used to create a new Indexes object.
     */
    public static final class Builder {

        private final IndexCopyBehavior indexCopyBehavior;
        private final InternalSerializationService serializationService;

        private boolean global = true;
        private boolean statsEnabled;
        private boolean usesCachedQueryableEntries;
        private int partitionCount;
        private Extractors extractors;
        private IndexProvider indexProvider;
        private InMemoryFormat inMemoryFormat;
        private Supplier<java.util.function.Predicate<QueryableEntry>> resultFilterFactory;

        Builder(SerializationService ss, IndexCopyBehavior indexCopyBehavior, InMemoryFormat inMemoryFormat) {
            this.serializationService = checkNotNull((InternalSerializationService) ss, "serializationService cannot be null");
            this.indexCopyBehavior = checkNotNull(indexCopyBehavior, "indexCopyBehavior cannot be null");
            this.inMemoryFormat = inMemoryFormat;
        }

        /**
         * Set the factory to create filters to filter query result.
         * If filter returns {@code false}, entry is filtered
         * out from query result, otherwise it is included.
         *
         * @param filterFactory factory to create filters.
         * @return this builder instance
         */
        public Builder resultFilterFactory(Supplier<java.util.function.Predicate<QueryableEntry>> filterFactory) {
            this.resultFilterFactory = filterFactory;
            return this;
        }

        /**
         * @param global set {@code true} to create global indexes, otherwise set
         *               {@code false} to have partitioned indexes.
         *               Default value is true.
         * @return this builder instance
         */
        public Builder global(boolean global) {
            this.global = global;
            return this;
        }

        /**
         * @param indexProvider the index provider
         * @return this builder instance
         */
        public Builder indexProvider(IndexProvider indexProvider) {
            this.indexProvider = indexProvider;
            return this;
        }

        /**
         * @param extractors the extractors
         * @return this builder instance
         */
        public Builder extractors(Extractors extractors) {
            this.extractors = extractors;
            return this;
        }

        /**
         * @param usesCachedQueryableEntries set {@code true} if cached entries are
         *                                   used for queryable entries, otherwise set {@code false}
         * @return this builder instance
         */
        public Builder usesCachedQueryableEntries(boolean usesCachedQueryableEntries) {
            this.usesCachedQueryableEntries = usesCachedQueryableEntries;
            return this;
        }

        /**
         * @param statsEnabled set {@code true} if stats will be collected for the
         *                     indexes, otherwise set {@code false}
         * @return this builder instance
         */
        public Builder statsEnabled(boolean statsEnabled) {
            this.statsEnabled = statsEnabled;
            return this;
        }

        public Builder partitionCount(int partitionCount) {
            this.partitionCount = partitionCount;
            return this;
        }

        /**
         * @return a new instance of Indexes
         */
        public Indexes build() {
            return new Indexes(serializationService, indexCopyBehavior, extractors,
                    indexProvider, usesCachedQueryableEntries, statsEnabled, global,
                    inMemoryFormat, partitionCount, resultFilterFactory);
        }
    }
}<|MERGE_RESOLUTION|>--- conflicted
+++ resolved
@@ -82,12 +82,6 @@
     private volatile InternalIndex[] indexes = EMPTY_INDEXES;
     private volatile InternalIndex[] compositeIndexes = EMPTY_INDEXES;
 
-<<<<<<< HEAD
-    private Indexes(InternalSerializationService serializationService, IndexCopyBehavior indexCopyBehavior, Extractors extractors,
-                    IndexProvider indexProvider, boolean usesCachedQueryableEntries, boolean statisticsEnabled, boolean global,
-                    InMemoryFormat inMemoryFormat, int partitionCount,
-                    java.util.function.Predicate<QueryableEntry> resultFilter) {
-=======
     private Indexes(InternalSerializationService serializationService,
                     IndexCopyBehavior indexCopyBehavior,
                     Extractors extractors,
@@ -98,7 +92,6 @@
                     InMemoryFormat inMemoryFormat,
                     int partitionCount,
                     Supplier<java.util.function.Predicate<QueryableEntry>> resultFilterFactory) {
->>>>>>> ab6ac799
         this.global = global;
         this.indexCopyBehavior = indexCopyBehavior;
         this.serializationService = serializationService;
