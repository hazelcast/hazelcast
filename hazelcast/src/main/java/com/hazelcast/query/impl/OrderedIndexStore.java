/*
 * Copyright (c) 2008-2023, Hazelcast, Inc. All Rights Reserved.
 *
 * Licensed under the Apache License, Version 2.0 (the "License");
 * you may not use this file except in compliance with the License.
 * You may obtain a copy of the License at
 *
 * http://www.apache.org/licenses/LICENSE-2.0
 *
 * Unless required by applicable law or agreed to in writing, software
 * distributed under the License is distributed on an "AS IS" BASIS,
 * WITHOUT WARRANTIES OR CONDITIONS OF ANY KIND, either express or implied.
 * See the License for the specific language governing permissions and
 * limitations under the License.
 */

package com.hazelcast.query.impl;

import com.hazelcast.core.TypeConverter;
import com.hazelcast.internal.serialization.Data;
import com.hazelcast.query.Predicate;

import javax.annotation.Nonnull;
import java.util.Arrays;
import java.util.Collections;
import java.util.Comparator;
import java.util.Iterator;
import java.util.Map;
import java.util.Map.Entry;
import java.util.NavigableMap;
import java.util.NoSuchElementException;
import java.util.Set;
import java.util.SortedMap;
import java.util.TreeMap;
import java.util.concurrent.ConcurrentNavigableMap;
import java.util.concurrent.ConcurrentSkipListMap;
import java.util.stream.Stream;

import static com.hazelcast.query.impl.AbstractIndex.NULL;
import static com.hazelcast.query.impl.CompositeValue.POSITIVE_INFINITY;
import static java.util.Collections.emptyIterator;
import static java.util.Collections.emptySet;

/**
 * Store indexes rankly.
 */
@SuppressWarnings("rawtypes")
public class OrderedIndexStore extends BaseSingleValueIndexStore {
    public static final Comparator<Data> DATA_COMPARATOR = new DataComparator();
    public static final Comparator<Data> DATA_COMPARATOR_REVERSED = new DataComparator().reversed();

    private static final Comparator<Comparable> SPECIAL_AWARE_COMPARATOR = (left, right) -> {
        // compare to explicit instances of special Comparables to avoid infinite loop
        // NEGATIVE_INFINITY should not be used in the index or queries
        // - the same result can be achieved by inclusive NULL or null.
        if (right == NULL) {
            return -NULL.compareTo(left);
        } else if (right == POSITIVE_INFINITY) {
            return -POSITIVE_INFINITY.compareTo(left);
        } else if (left == null && right == null) {
            return 0;
        } else if (left != null && right != null) {
            return Comparables.compare(left, right);
        } else if (left == null) {
            return -1;
        } else {
            return 1;
        }
    };

    private final ConcurrentSkipListMap<Comparable, NavigableMap<Data, QueryableEntry>> recordMap =
        new ConcurrentSkipListMap<>(SPECIAL_AWARE_COMPARATOR);

    private final IndexFunctor<Comparable, QueryableEntry> addFunctor;
    private final IndexFunctor<Comparable, Data> removeFunctor;

    public OrderedIndexStore(IndexCopyBehavior copyOn) {
        super(copyOn, true);
        assert copyOn != null;
        if (copyOn == IndexCopyBehavior.COPY_ON_WRITE) {
            addFunctor = new CopyOnWriteAddFunctor();
            removeFunctor = new CopyOnWriteRemoveFunctor();
        } else {
            addFunctor = new AddFunctor();
            removeFunctor = new RemoveFunctor();
        }
    }

    @Override
    Object insertInternal(Comparable value, QueryableEntry record) {
        return addFunctor.invoke(value, record);
    }

    @Override
    Object removeInternal(Comparable value, Data recordKey) {
        return removeFunctor.invoke(value, recordKey);
    }

    @Override
    public Comparable canonicalizeQueryArgumentScalar(Comparable value) {
        // We still need to canonicalize query arguments for ordered indexes to
        // support InPredicate queries.
        return Comparables.canonicalizeForHashLookup(value);
    }

    @Override
    public Comparable canonicalizeScalarForStorage(Comparable value) {
        // Returning the original value since ordered indexes are not supporting
        // hash lookups on their stored values, so there is no need in providing
        // canonical representations.
        return value;
    }

    @Override
    public void clear() {
        takeWriteLock();
        try {
            recordMap.clear();
        } finally {
            releaseWriteLock();
        }
    }

    @Override
    public boolean isEvaluateOnly() {
        return false;
    }

    @Override
    public boolean canEvaluate(Class<? extends Predicate> predicateClass) {
        return false;
    }

    @Override
    public Set<QueryableEntry> evaluate(Predicate predicate, TypeConverter converter) {
        throw new UnsupportedOperationException();
    }

    @Override
    public Iterator<QueryableEntry> getSqlRecordIterator(boolean descending) {
        return new IteratorFromBatch(getSqlRecordIteratorBatch(descending));
    }

    @Override
    public Iterator<QueryableEntry> getSqlRecordIterator(@Nonnull Comparable value) {
        return new IteratorFromBatch(getSqlRecordIteratorBatch(value, false));
    }

    @Override
    public Iterator<QueryableEntry> getSqlRecordIterator(Comparison comparison, Comparable searchedValue, boolean descending) {
        return new IteratorFromBatch(getSqlRecordIteratorBatch(comparison, searchedValue, descending));
    }

    @Override
    public Iterator<QueryableEntry> getSqlRecordIterator(
        Comparable from,
        boolean fromInclusive,
        Comparable to,
        boolean toInclusive,
        boolean descending
    ) {
        return new IteratorFromBatch(getSqlRecordIteratorBatch(from, fromInclusive, to, toInclusive, descending));
    }

    @Override
    public Iterator<IndexKeyEntries> getSqlRecordIteratorBatch(Comparable value, boolean descending) {
        NavigableMap<Data, QueryableEntry> entries = recordMap.get(value);

        if (entries == null) {
            return Collections.emptyIterator();
        } else {
            return Stream.of(new IndexKeyEntries(value,
                    (descending ? entries.descendingMap() : entries).values().iterator())).iterator();
        }
    }

    @Override
    public Iterator<IndexKeyEntries> getSqlRecordIteratorBatch(boolean descending) {
        if (descending) {
            return recordMap.descendingMap().entrySet()
                    .stream()
                    .map((Entry<Comparable, NavigableMap<Data, QueryableEntry>> es) ->
                            new IndexKeyEntries(es.getKey(), es.getValue().descendingMap().values().iterator()))
                    .iterator();
        } else {
            return recordMap.entrySet()
                    .stream()
                    .map((Entry<Comparable, NavigableMap<Data, QueryableEntry>> es) ->
                            new IndexKeyEntries(es.getKey(), es.getValue().values().iterator()))
                    .iterator();
        }
    }

    @Override
    public Iterator<IndexKeyEntries> getSqlRecordIteratorBatch(
            Comparison comparison,
            Comparable searchedValue,
            boolean descending
    ) {
        ConcurrentNavigableMap<Comparable, NavigableMap<Data, QueryableEntry>> navigableMap
                = descending ? recordMap.descendingMap() : recordMap;
        switch (comparison) {
            case LESS:
                return getSqlRecordIteratorBatch(NULL, false, searchedValue, false, descending);
            case LESS_OR_EQUAL:
                return getSqlRecordIteratorBatch(NULL, false, searchedValue, true, descending);
            case GREATER:
                return getSqlRecordIteratorBatch(searchedValue, false, POSITIVE_INFINITY, true, descending);
            case GREATER_OR_EQUAL:
                return getSqlRecordIteratorBatch(searchedValue, true, POSITIVE_INFINITY, true, descending);
            default:
                throw new IllegalArgumentException("Unrecognized comparison: " + comparison);
        }
    }

    @Override
    @SuppressWarnings("checkstyle:NPathComplexity")
    public Iterator<IndexKeyEntries> getSqlRecordIteratorBatch(
            Comparable from,
            boolean fromInclusive,
            Comparable to,
            boolean toInclusive,
            boolean descending
    ) {
        int order = SPECIAL_AWARE_COMPARATOR.compare(from, to);

        if (order == 0) {
            if (!fromInclusive || !toInclusive) {
                return emptyIterator();
            }
            return getSqlRecordIteratorBatch(from, descending);
        } else if (order > 0) {
            return emptyIterator();
        }

        ConcurrentNavigableMap<Comparable, NavigableMap<Data, QueryableEntry>> navigableMap =
                descending ? recordMap.descendingMap() : recordMap;
        Comparable from0 = descending ? to : from;
        boolean fromInclusive0 = descending ? toInclusive : fromInclusive;
        Comparable to0 = descending ? from : to;
        boolean toInclusive0 = descending ? fromInclusive : toInclusive;

        if (descending) {
            return navigableMap.subMap(from0, fromInclusive0, to0, toInclusive0).entrySet()
                    .stream()
                    .map((Entry<Comparable, NavigableMap<Data, QueryableEntry>> es) ->
                            new IndexKeyEntries(es.getKey(), es.getValue().descendingMap().values().iterator()))
                    .iterator();
        } else {
            return navigableMap.subMap(from0, fromInclusive0, to0, toInclusive0).entrySet()
                    .stream()
                    .map((Entry<Comparable, NavigableMap<Data, QueryableEntry>> es) ->
                            new IndexKeyEntries(es.getKey(), es.getValue().values().iterator()))
                    .iterator();
        }

    }

    @Override
    public Set<QueryableEntry> getRecords(Comparable value) {
        takeReadLock();
        try {
            return toSingleResultSet(recordMap.get(value));
        } finally {
            releaseReadLock();
        }
    }

    @Override
    public Set<QueryableEntry> getRecords(Set<Comparable> values) {
        takeReadLock();
        try {
            MultiResultSet results = createMultiResultSet();
            for (Comparable value : values) {
                Map<Data, QueryableEntry> records;
                records = recordMap.get(value);
                if (records != null) {
                    copyToMultiResultSet(results, records);
                }
            }
            return results;
        } finally {
            releaseReadLock();
        }
    }

    @Override
    public Set<QueryableEntry> getRecords(Comparison comparison, Comparable searchedValue) {
        switch (comparison) {
            case LESS:
                return getRecords(NULL, false, searchedValue, false);
            case LESS_OR_EQUAL:
                return getRecords(NULL, false, searchedValue, true);
            case GREATER:
                return getRecords(searchedValue, false, POSITIVE_INFINITY, true);
            case GREATER_OR_EQUAL:
                return getRecords(searchedValue, true, POSITIVE_INFINITY, true);
            default:
                throw new IllegalArgumentException("Unrecognized comparison: " + comparison);
        }
    }

    @Override
    public Set<QueryableEntry> getRecords(Comparable from, boolean fromInclusive, Comparable to, boolean toInclusive) {
        takeReadLock();
        try {
            int order = SPECIAL_AWARE_COMPARATOR.compare(from, to);
            if (order == 0) {
                if (!fromInclusive || !toInclusive) {
                    return emptySet();
                }
                return toSingleResultSet(recordMap.get(from));
            } else if (order > 0) {
                return emptySet();
            }
            MultiResultSet results = createMultiResultSet();
            SortedMap<Comparable, NavigableMap<Data, QueryableEntry>> subMap =
                    recordMap.subMap(from, fromInclusive, to, toInclusive);
            for (Map<Data, QueryableEntry> value : subMap.values()) {
                copyToMultiResultSet(results, value);
            }
            return results;
        } finally {
            releaseReadLock();
        }
    }

    /**
     * Adds entry to the given index map without copying it.
     * Needs to be invoked in a thread-safe way.
     *
     * @see IndexCopyBehavior
     */
    private class AddFunctor implements IndexFunctor<Comparable, QueryableEntry> {

        @Override
        public Object invoke(Comparable value, QueryableEntry entry) {
<<<<<<< HEAD
            if (value == NULL) {
                return recordsWithNullValue.put(entry.getKeyData(), entry);
            } else {
                return recordMap.computeIfAbsent(value, x -> new ConcurrentSkipListMap<>(DATA_COMPARATOR))
                        .put(entry.getKeyData(), entry);
=======
            NavigableMap<Data, QueryableEntry> records = recordMap.get(value);
            if (records == null) {
                records = new ConcurrentSkipListMap<>(DATA_COMPARATOR);
                recordMap.put(value, records);
>>>>>>> 8150451b
            }
            return records.put(entry.getKeyData(), entry);
        }

    }

    /**
     * Adds entry to the given index map copying it to secure exclusive access.
     * Needs to be invoked in a thread-safe way.
     *
     * @see IndexCopyBehavior
     */
    private class CopyOnWriteAddFunctor implements IndexFunctor<Comparable, QueryableEntry> {

        @Override
        public Object invoke(Comparable value, QueryableEntry entry) {
            Object oldValue;
            NavigableMap<Data, QueryableEntry> records = recordMap.get(value);
            if (records == null) {
                records = new TreeMap<>(DATA_COMPARATOR);
            }

            records = new TreeMap<>(records);
            oldValue = records.put(entry.getKeyData(), entry);

            recordMap.put(value, records);
            return oldValue;
        }
    }

    /**
     * Removes entry from the given index map without copying it.
     * Needs to be invoked in a thread-safe way.
     *
     * @see IndexCopyBehavior
     */
    private class RemoveFunctor implements IndexFunctor<Comparable, Data> {

        @Override
        public Object invoke(Comparable value, Data indexKey) {
            Object oldValue;
            Map<Data, QueryableEntry> records = recordMap.get(value);
            if (records != null) {
                oldValue = records.remove(indexKey);
                if (records.isEmpty()) {
                    recordMap.remove(value);
                }
            } else {
                oldValue = null;
            }

            return oldValue;
        }

    }

    /**
     * Removes entry from the given index map copying it to secure exclusive access.
     * Needs to be invoked in a thread-safe way.
     *
     * @see IndexCopyBehavior
     */
    private class CopyOnWriteRemoveFunctor implements IndexFunctor<Comparable, Data> {

        @Override
        public Object invoke(Comparable value, Data indexKey) {
            Object oldValue;
            NavigableMap<Data, QueryableEntry> records = recordMap.get(value);
            if (records != null) {
                records = new TreeMap<>(records);
                oldValue = records.remove(indexKey);

                if (records.isEmpty()) {
                    recordMap.remove(value);
                } else {
                    recordMap.put(value, records);
                }
            } else {
                oldValue = null;
            }

            return oldValue;
        }

    }

    private static final class IteratorFromBatch implements Iterator<QueryableEntry> {
        private final Iterator<IndexKeyEntries> iterator;
        private Iterator<QueryableEntry> indexKeyIterator;

        private IteratorFromBatch(@Nonnull Iterator<IndexKeyEntries> iterator) {
            this.iterator = iterator;
            this.indexKeyIterator = iterator.hasNext() ? iterator.next().getEntries() : null;
        }

        @Override
        public boolean hasNext() {
            if (indexKeyIterator == null) {
                return false;
            }
            if (indexKeyIterator.hasNext()) {
                return true;
            } else {
                while (iterator.hasNext()) {
                    indexKeyIterator = iterator.next().getEntries();
                    if (indexKeyIterator.hasNext()) {
                        return true;
                    }
                }
                return false;
            }
        }

        @Override
        public QueryableEntry next() {
            if (!hasNext()) {
                throw new NoSuchElementException();
            }
            return indexKeyIterator.next();
        }
    }

    private static class DataComparator implements Comparator<Data> {

        @Override
        public int compare(Data o1, Data o2) {
            byte[] thisBytes = o1.toByteArray();
            byte[] thatBytes = o2.toByteArray();
            return Arrays.compare(thisBytes, thatBytes);
        }
    }
}<|MERGE_RESOLUTION|>--- conflicted
+++ resolved
@@ -335,20 +335,8 @@
 
         @Override
         public Object invoke(Comparable value, QueryableEntry entry) {
-<<<<<<< HEAD
-            if (value == NULL) {
-                return recordsWithNullValue.put(entry.getKeyData(), entry);
-            } else {
-                return recordMap.computeIfAbsent(value, x -> new ConcurrentSkipListMap<>(DATA_COMPARATOR))
-                        .put(entry.getKeyData(), entry);
-=======
-            NavigableMap<Data, QueryableEntry> records = recordMap.get(value);
-            if (records == null) {
-                records = new ConcurrentSkipListMap<>(DATA_COMPARATOR);
-                recordMap.put(value, records);
->>>>>>> 8150451b
-            }
-            return records.put(entry.getKeyData(), entry);
+            return recordMap.computeIfAbsent(value, x -> new ConcurrentSkipListMap<>(DATA_COMPARATOR)).put(entry.getKeyData(),
+                    entry);
         }
 
     }
