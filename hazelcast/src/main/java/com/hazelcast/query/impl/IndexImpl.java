/*
 * Copyright (c) 2008-2013, Hazelcast, Inc. All Rights Reserved.
 *
 * Licensed under the Apache License, Version 2.0 (the "License");
 * you may not use this file except in compliance with the License.
 * You may obtain a copy of the License at
 *
 * http://www.apache.org/licenses/LICENSE-2.0
 *
 * Unless required by applicable law or agreed to in writing, software
 * distributed under the License is distributed on an "AS IS" BASIS,
 * WITHOUT WARRANTIES OR CONDITIONS OF ANY KIND, either express or implied.
 * See the License for the specific language governing permissions and
 * limitations under the License.
 */

package com.hazelcast.query.impl;

import com.hazelcast.monitor.impl.MapIndexStats;
import com.hazelcast.nio.serialization.Data;
import com.hazelcast.query.Predicate;
import com.hazelcast.query.QueryException;
<<<<<<< HEAD
import com.hazelcast.query.impl.resultset.MultiResultSet;
=======
import com.hazelcast.query.impl.TypeConverters.TypeConverter;
>>>>>>> c744a28e

import java.util.HashSet;
import java.util.Set;
import java.util.concurrent.ConcurrentHashMap;
import java.util.concurrent.ConcurrentMap;

/**
 * Implementation for {@link com.hazelcast.query.impl.Index}
 */
public class IndexImpl implements Index {

    /**
     * Creates instance from NullObject is a inner class.
     */
    public static final NullObject NULL = new NullObject();

    // indexKey -- indexValue
    private final ConcurrentMap<Data, Comparable> recordValues = new ConcurrentHashMap<Data, Comparable>(1000);
    private final IndexStore indexStore;
    private final String attribute;
    private final boolean ordered;

<<<<<<< HEAD
    private final Predicate predicate;

    private volatile AttributeType attributeType;
    private MapIndexStats.IndexUsageIncrementer indexUsageIncrementer;
=======
    private volatile TypeConverter converter;
>>>>>>> c744a28e

    public IndexImpl(String attribute, boolean ordered, Predicate predicate) {
        this.attribute = attribute;
        this.ordered = ordered;
        indexStore = (ordered) ? new SortedIndexStore() : new UnsortedIndexStore();
        this.predicate = predicate;
    }

    public IndexImpl(String attribute, boolean ordered) {
        this(attribute, ordered, null);
    }

    @Override
    public void removeEntryIndex(Data indexKey) {
        Comparable oldValue = recordValues.remove(indexKey);
        if (oldValue != null) {
            indexStore.removeIndex(oldValue, indexKey);
        }
    }

    @Override
    public void clear() {
        recordValues.clear();
        indexStore.clear();
        // Clear converter
        converter = null;
    }

    ConcurrentMap<Data, QueryableEntry> getRecordMap(Comparable indexValue) {
        return indexStore.getRecordMap(indexValue);
    }

    @Override
    public void saveEntryIndex(QueryableEntry e) throws QueryException {
        /*
         * At first, check if converter is not initialized, initialize it before saving an entry index
         * Because, if entity index is saved before,
         * that thread can be blocked before executing converter setting code block,
         * another thread can query over indexes without knowing the converter and
         * this causes to class cast exceptions.
         */
        if (converter == null) {
            // Initialize attribute type by using entry index
            AttributeType attributeType = e.getAttributeType(attribute);
            converter = attributeType == null ? new IdentityConverter() : attributeType.getConverter();
        }
<<<<<<< HEAD
        if (predicate != null && !predicate.apply(e)) {
            return;
        }
=======
>>>>>>> c744a28e

        Data key = e.getIndexKey();
        Comparable oldValue = recordValues.remove(key);
        Comparable newValue = e.getAttribute(attribute);
        if (newValue == null) {
            newValue = NULL;
        } else if (newValue.getClass().isEnum()) {
            newValue = TypeConverters.ENUM_CONVERTER.convert(newValue);
        }
        recordValues.put(key, newValue);
        if (oldValue == null) {
            // new
            indexStore.newIndex(newValue, e);
        } else {
            // update
            indexStore.updateIndex(oldValue, newValue, e);
        }
    }

    @Override
    public Predicate getPredicate() {
        return predicate;
    }

    private void onIndexUsage() {
        if (indexUsageIncrementer != null) {
            indexUsageIncrementer.incrementIndexUsage();
        }
    }

    @Override
    public Set<QueryableEntry> getRecords(Comparable[] values) {
        if (values.length == 1) {
<<<<<<< HEAD
            if (attributeType != null) {
                Set<QueryableEntry> records = indexStore.getRecords(convert(values[0]));
                onIndexUsage();
                return records;
=======
            if (converter != null) {
                return indexStore.getRecords(convert(values[0]));
>>>>>>> c744a28e
            } else {
                return new SingleResultSet(null);
            }
        } else {
            MultiResultSet results = new MultiResultSet();
            if (converter != null) {
                Set<Comparable> convertedValues = new HashSet<Comparable>(values.length);
                for (Comparable value : values) {
                    convertedValues.add(convert(value));
                }
                indexStore.getRecords(results, convertedValues);
                onIndexUsage();
            }
            return results;
        }
    }

    @Override
    public Set<QueryableEntry> getRecords(Comparable value) {
<<<<<<< HEAD
        if (attributeType != null) {
            Set<QueryableEntry> records = indexStore.getRecords(convert(value));
            onIndexUsage();
            return records;
=======
        if (converter != null) {
            return indexStore.getRecords(convert(value));
>>>>>>> c744a28e
        } else {
            return new SingleResultSet(null);
        }
    }

    @Override
    public Set<QueryableEntry> getRecords() {
        if (attributeType != null) {
            Set<QueryableEntry> records = indexStore.getRecords();
            onIndexUsage();
            return records;
        } else {
            return new SingleResultSet(null);
        }
    }

    @Override
    public long getRecordCount() {
        return indexStore.getRecordCount();
    }

    @Override
    public Set<QueryableEntry> getSubRecordsBetween(Comparable from, Comparable to) {
        MultiResultSet results = new MultiResultSet();
        if (converter != null) {
            indexStore.getSubRecordsBetween(results, convert(from), convert(to));
            onIndexUsage();
        }
        return results;
    }

    @Override
    public Set<QueryableEntry> getSubRecords(ComparisonType comparisonType, Comparable searchedValue) {
        MultiResultSet results = new MultiResultSet();
        if (converter != null) {
            indexStore.getSubRecords(results, comparisonType, convert(searchedValue));
            onIndexUsage();
        }
        return results;
    }

    private Comparable convert(Comparable value) {
        return converter.convert(value);
    }

    public ConcurrentMap<Data, Comparable> getRecordValues() {
        return recordValues;
    }

    @Override
    public String getAttributeName() {
        return attribute;
    }

    @Override
    public boolean isOrdered() {
        return ordered;
    }

    @Override
    public void setStatistics(MapIndexStats.IndexUsageIncrementer localMapIndexStats) {
        this.indexUsageIncrementer = localMapIndexStats;
    }

    /**
     * Provides comparable null object.
     */
    public static final class NullObject implements Comparable {
        @Override
        public int compareTo(Object o) {
            if (o == this || o instanceof NullObject) {
                return 0;
            }
            return -1;
        }

        @Override
        public int hashCode() {
            return 0;
        }

        @Override
        public boolean equals(Object o) {
            if (this == o) {
                return true;
            }
            if (o == null || getClass() != o.getClass()) {
                return false;
            }
            return true;
        }
    }
}<|MERGE_RESOLUTION|>--- conflicted
+++ resolved
@@ -20,11 +20,7 @@
 import com.hazelcast.nio.serialization.Data;
 import com.hazelcast.query.Predicate;
 import com.hazelcast.query.QueryException;
-<<<<<<< HEAD
 import com.hazelcast.query.impl.resultset.MultiResultSet;
-=======
-import com.hazelcast.query.impl.TypeConverters.TypeConverter;
->>>>>>> c744a28e
 
 import java.util.HashSet;
 import java.util.Set;
@@ -47,14 +43,10 @@
     private final String attribute;
     private final boolean ordered;
 
-<<<<<<< HEAD
     private final Predicate predicate;
 
-    private volatile AttributeType attributeType;
     private MapIndexStats.IndexUsageIncrementer indexUsageIncrementer;
-=======
-    private volatile TypeConverter converter;
->>>>>>> c744a28e
+    private volatile TypeConverters.TypeConverter converter;
 
     public IndexImpl(String attribute, boolean ordered, Predicate predicate) {
         this.attribute = attribute;
@@ -101,12 +93,10 @@
             AttributeType attributeType = e.getAttributeType(attribute);
             converter = attributeType == null ? new IdentityConverter() : attributeType.getConverter();
         }
-<<<<<<< HEAD
+
         if (predicate != null && !predicate.apply(e)) {
             return;
         }
-=======
->>>>>>> c744a28e
 
         Data key = e.getIndexKey();
         Comparable oldValue = recordValues.remove(key);
@@ -140,15 +130,10 @@
     @Override
     public Set<QueryableEntry> getRecords(Comparable[] values) {
         if (values.length == 1) {
-<<<<<<< HEAD
-            if (attributeType != null) {
+            if (converter != null) {
                 Set<QueryableEntry> records = indexStore.getRecords(convert(values[0]));
                 onIndexUsage();
                 return records;
-=======
-            if (converter != null) {
-                return indexStore.getRecords(convert(values[0]));
->>>>>>> c744a28e
             } else {
                 return new SingleResultSet(null);
             }
@@ -168,15 +153,10 @@
 
     @Override
     public Set<QueryableEntry> getRecords(Comparable value) {
-<<<<<<< HEAD
-        if (attributeType != null) {
+        if (converter != null) {
             Set<QueryableEntry> records = indexStore.getRecords(convert(value));
             onIndexUsage();
             return records;
-=======
-        if (converter != null) {
-            return indexStore.getRecords(convert(value));
->>>>>>> c744a28e
         } else {
             return new SingleResultSet(null);
         }
@@ -184,7 +164,7 @@
 
     @Override
     public Set<QueryableEntry> getRecords() {
-        if (attributeType != null) {
+        if (converter != null) {
             Set<QueryableEntry> records = indexStore.getRecords();
             onIndexUsage();
             return records;
