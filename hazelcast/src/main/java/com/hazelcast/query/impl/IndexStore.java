/*
 * Copyright (c) 2008-2013, Hazelcast, Inc. All Rights Reserved.
 *
 * Licensed under the Apache License, Version 2.0 (the "License");
 * you may not use this file except in compliance with the License.
 * You may obtain a copy of the License at
 *
 * http://www.apache.org/licenses/LICENSE-2.0
 *
 * Unless required by applicable law or agreed to in writing, software
 * distributed under the License is distributed on an "AS IS" BASIS,
 * WITHOUT WARRANTIES OR CONDITIONS OF ANY KIND, either express or implied.
 * See the License for the specific language governing permissions and
 * limitations under the License.
 */

package com.hazelcast.query.impl;

import com.hazelcast.nio.serialization.Data;
import com.hazelcast.query.impl.resultset.MultiResultSet;

import java.util.Set;
import java.util.concurrent.ConcurrentMap;

/**
 * This interface stores indexes of Query.
 */
public interface IndexStore {

    void newIndex(Comparable newValue, QueryableEntry entry);
    void updateIndex(Comparable oldValue, Comparable newValue, QueryableEntry entry);
    void removeIndex(Comparable oldValue, Data indexKey);
    void clear();

    void getSubRecordsBetween(MultiResultSet results, Comparable from, Comparable to);
    void getSubRecords(MultiResultSet results, ComparisonType comparisonType, Comparable searchedValue);
<<<<<<< HEAD

    Set<QueryableEntry> getRecords();

    long getRecordCount();

=======
>>>>>>> c744a28e
    Set<QueryableEntry> getRecords(Comparable value);
    void getRecords(MultiResultSet results, Set<Comparable> values);
    ConcurrentMap<Data, QueryableEntry> getRecordMap(Comparable indexValue);
}<|MERGE_RESOLUTION|>--- conflicted
+++ resolved
@@ -31,17 +31,12 @@
     void updateIndex(Comparable oldValue, Comparable newValue, QueryableEntry entry);
     void removeIndex(Comparable oldValue, Data indexKey);
     void clear();
+    long getRecordCount();
 
     void getSubRecordsBetween(MultiResultSet results, Comparable from, Comparable to);
     void getSubRecords(MultiResultSet results, ComparisonType comparisonType, Comparable searchedValue);
-<<<<<<< HEAD
-
     Set<QueryableEntry> getRecords();
 
-    long getRecordCount();
-
-=======
->>>>>>> c744a28e
     Set<QueryableEntry> getRecords(Comparable value);
     void getRecords(MultiResultSet results, Set<Comparable> values);
     ConcurrentMap<Data, QueryableEntry> getRecordMap(Comparable indexValue);
