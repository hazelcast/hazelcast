--- conflicted
+++ resolved
@@ -76,20 +76,14 @@
 
         for (Predicate predicate : predicates) {
             if (isIndexedPredicate(predicate, queryContext)) {
-                //This result is lazy, so I can call size() without any copy cost, if any
+                //This resultSet is lazy, so I can call size() without any cost, other than AndPredicate & OrPrecidate
                 Set<QueryableEntry> currentResultSet = ((IndexAwarePredicate) predicate).filter(queryContext);
                 if (smallestResultSet == null) {
                     smallestResultSet = currentResultSet;
-<<<<<<< HEAD
                     smallestPredicate = predicate;
-                } else if (sizeOf(currentResultSet) < sizeOf(smallestResultSet)) {
+                } else if (estimatedSizeOf(currentResultSet) < estimatedSizeOf(smallestResultSet)) {
                     unindexedPredicates = initOrGetListOf(unindexedPredicates);
                     unindexedPredicates.add(smallestPredicate);
-=======
-                } else if (estimatedSizeOf(currentResultSet) < estimatedSizeOf(smallestResultSet)) {
-                    otherResultSets = initOrGetListOf(otherResultSets);
-                    otherResultSets.add(smallestResultSet);
->>>>>>> a31d0df5
                     smallestResultSet = currentResultSet;
                     smallestPredicate = predicate;
                 } else {
