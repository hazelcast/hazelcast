/*
 * Copyright (c) 2008-2020, Hazelcast, Inc. All Rights Reserved.
 *
 * Licensed under the Apache License, Version 2.0 (the "License");
 * you may not use this file except in compliance with the License.
 * You may obtain a copy of the License at
 *
 * http://www.apache.org/licenses/LICENSE-2.0
 *
 * Unless required by applicable law or agreed to in writing, software
 * distributed under the License is distributed on an "AS IS" BASIS,
 * WITHOUT WARRANTIES OR CONDITIONS OF ANY KIND, either express or implied.
 * See the License for the specific language governing permissions and
 * limitations under the License.
 */

package com.hazelcast.cache;

import com.hazelcast.cache.impl.HazelcastServerCachingProvider;
import com.hazelcast.cache.impl.ICacheService;
import com.hazelcast.config.CacheConfig;
import com.hazelcast.config.Config;
import com.hazelcast.core.HazelcastInstance;
import com.hazelcast.spi.tenantcontrol.DestroyEventContext;
import com.hazelcast.spi.tenantcontrol.TenantControl;
import com.hazelcast.spi.tenantcontrol.TenantControlFactory;
import com.hazelcast.test.HazelcastParametersRunnerFactory;
import com.hazelcast.test.HazelcastTestSupport;
import com.hazelcast.test.annotation.QuickTest;
import com.hazelcast.util.AdditionalServiceClassLoader;
import org.junit.Assume;
import org.junit.Before;
import org.junit.Test;
import org.junit.experimental.categories.Category;
import org.junit.runner.RunWith;
import org.junit.runners.Parameterized;
import org.junit.runners.Parameterized.Parameter;
import org.junit.runners.Parameterized.Parameters;
import org.junit.runners.Parameterized.UseParametersRunnerFactory;

import javax.cache.Cache;
import javax.cache.CacheManager;
import javax.cache.spi.CachingProvider;
import java.io.Closeable;
import java.net.URL;
import java.util.Arrays;
import java.util.Collection;
import java.util.concurrent.atomic.AtomicInteger;
import java.util.concurrent.atomic.AtomicReference;

import static com.hazelcast.cache.CacheTestSupport.getCacheService;
import static com.hazelcast.cache.HazelcastCachingProvider.propertiesByInstanceItself;
import static com.hazelcast.config.CacheConfigAccessor.getTenantControl;
import com.hazelcast.nio.ObjectDataInput;
import com.hazelcast.nio.ObjectDataOutput;
import java.io.IOException;
import static org.junit.Assert.assertEquals;
import static org.junit.Assert.assertNotNull;

@RunWith(Parameterized.class)
@UseParametersRunnerFactory(HazelcastParametersRunnerFactory.class)
@Category(QuickTest.class)
public class CacheTenantControlTest extends HazelcastTestSupport {

    private static final AtomicInteger saveCurrentCount = new AtomicInteger();
    static AtomicInteger setTenantCount = new AtomicInteger();
    private static final AtomicInteger closeTenantCount = new AtomicInteger();
    private static final AtomicInteger registerTenantCount = new AtomicInteger();
    private static final AtomicInteger unregisterTenantCount = new AtomicInteger();
    static final AtomicReference<DestroyEventContext> destroyEventContext = new AtomicReference<DestroyEventContext>(null);

    @Parameter
    public boolean hasTenantControl;

    private Config config;
    private String cacheName;

    @Parameters(name = "tenantControl: {0}")
    public static Collection<Object[]> parameters() {
        return Arrays.asList(new Object[][] {
                {true},
                {false}
        });
    }

    @Before
    public void setup() {
        cacheName = randomName();
        config = new Config();
        if (hasTenantControl) {
            ClassLoader configClassLoader = new AdditionalServiceClassLoader(new URL[0],
                    CacheTenantControlTest.class.getClassLoader());
            config.setClassLoader(configClassLoader);
        }
        config.getCacheConfig("*");
        saveCurrentCount.set(0);
        setTenantCount.set(0);
        closeTenantCount.set(0);
        registerTenantCount.set(0);
        unregisterTenantCount.set(0);
    }

    @Test
    public void testTenantControl_whenCacheCreatedViaCacheManager() {
        HazelcastInstance hz = createHazelcastInstance(config);

        CachingProvider provider = HazelcastServerCachingProvider.createCachingProvider(hz);
        CacheManager cacheManager = provider.getCacheManager(null, null, propertiesByInstanceItself(hz));
        Cache cache = cacheManager.createCache(cacheName, new CacheConfig());

        assertTenantControlCreated(hz);
    }

    @Test
    public void testTenantControl_whenCacheObtainedViaCacheManager() {
        HazelcastInstance hz = createHazelcastInstance(config);

        CachingProvider provider = HazelcastServerCachingProvider.createCachingProvider(hz);
        CacheManager cacheManager = provider.getCacheManager(null, null, propertiesByInstanceItself(hz));
        Cache cache = cacheManager.getCache(cacheName);

        assertTenantControlCreated(hz);
    }

    @Test
    public void testTenantControl_whenCacheObtainedAsDistributedObject() {
        HazelcastInstance hz = createHazelcastInstance(config);
        ICache<Integer, Integer> cache = hz.getCacheManager().getCache(cacheName);

        assertTenantControlCreated(hz);
    }

    @Test
    public void testTenantControl_executionBeforeAfterOps() {
        Assume.assumeTrue("Requires CountingTenantControl explicitly configured", hasTenantControl);
        HazelcastInstance hz = createHazelcastInstance(config);
        ICache<Integer, Integer> cache = hz.getCacheManager().getCache(cacheName);

        cache.put(1, 1);
        cache.get(1);
        cache.getAndPut(1, 2);

        cache.destroy();

        assertEquals(1, saveCurrentCount.get());
        // expecting tenant context is created & closed 5 times:
        // 2 times on creation of record store (wrapping initialization of eviction policy)
        // + 3 times on before/afterRun of put, get & getAndPut operations
<<<<<<< HEAD
        assertEquals(4, setTenantCount.get());
        assertEquals(4, closeTenantCount.get());
        assertEquals(1, registerTenantCount.get());
=======
        assertEquals(5, setTenantCount.get());
        assertEquals(5, closeTenantCount.get());
>>>>>>> 2767be4d
        assertEquals(1, unregisterTenantCount.get());
    }

    @Test
    public void testDestroyEventContext_destroyRemovesTenantControl() {
        Assume.assumeTrue("Requires CountingTenantControl explicitly configured", hasTenantControl);
        HazelcastInstance hz = createHazelcastInstance(config);
        ICache<Integer, Integer> cache = hz.getCacheManager().getCache(cacheName);

        cache.put(1, 1);
        cache.get(1);
        cache.getAndPut(1, 2);

        destroyEventContext.get().destroy(cache);

        assertEquals(TenantControl.NOOP_TENANT_CONTROL,
                getTenantControl(getCacheService(hz).getCacheConfig(cache.getPrefixedName())));
    }

    private void assertTenantControlCreated(HazelcastInstance instance) {
        ICacheService cacheService = getCacheService(instance);
        CacheConfig cacheConfig = cacheService.getCacheConfig(CacheUtil.getDistributedObjectName(cacheName));
        assertNotNull("TenantControl should not be null", getTenantControl(cacheConfig));
        if (hasTenantControl) {
            assertInstanceOf(CountingTenantControl.class, getTenantControl(cacheConfig));
        } else {
            assertEquals(TenantControl.NOOP_TENANT_CONTROL, getTenantControl(cacheConfig));
        }
    }

    public static class CountingTenantControl implements TenantControl {
        @Override
        public Closeable setTenant(boolean createRequestScope) {
            new Exception().printStackTrace();
            setTenantCount.incrementAndGet();
            return new Closeable() {
                @Override
                public void close() {
                    closeTenantCount.incrementAndGet();
                }
            };
        }

        @Override
        public void register() {
            registerTenantCount.incrementAndGet();
        }

        @Override
        public void unregister() {
            unregisterTenantCount.incrementAndGet();
        }

        @Override
        public boolean isClassesAlwaysAvailable() {
            return false;
        }

        @Override
        public void writeData(ObjectDataOutput out) throws IOException {
        }

        @Override
        public void readData(ObjectDataInput in) throws IOException {
        }
    }

    public static class CountingTenantControlFactory implements TenantControlFactory {
        @Override
        public TenantControl saveCurrentTenant(DestroyEventContext event) {
            saveCurrentCount.incrementAndGet();
            destroyEventContext.set(event);
            return new CountingTenantControl();
        }
    }
}<|MERGE_RESOLUTION|>--- conflicted
+++ resolved
@@ -146,14 +146,9 @@
         // expecting tenant context is created & closed 5 times:
         // 2 times on creation of record store (wrapping initialization of eviction policy)
         // + 3 times on before/afterRun of put, get & getAndPut operations
-<<<<<<< HEAD
-        assertEquals(4, setTenantCount.get());
-        assertEquals(4, closeTenantCount.get());
-        assertEquals(1, registerTenantCount.get());
-=======
         assertEquals(5, setTenantCount.get());
         assertEquals(5, closeTenantCount.get());
->>>>>>> 2767be4d
+        assertEquals(1, registerTenantCount.get());
         assertEquals(1, unregisterTenantCount.get());
     }
 
