/*
 * Copyright (c) 2008-2023, Hazelcast, Inc. All Rights Reserved.
 *
 * Licensed under the Apache License, Version 2.0 (the "License");
 * you may not use this file except in compliance with the License.
 * You may obtain a copy of the License at
 *
 * http://www.apache.org/licenses/LICENSE-2.0
 *
 * Unless required by applicable law or agreed to in writing, software
 * distributed under the License is distributed on an "AS IS" BASIS,
 * WITHOUT WARRANTIES OR CONDITIONS OF ANY KIND, either express or implied.
 * See the License for the specific language governing permissions and
 * limitations under the License.
 */

package com.hazelcast.datalink.impl;

import com.hazelcast.config.Config;
import com.hazelcast.config.DataLinkConfig;
import com.hazelcast.core.HazelcastException;
import com.hazelcast.core.HazelcastInstance;
import com.hazelcast.datalink.DataLink;
<<<<<<< HEAD
=======
import com.hazelcast.datalink.JdbcDataLink;
>>>>>>> 83371a64
import com.hazelcast.datalink.impl.DataLinkTestUtil.DummyDataLink;
import com.hazelcast.jet.impl.util.Util;
import com.hazelcast.test.HazelcastSerialClassRunner;
import com.hazelcast.test.HazelcastTestSupport;
import com.hazelcast.test.TestHazelcastInstanceFactory;
import com.hazelcast.test.annotation.ParallelJVMTest;
import com.hazelcast.test.annotation.QuickTest;
import org.junit.After;
import org.junit.Before;
import org.junit.Test;
import org.junit.experimental.categories.Category;
import org.junit.runner.RunWith;

import static com.hazelcast.datalink.impl.HikariTestUtil.assertEventuallyNoHikariThreads;
import static com.hazelcast.jet.core.TestUtil.createMap;
import static org.assertj.core.api.Assertions.assertThat;
import static org.assertj.core.api.Assertions.assertThatThrownBy;

@RunWith(HazelcastSerialClassRunner.class)
@Category({QuickTest.class, ParallelJVMTest.class})
public class DataLinkServiceImplTest extends HazelcastTestSupport {

    private static final String TEST_CONFIG = "test-config";
    private static final String TEST_DYNAMIC_CONFIG = "test-dynamic-config";
    private static final String TEST_VIA_SERVICE_CONFIG = "test-via-service-config";

    private final Config config = smallInstanceConfig();
    private final TestHazelcastInstanceFactory hazelcastInstanceFactory = createHazelcastInstanceFactory(1);
    private HazelcastInstance instance;
    private InternalDataLinkService dataLinkService;

    @Before
    public void configure() {
        DataLinkConfig dataLinkConfig = new DataLinkConfig()
                .setName(TEST_CONFIG)
                .setClassName(DummyDataLink.class.getName())
                .setProperty("customProperty", "value");

        config.addDataLinkConfig(dataLinkConfig);
        dataLinkService = getDataLinkService();
    }

    @After
    public void tearDown() throws Exception {
        hazelcastInstanceFactory.shutdownAll();
        assertEventuallyNoHikariThreads(TEST_CONFIG);
    }

    @Test
    public void should_fail_when_non_existing_data_link() {
<<<<<<< HEAD
        assertThatThrownBy(() -> dataLinkService.getDataLink("non-existing-data-link", DummyDataLink.class))
=======
        assertThatThrownBy(() -> dataLinkService.getAndRetainDataLink("non-existing-data-link", DummyDataLink.class))
>>>>>>> 83371a64
                .isInstanceOf(HazelcastException.class)
                .hasMessage("Data link 'non-existing-data-link' not found");
    }

    @Test
    public void should_return_data_link_from_config() {
<<<<<<< HEAD
        DataLink dataLink = dataLinkService.getDataLink(TEST_CONFIG, DummyDataLink.class);
=======
        DataLink dataLink = dataLinkService.getAndRetainDataLink(TEST_CONFIG, DummyDataLink.class);
>>>>>>> 83371a64

        assertThat(dataLink).isInstanceOf(DummyDataLink.class);
        assertThat(dataLink.getName()).isEqualTo(TEST_CONFIG);
        assertThat(dataLink.getConfig().getProperties())
                .containsEntry("customProperty", "value");
    }

    @Test
    public void should_return_dynamically_added_data_link() {
        instance.getConfig().addDataLinkConfig(
                new DataLinkConfig(TEST_DYNAMIC_CONFIG)
                        .setClassName(DummyDataLink.class.getName())
                        .setProperty("customProperty", "value")
        );

<<<<<<< HEAD
        DataLink dataLink = dataLinkService.getDataLink(TEST_DYNAMIC_CONFIG, DummyDataLink.class);
=======
        DataLink dataLink = dataLinkService.getAndRetainDataLink(TEST_DYNAMIC_CONFIG, DummyDataLink.class);
>>>>>>> 83371a64

        assertThat(dataLink).isInstanceOf(DummyDataLink.class);
        assertThat(dataLink.getName()).isEqualTo(TEST_DYNAMIC_CONFIG);
        assertThat(dataLink.getConfig().getProperties())
                .containsEntry("customProperty", "value");
    }

    @Test
    public void should_replace_sql_data_link() {
        dataLinkService.createSqlDataLink(
                TEST_VIA_SERVICE_CONFIG,
                DummyDataLink.class.getName(),
<<<<<<< HEAD
                createMap("customProperty", "value")
        );

        DummyDataLink dataLinkViaService = dataLinkService.getDataLink(TEST_VIA_SERVICE_CONFIG, DummyDataLink.class);
=======
                createMap("customProperty", "value"),
                false
        );

        DummyDataLink dataLinkViaService = dataLinkService.getAndRetainDataLink(TEST_VIA_SERVICE_CONFIG, DummyDataLink.class);
        dataLinkViaService.release();
>>>>>>> 83371a64

        instance.getConfig().addDataLinkConfig(
                new DataLinkConfig(TEST_VIA_SERVICE_CONFIG)
                        .setClassName(DummyDataLink.class.getName())
                        .setProperty("customProperty", "new value")
        );

        assertThat(dataLinkViaService.isClosed())
                .describedAs("DataLink should have been closed when replaced by DataLink from dynamic config")
                .isTrue();

<<<<<<< HEAD
        DataLink dataLink = dataLinkService.getDataLink(TEST_VIA_SERVICE_CONFIG, DummyDataLink.class);
=======
        DataLink dataLink = dataLinkService.getAndRetainDataLink(TEST_VIA_SERVICE_CONFIG, DummyDataLink.class);
>>>>>>> 83371a64

        assertThat(dataLink).isInstanceOf(DummyDataLink.class);
        assertThat(dataLink.getName()).isEqualTo(TEST_VIA_SERVICE_CONFIG);
        assertThat(dataLink.getConfig().getProperties())
                .containsEntry("customProperty", "new value");
    }

    @Test
    public void new_data_link_is_returned_after_replace() {
        dataLinkService.createSqlDataLink(
                TEST_VIA_SERVICE_CONFIG,
                DummyDataLink.class.getName(),
<<<<<<< HEAD
                createMap("customProperty", "value")
        );

        DummyDataLink oldDataLink = dataLinkService.getDataLink(TEST_VIA_SERVICE_CONFIG, DummyDataLink.class);

        dataLinkService.replaceSqlDataLink(
                TEST_VIA_SERVICE_CONFIG,
                DummyDataLink.class.getName(),
                createMap("customProperty", "new value")
        );
        DummyDataLink newDataLink = dataLinkService.getDataLink(TEST_VIA_SERVICE_CONFIG, DummyDataLink.class);
=======
                createMap("customProperty", "value"),
                false
        );

        DummyDataLink oldDataLink = dataLinkService.getAndRetainDataLink(TEST_VIA_SERVICE_CONFIG, DummyDataLink.class);

        dataLinkService.createSqlDataLink(
                TEST_VIA_SERVICE_CONFIG,
                DummyDataLink.class.getName(),
                createMap("customProperty", "new value"),
                true
        );
        DummyDataLink newDataLink = dataLinkService.getAndRetainDataLink(TEST_VIA_SERVICE_CONFIG, DummyDataLink.class);
>>>>>>> 83371a64

        assertThat(newDataLink).isNotSameAs(oldDataLink);
        assertThat(newDataLink.getConfig().getProperties())
                .containsEntry("customProperty", "new value");
    }

    @Test
    public void replace_should_close_old_data_link() {
        dataLinkService.createSqlDataLink(
                TEST_VIA_SERVICE_CONFIG,
                DummyDataLink.class.getName(),
<<<<<<< HEAD
                createMap("customProperty", "value")
        );

        DummyDataLink dataLinkViaService = dataLinkService.getDataLink(TEST_VIA_SERVICE_CONFIG, DummyDataLink.class);

        dataLinkService.replaceSqlDataLink(
                TEST_VIA_SERVICE_CONFIG,
                DummyDataLink.class.getName(),
                createMap("customProperty", "value2")
=======
                createMap("customProperty", "value"),
                false
        );

        DummyDataLink dataLinkViaService = dataLinkService.getAndRetainDataLink(TEST_VIA_SERVICE_CONFIG, DummyDataLink.class);
        dataLinkViaService.release();

        dataLinkService.createSqlDataLink(
                TEST_VIA_SERVICE_CONFIG,
                DummyDataLink.class.getName(),
                createMap("customProperty", "value2"),
                true
>>>>>>> 83371a64
        );

        assertThat(dataLinkViaService.isClosed())
                .describedAs("DataLink should have been closed when replaced")
                .isTrue();
    }

    @Test
    public void should_return_config_created_via_service_with_config() {
        dataLinkService.createConfigDataLink(
                new DataLinkConfig(TEST_VIA_SERVICE_CONFIG)
                        .setClassName(DummyDataLink.class.getName())
                        .setProperty("customProperty", "value")
        );

<<<<<<< HEAD
        DataLink dataLink = dataLinkService.getDataLink(TEST_VIA_SERVICE_CONFIG, DummyDataLink.class);
=======
        DataLink dataLink = dataLinkService.getAndRetainDataLink(TEST_VIA_SERVICE_CONFIG, DummyDataLink.class);
>>>>>>> 83371a64

        assertThat(dataLink).isInstanceOf(DummyDataLink.class);
        assertThat(dataLink.getName()).isEqualTo(TEST_VIA_SERVICE_CONFIG);
        assertThat(dataLink.getConfig().getProperties())
                .containsEntry("customProperty", "value");
    }

    @Test
    public void should_return_config_created_via_service_with_options() {
        dataLinkService.createSqlDataLink(
                TEST_VIA_SERVICE_CONFIG,
                DummyDataLink.class.getName(),
<<<<<<< HEAD
                createMap("customProperty", "value")
        );

        DataLink dataLink = dataLinkService.getDataLink(TEST_VIA_SERVICE_CONFIG, DummyDataLink.class);
=======
                createMap("customProperty", "value"),
                false
        );

        DataLink dataLink = dataLinkService.getAndRetainDataLink(TEST_VIA_SERVICE_CONFIG, DummyDataLink.class);
>>>>>>> 83371a64

        assertThat(dataLink).isInstanceOf(DummyDataLink.class);
        assertThat(dataLink.getName()).isEqualTo(TEST_VIA_SERVICE_CONFIG);
        assertThat(dataLink.getConfig().getProperties())
                .containsEntry("customProperty", "value");
    }

    @Test
    public void create_via_service_should_fail_when_static_config_exists() {
        assertThatThrownBy(() -> dataLinkService.createSqlDataLink(
                TEST_CONFIG, // same name as in static config
                DummyDataLink.class.getName(),
<<<<<<< HEAD
                createMap("customProperty", "value")
=======
                createMap("customProperty", "value"),
                false
>>>>>>> 83371a64
        )).isInstanceOf(HazelcastException.class)
          .hasMessage("Data link 'test-config' already exists");
    }

    @Test
    public void create_via_service_should_fail_when_dynamic_config_exists() {
        instance.getConfig().addDataLinkConfig(
                new DataLinkConfig(TEST_DYNAMIC_CONFIG)
                        .setClassName(DummyDataLink.class.getName())
                        .setProperty("customProperty", "value")
        );

        assertThatThrownBy(() -> dataLinkService.createSqlDataLink(
                TEST_DYNAMIC_CONFIG, // same name as in config added above
                DummyDataLink.class.getName(),
<<<<<<< HEAD
                createMap("customProperty", "value")
=======
                createMap("customProperty", "value"),
                false
>>>>>>> 83371a64
        )).isInstanceOf(HazelcastException.class)
          .hasMessage("Data link 'test-dynamic-config' already exists");
    }

    @Test
    public void given_NON_existing_data_link_class_then_fail() {
        Config wrongConfig = smallInstanceConfig();

        DataLinkConfig dataLinkConfig = new DataLinkConfig()
                .setName("non-existing-class")
                .setClassName("com.example.NonExistingClass");
        wrongConfig.addDataLinkConfig(dataLinkConfig);

        assertThatThrownBy(() -> hazelcastInstanceFactory.newHazelcastInstance(wrongConfig))
                .isInstanceOf(HazelcastException.class)
                .hasMessage("Data link 'non-existing-class' misconfigured: "
                        + "class 'com.example.NonExistingClass' not found");
    }

    @Test
    public void given_data_link_class_DOES_NOT_implement_data_link_then_fail() {
        Config wrongConfig = smallInstanceConfig();

        DataLinkConfig dataLinkConfig = new DataLinkConfig()
                .setName("wrong-class-name")
                .setClassName(MissingImplementsDataLink.class.getName());
        wrongConfig.addDataLinkConfig(dataLinkConfig);

        assertThatThrownBy(() -> hazelcastInstanceFactory.newHazelcastInstance(wrongConfig))
                .isInstanceOf(HazelcastException.class)
                .hasMessage("Data link 'wrong-class-name' misconfigured: 'com.hazelcast.datalink.impl"
                        + ".DataLinkServiceImplTest$MissingImplementsDataLink'"
                        + " must implement 'com.hazelcast.datalink.DataLink'");
    }

    @Test
    public void given_data_link_when_remove_then_data_link_is_removed() {
        dataLinkService.createSqlDataLink(
                TEST_VIA_SERVICE_CONFIG,
                DummyDataLink.class.getName(),
<<<<<<< HEAD
                createMap("customProperty", "value")
=======
                createMap("customProperty", "value"),
                false
>>>>>>> 83371a64
        );

        dataLinkService.removeDataLink(TEST_VIA_SERVICE_CONFIG);

<<<<<<< HEAD
        assertThatThrownBy(() -> dataLinkService.getDataLink(TEST_VIA_SERVICE_CONFIG, DummyDataLink.class))
=======
        assertThatThrownBy(() -> dataLinkService.getAndRetainDataLink(TEST_VIA_SERVICE_CONFIG, DummyDataLink.class))
>>>>>>> 83371a64
                .isInstanceOf(HazelcastException.class)
                .hasMessage("Data link 'test-via-service-config' not found");
    }

    @Test
    public void given_data_link_when_remove_then_data_link_is_closed() {
        dataLinkService.createSqlDataLink(
                TEST_VIA_SERVICE_CONFIG,
                DummyDataLink.class.getName(),
<<<<<<< HEAD
                createMap("customProperty", "value")
        );

        DummyDataLink dataLink = dataLinkService.getDataLink(TEST_VIA_SERVICE_CONFIG, DummyDataLink.class);
=======
                createMap("customProperty", "value"),
                false
        );

        DummyDataLink dataLink = dataLinkService.getAndRetainDataLink(TEST_VIA_SERVICE_CONFIG, DummyDataLink.class);
        dataLink.release();
>>>>>>> 83371a64

        dataLinkService.removeDataLink(TEST_VIA_SERVICE_CONFIG);

        assertThat(dataLink.isClosed())
                .describedAs("DataLink should have been closed")
                .isTrue();
    }

    @Test
    public void remove_non_existing_data_link_should_be_no_op() {
        dataLinkService.removeDataLink("does-not-exist");
<<<<<<< HEAD
    }

    @Test
    public void should_return_false_when_data_link_does_not_exist() {
        boolean exists = dataLinkService.existsDataLink("does-not-exist");
        assertThat(exists)
                .describedAs("DataLink should not exist")
                .isFalse();
    }

    @Test
    public void should_return_true_when_config_data_link_exists() {
        boolean exists = dataLinkService.existsDataLink(TEST_CONFIG);
        assertThat(exists)
                .describedAs("DataLink created via config should exist")
                .isTrue();
    }

    @Test
    public void should_return_true_when_sql_data_link_exists() {
        dataLinkService.createSqlDataLink(
                TEST_VIA_SERVICE_CONFIG,
                DummyDataLink.class.getName(),
                createMap("customProperty", "value")
        );

        boolean exists = dataLinkService.existsDataLink(TEST_CONFIG);
        assertThat(exists)
                .describedAs("DataLink created via service should exist")
                .isTrue();
    }

    @Test
    public void exists_should_return_false_when_data_link_removed() {
        dataLinkService.createSqlDataLink(
                TEST_VIA_SERVICE_CONFIG,
                DummyDataLink.class.getName(),
                createMap("customProperty", "value")
        );

        dataLinkService.removeDataLink(TEST_VIA_SERVICE_CONFIG);

        boolean exists = dataLinkService.existsDataLink(TEST_CONFIG);
        assertThat(exists)
                .describedAs("Removed DataLink should not exist")
                .isTrue();
    }

    @Test
    public void given_data_link_in_config_when_remove_then_fail() {
        assertThatThrownBy(() -> dataLinkService.removeDataLink(TEST_CONFIG))
                .isInstanceOf(HazelcastException.class)
                .hasMessage("Data link 'test-config' is configured via Config and can't be removed");
    }

    @Test
    public void given_data_link_when_shutdown_service_then_should_close_data_links() {
        DummyDataLink dataLink = dataLinkService.getDataLink(TEST_CONFIG, DummyDataLink.class);

        dataLinkService.shutdown();

        assertThat(dataLink.isClosed())
                .describedAs("DataLink should have been closed")
                .isTrue();
    }

    @Test
    public void should_fail_when_non_existing_dataLink() {
        assertThatThrownBy(() -> dataLinkService.getDataLink("non-existing-data-link", DummyDataLink.class))
                .isInstanceOf(HazelcastException.class)
                .hasMessage("Data link 'non-existing-data-link' not found");
    }

    private InternalDataLinkService getDataLinkService() {
        instance = hazelcastInstanceFactory.newHazelcastInstance(config);
        return Util.getNodeEngine(instance).getDataLinkService();
    }

    public static class MissingImplementsDataLink {

        public MissingImplementsDataLink(DataLinkConfig config) {
        }
=======
>>>>>>> 83371a64
    }

    @Test
    public void should_throw_when_data_link_does_not_exist() {
        assertThatThrownBy(() -> dataLinkService.getAndRetainDataLink("does-not-exist", JdbcDataLink.class))
                .isInstanceOf(HazelcastException.class)
                .hasMessageContaining("Data link 'does-not-exist' not found");
    }

    @Test
    public void should_return_true_when_config_data_link_exists() {
        DataLink dataLink = dataLinkService.getAndRetainDataLink(TEST_CONFIG, DataLink.class);
        assertThat(dataLink)
                .describedAs("DataLink created via config should exist")
                .isNotNull();
    }

    @Test
    public void should_return_true_when_sql_data_link_exists() {
        dataLinkService.createSqlDataLink(
                TEST_VIA_SERVICE_CONFIG,
                DummyDataLink.class.getName(),
                createMap("customProperty", "value"),
                false
        );

        DataLink dataLink = dataLinkService.getAndRetainDataLink(TEST_CONFIG, DataLink.class);
        assertThat(dataLink)
                .describedAs("DataLink created via service should exist")
                .isNotNull();
    }

    @Test
    public void exists_should_return_false_when_data_link_removed() {
        dataLinkService.createSqlDataLink(
                TEST_VIA_SERVICE_CONFIG,
                DummyDataLink.class.getName(),
                createMap("customProperty", "value"),
                false
        );

        dataLinkService.removeDataLink(TEST_VIA_SERVICE_CONFIG);

        assertThatThrownBy(() -> dataLinkService.getAndRetainDataLink(TEST_VIA_SERVICE_CONFIG, DataLink.class))
                .isInstanceOf(HazelcastException.class)
                .hasMessageContaining("Data link '" + TEST_VIA_SERVICE_CONFIG + "' not found");
    }

    @Test
    public void given_data_link_in_config_when_remove_then_fail() {
        assertThatThrownBy(() -> dataLinkService.removeDataLink(TEST_CONFIG))
                .isInstanceOf(HazelcastException.class)
                .hasMessage("Data link 'test-config' is configured via Config and can't be removed");
    }

    @Test
    public void given_data_link_when_shutdown_service_then_should_close_data_links() {
        DummyDataLink dataLink = dataLinkService.getAndRetainDataLink(TEST_CONFIG, DummyDataLink.class);

        dataLinkService.shutdown();

        assertThat(dataLink.isClosed())
                .describedAs("DataLink should have been closed")
                .isTrue();
    }

    @Test
    public void should_fail_when_non_existing_dataLink() {
        assertThatThrownBy(() -> dataLinkService.getAndRetainDataLink("non-existing-data-link", DummyDataLink.class))
                .isInstanceOf(HazelcastException.class)
                .hasMessage("Data link 'non-existing-data-link' not found");
    }

    @Test
    public void should_return_data_link_type() {
        String type = dataLinkService.typeForDataLink(TEST_CONFIG);
        assertThat(type).isEqualTo("DUMMY");
    }

    @Test
    public void type_for_data_link_should_throw_when_data_link_does_not_exist() {
        assertThatThrownBy(() -> dataLinkService.typeForDataLink("non-existing-data-link"))
                .isInstanceOf(HazelcastException.class)
                .hasMessage("DataLink with name 'non-existing-data-link' does not exist");
    }

    private InternalDataLinkService getDataLinkService() {
        instance = hazelcastInstanceFactory.newHazelcastInstance(config);
        return Util.getNodeEngine(instance).getDataLinkService();
    }

    public static class MissingImplementsDataLink {

        public MissingImplementsDataLink(@SuppressWarnings("unused") DataLinkConfig config) {
        }
    }
}<|MERGE_RESOLUTION|>--- conflicted
+++ resolved
@@ -21,10 +21,7 @@
 import com.hazelcast.core.HazelcastException;
 import com.hazelcast.core.HazelcastInstance;
 import com.hazelcast.datalink.DataLink;
-<<<<<<< HEAD
-=======
 import com.hazelcast.datalink.JdbcDataLink;
->>>>>>> 83371a64
 import com.hazelcast.datalink.impl.DataLinkTestUtil.DummyDataLink;
 import com.hazelcast.jet.impl.util.Util;
 import com.hazelcast.test.HazelcastSerialClassRunner;
@@ -75,22 +72,14 @@
 
     @Test
     public void should_fail_when_non_existing_data_link() {
-<<<<<<< HEAD
-        assertThatThrownBy(() -> dataLinkService.getDataLink("non-existing-data-link", DummyDataLink.class))
-=======
         assertThatThrownBy(() -> dataLinkService.getAndRetainDataLink("non-existing-data-link", DummyDataLink.class))
->>>>>>> 83371a64
                 .isInstanceOf(HazelcastException.class)
                 .hasMessage("Data link 'non-existing-data-link' not found");
     }
 
     @Test
     public void should_return_data_link_from_config() {
-<<<<<<< HEAD
-        DataLink dataLink = dataLinkService.getDataLink(TEST_CONFIG, DummyDataLink.class);
-=======
         DataLink dataLink = dataLinkService.getAndRetainDataLink(TEST_CONFIG, DummyDataLink.class);
->>>>>>> 83371a64
 
         assertThat(dataLink).isInstanceOf(DummyDataLink.class);
         assertThat(dataLink.getName()).isEqualTo(TEST_CONFIG);
@@ -106,11 +95,7 @@
                         .setProperty("customProperty", "value")
         );
 
-<<<<<<< HEAD
-        DataLink dataLink = dataLinkService.getDataLink(TEST_DYNAMIC_CONFIG, DummyDataLink.class);
-=======
         DataLink dataLink = dataLinkService.getAndRetainDataLink(TEST_DYNAMIC_CONFIG, DummyDataLink.class);
->>>>>>> 83371a64
 
         assertThat(dataLink).isInstanceOf(DummyDataLink.class);
         assertThat(dataLink.getName()).isEqualTo(TEST_DYNAMIC_CONFIG);
@@ -123,19 +108,12 @@
         dataLinkService.createSqlDataLink(
                 TEST_VIA_SERVICE_CONFIG,
                 DummyDataLink.class.getName(),
-<<<<<<< HEAD
-                createMap("customProperty", "value")
-        );
-
-        DummyDataLink dataLinkViaService = dataLinkService.getDataLink(TEST_VIA_SERVICE_CONFIG, DummyDataLink.class);
-=======
                 createMap("customProperty", "value"),
                 false
         );
 
         DummyDataLink dataLinkViaService = dataLinkService.getAndRetainDataLink(TEST_VIA_SERVICE_CONFIG, DummyDataLink.class);
         dataLinkViaService.release();
->>>>>>> 83371a64
 
         instance.getConfig().addDataLinkConfig(
                 new DataLinkConfig(TEST_VIA_SERVICE_CONFIG)
@@ -147,11 +125,7 @@
                 .describedAs("DataLink should have been closed when replaced by DataLink from dynamic config")
                 .isTrue();
 
-<<<<<<< HEAD
-        DataLink dataLink = dataLinkService.getDataLink(TEST_VIA_SERVICE_CONFIG, DummyDataLink.class);
-=======
         DataLink dataLink = dataLinkService.getAndRetainDataLink(TEST_VIA_SERVICE_CONFIG, DummyDataLink.class);
->>>>>>> 83371a64
 
         assertThat(dataLink).isInstanceOf(DummyDataLink.class);
         assertThat(dataLink.getName()).isEqualTo(TEST_VIA_SERVICE_CONFIG);
@@ -164,19 +138,6 @@
         dataLinkService.createSqlDataLink(
                 TEST_VIA_SERVICE_CONFIG,
                 DummyDataLink.class.getName(),
-<<<<<<< HEAD
-                createMap("customProperty", "value")
-        );
-
-        DummyDataLink oldDataLink = dataLinkService.getDataLink(TEST_VIA_SERVICE_CONFIG, DummyDataLink.class);
-
-        dataLinkService.replaceSqlDataLink(
-                TEST_VIA_SERVICE_CONFIG,
-                DummyDataLink.class.getName(),
-                createMap("customProperty", "new value")
-        );
-        DummyDataLink newDataLink = dataLinkService.getDataLink(TEST_VIA_SERVICE_CONFIG, DummyDataLink.class);
-=======
                 createMap("customProperty", "value"),
                 false
         );
@@ -190,7 +151,6 @@
                 true
         );
         DummyDataLink newDataLink = dataLinkService.getAndRetainDataLink(TEST_VIA_SERVICE_CONFIG, DummyDataLink.class);
->>>>>>> 83371a64
 
         assertThat(newDataLink).isNotSameAs(oldDataLink);
         assertThat(newDataLink.getConfig().getProperties())
@@ -202,17 +162,6 @@
         dataLinkService.createSqlDataLink(
                 TEST_VIA_SERVICE_CONFIG,
                 DummyDataLink.class.getName(),
-<<<<<<< HEAD
-                createMap("customProperty", "value")
-        );
-
-        DummyDataLink dataLinkViaService = dataLinkService.getDataLink(TEST_VIA_SERVICE_CONFIG, DummyDataLink.class);
-
-        dataLinkService.replaceSqlDataLink(
-                TEST_VIA_SERVICE_CONFIG,
-                DummyDataLink.class.getName(),
-                createMap("customProperty", "value2")
-=======
                 createMap("customProperty", "value"),
                 false
         );
@@ -225,7 +174,6 @@
                 DummyDataLink.class.getName(),
                 createMap("customProperty", "value2"),
                 true
->>>>>>> 83371a64
         );
 
         assertThat(dataLinkViaService.isClosed())
@@ -241,11 +189,7 @@
                         .setProperty("customProperty", "value")
         );
 
-<<<<<<< HEAD
-        DataLink dataLink = dataLinkService.getDataLink(TEST_VIA_SERVICE_CONFIG, DummyDataLink.class);
-=======
         DataLink dataLink = dataLinkService.getAndRetainDataLink(TEST_VIA_SERVICE_CONFIG, DummyDataLink.class);
->>>>>>> 83371a64
 
         assertThat(dataLink).isInstanceOf(DummyDataLink.class);
         assertThat(dataLink.getName()).isEqualTo(TEST_VIA_SERVICE_CONFIG);
@@ -258,18 +202,11 @@
         dataLinkService.createSqlDataLink(
                 TEST_VIA_SERVICE_CONFIG,
                 DummyDataLink.class.getName(),
-<<<<<<< HEAD
-                createMap("customProperty", "value")
-        );
-
-        DataLink dataLink = dataLinkService.getDataLink(TEST_VIA_SERVICE_CONFIG, DummyDataLink.class);
-=======
                 createMap("customProperty", "value"),
                 false
         );
 
         DataLink dataLink = dataLinkService.getAndRetainDataLink(TEST_VIA_SERVICE_CONFIG, DummyDataLink.class);
->>>>>>> 83371a64
 
         assertThat(dataLink).isInstanceOf(DummyDataLink.class);
         assertThat(dataLink.getName()).isEqualTo(TEST_VIA_SERVICE_CONFIG);
@@ -282,12 +219,8 @@
         assertThatThrownBy(() -> dataLinkService.createSqlDataLink(
                 TEST_CONFIG, // same name as in static config
                 DummyDataLink.class.getName(),
-<<<<<<< HEAD
-                createMap("customProperty", "value")
-=======
-                createMap("customProperty", "value"),
-                false
->>>>>>> 83371a64
+                createMap("customProperty", "value"),
+                false
         )).isInstanceOf(HazelcastException.class)
           .hasMessage("Data link 'test-config' already exists");
     }
@@ -303,12 +236,8 @@
         assertThatThrownBy(() -> dataLinkService.createSqlDataLink(
                 TEST_DYNAMIC_CONFIG, // same name as in config added above
                 DummyDataLink.class.getName(),
-<<<<<<< HEAD
-                createMap("customProperty", "value")
-=======
-                createMap("customProperty", "value"),
-                false
->>>>>>> 83371a64
+                createMap("customProperty", "value"),
+                false
         )).isInstanceOf(HazelcastException.class)
           .hasMessage("Data link 'test-dynamic-config' already exists");
     }
@@ -349,21 +278,13 @@
         dataLinkService.createSqlDataLink(
                 TEST_VIA_SERVICE_CONFIG,
                 DummyDataLink.class.getName(),
-<<<<<<< HEAD
-                createMap("customProperty", "value")
-=======
-                createMap("customProperty", "value"),
-                false
->>>>>>> 83371a64
+                createMap("customProperty", "value"),
+                false
         );
 
         dataLinkService.removeDataLink(TEST_VIA_SERVICE_CONFIG);
 
-<<<<<<< HEAD
-        assertThatThrownBy(() -> dataLinkService.getDataLink(TEST_VIA_SERVICE_CONFIG, DummyDataLink.class))
-=======
         assertThatThrownBy(() -> dataLinkService.getAndRetainDataLink(TEST_VIA_SERVICE_CONFIG, DummyDataLink.class))
->>>>>>> 83371a64
                 .isInstanceOf(HazelcastException.class)
                 .hasMessage("Data link 'test-via-service-config' not found");
     }
@@ -373,19 +294,12 @@
         dataLinkService.createSqlDataLink(
                 TEST_VIA_SERVICE_CONFIG,
                 DummyDataLink.class.getName(),
-<<<<<<< HEAD
-                createMap("customProperty", "value")
-        );
-
-        DummyDataLink dataLink = dataLinkService.getDataLink(TEST_VIA_SERVICE_CONFIG, DummyDataLink.class);
-=======
                 createMap("customProperty", "value"),
                 false
         );
 
         DummyDataLink dataLink = dataLinkService.getAndRetainDataLink(TEST_VIA_SERVICE_CONFIG, DummyDataLink.class);
         dataLink.release();
->>>>>>> 83371a64
 
         dataLinkService.removeDataLink(TEST_VIA_SERVICE_CONFIG);
 
@@ -397,91 +311,6 @@
     @Test
     public void remove_non_existing_data_link_should_be_no_op() {
         dataLinkService.removeDataLink("does-not-exist");
-<<<<<<< HEAD
-    }
-
-    @Test
-    public void should_return_false_when_data_link_does_not_exist() {
-        boolean exists = dataLinkService.existsDataLink("does-not-exist");
-        assertThat(exists)
-                .describedAs("DataLink should not exist")
-                .isFalse();
-    }
-
-    @Test
-    public void should_return_true_when_config_data_link_exists() {
-        boolean exists = dataLinkService.existsDataLink(TEST_CONFIG);
-        assertThat(exists)
-                .describedAs("DataLink created via config should exist")
-                .isTrue();
-    }
-
-    @Test
-    public void should_return_true_when_sql_data_link_exists() {
-        dataLinkService.createSqlDataLink(
-                TEST_VIA_SERVICE_CONFIG,
-                DummyDataLink.class.getName(),
-                createMap("customProperty", "value")
-        );
-
-        boolean exists = dataLinkService.existsDataLink(TEST_CONFIG);
-        assertThat(exists)
-                .describedAs("DataLink created via service should exist")
-                .isTrue();
-    }
-
-    @Test
-    public void exists_should_return_false_when_data_link_removed() {
-        dataLinkService.createSqlDataLink(
-                TEST_VIA_SERVICE_CONFIG,
-                DummyDataLink.class.getName(),
-                createMap("customProperty", "value")
-        );
-
-        dataLinkService.removeDataLink(TEST_VIA_SERVICE_CONFIG);
-
-        boolean exists = dataLinkService.existsDataLink(TEST_CONFIG);
-        assertThat(exists)
-                .describedAs("Removed DataLink should not exist")
-                .isTrue();
-    }
-
-    @Test
-    public void given_data_link_in_config_when_remove_then_fail() {
-        assertThatThrownBy(() -> dataLinkService.removeDataLink(TEST_CONFIG))
-                .isInstanceOf(HazelcastException.class)
-                .hasMessage("Data link 'test-config' is configured via Config and can't be removed");
-    }
-
-    @Test
-    public void given_data_link_when_shutdown_service_then_should_close_data_links() {
-        DummyDataLink dataLink = dataLinkService.getDataLink(TEST_CONFIG, DummyDataLink.class);
-
-        dataLinkService.shutdown();
-
-        assertThat(dataLink.isClosed())
-                .describedAs("DataLink should have been closed")
-                .isTrue();
-    }
-
-    @Test
-    public void should_fail_when_non_existing_dataLink() {
-        assertThatThrownBy(() -> dataLinkService.getDataLink("non-existing-data-link", DummyDataLink.class))
-                .isInstanceOf(HazelcastException.class)
-                .hasMessage("Data link 'non-existing-data-link' not found");
-    }
-
-    private InternalDataLinkService getDataLinkService() {
-        instance = hazelcastInstanceFactory.newHazelcastInstance(config);
-        return Util.getNodeEngine(instance).getDataLinkService();
-    }
-
-    public static class MissingImplementsDataLink {
-
-        public MissingImplementsDataLink(DataLinkConfig config) {
-        }
-=======
->>>>>>> 83371a64
     }
 
     @Test
