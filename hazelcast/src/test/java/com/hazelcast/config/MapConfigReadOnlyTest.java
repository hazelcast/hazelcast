--- conflicted
+++ resolved
@@ -98,13 +98,8 @@
                 .addIndexConfig(new IndexConfig())
                 .addIndexConfig(new IndexConfig());
 
-<<<<<<< HEAD
-        List<IndexConfig> indexConfigs = config.getAsReadOnly().getIndexConfigs();
+        List<IndexConfig> indexConfigs = new MapConfigReadOnly(config).getIndexConfigs();
         indexConfigs.add(new IndexConfig());
-=======
-        List<MapIndexConfig> mapIndexConfigs = new MapConfigReadOnly(config).getMapIndexConfigs();
-        mapIndexConfigs.add(new MapIndexConfig());
->>>>>>> 160b7b3b
     }
 
     @Test(expected = UnsupportedOperationException.class)
