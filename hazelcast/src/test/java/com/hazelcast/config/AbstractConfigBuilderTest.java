/*
 * Copyright (c) 2008-2021, Hazelcast, Inc. All Rights Reserved.
 *
 * Licensed under the Apache License, Version 2.0 (the "License");
 * you may not use this file except in compliance with the License.
 * You may obtain a copy of the License at
 *
 * http://www.apache.org/licenses/LICENSE-2.0
 *
 * Unless required by applicable law or agreed to in writing, software
 * distributed under the License is distributed on an "AS IS" BASIS,
 * WITHOUT WARRANTIES OR CONDITIONS OF ANY KIND, either express or implied.
 * See the License for the specific language governing permissions and
 * limitations under the License.
 */

package com.hazelcast.config;

import com.hazelcast.instance.EndpointQualifier;
import com.hazelcast.instance.ProtocolType;
import com.hazelcast.test.HazelcastTestSupport;
import org.junit.Rule;
import org.junit.Test;
import org.junit.rules.ExpectedException;

import java.io.IOException;
import java.util.Arrays;
import java.util.Iterator;
import java.util.Properties;

import static com.hazelcast.config.RestEndpointGroup.CLUSTER_READ;
import static com.hazelcast.config.RestEndpointGroup.HEALTH_CHECK;
import static com.hazelcast.instance.ProtocolType.CLIENT;
import static com.hazelcast.instance.ProtocolType.MEMCACHE;
import static com.hazelcast.instance.ProtocolType.WAN;
import static org.junit.Assert.assertEquals;
import static org.junit.Assert.assertFalse;
import static org.junit.Assert.assertNotNull;
import static org.junit.Assert.assertTrue;

/**
 * Abstract class defining the common test cases for XML and YAML
 * based configuration tests.
 * <p>
 * All common test cases should be defined in this class to guarantee
 * compilation error if either YAML or XML configuration misses to cover
 * a common case.
 * <p>
 * For specific test cases, see {@link XmlOnlyConfigBuilderTest} and
 * {@link YamlOnlyConfigBuilderTest}.
 *
 * @see XMLConfigBuilderTest
 * @see YamlConfigBuilderTest
 */
public abstract class AbstractConfigBuilderTest extends HazelcastTestSupport {

    @Rule
    public ExpectedException expected = ExpectedException.none();

    @Test
    public abstract void testConfigurationURL() throws Exception;

    @Test
    public abstract void testClusterName();

    @Test
    public abstract void testConfigurationWithFileName() throws Exception;

    @Test(expected = IllegalArgumentException.class)
    public abstract void testConfiguration_withNullInputStream();

    @Test(expected = InvalidConfigurationException.class)
    public abstract void testJoinValidation();

    @Test
    public abstract void testSecurityConfig();

    @Test
    public abstract void readAwsConfig();

    @Test
    public abstract void readGcpConfig();

    @Test
    public abstract void readAzureConfig();

    @Test
    public abstract void readKubernetesConfig();

    @Test
    public abstract void readEurekaConfig();

    @Test
    public abstract void readDiscoveryConfig();

    @Test
    public abstract void testSSLConfig();

    @Test
    public abstract void testSymmetricEncryptionConfig();

    @Test
    public abstract void readPortCount();

    @Test
    public abstract void readPortAutoIncrement();

    @Test
    public abstract void networkReuseAddress();

    @Test
    public abstract void readQueueConfig();

    @Test
    public abstract void readListConfig();

    @Test
    public abstract void readSetConfig();

    @Test
    public abstract void readReliableTopic();

    @Test
    public abstract void readRingbuffer();

    @Test
    public abstract void testCaseInsensitivityOfSettings();

    @Test
    public abstract void testManagementCenterConfig();

    @Test
    public abstract void testNullManagementCenterConfig();

    @Test
    public abstract void testEmptyManagementCenterConfig();

    @Test
    public abstract void testMapStoreInitialModeLazy();

    @Test
    public abstract void testMapConfig_metadataPolicy();

    @Test
    public abstract void testMapConfig_statisticsEnable();

    @Test
    public abstract void testMapConfig_perEntryStatsEnabled();

    @Test
    public abstract void testMapConfig_metadataPolicy_defaultValue();

    @Test
    public abstract void testMapConfig_evictions();

    @Test
    public abstract void testMapConfig_cacheValueConfig_defaultValue();

    @Test
    public abstract void testMapConfig_cacheValueConfig_never();

    @Test
    public abstract void testMapConfig_cacheValueConfig_always();

    @Test
    public abstract void testMapConfig_cacheValueConfig_indexOnly();

    @Test
    public abstract void testMapStoreInitialModeEager();

    @Test
    public abstract void testMapStoreEnabled();

    @Test
    public abstract void testMapStoreEnabledIfNotDisabled();

    @Test
    public abstract void testMapStoreDisabled();

    @Test
    public abstract void testMapStoreWriteBatchSize();

    @Test
    public abstract void testMapStoreConfig_writeCoalescing_whenDefault();

    @Test
    public abstract void testMapStoreConfig_writeCoalescing_whenSetFalse();

    @Test
    public abstract void testMapStoreConfig_writeCoalescing_whenSetTrue();

    @Test
    public abstract void testNearCacheInMemoryFormat();

    @Test
    public abstract void testNearCacheInMemoryFormatNative_withKeysByReference();

    @Test
    public abstract void testNearCacheEvictionPolicy();

    @Test
    public abstract void testPartitionGroupZoneAware();

    @Test
    public abstract void testPartitionGroupNodeAware();

    @Test
    public abstract void testPartitionGroupPlacementAware();

    @Test
    public abstract void testPartitionGroupSPI();

    @Test
    public abstract void testPartitionGroupMemberGroups();

    @Test
    public abstract void testNearCacheFullConfig();

    @Test
    public abstract void testMapWanReplicationRef();

    @Test
    public abstract void testWanReplicationConfig();

    @Test
    public abstract void testDefaultOfPersistWanReplicatedDataIsFalse();

    @Test
    public abstract void testWanReplicationSyncConfig();

    @Test
    public abstract void testFlakeIdGeneratorConfig();

    @Test(expected = InvalidConfigurationException.class)
    public abstract void testParseExceptionIsNotSwallowed();

    @Test
    public abstract void testMapPartitionLostListenerConfig();

    @Test
    public abstract void testMapPartitionLostListenerConfigReadOnly();

    @Test
    public abstract void testCachePartitionLostListenerConfig();

    @Test
    public abstract void testCachePartitionLostListenerConfigReadOnly();

    @Test
    public abstract void readMulticastConfig();

    @Test
    public abstract void testWanConfig();

    @Test
    public abstract void testSplitBrainProtectionConfig();

    @Test
    public abstract void testSplitBrainProtectionListenerConfig();

    @Test(expected = InvalidConfigurationException.class)
    public abstract void testConfig_whenClassNameAndRecentlyActiveSplitBrainProtectionDefined_exceptionIsThrown();

    @Test(expected = InvalidConfigurationException.class)
    public abstract void testConfig_whenClassNameAndProbabilisticSplitBrainProtectionDefined_exceptionIsThrown();

    @Test(expected = InvalidConfigurationException.class)
    public abstract void testConfig_whenBothBuiltinSplitBrainProtectionsDefined_exceptionIsThrown();

    @Test
    public abstract void testConfig_whenRecentlyActiveSplitBrainProtection_withDefaultValues();

    @Test
    public abstract void testConfig_whenRecentlyActiveSplitBrainProtection_withCustomValues();

    @Test
    public abstract void testConfig_whenProbabilisticSplitBrainProtection_withDefaultValues();

    @Test
    public abstract void testConfig_whenProbabilisticSplitBrainProtection_withCustomValues();

    @Test
    public abstract void testCacheConfig();

    @Test
    public abstract void testExecutorConfig();

    @Test
    public abstract void testDurableExecutorConfig();

    @Test
    public abstract void testScheduledExecutorConfig();

    @Test
    public abstract void testCardinalityEstimatorConfig();

    @Test(expected = InvalidConfigurationException.class)
    public abstract void testCardinalityEstimatorConfigWithInvalidMergePolicy();

    @Test
    public abstract void testPNCounterConfig();

    @Test
    public abstract void testMultiMapConfig();

    @Test
    public abstract void testReplicatedMapConfig();

    @Test
    public abstract void testListConfig();

    @Test
    public abstract void testSetConfig();

    @Test
    public abstract void testMapConfig();

    @Test
    public abstract void testMapCustomEvictionPolicy();

    @Test
    public abstract void testIndexesConfig();

    @Test
    public abstract void testAttributeConfig();

    @Test(expected = IllegalArgumentException.class)
    public abstract void testAttributeConfig_noName_emptyTag();

    @Test(expected = IllegalArgumentException.class)
    public abstract void testAttributeConfig_noName_singleTag();

    @Test(expected = IllegalArgumentException.class)
    public abstract void testAttributeConfig_noExtractor();

    @Test(expected = IllegalArgumentException.class)
    public abstract void testAttributeConfig_emptyExtractor();

    @Test
    public abstract void testQueryCacheFullConfig();

    @Test
    public abstract void testMapQueryCachePredicate();

    @Test
    public abstract void testLiteMemberConfig();

    @Test
    public abstract void testNonLiteMemberConfig();

    @Test(expected = InvalidConfigurationException.class)
    public abstract void testNonLiteMemberConfigWithoutEnabledField();

    @Test(expected = InvalidConfigurationException.class)
    public abstract void testInvalidLiteMemberConfig();

    @Test(expected = InvalidConfigurationException.class)
    public abstract void testDuplicateLiteMemberConfig();

    @Test
    public abstract void testMapNativeMaxSizePolicy();

    @Test
    public abstract void testInstanceName();

    @Test
    public abstract void testUserCodeDeployment();

    @Test
    public abstract void testEmptyUserCodeDeployment();

    @Test
    public abstract void testCRDTReplicationConfig();

    @Test
    public abstract void testGlobalSerializer();

    @Test
    public abstract void testJavaSerializationFilter();

    @Test
    public abstract void testCompactSerialization();

    @Test
    public abstract void testCompactSerialization_explicitSerializationRegistration();

    @Test
    public abstract void testCompactSerialization_reflectiveSerializerRegistration();

    @Test(expected = InvalidConfigurationException.class)
    public abstract void testCompactSerialization_registrationWithJustTypeName();

    @Test(expected = InvalidConfigurationException.class)
    public abstract void testCompactSerialization_registrationWithJustSerializer();

    @Test
    public abstract void testAllowOverrideDefaultSerializers();

    @Test
    public abstract void testHotRestart();

    @Test
    public abstract void testHotRestartEncryptionAtRest_whenJavaKeyStore();

    @Test
    public abstract void testHotRestartEncryptionAtRest_whenVault();

    @Test
    public abstract void testPersistence();

    @Test
<<<<<<< HEAD
    public abstract void testDynamicConfig();

    @Test
    public abstract void testDevice();
=======
    public abstract void testLocalDevice();
>>>>>>> b2ba4283

    @Test
    public abstract void testTieredStore();

    @Test
    public abstract void testPersistenceEncryptionAtRest_whenJavaKeyStore();

    @Test
    public abstract void testPersistenceEncryptionAtRest_whenVault();

    @Test
    public abstract void testOnJoinPermissionOperation();

    @Test
    public abstract void testCachePermission();

    @Test
    public abstract void testConfigPermission();

    @Test
    public abstract void testAllPermissionsCovered();

    @Test(expected = InvalidConfigurationException.class)
    public abstract void testCacheConfig_withNativeInMemoryFormat_failsFastInOSS();

    @Test(expected = InvalidConfigurationException.class)
    public abstract void testMemberAddressProvider_classNameIsMandatory();

    @Test
    public abstract void testMemberAddressProviderEnabled();

    @Test
    public abstract void testMemberAddressProviderEnabled_withProperties();

    @Test
    public abstract void testFailureDetector_withProperties();

    @Test
    public abstract void testHandleMemberAttributes();

    @Test
    public abstract void testMemcacheProtocolEnabled();

    @Test
    public abstract void testRestApiDefaults();

    @Test
    public abstract void testRestApiEndpointGroups();

    @Test(expected = InvalidConfigurationException.class)
    public abstract void testUnknownRestApiEndpointGroup();

    @Test
    public abstract void testDefaultAdvancedNetworkConfig();

    @Test
    public abstract void testAmbiguousNetworkConfig_throwsException();

    @Test
    public abstract void testNetworkConfigUnambiguous_whenAdvancedNetworkDisabled();

    @Test
    public abstract void testMultipleMemberEndpointConfigs_throwsException();

    @Test
    public abstract void testWhitespaceInNonSpaceStrings();

    @Test
    public void testCompleteAdvancedNetworkConfig() {
        Config config = buildCompleteAdvancedNetworkConfig();

        AdvancedNetworkConfig advancedNetworkConfig = config.getAdvancedNetworkConfig();
        JoinConfig joinConfig = advancedNetworkConfig.getJoin();
        IcmpFailureDetectorConfig fdConfig = advancedNetworkConfig.getIcmpFailureDetectorConfig();
        MemberAddressProviderConfig providerConfig = advancedNetworkConfig.getMemberAddressProviderConfig();

        assertTrue(advancedNetworkConfig.isEnabled());
        // join config
        assertFalse(joinConfig.getMulticastConfig().isEnabled());
        assertTrue(joinConfig.getTcpIpConfig().isEnabled());
        assertEquals("10.10.1.10", joinConfig.getTcpIpConfig().getRequiredMember());
        assertContains(joinConfig.getTcpIpConfig().getMembers(), "10.10.1.11");
        assertContains(joinConfig.getTcpIpConfig().getMembers(), "10.10.1.12");
        // failure detector config
        assertTrue(fdConfig.isEnabled());
        assertTrue(fdConfig.isParallelMode());
        assertTrue(fdConfig.isFailFastOnStartup());
        assertEquals(42, fdConfig.getTimeoutMilliseconds());
        assertEquals(42, fdConfig.getMaxAttempts());
        assertEquals(4200, fdConfig.getIntervalMilliseconds());
        assertEquals(255, fdConfig.getTtl());
        // member address provider config
        assertEquals("com.hazelcast.test.Provider", providerConfig.getClassName());

        // endpoint config
        ServerSocketEndpointConfig memberEndpointConfig =
                (ServerSocketEndpointConfig) advancedNetworkConfig.getEndpointConfigs().get(EndpointQualifier.MEMBER);
        assertEquals("member-server-socket", memberEndpointConfig.getName());
        assertEquals(ProtocolType.MEMBER, memberEndpointConfig.getProtocolType());
        // port
        assertEquals(93, memberEndpointConfig.getPortCount());
        assertEquals(9191, memberEndpointConfig.getPort());
        assertFalse(memberEndpointConfig.isPortAutoIncrement());
        // reuse address
        assertTrue(memberEndpointConfig.isReuseAddress());
        // outbound ports
        assertEquals("33000-33100", memberEndpointConfig.getOutboundPortDefinitions().iterator().next());
        // interfaces
        assertTrue(memberEndpointConfig.getInterfaces().isEnabled());
        assertEquals("10.10.0.1", memberEndpointConfig.getInterfaces().getInterfaces().iterator().next());
        // ssl
        assertTrue(memberEndpointConfig.getSSLConfig().isEnabled());
        assertEquals("com.hazelcast.examples.MySSLContextFactory", memberEndpointConfig.getSSLConfig().getFactoryClassName());
        assertEquals("bar", memberEndpointConfig.getSSLConfig().getProperty("foo"));
        // socket interceptor
        assertTrue(memberEndpointConfig.getSocketInterceptorConfig().isEnabled());
        assertEquals("com.hazelcast.examples.MySocketInterceptor",
                memberEndpointConfig.getSocketInterceptorConfig().getClassName());
        assertEquals("baz", memberEndpointConfig.getSocketInterceptorConfig().getProperty("foo"));
        // symmetric encryption config
        assertTrue(memberEndpointConfig.getSymmetricEncryptionConfig().isEnabled());
        assertEquals("Algorithm", memberEndpointConfig.getSymmetricEncryptionConfig().getAlgorithm());
        assertEquals("thesalt", memberEndpointConfig.getSymmetricEncryptionConfig().getSalt());
        assertEquals("thepassword", memberEndpointConfig.getSymmetricEncryptionConfig().getPassword());
        assertEquals(1000, memberEndpointConfig.getSymmetricEncryptionConfig().getIterationCount());
        // socket options
        assertTrue(memberEndpointConfig.isSocketBufferDirect());
        assertTrue(memberEndpointConfig.isSocketTcpNoDelay());
        assertTrue(memberEndpointConfig.isSocketKeepAlive());
        assertEquals(33, memberEndpointConfig.getSocketConnectTimeoutSeconds());
        assertEquals(34, memberEndpointConfig.getSocketSendBufferSizeKb());
        assertEquals(67, memberEndpointConfig.getSocketRcvBufferSizeKb());
        assertEquals(11, memberEndpointConfig.getSocketLingerSeconds());

        RestServerEndpointConfig restServerEndpointConfig = advancedNetworkConfig.getRestEndpointConfig();
        assertEquals(8080, restServerEndpointConfig.getPort());
        assertContainsAll(restServerEndpointConfig.getEnabledGroups(),
                Arrays.asList(CLUSTER_READ, RestEndpointGroup.WAN, HEALTH_CHECK));

        // memcache config
        EndpointConfig memcacheEndpointConfig = advancedNetworkConfig.getEndpointConfigs().get(EndpointQualifier.MEMCACHE);
        assertEquals(MEMCACHE, memcacheEndpointConfig.getProtocolType());
        assertEquals("42000-42100", memcacheEndpointConfig.getOutboundPortDefinitions().iterator().next());

        // WAN server socket configs
        EndpointConfig wanServerSockerEndpointConfig1 = advancedNetworkConfig.getEndpointConfigs()
                                                                             .get(EndpointQualifier.resolve(WAN, "WAN_SERVER1"));
        EndpointConfig wanServerSockerEndpointConfig2 = advancedNetworkConfig.getEndpointConfigs()
                                                                             .get(EndpointQualifier.resolve(WAN, "WAN_SERVER2"));
        assertEquals(WAN, wanServerSockerEndpointConfig1.getProtocolType());
        assertEquals("52000-52100", wanServerSockerEndpointConfig1.getOutboundPortDefinitions().iterator().next());
        assertEquals(WAN, wanServerSockerEndpointConfig2.getProtocolType());
        assertEquals("53000-53100", wanServerSockerEndpointConfig2.getOutboundPortDefinitions().iterator().next());

        // WAN endpoint config
        EndpointConfig wanEndpointConfig1 = advancedNetworkConfig.getEndpointConfigs()
                                                                 .get(EndpointQualifier.resolve(WAN, "WAN_ENDPOINT1"));
        EndpointConfig wanEndpointConfig2 = advancedNetworkConfig.getEndpointConfigs()
                                                                 .get(EndpointQualifier.resolve(WAN, "WAN_ENDPOINT2"));
        assertEquals(WAN, wanEndpointConfig1.getProtocolType());
        assertEquals("62000-62100", wanEndpointConfig1.getOutboundPortDefinitions().iterator().next());
        assertEquals(WAN, wanEndpointConfig2.getProtocolType());
        assertEquals("63000-63100", wanEndpointConfig2.getOutboundPortDefinitions().iterator().next());

        // client server socket config
        EndpointConfig clientServerSocketConfig = advancedNetworkConfig.getEndpointConfigs().get(EndpointQualifier.CLIENT);
        assertEquals(CLIENT, clientServerSocketConfig.getProtocolType());
        assertEquals("72000-72100", clientServerSocketConfig.getOutboundPortDefinitions().iterator().next());
    }

    protected abstract Config buildCompleteAdvancedNetworkConfig();

    public abstract void testCPSubsystemConfig();

    public abstract void testMetricsConfig();

    public abstract void testInstanceTrackingConfig();

    public abstract void testMetricsConfigMasterSwitchDisabled();

    public abstract void testMetricsConfigMcDisabled();

    public abstract void testMetricsConfigJmxDisabled();

    @Test
    public void testAuditlogConfig() {
        Config config = buildAuditlogConfig();
        AuditlogConfig auditlogConfig = config.getAuditlogConfig();
        assertNotNull(auditlogConfig);
        assertTrue(auditlogConfig.isEnabled());

        assertEquals("com.acme.auditlog.AuditlogToSyslogFactory", auditlogConfig.getFactoryClassName());
        Properties properties = auditlogConfig.getProperties();
        assertNotNull(properties);
        assertEquals("syslogserver.acme.com", properties.get("host"));
        assertEquals("514", properties.get("port"));
    }

    public abstract void testSqlConfig();

    protected static void assertAwsConfig(AwsConfig aws) {
        assertEquals("sample-access-key", aws.getProperties().get("access-key"));
        assertEquals("sample-secret-key", aws.getProperties().get("secret-key"));
        assertEquals("sample-role", aws.getProperties().get("iam-role"));
        assertEquals("sample-region", aws.getProperties().get("region"));
        assertEquals("sample-header", aws.getProperties().get("host-header"));
        assertEquals("sample-group", aws.getProperties().get("security-group-name"));
        assertEquals("sample-tag-key", aws.getProperties().get("tag-key"));
        assertEquals("sample-tag-value", aws.getProperties().get("tag-value"));
        assertEquals("10", aws.getProperties().get("connection-timeout-seconds"));
    }

    protected static void assertPermissionConfig(PermissionConfig expected, Config config) {
        Iterator<PermissionConfig> permConfigs = config.getSecurityConfig().getClientPermissionConfigs().iterator();
        PermissionConfig configured = permConfigs.next();
        assertEquals(expected.getType(), configured.getType());
        assertEquals(expected.getPrincipal(), configured.getPrincipal());
        assertEquals(expected.getName(), configured.getName());
        assertEquals(expected.getActions(), configured.getActions());
    }

    @Test
    public abstract void testPersistentMemoryDirectoryConfiguration() throws IOException;

    @Test
    public abstract void testPersistentMemoryDirectoryConfigurationSimple();

    @Test(expected = InvalidConfigurationException.class)
    public abstract void testPersistentMemoryDirectoryConfiguration_uniqueDirViolationThrows();

    @Test(expected = InvalidConfigurationException.class)
    public abstract void testPersistentMemoryDirectoryConfiguration_uniqueNumaNodeViolationThrows();

    @Test(expected = InvalidConfigurationException.class)
    public abstract void testPersistentMemoryDirectoryConfiguration_numaNodeConsistencyViolationThrows();

    @Test
    public abstract void testPersistentMemoryDirectoryConfiguration_simpleAndAdvancedPasses();

    @Test
    public abstract void testPersistentMemoryConfiguration_SystemMemoryMode();

    @Test(expected = InvalidConfigurationException.class)
    public abstract void testPersistentMemoryConfiguration_NotExistingModeThrows();

    @Test(expected = InvalidConfigurationException.class)
    public abstract void testPersistentMemoryDirectoryConfiguration_SystemMemoryModeThrows();

    @Test
    public void testMapWildcardConfig() {
        Config config = buildMapWildcardConfig();

        MapConfig map1 = config.getMapConfig("mapA");
        assertEquals(1, map1.getBackupCount());
        assertEquals(1, map1.getAttributeConfigs().size());

        MapConfig mapWith2Backups = config.getMapConfig("mapBackup2A");
        assertEquals(2, mapWith2Backups.getBackupCount());
        assertEquals(1, map1.getAttributeConfigs().size());
    }

    protected abstract Config buildAuditlogConfig();

    /** Build a config with overlapping wildcard configs map* & mapBackup2* */
    protected abstract Config buildMapWildcardConfig();

}<|MERGE_RESOLUTION|>--- conflicted
+++ resolved
@@ -409,14 +409,10 @@
     public abstract void testPersistence();
 
     @Test
-<<<<<<< HEAD
     public abstract void testDynamicConfig();
 
     @Test
-    public abstract void testDevice();
-=======
     public abstract void testLocalDevice();
->>>>>>> b2ba4283
 
     @Test
     public abstract void testTieredStore();
