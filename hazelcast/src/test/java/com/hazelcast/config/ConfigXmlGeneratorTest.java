/*
 * Copyright (c) 2008-2019, Hazelcast, Inc. All Rights Reserved.
 *
 * Licensed under the Apache License, Version 2.0 (the "License");
 * you may not use this file except in compliance with the License.
 * You may obtain a copy of the License at
 *
 * http://www.apache.org/licenses/LICENSE-2.0
 *
 * Unless required by applicable law or agreed to in writing, software
 * distributed under the License is distributed on an "AS IS" BASIS,
 * WITHOUT WARRANTIES OR CONDITIONS OF ANY KIND, either express or implied.
 * See the License for the specific language governing permissions and
 * limitations under the License.
 */

package com.hazelcast.config;

import com.hazelcast.config.CacheSimpleConfig.ExpiryPolicyFactoryConfig;
import com.hazelcast.config.CacheSimpleConfig.ExpiryPolicyFactoryConfig.DurationConfig;
import com.hazelcast.config.CacheSimpleConfig.ExpiryPolicyFactoryConfig.TimedExpiryPolicyFactoryConfig;
import com.hazelcast.config.ConfigCompatibilityChecker.CPSubsystemConfigChecker;
import com.hazelcast.config.ConfigCompatibilityChecker.SplitBrainProtectionConfigChecker;
import com.hazelcast.config.cp.CPSubsystemConfig;
import com.hazelcast.config.cp.FencedLockConfig;
import com.hazelcast.config.cp.SemaphoreConfig;
import com.hazelcast.memory.MemorySize;
import com.hazelcast.memory.MemoryUnit;
import com.hazelcast.spi.merge.DiscardMergePolicy;
import com.hazelcast.spi.merge.HigherHitsMergePolicy;
import com.hazelcast.spi.merge.LatestUpdateMergePolicy;
import com.hazelcast.splitbrainprotection.SplitBrainProtectionOn;
import com.hazelcast.test.HazelcastParallelClassRunner;
import com.hazelcast.test.annotation.ParallelJVMTest;
import com.hazelcast.test.annotation.QuickTest;
import com.hazelcast.topic.TopicOverloadPolicy;
import org.junit.Test;
import org.junit.experimental.categories.Category;
import org.junit.runner.RunWith;

import java.io.ByteArrayInputStream;
import java.io.File;
import java.nio.ByteOrder;
import java.util.Arrays;
import java.util.HashMap;
import java.util.HashSet;
import java.util.Properties;

import static com.google.common.collect.Sets.newHashSet;
import static com.hazelcast.config.CacheSimpleConfig.ExpiryPolicyFactoryConfig.TimedExpiryPolicyFactoryConfig.ExpiryPolicyType.ACCESSED;
import static com.hazelcast.config.ConfigCompatibilityChecker.checkEndpointConfigCompatible;
import static com.hazelcast.config.ConfigXmlGenerator.MASK_FOR_SENSITIVE_DATA;
import static com.hazelcast.instance.ProtocolType.MEMBER;
import static com.hazelcast.test.HazelcastTestSupport.randomName;
import static java.util.Arrays.asList;
import static java.util.Collections.singletonList;
import static java.util.concurrent.TimeUnit.SECONDS;
import static org.junit.Assert.assertEquals;
import static org.junit.Assert.assertFalse;
import static org.junit.Assert.assertNotNull;
import static org.junit.Assert.assertTrue;

@RunWith(HazelcastParallelClassRunner.class)
@Category({QuickTest.class, ParallelJVMTest.class})
public class ConfigXmlGeneratorTest {

    @Test
    public void testIfSensitiveDataIsMasked_whenMaskingEnabled() {
        Config cfg = new Config();
        SSLConfig sslConfig = new SSLConfig();
        sslConfig.setProperty("keyStorePassword", "Hazelcast")
                .setProperty("trustStorePassword", "Hazelcast");
        cfg.getNetworkConfig().setSSLConfig(sslConfig);

        SymmetricEncryptionConfig symmetricEncryptionConfig = new SymmetricEncryptionConfig();
        symmetricEncryptionConfig.setPassword("Hazelcast");
        symmetricEncryptionConfig.setSalt("theSalt");

        cfg.getNetworkConfig().setSymmetricEncryptionConfig(symmetricEncryptionConfig);
        cfg.setLicenseKey("HazelcastLicenseKey");

        Config newConfigViaXMLGenerator = getNewConfigViaXMLGenerator(cfg);
        SSLConfig generatedSSLConfig = newConfigViaXMLGenerator.getNetworkConfig().getSSLConfig();

        assertEquals(generatedSSLConfig.getProperty("keyStorePassword"), MASK_FOR_SENSITIVE_DATA);
        assertEquals(generatedSSLConfig.getProperty("trustStorePassword"), MASK_FOR_SENSITIVE_DATA);

        String secPassword = newConfigViaXMLGenerator.getNetworkConfig().getSymmetricEncryptionConfig().getPassword();
        String theSalt = newConfigViaXMLGenerator.getNetworkConfig().getSymmetricEncryptionConfig().getSalt();
        assertEquals(secPassword, MASK_FOR_SENSITIVE_DATA);
        assertEquals(theSalt, MASK_FOR_SENSITIVE_DATA);
        assertEquals(newConfigViaXMLGenerator.getLicenseKey(), MASK_FOR_SENSITIVE_DATA);
        assertEquals(newConfigViaXMLGenerator.getGroupConfig().getPassword(), MASK_FOR_SENSITIVE_DATA);
    }

    @Test
    public void testIfSensitiveDataIsNotMasked_whenMaskingDisabled() {
        String password = "Hazelcast";
        String salt = "theSalt";
        String licenseKey = "HazelcastLicenseKey";

        Config cfg = new Config();
        cfg.getGroupConfig().setPassword(password);

        SSLConfig sslConfig = new SSLConfig();
        sslConfig.setProperty("keyStorePassword", password)
                .setProperty("trustStorePassword", password);
        cfg.getNetworkConfig().setSSLConfig(sslConfig);

        SymmetricEncryptionConfig symmetricEncryptionConfig = new SymmetricEncryptionConfig();
        symmetricEncryptionConfig.setPassword(password);
        symmetricEncryptionConfig.setSalt(salt);

        cfg.getNetworkConfig().setSymmetricEncryptionConfig(symmetricEncryptionConfig);
        cfg.setLicenseKey(licenseKey);

        Config newConfigViaXMLGenerator = getNewConfigViaXMLGenerator(cfg, false);
        SSLConfig generatedSSLConfig = newConfigViaXMLGenerator.getNetworkConfig().getSSLConfig();

        assertEquals(generatedSSLConfig.getProperty("keyStorePassword"), password);
        assertEquals(generatedSSLConfig.getProperty("trustStorePassword"), password);

        String secPassword = newConfigViaXMLGenerator.getNetworkConfig().getSymmetricEncryptionConfig().getPassword();
        String theSalt = newConfigViaXMLGenerator.getNetworkConfig().getSymmetricEncryptionConfig().getSalt();
        assertEquals(secPassword, password);
        assertEquals(theSalt, salt);
        assertEquals(newConfigViaXMLGenerator.getLicenseKey(), licenseKey);
        assertEquals(newConfigViaXMLGenerator.getGroupConfig().getPassword(), password);
    }

    @Test
    public void testMemberAddressProvider() {
        Config cfg = new Config();
        MemberAddressProviderConfig expected = cfg.getNetworkConfig().getMemberAddressProviderConfig();
        expected.setEnabled(true)
                .setEnabled(true)
                .setClassName("ClassName");
        Properties props = expected.getProperties();
        props.setProperty("p1", "v1");
        props.setProperty("p2", "v2");
        props.setProperty("p3", "v3");

        Config newConfigViaXMLGenerator = getNewConfigViaXMLGenerator(cfg);
        MemberAddressProviderConfig actual = newConfigViaXMLGenerator.getNetworkConfig().getMemberAddressProviderConfig();

        assertEquals(expected.isEnabled(), actual.isEnabled());
        assertEquals(expected.getClassName(), actual.getClassName());
        assertEquals(expected.getProperties(), actual.getProperties());
        assertEquals(expected, actual);
    }

    @Test
    public void testFailureDetectorConfigGenerator() {
        Config cfg = new Config();
        IcmpFailureDetectorConfig expected = new IcmpFailureDetectorConfig();
        expected.setEnabled(true)
                .setIntervalMilliseconds(1001)
                .setTimeoutMilliseconds(1002)
                .setMaxAttempts(4)
                .setTtl(300)
                .setParallelMode(false) // Defaults to false
                .setFailFastOnStartup(false); // Defaults to false

        cfg.getNetworkConfig().setIcmpFailureDetectorConfig(expected);

        Config newConfigViaXMLGenerator = getNewConfigViaXMLGenerator(cfg);
        IcmpFailureDetectorConfig actual = newConfigViaXMLGenerator.getNetworkConfig().getIcmpFailureDetectorConfig();

        assertFailureDetectorConfigEquals(expected, actual);
    }

    @Test
    public void testNetworkMulticastJoinConfig() {
        Config cfg = new Config();

        MulticastConfig expectedConfig = multicastConfig();

        cfg.getNetworkConfig().getJoin().setMulticastConfig(expectedConfig);

        MulticastConfig actualConfig = getNewConfigViaXMLGenerator(cfg).getNetworkConfig().getJoin().getMulticastConfig();

        assertEquals(expectedConfig, actualConfig);
    }

    @Test
    public void testNetworkTcpJoinConfig() {
        Config cfg = new Config();

        TcpIpConfig expectedConfig = tcpIpConfig();

        cfg.getNetworkConfig().getJoin().getMulticastConfig().setEnabled(false);
        cfg.getNetworkConfig().getJoin().setTcpIpConfig(expectedConfig);

        TcpIpConfig actualConfig = getNewConfigViaXMLGenerator(cfg).getNetworkConfig().getJoin().getTcpIpConfig();

        assertEquals(expectedConfig, actualConfig);
    }

    @Test
    public void testNetworkConfigOutboundPorts() {
        Config cfg = new Config();

        NetworkConfig expectedNetworkConfig = cfg.getNetworkConfig();
        expectedNetworkConfig
                .addOutboundPortDefinition("4242-4244")
                .addOutboundPortDefinition("5252;5254");

        NetworkConfig actualNetworkConfig = getNewConfigViaXMLGenerator(cfg).getNetworkConfig();

        assertEquals(expectedNetworkConfig.getOutboundPortDefinitions(), actualNetworkConfig.getOutboundPortDefinitions());
        assertEquals(expectedNetworkConfig.getOutboundPorts(), actualNetworkConfig.getOutboundPorts());
    }

    @Test
    public void testNetworkConfigInterfaces() {
        Config cfg = new Config();

        NetworkConfig expectedNetworkConfig = cfg.getNetworkConfig();
        expectedNetworkConfig.getInterfaces()
                .addInterface("127.0.0.*")
                .setEnabled(true);

        NetworkConfig actualNetworkConfig = getNewConfigViaXMLGenerator(cfg).getNetworkConfig();

        assertEquals(expectedNetworkConfig.getInterfaces(), actualNetworkConfig.getInterfaces());
    }

    @Test
    public void testNetworkConfigSocketInterceptor() {
        Config cfg = new Config();

        SocketInterceptorConfig expectedConfig = new SocketInterceptorConfig()
                .setEnabled(true)
                .setClassName("socketInterceptor")
                .setProperty("key", "value");

        cfg.getNetworkConfig().setSocketInterceptorConfig(expectedConfig);

        SocketInterceptorConfig actualConfig = getNewConfigViaXMLGenerator(cfg).getNetworkConfig().getSocketInterceptorConfig();

        assertEquals(expectedConfig, actualConfig);
    }

    @Test
    public void testListenerConfig() {
        Config expectedConfig = new Config();

        expectedConfig.setListenerConfigs(singletonList(new ListenerConfig("Listener")));

        Config actualConfig = getNewConfigViaXMLGenerator(expectedConfig);

        assertEquals(expectedConfig.getListenerConfigs(), actualConfig.getListenerConfigs());
    }

    @Test
    public void testHotRestartPersistenceConfig() {
        Config cfg = new Config();

        HotRestartPersistenceConfig expectedConfig = cfg.getHotRestartPersistenceConfig();
        expectedConfig.setEnabled(true)
                .setClusterDataRecoveryPolicy(HotRestartClusterDataRecoveryPolicy.FULL_RECOVERY_ONLY)
                .setValidationTimeoutSeconds(100)
                .setDataLoadTimeoutSeconds(130)
                .setBaseDir(new File("nonExisting-base").getAbsoluteFile())
                .setBackupDir(new File("nonExisting-backup").getAbsoluteFile())
                .setParallelism(5).setAutoRemoveStaleData(false);

        HotRestartPersistenceConfig actualConfig = getNewConfigViaXMLGenerator(cfg).getHotRestartPersistenceConfig();

        assertEquals(expectedConfig, actualConfig);
    }

    @Test
    public void testServicesConfig() {
        Config cfg = new Config();

        Properties properties = new Properties();
        properties.setProperty("key", "value");

        ServiceConfig serviceConfig = new ServiceConfig()
                .setName("ServiceConfig")
                .setEnabled(true)
                .setClassName("ServiceClass")
                .setProperties(properties);
        ServicesConfig expectedConfig = cfg.getServicesConfig()
                .setEnableDefaults(true)
                .setServiceConfigs(singletonList(serviceConfig));

        ServicesConfig actualConfig = getNewConfigViaXMLGenerator(cfg).getServicesConfig();

        assertEquals(expectedConfig, actualConfig);
    }

    @Test
    public void testSecurityConfig() {
        Config cfg = new Config();

        Properties dummyprops = new Properties();
        dummyprops.put("a", "b");

        SecurityConfig expectedConfig = new SecurityConfig();
        expectedConfig.setEnabled(true)
                      .setOnJoinPermissionOperation(OnJoinPermissionOperationName.NONE)
                      .setClientBlockUnmappedActions(false)
                      .setClientLoginModuleConfigs(Arrays.asList(
                              new LoginModuleConfig()
                                      .setClassName("f.o.o")
                                      .setUsage(LoginModuleConfig.LoginModuleUsage.OPTIONAL),
                              new LoginModuleConfig()
                                      .setClassName("b.a.r")
                                      .setUsage(LoginModuleConfig.LoginModuleUsage.SUFFICIENT),
                              new LoginModuleConfig()
                                      .setClassName("l.o.l")
                                      .setUsage(LoginModuleConfig.LoginModuleUsage.REQUIRED)))
                      .setMemberLoginModuleConfigs(Arrays.asList(
                              new LoginModuleConfig()
                                      .setClassName("member.f.o.o")
                                      .setUsage(LoginModuleConfig.LoginModuleUsage.OPTIONAL),
                              new LoginModuleConfig()
                                      .setClassName("member.b.a.r")
                                      .setUsage(LoginModuleConfig.LoginModuleUsage.SUFFICIENT),
                              new LoginModuleConfig()
                                      .setClassName("member.l.o.l")
                                      .setUsage(LoginModuleConfig.LoginModuleUsage.REQUIRED)))
                      .setMemberCredentialsConfig(new CredentialsFactoryConfig().setClassName("foo.bar").setProperties(dummyprops))
                      .setClientPermissionConfigs(new HashSet<>(singletonList(
                              new PermissionConfig()
                                      .setActions(newHashSet("read", "remove"))
                                      .setEndpoints(newHashSet("127.0.0.1", "127.0.0.2"))
                                      .setType(PermissionConfig.PermissionType.ATOMIC_LONG)
                                      .setName("mycounter")
                                      .setPrincipal("devos"))));

        cfg.setSecurityConfig(expectedConfig);

        SecurityConfig actualConfig = getNewConfigViaXMLGenerator(cfg).getSecurityConfig();
        assertEquals(expectedConfig, actualConfig);
    }

    @Test
    public void testSerializationConfig() {
        Config cfg = new Config();

        GlobalSerializerConfig globalSerializerConfig = new GlobalSerializerConfig()
                .setClassName("GlobalSerializer")
                .setOverrideJavaSerialization(true);

        SerializerConfig serializerConfig = new SerializerConfig()
                .setClassName("SerializerClass")
                .setTypeClassName("TypeClass");

        JavaSerializationFilterConfig filterConfig = new JavaSerializationFilterConfig();
        filterConfig.getBlacklist().addClasses("example.Class1", "acme.Test").addPackages("org.infinitban")
                .addPrefixes("dangerous.", "bang");
        filterConfig.getWhitelist().addClasses("WhiteOne", "WhiteTwo").addPackages("com.hazelcast", "test.package")
                .addPrefixes("java");

        SerializationConfig expectedConfig = new SerializationConfig()
                .setAllowUnsafe(true)
                .setPortableVersion(2)
                .setByteOrder(ByteOrder.BIG_ENDIAN)
                .setUseNativeByteOrder(true)
                .setCheckClassDefErrors(true)
                .setEnableCompression(true)
                .setEnableSharedObject(true)
                .setGlobalSerializerConfig(globalSerializerConfig)
                .setJavaSerializationFilterConfig(filterConfig)
                .addDataSerializableFactoryClass(10, "SerializableFactory")
                .addPortableFactoryClass(10, "PortableFactory")
                .addSerializerConfig(serializerConfig);

        cfg.setSerializationConfig(expectedConfig);

        SerializationConfig actualConfig = getNewConfigViaXMLGenerator(cfg).getSerializationConfig();

        assertEquals(expectedConfig.isAllowUnsafe(), actualConfig.isAllowUnsafe());
        assertEquals(expectedConfig.getPortableVersion(), actualConfig.getPortableVersion());
        assertEquals(expectedConfig.getByteOrder(), actualConfig.getByteOrder());
        assertEquals(expectedConfig.isUseNativeByteOrder(), actualConfig.isUseNativeByteOrder());
        assertEquals(expectedConfig.isCheckClassDefErrors(), actualConfig.isCheckClassDefErrors());
        assertEquals(expectedConfig.isEnableCompression(), actualConfig.isEnableCompression());
        assertEquals(expectedConfig.isEnableSharedObject(), actualConfig.isEnableSharedObject());
        assertEquals(expectedConfig.getGlobalSerializerConfig(), actualConfig.getGlobalSerializerConfig());
        assertEquals(expectedConfig.getDataSerializableFactoryClasses(), actualConfig.getDataSerializableFactoryClasses());
        assertEquals(expectedConfig.getPortableFactoryClasses(), actualConfig.getPortableFactoryClasses());
        assertEquals(expectedConfig.getSerializerConfigs(), actualConfig.getSerializerConfigs());
        assertEquals(expectedConfig.getJavaSerializationFilterConfig(), actualConfig.getJavaSerializationFilterConfig());
    }

    @Test
    public void testPartitionGroupConfig() {
        Config cfg = new Config();

        PartitionGroupConfig expectedConfig = new PartitionGroupConfig()
                .setEnabled(true)
                .setGroupType(PartitionGroupConfig.MemberGroupType.PER_MEMBER)
                .setMemberGroupConfigs(singletonList(new MemberGroupConfig().addInterface("hostname")));

        cfg.setPartitionGroupConfig(expectedConfig);

        PartitionGroupConfig actualConfig = getNewConfigViaXMLGenerator(cfg).getPartitionGroupConfig();

        assertEquals(expectedConfig, actualConfig);
    }

    @Test
    public void testManagementCenterConfigGenerator() {
        ManagementCenterConfig managementCenterConfig = new ManagementCenterConfig()
                .setEnabled(true)
                .setScriptingEnabled(false)
                .setUpdateInterval(8)
                .setUrl("http://foomybar.ber")
                .setMutualAuthConfig(
                        new MCMutualAuthConfig()
                                .setEnabled(true)
                                .setProperty("keyStore", "/tmp/foo_keystore")
                                .setProperty("keyStorePassword", "myp@ss1")
                                .setProperty("trustStore", "/tmp/foo_truststore")
                                .setProperty("trustStorePassword", "myp@ss2")
                );

        Config config = new Config()
                .setManagementCenterConfig(managementCenterConfig);

        Config xmlConfig = getNewConfigViaXMLGenerator(config);

        ManagementCenterConfig xmlManCenterConfig = xmlConfig.getManagementCenterConfig();
        assertEquals(managementCenterConfig.isEnabled(), xmlManCenterConfig.isEnabled());
        assertEquals(managementCenterConfig.isScriptingEnabled(), xmlManCenterConfig.isScriptingEnabled());
        assertEquals(managementCenterConfig.getUpdateInterval(), xmlManCenterConfig.getUpdateInterval());
        assertEquals(managementCenterConfig.getUrl(), xmlManCenterConfig.getUrl());
        assertEquals(managementCenterConfig.getMutualAuthConfig().isEnabled(), xmlManCenterConfig.getMutualAuthConfig().isEnabled());
        assertEquals(managementCenterConfig.getMutualAuthConfig().getFactoryClassName(), xmlManCenterConfig.getMutualAuthConfig().getFactoryClassName());
        assertEquals(managementCenterConfig.getMutualAuthConfig().getProperty("keyStore"), xmlManCenterConfig.getMutualAuthConfig().getProperty("keyStore"));
        assertEquals(managementCenterConfig.getMutualAuthConfig().getProperty("trustStore"), xmlManCenterConfig.getMutualAuthConfig().getProperty("trustStore"));
    }

    @Test
    @SuppressWarnings("deprecation")
    public void testReplicatedMapConfigGenerator() {
        MergePolicyConfig mergePolicyConfig = new MergePolicyConfig()
                .setPolicy("PassThroughMergePolicy")
                .setBatchSize(1234);

        ReplicatedMapConfig replicatedMapConfig = new ReplicatedMapConfig()
                .setName("replicated-map-name")
                .setStatisticsEnabled(false)
                .setSplitBrainProtectionName("splitBrainProtection")
                .setMergePolicyConfig(mergePolicyConfig)
                .setInMemoryFormat(InMemoryFormat.NATIVE)
                .addEntryListenerConfig(new EntryListenerConfig("com.hazelcast.entrylistener", false, false));

        replicatedMapConfig.setAsyncFillup(true);

        Config config = new Config()
                .addReplicatedMapConfig(replicatedMapConfig);

        Config xmlConfig = getNewConfigViaXMLGenerator(config);

        ReplicatedMapConfig xmlReplicatedMapConfig = xmlConfig.getReplicatedMapConfig("replicated-map-name");
        MergePolicyConfig actualMergePolicyConfig = xmlReplicatedMapConfig.getMergePolicyConfig();
        assertEquals("replicated-map-name", xmlReplicatedMapConfig.getName());
        assertFalse(xmlReplicatedMapConfig.isStatisticsEnabled());
        assertEquals("com.hazelcast.entrylistener", xmlReplicatedMapConfig.getListenerConfigs().get(0).getClassName());
        assertEquals("splitBrainProtection", xmlReplicatedMapConfig.getSplitBrainProtectionName());
        assertEquals(InMemoryFormat.NATIVE, xmlReplicatedMapConfig.getInMemoryFormat());
        assertTrue(xmlReplicatedMapConfig.isAsyncFillup());
        assertEquals("PassThroughMergePolicy", actualMergePolicyConfig.getPolicy());
        assertEquals(1234, actualMergePolicyConfig.getBatchSize());
        assertEquals(replicatedMapConfig, xmlReplicatedMapConfig);
    }

    @Test
    public void testFlakeIdGeneratorConfigGenerator() {
        FlakeIdGeneratorConfig figConfig = new FlakeIdGeneratorConfig("flake-id-gen1")
                .setPrefetchCount(3)
                .setPrefetchValidityMillis(10L)
                .setIdOffset(20L)
                .setNodeIdOffset(30L)
                .setStatisticsEnabled(false);

        Config config = new Config()
                .addFlakeIdGeneratorConfig(figConfig);

        Config xmlConfig = getNewConfigViaXMLGenerator(config);

        FlakeIdGeneratorConfig xmlReplicatedConfig = xmlConfig.getFlakeIdGeneratorConfig("flake-id-gen1");
        assertEquals(figConfig, xmlReplicatedConfig);
    }

    @Test
    public void testCacheAttributes() {
        CacheSimpleConfig expectedConfig = new CacheSimpleConfig()
                .setName("testCache")
                .setEvictionConfig(evictionConfig())
                .setInMemoryFormat(InMemoryFormat.OBJECT)
                .setBackupCount(2)
                .setAsyncBackupCount(3)
                .setCacheLoader("cacheLoader")
                .setCacheWriter("cacheWriter")
                .setExpiryPolicyFactoryConfig(new ExpiryPolicyFactoryConfig("expiryPolicyFactory"))
                .setManagementEnabled(true)
                .setStatisticsEnabled(true)
                .setKeyType("keyType")
                .setValueType("valueType")
                .setReadThrough(true)
                .setHotRestartConfig(hotRestartConfig())
                .setEventJournalConfig(eventJournalConfig())
                .setCacheEntryListeners(singletonList(cacheSimpleEntryListenerConfig()))
                .setWriteThrough(true)
                .setPartitionLostListenerConfigs(singletonList(
                        new CachePartitionLostListenerConfig("partitionLostListener")))
                .setSplitBrainProtectionName("testSplitBrainProtection");

        expectedConfig.getMergePolicyConfig().setPolicy("mergePolicy");
        expectedConfig.setDisablePerEntryInvalidationEvents(true);
        expectedConfig.setWanReplicationRef(wanReplicationRef());

        Config config = new Config()
                .addCacheConfig(expectedConfig);

        Config xmlConfig = getNewConfigViaXMLGenerator(config);

        CacheSimpleConfig actualConfig = xmlConfig.getCacheConfig("testCache");
        assertEquals(expectedConfig, actualConfig);
    }

    @Test
    public void testCacheFactoryAttributes() {
        TimedExpiryPolicyFactoryConfig timedExpiryPolicyFactoryConfig = new TimedExpiryPolicyFactoryConfig(ACCESSED,
                new DurationConfig(10, SECONDS));

        CacheSimpleConfig expectedConfig = new CacheSimpleConfig()
                .setName("testCache")
                .setCacheLoaderFactory("cacheLoaderFactory")
                .setCacheWriterFactory("cacheWriterFactory")
                .setExpiryPolicyFactory("expiryPolicyFactory")
                .setCacheEntryListeners(singletonList(cacheSimpleEntryListenerConfig()))
                .setExpiryPolicyFactoryConfig(new ExpiryPolicyFactoryConfig(timedExpiryPolicyFactoryConfig))
                .setPartitionLostListenerConfigs(singletonList(
                        new CachePartitionLostListenerConfig("partitionLostListener")));

        expectedConfig.getMergePolicyConfig().setPolicy("mergePolicy");
        expectedConfig.setDisablePerEntryInvalidationEvents(true);

        Config config = new Config()
                .addCacheConfig(expectedConfig);

        Config xmlConfig = getNewConfigViaXMLGenerator(config);

        CacheSimpleConfig actualConfig = xmlConfig.getCacheConfig("testCache");
        assertEquals(expectedConfig, actualConfig);
    }

    private static CacheSimpleEntryListenerConfig cacheSimpleEntryListenerConfig() {
        CacheSimpleEntryListenerConfig entryListenerConfig = new CacheSimpleEntryListenerConfig();
        entryListenerConfig.setCacheEntryListenerFactory("entryListenerFactory");
        entryListenerConfig.setSynchronous(true);
        entryListenerConfig.setOldValueRequired(true);
        entryListenerConfig.setCacheEntryEventFilterFactory("entryEventFilterFactory");
        return entryListenerConfig;
    }

    @Test
    public void testCacheSplitBrainProtectionRef() {
        CacheSimpleConfig expectedConfig = new CacheSimpleConfig()
                .setName("testCache")
                .setSplitBrainProtectionName("testSplitBrainProtection");

        Config config = new Config()
                .addCacheConfig(expectedConfig);

        Config xmlConfig = getNewConfigViaXMLGenerator(config);

        CacheSimpleConfig actualConfig = xmlConfig.getCacheConfig("testCache");
        assertEquals("testSplitBrainProtection", actualConfig.getSplitBrainProtectionName());
    }

    @Test
    public void testRingbufferWithStoreClass() {
        RingbufferStoreConfig ringbufferStoreConfig = new RingbufferStoreConfig()
                .setEnabled(true)
                .setClassName("ClassName")
                .setProperty("p1", "v1")
                .setProperty("p2", "v2")
                .setProperty("p3", "v3");

        testRingbuffer(ringbufferStoreConfig);
    }

    @Test
    public void testRingbufferWithStoreFactory() {
        RingbufferStoreConfig ringbufferStoreConfig = new RingbufferStoreConfig()
                .setEnabled(true)
                .setFactoryClassName("FactoryClassName")
                .setProperty("p1", "v1")
                .setProperty("p2", "v2")
                .setProperty("p3", "v3");

        testRingbuffer(ringbufferStoreConfig);
    }

    private void testRingbuffer(RingbufferStoreConfig ringbufferStoreConfig) {
        MergePolicyConfig mergePolicyConfig = new MergePolicyConfig()
                .setPolicy("PassThroughMergePolicy")
                .setBatchSize(1234);
        RingbufferConfig expectedConfig = new RingbufferConfig("testRbConfig")
                .setBackupCount(1)
                .setAsyncBackupCount(2)
                .setCapacity(3)
                .setTimeToLiveSeconds(4)
                .setInMemoryFormat(InMemoryFormat.BINARY)
                .setRingbufferStoreConfig(ringbufferStoreConfig)
                .setSplitBrainProtectionName("splitBrainProtection")
                .setMergePolicyConfig(mergePolicyConfig);

        Config config = new Config().addRingBufferConfig(expectedConfig);

        Config xmlConfig = getNewConfigViaXMLGenerator(config);

        RingbufferConfig actualConfig = xmlConfig.getRingbufferConfig(expectedConfig.getName());
        assertEquals(expectedConfig, actualConfig);
    }

    @Test
    public void testExecutor() {
        ExecutorConfig expectedConfig = new ExecutorConfig()
                .setName("testExecutor")
                .setStatisticsEnabled(true)
                .setPoolSize(10)
                .setQueueCapacity(100)
                .setSplitBrainProtectionName("splitBrainProtection");

        Config config = new Config()
                .addExecutorConfig(expectedConfig);

        Config xmlConfig = getNewConfigViaXMLGenerator(config);

        ExecutorConfig actualConfig = xmlConfig.getExecutorConfig(expectedConfig.getName());
        assertEquals(expectedConfig, actualConfig);
    }

    @Test
    public void testDurableExecutor() {
        DurableExecutorConfig expectedConfig = new DurableExecutorConfig()
                .setName("testDurableExecutor")
                .setPoolSize(10)
                .setCapacity(100)
                .setDurability(2)
                .setSplitBrainProtectionName("splitBrainProtection");

        Config config = new Config()
                .addDurableExecutorConfig(expectedConfig);

        Config xmlConfig = getNewConfigViaXMLGenerator(config);

        DurableExecutorConfig actualConfig = xmlConfig.getDurableExecutorConfig(expectedConfig.getName());
        assertEquals(expectedConfig, actualConfig);
    }

    @Test
    public void testPNCounter() {
        PNCounterConfig expectedConfig = new PNCounterConfig()
                .setName("testPNCounter")
                .setReplicaCount(100)
                .setSplitBrainProtectionName("splitBrainProtection");

        Config config = new Config().addPNCounterConfig(expectedConfig);

        Config xmlConfig = getNewConfigViaXMLGenerator(config);

        PNCounterConfig actualConfig = xmlConfig.getPNCounterConfig(expectedConfig.getName());
        assertEquals(expectedConfig, actualConfig);
    }

    @Test
    public void testMultiMap() {
        MultiMapConfig expectedConfig = new MultiMapConfig()
                .setName("testMultiMap")
                .setBackupCount(2)
                .setAsyncBackupCount(3)
                .setValueCollectionType(MultiMapConfig.ValueCollectionType.LIST)
                .setBinary(true)
                .setStatisticsEnabled(true)
                .setSplitBrainProtectionName("splitBrainProtection")
                .setEntryListenerConfigs(singletonList(new EntryListenerConfig("java.Listener", true, true)));

        Config config = new Config()
                .addMultiMapConfig(expectedConfig);

        Config xmlConfig = getNewConfigViaXMLGenerator(config);

        MultiMapConfig actualConfig = xmlConfig.getMultiMapConfig(expectedConfig.getName());
        assertEquals(expectedConfig, actualConfig);
    }

    @Test
    public void testAtomicLong() {
        MergePolicyConfig mergePolicyConfig = new MergePolicyConfig()
                .setPolicy(DiscardMergePolicy.class.getSimpleName())
                .setBatchSize(1234);

        AtomicLongConfig expectedConfig = new AtomicLongConfig("testAtomicLongConfig")
                .setMergePolicyConfig(mergePolicyConfig)
                .setSplitBrainProtectionName("splitBrainProtection");

        Config config = new Config()
                .addAtomicLongConfig(expectedConfig);

        Config xmlConfig = getNewConfigViaXMLGenerator(config);

        AtomicLongConfig actualConfig = xmlConfig.getAtomicLongConfig(expectedConfig.getName());
        assertEquals(expectedConfig, actualConfig);

        MergePolicyConfig xmlMergePolicyConfig = actualConfig.getMergePolicyConfig();
        assertEquals(DiscardMergePolicy.class.getSimpleName(), xmlMergePolicyConfig.getPolicy());
        assertEquals(1234, xmlMergePolicyConfig.getBatchSize());
    }

    @Test
    public void testList() {
        MergePolicyConfig mergePolicyConfig = new MergePolicyConfig()
                .setPolicy(HigherHitsMergePolicy.class.getName())
                .setBatchSize(1234);

        ListConfig expectedConfig = new ListConfig("testList")
                .setMaxSize(10)
                .setStatisticsEnabled(true)
                .setBackupCount(2)
                .setAsyncBackupCount(3)
                .setSplitBrainProtectionName("splitBrainProtection")
                .setMergePolicyConfig(mergePolicyConfig)
                .setItemListenerConfigs(singletonList(new ItemListenerConfig("java.Listener", true)));

        Config config = new Config()
                .addListConfig(expectedConfig);

        Config xmlConfig = getNewConfigViaXMLGenerator(config);

        ListConfig actualConfig = xmlConfig.getListConfig("testList");
        assertEquals(expectedConfig, actualConfig);
    }

    @Test
    public void testSet() {
        MergePolicyConfig mergePolicyConfig = new MergePolicyConfig()
                .setPolicy(LatestUpdateMergePolicy.class.getName())
                .setBatchSize(1234);

        SetConfig expectedConfig = new SetConfig("testSet")
                .setMaxSize(10)
                .setStatisticsEnabled(true)
                .setBackupCount(2)
                .setAsyncBackupCount(3)
                .setSplitBrainProtectionName("splitBrainProtection")
                .setMergePolicyConfig(mergePolicyConfig)
                .setItemListenerConfigs(singletonList(new ItemListenerConfig("java.Listener", true)));

        Config config = new Config()
                .addSetConfig(expectedConfig);

        Config xmlConfig = getNewConfigViaXMLGenerator(config);

        SetConfig actualConfig = xmlConfig.getSetConfig("testSet");
        assertEquals(expectedConfig, actualConfig);
    }

    @Test
    public void testQueueWithStoreClass() {
        QueueStoreConfig queueStoreConfig = new QueueStoreConfig()
                .setClassName("className")
                .setEnabled(true)
                .setProperty("key", "value");

        testQueue(queueStoreConfig);
    }

    @Test
    public void testQueueWithStoreFactory() {
        QueueStoreConfig queueStoreConfig = new QueueStoreConfig()
                .setFactoryClassName("factoryClassName")
                .setEnabled(true)
                .setProperty("key", "value");

        testQueue(queueStoreConfig);
    }

    private void testQueue(QueueStoreConfig queueStoreConfig) {
        MergePolicyConfig mergePolicyConfig = new MergePolicyConfig()
                .setPolicy(DiscardMergePolicy.class.getSimpleName())
                .setBatchSize(1234);

        QueueConfig expectedConfig = new QueueConfig()
                .setName("testQueue")
                .setMaxSize(10)
                .setStatisticsEnabled(true)
                .setBackupCount(2)
                .setAsyncBackupCount(3)
                .setEmptyQueueTtl(1000)
                .setMergePolicyConfig(mergePolicyConfig)
                .setQueueStoreConfig(queueStoreConfig)
                .setItemListenerConfigs(singletonList(new ItemListenerConfig("java.Listener", true)));

        Config config = new Config()
                .addQueueConfig(expectedConfig);

        Config xmlConfig = getNewConfigViaXMLGenerator(config);

        QueueConfig actualConfig = xmlConfig.getQueueConfig("testQueue");
        assertEquals("testQueue", actualConfig.getName());

        MergePolicyConfig xmlMergePolicyConfig = actualConfig.getMergePolicyConfig();
        assertEquals(DiscardMergePolicy.class.getSimpleName(), xmlMergePolicyConfig.getPolicy());
        assertEquals(1234, xmlMergePolicyConfig.getBatchSize());
        assertEquals(expectedConfig, actualConfig);
    }

    @Test
    public void testNativeMemory() {
        NativeMemoryConfig expectedConfig = new NativeMemoryConfig();
        expectedConfig.setEnabled(true);
        expectedConfig.setAllocatorType(NativeMemoryConfig.MemoryAllocatorType.STANDARD);
        expectedConfig.setMetadataSpacePercentage(12.5f);
        expectedConfig.setMinBlockSize(50);
        expectedConfig.setPageSize(100);
        expectedConfig.setSize(new MemorySize(20, MemoryUnit.MEGABYTES));

        Config config = new Config().setNativeMemoryConfig(expectedConfig);
        Config xmlConfig = getNewConfigViaXMLGenerator(config);

        NativeMemoryConfig actualConfig = xmlConfig.getNativeMemoryConfig();
        assertTrue(actualConfig.isEnabled());
        assertEquals(NativeMemoryConfig.MemoryAllocatorType.STANDARD, actualConfig.getAllocatorType());
        assertEquals(12.5, actualConfig.getMetadataSpacePercentage(), 0.0001);
        assertEquals(50, actualConfig.getMinBlockSize());
        assertEquals(100, actualConfig.getPageSize());
        assertEquals(new MemorySize(20, MemoryUnit.MEGABYTES).getUnit(), actualConfig.getSize().getUnit());
        assertEquals(new MemorySize(20, MemoryUnit.MEGABYTES).getValue(), actualConfig.getSize().getValue());
        assertEquals(expectedConfig, actualConfig);
    }

    @Test
    public void testAttributesConfigWithStoreClass() {
        MapStoreConfig mapStoreConfig = new MapStoreConfig()
                .setEnabled(true)
                .setInitialLoadMode(MapStoreConfig.InitialLoadMode.EAGER)
                .setWriteDelaySeconds(10)
                .setClassName("className")
                .setWriteCoalescing(true)
                .setWriteBatchSize(500)
                .setProperty("key", "value");

        testMap(mapStoreConfig);
    }

    @Test
    public void testCRDTReplication() {
        final CRDTReplicationConfig replicationConfig = new CRDTReplicationConfig()
                .setMaxConcurrentReplicationTargets(10)
                .setReplicationPeriodMillis(2000);
        final Config config = new Config().setCRDTReplicationConfig(replicationConfig);
        final Config xmlConfig = getNewConfigViaXMLGenerator(config);
        final CRDTReplicationConfig xmlReplicationConfig = xmlConfig.getCRDTReplicationConfig();

        assertNotNull(xmlReplicationConfig);
        assertEquals(10, xmlReplicationConfig.getMaxConcurrentReplicationTargets());
        assertEquals(2000, xmlReplicationConfig.getReplicationPeriodMillis());
    }

    @Test
    public void testAttributesConfigWithStoreFactory() {
        MapStoreConfig mapStoreConfig = new MapStoreConfig()
                .setEnabled(true)
                .setInitialLoadMode(MapStoreConfig.InitialLoadMode.EAGER)
                .setWriteDelaySeconds(10)
                .setWriteCoalescing(true)
                .setWriteBatchSize(500)
                .setFactoryClassName("factoryClassName")
                .setProperty("key", "value");

        testMap(mapStoreConfig);
    }

    @SuppressWarnings("deprecation")
    private void testMap(MapStoreConfig mapStoreConfig) {
        AttributeConfig attrConfig = new AttributeConfig()
                .setName("power")
                .setExtractorClassName("com.car.PowerExtractor");

        MaxSizeConfig maxSizeConfig = new MaxSizeConfig()
                .setSize(10)
                .setMaxSizePolicy(MaxSizeConfig.MaxSizePolicy.FREE_NATIVE_MEMORY_SIZE);

        IndexConfig indexConfig = new IndexConfig().addAttribute("attribute").setType(IndexType.SORTED);

        EntryListenerConfig listenerConfig = new EntryListenerConfig("com.hazelcast.entrylistener", false, false);

        EvictionConfig evictionConfig = new EvictionConfig()
                .setMaximumSizePolicy(EvictionConfig.MaxSizePolicy.FREE_NATIVE_MEMORY_SIZE)
                .setSize(100)
                .setComparatorClassName("comparatorClassName")
                .setEvictionPolicy(EvictionPolicy.LRU);

        PredicateConfig predicateConfig1 = new PredicateConfig();
        predicateConfig1.setClassName("className");

        PredicateConfig predicateConfig2 = new PredicateConfig();
        predicateConfig2.setSql("sqlQuery");

        QueryCacheConfig queryCacheConfig1 = new QueryCacheConfig()
                .setName("queryCache1")
                .setPredicateConfig(predicateConfig1)
                .addEntryListenerConfig(listenerConfig)
                .setBatchSize(230)
                .setDelaySeconds(20)
                .setPopulate(false)
                .setBufferSize(8)
                .setInMemoryFormat(InMemoryFormat.BINARY)
                .setEvictionConfig(evictionConfig)
                .setIncludeValue(false)
                .setCoalesce(false)
                .addIndexConfig(indexConfig);

        QueryCacheConfig queryCacheConfig2 = new QueryCacheConfig()
                .setName("queryCache2")
                .setPredicateConfig(predicateConfig2)
                .addEntryListenerConfig(listenerConfig)
                .setBatchSize(500)
                .setDelaySeconds(10)
                .setPopulate(true)
                .setBufferSize(10)
                .setInMemoryFormat(InMemoryFormat.OBJECT)
                .setEvictionConfig(evictionConfig)
                .setIncludeValue(true)
                .setCoalesce(true)
                .addIndexConfig(indexConfig);

        MapConfig expectedConfig = new MapConfig()
                .setName("carMap")
                .setInMemoryFormat(InMemoryFormat.NATIVE)
                .setMetadataPolicy(MetadataPolicy.CREATE_ON_UPDATE)
                .setEvictionPolicy(EvictionPolicy.LRU)
                .setMaxIdleSeconds(100)
                .setTimeToLiveSeconds(1000)
                .setCacheDeserializedValues(CacheDeserializedValues.ALWAYS)
                .setStatisticsEnabled(true)
                .setReadBackupData(true)
                .setBackupCount(2)
                .setAsyncBackupCount(3)
                .setMapStoreConfig(mapStoreConfig)
                .setMaxSizeConfig(maxSizeConfig)
                .setWanReplicationRef(wanReplicationRef())
                .setPartitioningStrategyConfig(new PartitioningStrategyConfig("partitionStrategyClass"))
                .setMerkleTreeConfig(merkleTreeConfig())
                .setEventJournalConfig(eventJournalConfig())
                .setHotRestartConfig(hotRestartConfig())
                .setEvictionPolicy(EvictionPolicy.LRU)
                .addEntryListenerConfig(listenerConfig)
<<<<<<< HEAD
                .setIndexConfigs(singletonList(indexConfig))
                .addMapAttributeConfig(attrConfig)
=======
                .setMapIndexConfigs(singletonList(mapIndexConfig))
                .addAttributeConfig(attrConfig)
>>>>>>> 160b7b3b
                .setPartitionLostListenerConfigs(singletonList(
                        new MapPartitionLostListenerConfig("partitionLostListener")));

        expectedConfig.setQueryCacheConfigs(asList(queryCacheConfig1, queryCacheConfig2));

        Config config = new Config()
                .addMapConfig(expectedConfig);

        Config xmlConfig = getNewConfigViaXMLGenerator(config);

        MapConfig actualConfig = xmlConfig.getMapConfig("carMap");
        AttributeConfig xmlAttrConfig = actualConfig.getAttributeConfigs().get(0);
        assertEquals(attrConfig.getName(), xmlAttrConfig.getName());
        assertEquals(attrConfig.getExtractorClassName(), xmlAttrConfig.getExtractorClassName());
        assertEquals(expectedConfig, actualConfig);
    }

    @Test
    public void testMapNearCacheConfig() {
        NearCacheConfig expectedConfig = new NearCacheConfig()
                .setName("nearCache")
                .setInMemoryFormat(InMemoryFormat.NATIVE)
                .setMaxIdleSeconds(42)
                .setCacheLocalEntries(true)
                .setInvalidateOnChange(true)
                .setLocalUpdatePolicy(NearCacheConfig.LocalUpdatePolicy.INVALIDATE)
                .setTimeToLiveSeconds(10)
                .setEvictionConfig(evictionConfig())
                .setSerializeKeys(true);

        MapConfig mapConfig = new MapConfig()
                .setName("nearCacheTest")
                .setNearCacheConfig(expectedConfig);

        Config config = new Config()
                .addMapConfig(mapConfig);

        Config xmlConfig = getNewConfigViaXMLGenerator(config);

        NearCacheConfig actualConfig = xmlConfig.getMapConfig("nearCacheTest").getNearCacheConfig();
        assertEquals(expectedConfig, actualConfig);
    }

    @SuppressWarnings("deprecation")
    @Test
    public void testMapNearCacheEvictionConfig() {
        NearCacheConfig expectedConfig = new NearCacheConfig()
                .setName("nearCache");
        expectedConfig.getEvictionConfig().setSize(23).setEvictionPolicy(EvictionPolicy.LRU);

        MapConfig mapConfig = new MapConfig()
                .setName("nearCacheTest")
                .setNearCacheConfig(expectedConfig);

        Config config = new Config()
                .addMapConfig(mapConfig);

        Config xmlConfig = getNewConfigViaXMLGenerator(config);

        NearCacheConfig actualConfig = xmlConfig.getMapConfig("nearCacheTest").getNearCacheConfig();
        assertEquals(23, actualConfig.getEvictionConfig().getSize());
        assertEquals("LRU", actualConfig.getEvictionConfig().getEvictionPolicy().name());
        assertEquals(expectedConfig, actualConfig);
    }

    @Test
    public void testMultiMapConfig() {
        MergePolicyConfig mergePolicyConfig = new MergePolicyConfig()
                .setPolicy(DiscardMergePolicy.class.getSimpleName())
                .setBatchSize(2342);

        MultiMapConfig multiMapConfig = new MultiMapConfig()
                .setName("myMultiMap")
                .setBackupCount(2)
                .setAsyncBackupCount(3)
                .setBinary(false)
                .setMergePolicyConfig(mergePolicyConfig);

        Config config = new Config().addMultiMapConfig(multiMapConfig);
        Config xmlConfig = getNewConfigViaXMLGenerator(config);

        assertEquals(multiMapConfig, xmlConfig.getMultiMapConfig("myMultiMap"));
    }

    @Test
    public void testWanConfig() {
        HashMap<String, Comparable> props = new HashMap<>();
        props.put("prop1", "val1");
        props.put("prop2", "val2");
        props.put("prop3", "val3");
        WanReplicationConfig wanConfig = new WanReplicationConfig()
                .setName("testName")
                .setWanConsumerConfig(new WanConsumerConfig().setClassName("dummyClass").setProperties(props));
        WanBatchReplicationPublisherConfig batchPublisher = new WanBatchReplicationPublisherConfig()
                .setGroupName("dummyGroup")
                .setPublisherId("dummyPublisherId")
                .setSnapshotEnabled(false)
                .setInitialPublisherState(WanPublisherState.STOPPED)
                .setQueueCapacity(1000)
                .setBatchSize(500)
                .setBatchMaxDelayMillis(1000)
                .setResponseTimeoutMillis(60000)
                .setQueueFullBehavior(WanQueueFullBehavior.DISCARD_AFTER_MUTATION)
                .setAcknowledgeType(WanAcknowledgeType.ACK_ON_OPERATION_COMPLETE)
                .setDiscoveryPeriodSeconds(20)
                .setMaxTargetEndpoints(100)
                .setMaxConcurrentInvocations(500)
                .setUseEndpointPrivateAddress(true)
                .setIdleMinParkNs(100)
                .setIdleMaxParkNs(1000)
                .setTargetEndpoints("a,b,c,d")
                .setAwsConfig(getDummyAwsConfig())
                .setDiscoveryConfig(getDummyDiscoveryConfig())
                .setEndpoint("WAN")
                .setProperties(props);

        batchPublisher.getWanSyncConfig()
                      .setConsistencyCheckStrategy(ConsistencyCheckStrategy.MERKLE_TREES);

        CustomWanPublisherConfig customPublisher = new CustomWanPublisherConfig()
                .setPublisherId("dummyPublisherId")
                .setClassName("className")
                .setProperties(props);

        WanConsumerConfig wanConsumerConfig = new WanConsumerConfig()
                .setClassName("dummyClass")
                .setProperties(props)
                .setPersistWanReplicatedData(false);

        wanConfig.setWanConsumerConfig(wanConsumerConfig)
                 .addWanBatchReplicationPublisherConfig(batchPublisher)
                 .addCustomPublisherConfig(customPublisher);

        Config config = new Config().addWanReplicationConfig(wanConfig);
        Config xmlConfig = getNewConfigViaXMLGenerator(config);

        ConfigCompatibilityChecker.checkWanConfigs(
                config.getWanReplicationConfigs(),
                xmlConfig.getWanReplicationConfigs());
    }

    @Test
    public void testCardinalityEstimator() {
        Config cfg = new Config();
        CardinalityEstimatorConfig estimatorConfig = new CardinalityEstimatorConfig()
                .setBackupCount(2)
                .setAsyncBackupCount(3)
                .setName("Existing")
                .setSplitBrainProtectionName("splitBrainProtection")
                .setMergePolicyConfig(new MergePolicyConfig("DiscardMergePolicy", 14));
        cfg.addCardinalityEstimatorConfig(estimatorConfig);

        CardinalityEstimatorConfig defaultCardinalityEstConfig = new CardinalityEstimatorConfig();
        cfg.addCardinalityEstimatorConfig(defaultCardinalityEstConfig);

        CardinalityEstimatorConfig existing = getNewConfigViaXMLGenerator(cfg).getCardinalityEstimatorConfig("Existing");
        assertEquals(estimatorConfig, existing);

        CardinalityEstimatorConfig fallsbackToDefault = getNewConfigViaXMLGenerator(cfg)
                .getCardinalityEstimatorConfig("NotExisting/Default");
        assertEquals(defaultCardinalityEstConfig.getMergePolicyConfig(), fallsbackToDefault.getMergePolicyConfig());
        assertEquals(defaultCardinalityEstConfig.getBackupCount(), fallsbackToDefault.getBackupCount());
        assertEquals(defaultCardinalityEstConfig.getAsyncBackupCount(), fallsbackToDefault.getAsyncBackupCount());
        assertEquals(defaultCardinalityEstConfig.getSplitBrainProtectionName(), fallsbackToDefault.getSplitBrainProtectionName());
    }

    @Test
    public void testTopicGlobalOrdered() {
        Config cfg = new Config();

        TopicConfig expectedConfig = new TopicConfig()
                .setName("TestTopic")
                .setGlobalOrderingEnabled(true)
                .setStatisticsEnabled(true)
                .setMessageListenerConfigs(singletonList(new ListenerConfig("foo.bar.Listener")));
        cfg.addTopicConfig(expectedConfig);

        TopicConfig actualConfig = getNewConfigViaXMLGenerator(cfg).getTopicConfig("TestTopic");

        assertEquals(expectedConfig, actualConfig);
    }

    @Test
    public void testTopicMultiThreaded() {
        String testTopic = "TestTopic";
        Config cfg = new Config();

        TopicConfig expectedConfig = new TopicConfig()
                .setName(testTopic)
                .setMultiThreadingEnabled(true)
                .setStatisticsEnabled(true)
                .setMessageListenerConfigs(singletonList(new ListenerConfig("foo.bar.Listener")));
        cfg.addTopicConfig(expectedConfig);

        TopicConfig actualConfig = getNewConfigViaXMLGenerator(cfg).getTopicConfig(testTopic);

        assertEquals(expectedConfig, actualConfig);
    }

    @Test
    public void testReliableTopic() {
        String testTopic = "TestTopic";
        Config cfg = new Config();

        ReliableTopicConfig expectedConfig = new ReliableTopicConfig()
                .setName(testTopic)
                .setReadBatchSize(10)
                .setTopicOverloadPolicy(TopicOverloadPolicy.BLOCK)
                .setStatisticsEnabled(true)
                .setMessageListenerConfigs(singletonList(new ListenerConfig("foo.bar.Listener")));

        cfg.addReliableTopicConfig(expectedConfig);

        ReliableTopicConfig actualConfig = getNewConfigViaXMLGenerator(cfg).getReliableTopicConfig(testTopic);

        assertEquals(expectedConfig, actualConfig);
    }

    @Test
    public void testLock() {
        String testLock = "TestLock";
        Config cfg = new Config();

        LockConfig expectedConfig = new LockConfig().setName(testLock).setSplitBrainProtectionName("splitBrainProtection");

        cfg.addLockConfig(expectedConfig);

        LockConfig actualConfig = getNewConfigViaXMLGenerator(cfg).getLockConfig(testLock);

        assertEquals(expectedConfig, actualConfig);
    }

    @Test
    public void testScheduledExecutor() {
        Config cfg = new Config();
        ScheduledExecutorConfig scheduledExecutorConfig =
                new ScheduledExecutorConfig()
                        .setCapacity(1)
                        .setDurability(2)
                        .setName("Existing")
                        .setPoolSize(3)
                        .setSplitBrainProtectionName("splitBrainProtection")
                        .setMergePolicyConfig(new MergePolicyConfig("JediPolicy", 23));
        cfg.addScheduledExecutorConfig(scheduledExecutorConfig);

        ScheduledExecutorConfig defaultSchedExecConfig = new ScheduledExecutorConfig();
        cfg.addScheduledExecutorConfig(defaultSchedExecConfig);

        ScheduledExecutorConfig existing = getNewConfigViaXMLGenerator(cfg).getScheduledExecutorConfig("Existing");
        assertEquals(scheduledExecutorConfig, existing);

        ScheduledExecutorConfig fallsbackToDefault = getNewConfigViaXMLGenerator(cfg)
                .getScheduledExecutorConfig("NotExisting/Default");
        assertEquals(defaultSchedExecConfig.getMergePolicyConfig(), fallsbackToDefault.getMergePolicyConfig());
        assertEquals(defaultSchedExecConfig.getCapacity(), fallsbackToDefault.getCapacity());
        assertEquals(defaultSchedExecConfig.getPoolSize(), fallsbackToDefault.getPoolSize());
        assertEquals(defaultSchedExecConfig.getDurability(), fallsbackToDefault.getDurability());
    }

    @Test
    public void testSplitBrainProtectionConfig_configByClassName() {
        Config config = new Config();
        SplitBrainProtectionConfig splitBrainProtectionConfig = new SplitBrainProtectionConfig("test-splitBrainProtection", true, 3);
        splitBrainProtectionConfig.setProtectOn(SplitBrainProtectionOn.READ_WRITE)
                .setFunctionClassName("com.hazelcast.SplitBrainProtectionFunction");
        config.addSplitBrainProtectionConfig(splitBrainProtectionConfig);

        SplitBrainProtectionConfig generatedConfig = getNewConfigViaXMLGenerator(config).
                getSplitBrainProtectionConfig("test-splitBrainProtection");
        assertTrue(generatedConfig.toString() + " should be compatible with " + splitBrainProtectionConfig.toString(),
                new SplitBrainProtectionConfigChecker().check(splitBrainProtectionConfig, generatedConfig));
    }

    @Test
    public void testConfig_configuredByRecentlyActiveSplitBrainProtectionConfigBuilder() {
        Config config = new Config();
        SplitBrainProtectionConfig splitBrainProtectionConfig = SplitBrainProtectionConfig.newRecentlyActiveSplitBrainProtectionConfigBuilder("recently-active", 3, 3141592)
                .build();
        splitBrainProtectionConfig.setProtectOn(SplitBrainProtectionOn.READ_WRITE)
                .addListenerConfig(new SplitBrainProtectionListenerConfig("com.hazelcast.SplitBrainProtectionListener"));
        config.addSplitBrainProtectionConfig(splitBrainProtectionConfig);

        SplitBrainProtectionConfig generatedConfig = getNewConfigViaXMLGenerator(config).getSplitBrainProtectionConfig("recently-active");
        assertTrue(generatedConfig.toString() + " should be compatible with " + splitBrainProtectionConfig.toString(),
                new SplitBrainProtectionConfigChecker().check(splitBrainProtectionConfig, generatedConfig));
    }

    @Test
    public void testConfig_configuredByProbabilisticSplitBrainProtectionConfigBuilder() {
        Config config = new Config();
        SplitBrainProtectionConfig splitBrainProtectionConfig = SplitBrainProtectionConfig.newProbabilisticSplitBrainProtectionConfigBuilder("probabilistic-split-brain-protection", 3)
                .withHeartbeatIntervalMillis(1)
                .withAcceptableHeartbeatPauseMillis(2)
                .withMaxSampleSize(3)
                .withMinStdDeviationMillis(4)
                .withSuspicionThreshold(5)
                .build();
        splitBrainProtectionConfig.setProtectOn(SplitBrainProtectionOn.READ_WRITE)
                .addListenerConfig(new SplitBrainProtectionListenerConfig("com.hazelcast.SplitBrainProtectionListener"));
        config.addSplitBrainProtectionConfig(splitBrainProtectionConfig);

        SplitBrainProtectionConfig generatedConfig = getNewConfigViaXMLGenerator(config).getSplitBrainProtectionConfig("probabilistic-split-brain-protection");
        assertTrue(generatedConfig.toString() + " should be compatible with " + splitBrainProtectionConfig.toString(),
                new SplitBrainProtectionConfigChecker().check(splitBrainProtectionConfig, generatedConfig));
    }

    @Test
    public void testCPSubsystemConfig() {
        Config config = new Config();

        config.getCPSubsystemConfig()
                .setCPMemberCount(10)
                .setGroupSize(5)
                .setSessionTimeToLiveSeconds(15)
                .setSessionHeartbeatIntervalSeconds(3)
                .setMissingCPMemberAutoRemovalSeconds(120)
                .setFailOnIndeterminateOperationState(true);

        config.getCPSubsystemConfig()
                .getRaftAlgorithmConfig()
                .setLeaderElectionTimeoutInMillis(500)
                .setLeaderHeartbeatPeriodInMillis(100)
                .setMaxMissedLeaderHeartbeatCount(10)
                .setAppendRequestMaxEntryCount(25)
                .setAppendRequestMaxEntryCount(250)
                .setUncommittedEntryCountToRejectNewAppends(75)
                .setAppendRequestBackoffTimeoutInMillis(50);

        config.getCPSubsystemConfig()
                .addSemaphoreConfig(new SemaphoreConfig("sem1", true))
                .addSemaphoreConfig(new SemaphoreConfig("sem2", false));

        config.getCPSubsystemConfig()
                .addLockConfig(new FencedLockConfig("lock1", 1))
                .addLockConfig(new FencedLockConfig("lock1", 2));


        CPSubsystemConfig generatedConfig = getNewConfigViaXMLGenerator(config).getCPSubsystemConfig();
        assertTrue(generatedConfig + " should be compatible with " + config.getCPSubsystemConfig(),
                new CPSubsystemConfigChecker().check(config.getCPSubsystemConfig(), generatedConfig));
    }

    @Test
    public void testMemcacheProtocolConfig() {
        MemcacheProtocolConfig memcacheProtocolConfig = new MemcacheProtocolConfig().setEnabled(true);
        Config config = new Config();
        config.getNetworkConfig().setMemcacheProtocolConfig(memcacheProtocolConfig);
        MemcacheProtocolConfig generatedConfig = getNewConfigViaXMLGenerator(config).getNetworkConfig().getMemcacheProtocolConfig();
        assertTrue(generatedConfig.toString() + " should be compatible with " + memcacheProtocolConfig.toString(),
                new ConfigCompatibilityChecker.MemcacheProtocolConfigChecker().check(memcacheProtocolConfig, generatedConfig));
    }

    @Test
    public void testEmptyRestApiConfig() {
        RestApiConfig restApiConfig = new RestApiConfig();
        Config config = new Config();
        config.getNetworkConfig().setRestApiConfig(restApiConfig);
        RestApiConfig generatedConfig = getNewConfigViaXMLGenerator(config).getNetworkConfig().getRestApiConfig();
        assertTrue(generatedConfig.toString() + " should be compatible with " + restApiConfig.toString(),
                new ConfigCompatibilityChecker.RestApiConfigChecker().check(restApiConfig, generatedConfig));
    }

    @Test
    public void testAllEnabledRestApiConfig() {
        RestApiConfig restApiConfig = new RestApiConfig();
        restApiConfig.setEnabled(true).enableAllGroups();
        Config config = new Config();
        config.getNetworkConfig().setRestApiConfig(restApiConfig);
        RestApiConfig generatedConfig = getNewConfigViaXMLGenerator(config).getNetworkConfig().getRestApiConfig();
        assertTrue(generatedConfig.toString() + " should be compatible with " + restApiConfig.toString(),
                new ConfigCompatibilityChecker.RestApiConfigChecker().check(restApiConfig, generatedConfig));
    }

    @Test
    public void testExplicitlyAssignedGroupsRestApiConfig() {
        RestApiConfig restApiConfig = new RestApiConfig();
        restApiConfig.setEnabled(true);
        restApiConfig.enableGroups(RestEndpointGroup.CLUSTER_READ, RestEndpointGroup.HEALTH_CHECK, RestEndpointGroup.HOT_RESTART,
                RestEndpointGroup.WAN);
        restApiConfig.disableGroups(RestEndpointGroup.CLUSTER_WRITE, RestEndpointGroup.DATA);
        Config config = new Config();
        config.getNetworkConfig().setRestApiConfig(restApiConfig);
        RestApiConfig generatedConfig = getNewConfigViaXMLGenerator(config).getNetworkConfig().getRestApiConfig();
        assertTrue(generatedConfig.toString() + " should be compatible with " + restApiConfig.toString(),
                new ConfigCompatibilityChecker.RestApiConfigChecker().check(restApiConfig, generatedConfig));
    }

    @Test
    public void testAdvancedNetworkMulticastJoinConfig() {
        Config cfg = new Config();
        cfg.getAdvancedNetworkConfig().setEnabled(true);
        MulticastConfig expectedConfig = multicastConfig();

        cfg.getAdvancedNetworkConfig().getJoin().setMulticastConfig(expectedConfig);
        cfg.getAdvancedNetworkConfig().setEnabled(true);

        MulticastConfig actualConfig = getNewConfigViaXMLGenerator(cfg)
                .getAdvancedNetworkConfig().getJoin().getMulticastConfig();

        assertEquals(expectedConfig, actualConfig);
    }

    @Test
    public void testAdvancedNetworkTcpJoinConfig() {
        Config cfg = new Config();
        cfg.getAdvancedNetworkConfig().setEnabled(true);
        TcpIpConfig expectedConfig = tcpIpConfig();

        cfg.getAdvancedNetworkConfig().getJoin().getMulticastConfig().setEnabled(false);
        cfg.getAdvancedNetworkConfig().getJoin().setTcpIpConfig(expectedConfig);

        TcpIpConfig actualConfig = getNewConfigViaXMLGenerator(cfg)
                .getAdvancedNetworkConfig().getJoin().getTcpIpConfig();

        assertEquals(expectedConfig, actualConfig);
    }

    @Test
    public void testAdvancedNetworkFailureDetectorConfigGenerator() {
        Config cfg = new Config();
        IcmpFailureDetectorConfig expected = new IcmpFailureDetectorConfig();
        expected.setEnabled(true)
                .setIntervalMilliseconds(1001)
                .setTimeoutMilliseconds(1002)
                .setMaxAttempts(4)
                .setTtl(300)
                .setParallelMode(false) // Defaults to false
                .setFailFastOnStartup(false); // Defaults to false

        cfg.getAdvancedNetworkConfig().setEnabled(true);
        cfg.getAdvancedNetworkConfig().setIcmpFailureDetectorConfig(expected);

        Config newConfigViaXMLGenerator = getNewConfigViaXMLGenerator(cfg);
        IcmpFailureDetectorConfig actual = newConfigViaXMLGenerator.getAdvancedNetworkConfig().getIcmpFailureDetectorConfig();

        assertFailureDetectorConfigEquals(expected, actual);
    }

    @Test
    public void testAdvancedNetworkMemberAddressProvider() {
        Config cfg = new Config();
        cfg.getAdvancedNetworkConfig().setEnabled(true);
        MemberAddressProviderConfig expected = cfg.getAdvancedNetworkConfig()
                .getMemberAddressProviderConfig();
        expected.setEnabled(true)
                .setEnabled(true)
                .setClassName("ClassName");
        expected.getProperties().setProperty("p1", "v1");

        Config newConfigViaXMLGenerator = getNewConfigViaXMLGenerator(cfg);
        MemberAddressProviderConfig actual = newConfigViaXMLGenerator.getAdvancedNetworkConfig().getMemberAddressProviderConfig();

        assertEquals(expected, actual);
    }

    @Test
    public void testEndpointConfig_completeConfiguration() {
        Config cfg = new Config();

        ServerSocketEndpointConfig expected = new ServerSocketEndpointConfig();
        expected.setName(randomName());
        expected.setPort(9393);
        expected.setPortCount(22);
        expected.setPortAutoIncrement(false);
        expected.setPublicAddress("194.143.14.17");
        expected.setReuseAddress(true);
        expected.addOutboundPortDefinition("4242-4244")
                .addOutboundPortDefinition("5252;5254");

        SocketInterceptorConfig socketInterceptorConfig = new SocketInterceptorConfig()
                .setEnabled(true)
                .setClassName("socketInterceptor")
                .setProperty("key", "value");
        expected.setSocketInterceptorConfig(socketInterceptorConfig);

        expected.getInterfaces().addInterface("127.0.0.*").setEnabled(true);

        expected.setSocketConnectTimeoutSeconds(67);
        expected.setSocketRcvBufferSizeKb(192);
        expected.setSocketSendBufferSizeKb(384);
        expected.setSocketLingerSeconds(3);
        expected.setSocketKeepAlive(true);
        expected.setSocketTcpNoDelay(true);
        expected.setSocketBufferDirect(true);

        cfg.getAdvancedNetworkConfig().setEnabled(true);
        cfg.getAdvancedNetworkConfig().addWanEndpointConfig(expected);

        EndpointConfig actual = getNewConfigViaXMLGenerator(cfg)
                .getAdvancedNetworkConfig().getEndpointConfigs().get(expected.getQualifier());

        checkEndpointConfigCompatible(expected, actual);
    }

    @Test
    public void testEndpointConfig_defaultConfiguration() {
        Config cfg = new Config();

        ServerSocketEndpointConfig expected = new ServerSocketEndpointConfig();
        expected.setProtocolType(MEMBER);

        cfg.getAdvancedNetworkConfig().setEnabled(true);
        cfg.getAdvancedNetworkConfig().setMemberEndpointConfig(expected);

        EndpointConfig actual = getNewConfigViaXMLGenerator(cfg)
                .getAdvancedNetworkConfig().getEndpointConfigs().get(expected.getQualifier());

        checkEndpointConfigCompatible(expected, actual);
    }

    @Test
    public void testUserCodeDeployment() {
        Config config = new Config();

        UserCodeDeploymentConfig expected = new UserCodeDeploymentConfig();
        expected.setEnabled(true)
                .setBlacklistedPrefixes("some-prefixes")
                .setClassCacheMode(UserCodeDeploymentConfig.ClassCacheMode.ETERNAL)
                .setProviderFilter("HAS_ATTRIBUTE:class-provider")
                .setWhitelistedPrefixes("other-prefixes")
                .setProviderMode(UserCodeDeploymentConfig.ProviderMode.LOCAL_AND_CACHED_CLASSES);
        config.setUserCodeDeploymentConfig(expected);

        Config newConfigViaXMLGenerator = getNewConfigViaXMLGenerator(config);
        UserCodeDeploymentConfig actual = newConfigViaXMLGenerator.getUserCodeDeploymentConfig();

        assertEquals(expected.isEnabled(), actual.isEnabled());
        assertEquals(expected.getBlacklistedPrefixes(), actual.getBlacklistedPrefixes());
        assertEquals(expected.getClassCacheMode(), actual.getClassCacheMode());
        assertEquals(expected.getProviderFilter(), actual.getProviderFilter());
        assertEquals(expected.getWhitelistedPrefixes(), actual.getWhitelistedPrefixes());
        assertEquals(expected.getProviderMode(), actual.getProviderMode());
    }

    private DiscoveryConfig getDummyDiscoveryConfig() {
        DiscoveryStrategyConfig strategyConfig = new DiscoveryStrategyConfig("dummyClass");
        strategyConfig.addProperty("prop1", "val1");
        strategyConfig.addProperty("prop2", "val2");

        DiscoveryConfig discoveryConfig = new DiscoveryConfig();
        discoveryConfig.setNodeFilterClass("dummyNodeFilter");
        discoveryConfig.addDiscoveryStrategyConfig(strategyConfig);
        discoveryConfig.addDiscoveryStrategyConfig(new DiscoveryStrategyConfig("dummyClass2"));

        return discoveryConfig;
    }

    private AwsConfig getDummyAwsConfig() {
        return new AwsConfig().setHostHeader("dummyHost")
                .setRegion("dummyRegion")
                .setEnabled(false)
                .setConnectionTimeoutSeconds(1)
                .setAccessKey("dummyKey")
                .setIamRole("dummyIam")
                .setSecretKey("dummySecretKey")
                .setSecurityGroupName("dummyGroupName")
                .setTagKey("dummyTagKey")
                .setTagValue("dummyTagValue");
    }

    private static Config getNewConfigViaXMLGenerator(Config config) {
        return getNewConfigViaXMLGenerator(config, true);
    }

    private static Config getNewConfigViaXMLGenerator(Config config, boolean maskSensitiveFields) {
        ConfigXmlGenerator configXmlGenerator = new ConfigXmlGenerator(true, maskSensitiveFields);
        String xml = configXmlGenerator.generate(config);
        System.err.println("XML: " + xml);
        ByteArrayInputStream bis = new ByteArrayInputStream(xml.getBytes());
        XmlConfigBuilder configBuilder = new XmlConfigBuilder(bis);
        return configBuilder.build();
    }

    private static WanReplicationRef wanReplicationRef() {
        return new WanReplicationRef()
                .setName("wanReplication")
                .setMergePolicy("mergePolicy")
                .setRepublishingEnabled(true)
                .setFilters(Arrays.asList("filter1", "filter2"));
    }

    private static HotRestartConfig hotRestartConfig() {
        return new HotRestartConfig()
                .setEnabled(true)
                .setFsync(true);
    }

    private static MerkleTreeConfig merkleTreeConfig() {
        return new MerkleTreeConfig()
                .setEnabled(true)
                .setDepth(15);
    }

    private static EventJournalConfig eventJournalConfig() {
        return new EventJournalConfig()
                .setEnabled(true)
                .setCapacity(123)
                .setTimeToLiveSeconds(321);
    }

    private static EvictionConfig evictionConfig() {
        return new EvictionConfig()
                .setEvictionPolicy(EvictionPolicy.LRU)
                .setComparatorClassName("comparatorClassName")
                .setSize(10)
                .setMaximumSizePolicy(EvictionConfig.MaxSizePolicy.FREE_NATIVE_MEMORY_SIZE);
    }

    private static TcpIpConfig tcpIpConfig() {
        return new TcpIpConfig()
                .setEnabled(true)
                .setConnectionTimeoutSeconds(10)
                .addMember("10.11.12.1,10.11.12.2")
                .setRequiredMember("10.11.11.2");
    }

    private static MulticastConfig multicastConfig() {
        return new MulticastConfig()
                .setEnabled(true)
                .setMulticastTimeoutSeconds(10)
                .setLoopbackModeEnabled(true)
                .setMulticastGroup("224.2.2.3")
                .setMulticastTimeToLive(42)
                .setMulticastPort(4242)
                .setTrustedInterfaces(newHashSet("*"));
    }

    private static void assertFailureDetectorConfigEquals(IcmpFailureDetectorConfig expected,
                                                          IcmpFailureDetectorConfig actual) {
        assertEquals(expected.isEnabled(), actual.isEnabled());
        assertEquals(expected.getIntervalMilliseconds(), actual.getIntervalMilliseconds());
        assertEquals(expected.getTimeoutMilliseconds(), actual.getTimeoutMilliseconds());
        assertEquals(expected.getTtl(), actual.getTtl());
        assertEquals(expected.getMaxAttempts(), actual.getMaxAttempts());
        assertEquals(expected.isFailFastOnStartup(), actual.isFailFastOnStartup());
        assertEquals(expected.isParallelMode(), actual.isParallelMode());
        assertEquals(expected, actual);
    }
}<|MERGE_RESOLUTION|>--- conflicted
+++ resolved
@@ -956,13 +956,8 @@
                 .setHotRestartConfig(hotRestartConfig())
                 .setEvictionPolicy(EvictionPolicy.LRU)
                 .addEntryListenerConfig(listenerConfig)
-<<<<<<< HEAD
                 .setIndexConfigs(singletonList(indexConfig))
-                .addMapAttributeConfig(attrConfig)
-=======
-                .setMapIndexConfigs(singletonList(mapIndexConfig))
                 .addAttributeConfig(attrConfig)
->>>>>>> 160b7b3b
                 .setPartitionLostListenerConfigs(singletonList(
                         new MapPartitionLostListenerConfig("partitionLostListener")));
 
