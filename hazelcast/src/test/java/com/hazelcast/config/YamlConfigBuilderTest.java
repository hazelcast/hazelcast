--- conflicted
+++ resolved
@@ -60,16 +60,13 @@
 import java.util.Properties;
 import java.util.Set;
 
-<<<<<<< HEAD
 import static com.hazelcast.config.DynamicConfigurationConfig.DEFAULT_BACKUP_COUNT;
 import static com.hazelcast.config.DynamicConfigurationConfig.DEFAULT_BACKUP_DIR;
-=======
 import static com.hazelcast.config.LocalDeviceConfig.DEFAULT_BLOCK_SIZE_IN_BYTES;
 import static com.hazelcast.config.LocalDeviceConfig.DEFAULT_DEVICE_BASE_DIR;
 import static com.hazelcast.config.LocalDeviceConfig.DEFAULT_DEVICE_NAME;
 import static com.hazelcast.config.LocalDeviceConfig.DEFAULT_READ_IO_THREAD_COUNT;
 import static com.hazelcast.config.LocalDeviceConfig.DEFAULT_WRITE_IO_THREAD_COUNT;
->>>>>>> b2ba4283
 import static com.hazelcast.config.EvictionPolicy.LRU;
 import static com.hazelcast.config.MaxSizePolicy.ENTRY_COUNT;
 import static com.hazelcast.config.MemoryTierConfig.DEFAULT_CAPACITY;
@@ -3148,7 +3145,6 @@
 
     @Override
     @Test
-<<<<<<< HEAD
     public void testDynamicConfig() {
         boolean persistenceEnabled = true;
         String persistenceFile = "/mnt/dynamic-configuration/persistence-file";
@@ -3187,10 +3183,7 @@
 
     @Override
     @Test
-    public void testDevice() {
-=======
     public void testLocalDevice() {
->>>>>>> b2ba4283
         String baseDir = "base-directory";
         int blockSize = 2048;
         int readIOThreadCount = 16;
