/*
 * Copyright (c) 2008-2021, Hazelcast, Inc. All Rights Reserved.
 *
 * Licensed under the Apache License, Version 2.0 (the "License");
 * you may not use this file except in compliance with the License.
 * You may obtain a copy of the License at
 *
 * http://www.apache.org/licenses/LICENSE-2.0
 *
 * Unless required by applicable law or agreed to in writing, software
 * distributed under the License is distributed on an "AS IS" BASIS,
 * WITHOUT WARRANTIES OR CONDITIONS OF ANY KIND, either express or implied.
 * See the License for the specific language governing permissions and
 * limitations under the License.
 */

package com.hazelcast.config;

import com.hazelcast.config.CacheSimpleConfig.ExpiryPolicyFactoryConfig;
import com.hazelcast.config.CacheSimpleConfig.ExpiryPolicyFactoryConfig.DurationConfig;
import com.hazelcast.config.CacheSimpleConfig.ExpiryPolicyFactoryConfig.TimedExpiryPolicyFactoryConfig;
import com.hazelcast.config.cp.CPSubsystemConfig;
import com.hazelcast.config.cp.FencedLockConfig;
import com.hazelcast.config.cp.RaftAlgorithmConfig;
import com.hazelcast.config.cp.SemaphoreConfig;
import com.hazelcast.config.security.JaasAuthenticationConfig;
import com.hazelcast.config.security.KerberosAuthenticationConfig;
import com.hazelcast.config.security.KerberosIdentityConfig;
import com.hazelcast.config.security.LdapAuthenticationConfig;
import com.hazelcast.config.security.RealmConfig;
import com.hazelcast.config.security.TlsAuthenticationConfig;
import com.hazelcast.config.security.TokenIdentityConfig;
import com.hazelcast.config.security.UsernamePasswordIdentityConfig;
import com.hazelcast.core.HazelcastException;
import com.hazelcast.instance.EndpointQualifier;
import com.hazelcast.internal.config.AliasedDiscoveryConfigUtils;
import com.hazelcast.internal.config.ServicesConfig;
import com.hazelcast.internal.util.CollectionUtil;
import org.apache.commons.lang3.ArrayUtils;

import java.util.ArrayList;
import java.util.Collection;
import java.util.HashMap;
import java.util.HashSet;
import java.util.Iterator;
import java.util.List;
import java.util.Map;
import java.util.Map.Entry;
import java.util.Objects;
import java.util.Set;

import static com.hazelcast.internal.config.AliasedDiscoveryConfigUtils.aliasedDiscoveryConfigsFrom;
import static com.hazelcast.internal.config.ConfigUtils.lookupByPattern;
import static java.text.MessageFormat.format;
import static java.util.Collections.singletonMap;
import static org.codehaus.groovy.runtime.InvokerHelper.asList;
import static org.junit.Assert.assertEquals;

public class ConfigCompatibilityChecker {

    /**
     * Checks if two {@link Config} instances are compatible.
     * <p>
     * This mostly means that the config values will have the same impact on the behaviour of the system,
     * but are not necessarily the same (e.g. a {@code null} value is sometimes the same as an empty
     * collection or a disabled config).
     *
     * <b>Note:</b> This method checks MOST but NOT ALL configuration. As such it is best used in test
     * scenarios to cover as much config checks as possible automatically.
     *
     * @param c1 the {@link Config} to check
     * @param c2 the {@link Config} to check
     * @return {@code true} if the configs are compatible, {@code false} otherwise
     * @throws HazelcastException       if configs are incompatible
     * @throws IllegalArgumentException if one of the configs is {@code null}
     */
    static boolean isCompatible(Config c1, Config c2) {
        if (c1 == c2) {
            return true;
        }
        if (c1 == null || c2 == null) {
            throw new IllegalArgumentException("One of the two configs is null");
        }
        if (!nullSafeEqual(c1.getClusterName(), c2.getClusterName())) {
            return false;
        }

        checkWanConfigs(c1.getWanReplicationConfigs(), c2.getWanReplicationConfigs());
        checkCompatibleConfigs("partition group", c1.getPartitionGroupConfig(), c2.getPartitionGroupConfig(),
                new PartitionGroupConfigChecker());
        checkCompatibleConfigs("serialization", c1.getSerializationConfig(), c2.getSerializationConfig(),
                new SerializationConfigChecker());
        checkCompatibleConfigs("management center", c1.getManagementCenterConfig(), c2.getManagementCenterConfig(),
                new ManagementCenterConfigChecker());
        checkCompatibleConfigs("hot restart", c1.getHotRestartPersistenceConfig(), c2.getHotRestartPersistenceConfig(),
                new HotRestartConfigChecker());
        checkCompatibleConfigs("persistence", c1.getPersistenceConfig(), c2.getPersistenceConfig(),
                new PersistenceConfigChecker());
        checkCompatibleConfigs("CRDT replication", c1.getCRDTReplicationConfig(), c2.getCRDTReplicationConfig(),
                new CRDTReplicationConfigChecker());
        checkCompatibleConfigs("network", c1.getNetworkConfig(), c2.getNetworkConfig(), new NetworkConfigChecker());
        checkCompatibleConfigs("advanced network", c1.getAdvancedNetworkConfig(), c2.getAdvancedNetworkConfig(),
                new AdvancedNetworkConfigChecker());
        checkCompatibleConfigs("map", c1, c2, c1.getMapConfigs(), c2.getMapConfigs(), new MapConfigChecker());
        checkCompatibleConfigs("ringbuffer", c1, c2, c1.getRingbufferConfigs(), c2.getRingbufferConfigs(),
                new RingbufferConfigChecker());
        checkCompatibleConfigs("queue", c1, c2, c1.getQueueConfigs(), c2.getQueueConfigs(), new QueueConfigChecker());
        checkCompatibleConfigs("topic", c1, c2, c1.getTopicConfigs(), c2.getTopicConfigs(), new TopicConfigChecker());
        checkCompatibleConfigs("reliable topic", c1, c2, c1.getReliableTopicConfigs(), c2.getReliableTopicConfigs(),
                new ReliableTopicConfigChecker());
        checkCompatibleConfigs("cache", c1, c2, c1.getCacheConfigs(), c2.getCacheConfigs(), new CacheSimpleConfigChecker());
        checkCompatibleConfigs("executor", c1, c2, c1.getExecutorConfigs(), c2.getExecutorConfigs(), new ExecutorConfigChecker());
        checkCompatibleConfigs("durable executor", c1, c2, c1.getDurableExecutorConfigs(), c2.getDurableExecutorConfigs(),
                new DurableExecutorConfigChecker());
        checkCompatibleConfigs("scheduled executor", c1, c2, c1.getScheduledExecutorConfigs(), c2.getScheduledExecutorConfigs(),
                new ScheduledExecutorConfigChecker());
        checkCompatibleConfigs("multimap", c1, c2, c1.getMultiMapConfigs(), c2.getMultiMapConfigs(), new MultimapConfigChecker());
        checkCompatibleConfigs("replicated map", c1, c2, c1.getReplicatedMapConfigs(), c2.getReplicatedMapConfigs(),
                new ReplicatedMapConfigChecker());
        checkCompatibleConfigs("list", c1, c2, c1.getListConfigs(), c2.getListConfigs(), new ListConfigChecker());
        checkCompatibleConfigs("set", c1, c2, c1.getSetConfigs(), c2.getSetConfigs(), new SetConfigChecker());
        checkCompatibleConfigs("flake id generator", c1, c2, c1.getFlakeIdGeneratorConfigs(), c2.getFlakeIdGeneratorConfigs(),
                new FlakeIdGeneratorConfigChecker());
        checkCompatibleConfigs("cardinality estimator", c1, c2, c1.getCardinalityEstimatorConfigs(),
                c2.getCardinalityEstimatorConfigs(), new CardinalityEstimatorConfigChecker());
        checkCompatibleConfigs("pn counter", c1, c2, c1.getPNCounterConfigs(), c2.getPNCounterConfigs(),
                new PNCounterConfigChecker());
        checkCompatibleConfigs("split-brain-protection", c1, c2, c1.getSplitBrainProtectionConfigs(), c2.getSplitBrainProtectionConfigs(), new SplitBrainProtectionConfigChecker());
        checkCompatibleConfigs("security", c1, c2, singletonMap("", c1.getSecurityConfig()),
                singletonMap("", c2.getSecurityConfig()), new SecurityConfigChecker());
        checkCompatibleConfigs("cp subsystem", c1, c2, singletonMap("", c1.getCPSubsystemConfig()),
                singletonMap("", c2.getCPSubsystemConfig()), new CPSubsystemConfigChecker());
        checkCompatibleConfigs("auditlog", c1, c2, singletonMap("", c1.getAuditlogConfig()),
                singletonMap("", c2.getAuditlogConfig()), new AuditlogConfigChecker());

        checkCompatibleConfigs("metrics", c1.getMetricsConfig(), c2.getMetricsConfig(), new MetricsConfigChecker());
        checkCompatibleConfigs("sql", c1.getSqlConfig(), c2.getSqlConfig(), new SqlConfigChecker());

        checkCompatibleConfigs("instance-tracking", c1.getInstanceTrackingConfig(), c2.getInstanceTrackingConfig(),
                new InstanceTrackingConfigChecker());
        checkCompatibleConfigs("native memory", c1.getNativeMemoryConfig(), c2.getNativeMemoryConfig(),
                new NativeMemoryConfigChecker());

        return true;
    }

    public static void checkWanConfigs(Map<String, WanReplicationConfig> c1, Map<String, WanReplicationConfig> c2) {
        if ((c1 != c2 && (c1 == null || c2 == null)) || c1.size() != c2.size()) {
            throw new HazelcastException(format("Incompatible wan replication config :\n{0}\n vs \n{1}", c1, c2));
        }
        WanReplicationConfigChecker checker = new WanReplicationConfigChecker();
        for (Entry<String, WanReplicationConfig> entry : c1.entrySet()) {
            checkCompatibleConfigs("wan replication", entry.getValue(), c2.get(entry.getKey()), checker);
        }
    }

    public static void checkEndpointConfigCompatible(EndpointConfig c1, EndpointConfig c2) {
        checkCompatibleConfigs("endpoint-config", c1, c2, new EndpointConfigChecker());
    }

    private static <T> void checkCompatibleConfigs(String type, T c1, T c2, ConfigChecker<T> checker) {
        if (!checker.check(c1, c2)) {
            throw new HazelcastException(format("Incompatible " + type + " config :\n{0}\n vs \n{1}", c1, c2));
        }
    }

    private static <T> void checkCompatibleConfigs(String type, Config c1, Config c2, Map<String, T> configs1,
                                                   Map<String, T> configs2, ConfigChecker<T> checker) {
        Set<String> configNames = new HashSet<>(configs1.keySet());
        configNames.addAll(configs2.keySet());

        for (String name : configNames) {
            T config1 = lookupByPattern(c1.getConfigPatternMatcher(), configs1, name);
            T config2 = lookupByPattern(c2.getConfigPatternMatcher(), configs2, name);
            if (config1 != null && config2 != null && !checker.check(config1, config2)) {
                throw new HazelcastException(format("Incompatible " + type + " config :\n{0}\n vs \n{1}", config1, config2));
            }
        }
        T config1 = checker.getDefault(c1);
        T config2 = checker.getDefault(c2);
        if (!checker.check(config1, config2)) {
            throw new HazelcastException(format("Incompatible default " + type + " config :\n{0}\n vs \n{1}", config1, config2));
        }
    }

    private static boolean nullSafeEqual(Object a, Object b) {
        return Objects.equals(a, b);
    }

    private static <T> boolean isCollectionCompatible(Collection<T> c1, Collection<T> c2, ConfigChecker<T> checker) {
        if (c1 == c2) {
            return true;
        }
        if (c1 == null || c2 == null || c1.size() != c2.size()) {
            return false;
        }

        Iterator<T> i1 = c1.iterator();
        Iterator<T> i2 = c2.iterator();
        while (i1.hasNext() && i2.hasNext()) {
            T config1 = i1.next();
            T config2 = i2.next();
            if (!checker.check(config1, config2)) {
                return false;
            }
        }
        return !(i1.hasNext() || i2.hasNext());
    }

    private static boolean isCompatible(EvictionConfig c1, EvictionConfig c2) {
        return new EvictionConfigChecker().check(c1, c2);
    }

    private static boolean isCompatible(PredicateConfig c1, PredicateConfig c2) {
        return new PredicateConfigChecker().check(c1, c2);
    }

    private static boolean isCompatible(CollectionConfig c1, CollectionConfig c2) {
        return c1 == c2 || !(c1 == null || c2 == null)
                && nullSafeEqual(c1.getName(), c2.getName())
                && nullSafeEqual(c1.getItemListenerConfigs(), c2.getItemListenerConfigs())
                && nullSafeEqual(c1.getBackupCount(), c2.getBackupCount())
                && nullSafeEqual(c1.getAsyncBackupCount(), c2.getAsyncBackupCount())
                && nullSafeEqual(c1.getMaxSize(), c2.getMaxSize())
                && nullSafeEqual(c1.isStatisticsEnabled(), c2.isStatisticsEnabled())
                && nullSafeEqual(c1.getSplitBrainProtectionName(), c2.getSplitBrainProtectionName())
                && isCompatible(c1.getMergePolicyConfig(), c2.getMergePolicyConfig());
    }

    private static boolean isCompatible(MerkleTreeConfig c1, MerkleTreeConfig c2) {
        boolean c1Disabled = c1 == null || !c1.isEnabled();
        boolean c2Disabled = c2 == null || !c2.isEnabled();
        return c1 == c2 || (c1Disabled && c2Disabled) || (c1 != null && c2 != null
                && c1.getDepth() == c2.getDepth());
    }

    private static boolean isCompatible(HotRestartConfig c1, HotRestartConfig c2) {
        boolean c1Disabled = c1 == null || !c1.isEnabled();
        boolean c2Disabled = c2 == null || !c2.isEnabled();
        return c1 == c2 || (c1Disabled && c2Disabled) || (c1 != null && c2 != null && nullSafeEqual(c1.isFsync(), c2.isFsync()));
    }

    private static boolean isCompatible(EventJournalConfig c1, EventJournalConfig c2) {
        boolean c1Disabled = c1 == null || !c1.isEnabled();
        boolean c2Disabled = c2 == null || !c2.isEnabled();
        return c1 == c2 || (c1Disabled && c2Disabled) || (c1 != null && c2 != null
                && nullSafeEqual(c1.getCapacity(), c2.getCapacity())
                && nullSafeEqual(c1.getTimeToLiveSeconds(), c2.getTimeToLiveSeconds()));
    }

    private static boolean isCompatible(MergePolicyConfig c1, MergePolicyConfig c2) {
        return c1 == c2 || !(c1 == null || c2 == null)
                && c1.getBatchSize() == c2.getBatchSize()
                && nullSafeEqual(c1.getPolicy(), c2.getPolicy());
    }

    public static void checkQueueConfig(QueueConfig expectedConfig, QueueConfig actualConfig) {
        checkCompatibleConfigs("queue-config", expectedConfig, actualConfig, new QueueConfigChecker());
    }

    public static void checkListenerConfigs(List<ListenerConfig> expectedConfigs, List<ListenerConfig> actualConfigs) {
        assertEquals(expectedConfigs.size(), actualConfigs.size());
        for (int i = 0; i < expectedConfigs.size(); i++) {
            checkCompatibleConfigs("listener-config", expectedConfigs.get(i), actualConfigs.get(i), new ReplicatedMapListenerConfigChecker());
        }
    }

    public static void checkSocketInterceptorConfig(SocketInterceptorConfig expectedConfig, SocketInterceptorConfig actualConfig) {
        checkCompatibleConfigs("socket-interceptor-config", expectedConfig, actualConfig, new SocketInterceptorConfigChecker());
    }

    public static void checkMapConfig(MapConfig expectedConfig, MapConfig actualConfig) {
        checkCompatibleConfigs("map-config", expectedConfig, actualConfig, new MapConfigChecker());
    }

<<<<<<< HEAD
    public static void checkDynamicConfigurationConfig(DynamicConfigurationConfig expectedConfig, DynamicConfigurationConfig actualConfig) {
        checkCompatibleConfigs("dynamic-configuration-config", expectedConfig, actualConfig, new DynamicConfigurationConfigChecker());
    }

    public static void checkDeviceConfig(DeviceConfig expectedConfig, DeviceConfig actualConfig) {
=======
    public static void checkDeviceConfig(LocalDeviceConfig expectedConfig, LocalDeviceConfig actualConfig) {
>>>>>>> b2ba4283
        checkCompatibleConfigs("device-config", expectedConfig, actualConfig, new DeviceConfigChecker());
    }

    public static void checkRingbufferConfig(RingbufferConfig expectedConfig, RingbufferConfig actualConfig) {
        checkCompatibleConfigs("ringbuffer", expectedConfig, actualConfig, new RingbufferConfigChecker());
    }

    public static void checkMemberAddressProviderConfig(MemberAddressProviderConfig expected, MemberAddressProviderConfig actual) {
        checkCompatibleConfigs("member-address-provider", expected, actual, new MemberAddressProviderConfigChecker());
    }

    public static void checkSerializerConfigs(Collection<SerializerConfig> expected, Collection<SerializerConfig> actual) {
        assertEquals(expected.size(), actual.size());
        Iterator<SerializerConfig> expectedIterator = expected.iterator();
        Iterator<SerializerConfig> actualIterator = actual.iterator();
        SerializerConfigChecker checker = new SerializerConfigChecker();
        while (expectedIterator.hasNext()) {
            checkCompatibleConfigs("serializer", expectedIterator.next(), actualIterator.next(), checker);
        }
    }

    public static void checkSSLConfig(SSLConfig expected, SSLConfig actual) {
        checkCompatibleConfigs("ssl", expected, actual, new SSLConfigChecker());
    }

    public static void checkQueryCacheConfig(QueryCacheConfig expected, QueryCacheConfig actual) {
        checkCompatibleConfigs("query-cache", expected, actual, new QueryCacheConfigChecker());
    }

    public static void checkNearCacheConfig(NearCacheConfig expected, NearCacheConfig actual) {
        checkCompatibleConfigs("near-cache", expected, actual, new NearCacheConfigChecker());
    }

    private abstract static class ConfigChecker<T> {

        abstract boolean check(T t1, T t2);

        T getDefault(Config c) {
            return null;
        }
    }

    private static class NearCacheConfigChecker extends ConfigChecker<NearCacheConfig> {
        @Override
        boolean check(NearCacheConfig c1, NearCacheConfig c2) {
            return c1 == c2 || (c1 != null && c2 != null
                && c1.isCacheLocalEntries() == c2.isCacheLocalEntries()
                && c1.isSerializeKeys() == c2.isSerializeKeys()
                && c1.isInvalidateOnChange() == c2.isInvalidateOnChange()
                && c1.getTimeToLiveSeconds() == c2.getTimeToLiveSeconds()
                && c1.getMaxIdleSeconds() == c2.getMaxIdleSeconds()
                && c1.getInMemoryFormat() == c2.getInMemoryFormat()
                && c1.getLocalUpdatePolicy() == c2.getLocalUpdatePolicy()
                && isCompatible(c1.getEvictionConfig(), c2.getEvictionConfig())
                && nullSafeEqual(c1.getPreloaderConfig(), c2.getPreloaderConfig())
            );
        }
    }

    private static class QueryCacheConfigChecker extends ConfigChecker<QueryCacheConfig> {
        @Override
        boolean check(QueryCacheConfig c1, QueryCacheConfig c2) {
            return c1 == c2 || (c1 != null && c2 != null
                && c1.getBatchSize() == c2.getBatchSize()
                && c1.getBufferSize() == c2.getBufferSize()
                && c1.getDelaySeconds() == c2.getDelaySeconds()
                && c1.isIncludeValue() == c2.isIncludeValue()
                && c1.isPopulate() == c2.isPopulate()
                && c1.isCoalesce() == c2.isCoalesce()
                && c1.getInMemoryFormat() == c2.getInMemoryFormat()
                && isCompatible(c1.getEvictionConfig(), c2.getEvictionConfig())
                && isCollectionCompatible(c1.getEntryListenerConfigs(), c2.getEntryListenerConfigs(), new EntryListenerConfigChecker())
                && isCollectionCompatible(c1.getIndexConfigs(), c2.getIndexConfigs(), new IndexConfigChecker())
                && isCompatible(c1.getPredicateConfig(), c2.getPredicateConfig()));
        }
    }

    private static class PredicateConfigChecker extends ConfigChecker<PredicateConfig> {
        @Override
        boolean check(PredicateConfig c1, PredicateConfig c2) {
            return c1 == c2 || (c1 != null && c2 != null
                && nullSafeEqual(
                    classNameOrImpl(c1.getClassName(), c1.getImplementation()),
                    classNameOrImpl(c2.getClassName(), c2.getImplementation()))
                && nullSafeEqual(c1.getSql(), c2.getSql()));
        }
    }

    private static class EvictionConfigChecker extends ConfigChecker<EvictionConfig> {
        @Override
        boolean check(EvictionConfig c1, EvictionConfig c2) {
            return c1 == c2 || (c1 != null && c2 != null
                && c1.getSize() == c2.getSize()
                && c1.getMaxSizePolicy() == c2.getMaxSizePolicy()
                && c1.getEvictionPolicy() == c2.getEvictionPolicy()
                && nullSafeEqual(
                    classNameOrImpl(c1.getComparatorClassName(), c1.getComparator()),
                    classNameOrImpl(c2.getComparatorClassName(), c2.getComparator())));
        }
    }

    private static class RingbufferConfigChecker extends ConfigChecker<RingbufferConfig> {
        @Override
        boolean check(RingbufferConfig c1, RingbufferConfig c2) {
            return c1 == c2 || !(c1 == null || c2 == null)
                    && nullSafeEqual(c1.getName(), c2.getName())
                    && nullSafeEqual(c1.getBackupCount(), c2.getBackupCount())
                    && nullSafeEqual(c1.getAsyncBackupCount(), c2.getAsyncBackupCount())
                    && nullSafeEqual(c1.getCapacity(), c2.getCapacity())
                    && nullSafeEqual(c1.getTimeToLiveSeconds(), c2.getTimeToLiveSeconds())
                    && nullSafeEqual(c1.getInMemoryFormat(), c2.getInMemoryFormat())
                    && nullSafeEqual(c1.getSplitBrainProtectionName(), c2.getSplitBrainProtectionName())
                    && isCompatible(c1.getRingbufferStoreConfig(), c2.getRingbufferStoreConfig())
                    && ConfigCompatibilityChecker.isCompatible(c1.getMergePolicyConfig(), c2.getMergePolicyConfig());
        }

        private static boolean isCompatible(RingbufferStoreConfig c1, RingbufferStoreConfig c2) {
            boolean c1Disabled = c1 == null || !c1.isEnabled();
            boolean c2Disabled = c2 == null || !c2.isEnabled();
            return c1 == c2 || (c1Disabled && c2Disabled) || (c1 != null && c2 != null
                && nullSafeEqual(
                    classNameOrImpl(c1.getClassName(), c1.getStoreImplementation()),
                    classNameOrImpl(c2.getClassName(), c2.getStoreImplementation()))
                && nullSafeEqual(
                    classNameOrImpl(c1.getFactoryClassName(), c1.getFactoryImplementation()),
                    classNameOrImpl(c2.getFactoryClassName(), c2.getFactoryImplementation()))
                && nullSafeEqual(c1.getProperties(), c2.getProperties()));
        }

        @Override
        RingbufferConfig getDefault(Config c) {
            return c.getRingbufferConfig("default");
        }
    }

    private static class QueueConfigChecker extends ConfigChecker<QueueConfig> {
        @Override
        boolean check(QueueConfig c1, QueueConfig c2) {
            return c1 == c2 || !(c1 == null || c2 == null)
                    && nullSafeEqual(c1.getName(), c2.getName())
                    && nullSafeEqual(c1.getItemListenerConfigs(), c2.getItemListenerConfigs())
                    && nullSafeEqual(c1.getBackupCount(), c2.getBackupCount())
                    && nullSafeEqual(c1.getAsyncBackupCount(), c2.getAsyncBackupCount())
                    && nullSafeEqual(c1.getMaxSize(), c2.getMaxSize())
                    && nullSafeEqual(c1.getEmptyQueueTtl(), c2.getEmptyQueueTtl())
                    && isCompatible(c1.getQueueStoreConfig(), c2.getQueueStoreConfig())
                    && ConfigCompatibilityChecker.isCompatible(c1.getMergePolicyConfig(), c2.getMergePolicyConfig())
                    && nullSafeEqual(c1.isStatisticsEnabled(), c2.isStatisticsEnabled())
                    && nullSafeEqual(c1.getSplitBrainProtectionName(), c2.getSplitBrainProtectionName())
                    && nullSafeEqual(c1.getPriorityComparatorClassName(), c2.getPriorityComparatorClassName());
        }

        private static boolean isCompatible(QueueStoreConfig c1, QueueStoreConfig c2) {
            boolean c1Disabled = c1 == null || !c1.isEnabled();
            boolean c2Disabled = c2 == null || !c2.isEnabled();
            return c1 == c2 || (c1Disabled && c2Disabled) || (c1 != null && c2 != null
                && nullSafeEqual(
                    classNameOrImpl(c1.getClassName(), c1.getStoreImplementation()),
                    classNameOrImpl(c2.getClassName(), c2.getStoreImplementation()))
                && nullSafeEqual(
                    classNameOrImpl(c1.getFactoryClassName(), c1.getFactoryImplementation()),
                    classNameOrImpl(c2.getFactoryClassName(), c2.getFactoryImplementation()))
                && nullSafeEqual(c1.getProperties(), c2.getProperties()));
        }

        @Override
        QueueConfig getDefault(Config c) {
            return c.getQueueConfig("default");
        }
    }

    private static class ListConfigChecker extends ConfigChecker<ListConfig> {
        @Override
        boolean check(ListConfig c1, ListConfig c2) {
            return isCompatible(c1, c2);
        }

        @Override
        ListConfig getDefault(Config c) {
            return c.getListConfig("default");
        }
    }

    private static class SetConfigChecker extends ConfigChecker<SetConfig> {
        @Override
        boolean check(SetConfig c1, SetConfig c2) {
            return isCompatible(c1, c2);
        }

        @Override
        SetConfig getDefault(Config c) {
            return c.getSetConfig("default");
        }
    }

    private static class TopicConfigChecker extends ConfigChecker<TopicConfig> {
        @Override
        boolean check(TopicConfig c1, TopicConfig c2) {
            return c1 == c2 || !(c1 == null || c2 == null)
                    && nullSafeEqual(c1.getName(), c2.getName())
                    && nullSafeEqual(c1.isGlobalOrderingEnabled(), c2.isGlobalOrderingEnabled())
                    && nullSafeEqual(c1.isStatisticsEnabled(), c2.isStatisticsEnabled())
                    && nullSafeEqual(c1.isMultiThreadingEnabled(), c2.isMultiThreadingEnabled())
                    && nullSafeEqual(c1.getMessageListenerConfigs(), c2.getMessageListenerConfigs());
        }

        @Override
        TopicConfig getDefault(Config c) {
            return c.getTopicConfig("default");
        }
    }

    private static class ReliableTopicConfigChecker extends ConfigChecker<ReliableTopicConfig> {
        @Override
        boolean check(ReliableTopicConfig c1, ReliableTopicConfig c2) {
            return c1 == c2 || !(c1 == null || c2 == null)
                    && nullSafeEqual(c1.getReadBatchSize(), c2.getReadBatchSize())
                    && nullSafeEqual(c1.getName(), c2.getName())
                    && nullSafeEqual(c1.isStatisticsEnabled(), c2.isStatisticsEnabled())
                    && nullSafeEqual(c1.getMessageListenerConfigs(), c2.getMessageListenerConfigs())
                    && nullSafeEqual(c1.getTopicOverloadPolicy(), c2.getTopicOverloadPolicy());
        }

        @Override
        ReliableTopicConfig getDefault(Config c) {
            return c.getReliableTopicConfig("default");
        }
    }

    private static class ExecutorConfigChecker extends ConfigChecker<ExecutorConfig> {
        @Override
        boolean check(ExecutorConfig c1, ExecutorConfig c2) {
            if (c1 == c2) {
                return true;
            }
            if (c1 == null || c2 == null) {
                return false;
            }
            int cap1 = c1.getQueueCapacity();
            int cap2 = c2.getQueueCapacity();
            return nullSafeEqual(c1.getName(), c2.getName())
                    && nullSafeEqual(c1.getPoolSize(), c2.getPoolSize())
                    && (nullSafeEqual(cap1, cap2) || (Math.min(cap1, cap2) == 0 && Math.max(cap1, cap2) == Integer.MAX_VALUE))
                    && nullSafeEqual(c1.getSplitBrainProtectionName(), c2.getSplitBrainProtectionName())
                    && nullSafeEqual(c1.isStatisticsEnabled(), c2.isStatisticsEnabled());
        }

        @Override
        ExecutorConfig getDefault(Config c) {
            return c.getExecutorConfig("default");
        }
    }

    private static class DurableExecutorConfigChecker extends ConfigChecker<DurableExecutorConfig> {
        @Override
        boolean check(DurableExecutorConfig c1, DurableExecutorConfig c2) {
            return c1 == c2 || !(c1 == null || c2 == null)
                    && nullSafeEqual(c1.getName(), c2.getName())
                    && nullSafeEqual(c1.getPoolSize(), c2.getPoolSize())
                    && nullSafeEqual(c1.getDurability(), c2.getDurability())
                    && nullSafeEqual(c1.getSplitBrainProtectionName(), c2.getSplitBrainProtectionName())
                    && nullSafeEqual(c1.getCapacity(), c2.getCapacity())
                    && nullSafeEqual(c1.isStatisticsEnabled(), c2.isStatisticsEnabled());
        }

        @Override
        DurableExecutorConfig getDefault(Config c) {
            return c.getDurableExecutorConfig("default");
        }
    }

    private static class ScheduledExecutorConfigChecker extends ConfigChecker<ScheduledExecutorConfig> {
        @Override
        boolean check(ScheduledExecutorConfig c1, ScheduledExecutorConfig c2) {
            return c1 == c2 || !(c1 == null || c2 == null)
                    && nullSafeEqual(c1.getName(), c2.getName())
                    && nullSafeEqual(c1.getDurability(), c2.getDurability())
                    && nullSafeEqual(c1.getSplitBrainProtectionName(), c2.getSplitBrainProtectionName())
                    && isCompatible(c1.getMergePolicyConfig(), c2.getMergePolicyConfig())
                    && nullSafeEqual(c1.getPoolSize(), c2.getPoolSize())
                    && nullSafeEqual(c1.isStatisticsEnabled(), c2.isStatisticsEnabled());
        }

        @Override
        ScheduledExecutorConfig getDefault(Config c) {
            return c.getScheduledExecutorConfig("default");
        }
    }

    private static class MultimapConfigChecker extends ConfigChecker<MultiMapConfig> {
        @Override
        boolean check(MultiMapConfig c1, MultiMapConfig c2) {
            return c1 == c2 || !(c1 == null || c2 == null)
                    && nullSafeEqual(c1.getName(), c2.getName())
                    && nullSafeEqual(c1.getValueCollectionType(), c2.getValueCollectionType())
                    && nullSafeEqual(c1.getEntryListenerConfigs(), c2.getEntryListenerConfigs())
                    && nullSafeEqual(c1.isBinary(), c2.isBinary())
                    && nullSafeEqual(c1.getBackupCount(), c2.getBackupCount())
                    && nullSafeEqual(c1.getAsyncBackupCount(), c2.getAsyncBackupCount())
                    && nullSafeEqual(c1.isStatisticsEnabled(), c2.isStatisticsEnabled())
                    && nullSafeEqual(c1.getSplitBrainProtectionName(), c2.getSplitBrainProtectionName())
                    && ConfigCompatibilityChecker.isCompatible(c1.getMergePolicyConfig(), c2.getMergePolicyConfig());
        }

        @Override
        MultiMapConfig getDefault(Config c) {
            return c.getMultiMapConfig("default");
        }
    }

    private static class ReplicatedMapConfigChecker extends ConfigChecker<ReplicatedMapConfig> {
        @Override
        boolean check(ReplicatedMapConfig c1, ReplicatedMapConfig c2) {
            return c1 == c2 || !(c1 == null || c2 == null)
                    && nullSafeEqual(c1.getName(), c2.getName())
                    && nullSafeEqual(c1.getInMemoryFormat(), c2.getInMemoryFormat())
                    && nullSafeEqual(c1.isAsyncFillup(), c2.isAsyncFillup())
                    && nullSafeEqual(c1.isStatisticsEnabled(), c2.isStatisticsEnabled())
                    && nullSafeEqual(c1.getSplitBrainProtectionName(), c2.getSplitBrainProtectionName())
                    && ConfigCompatibilityChecker.isCompatible(c1.getMergePolicyConfig(), c2.getMergePolicyConfig())
                    && isCollectionCompatible(c1.getListenerConfigs(), c2.getListenerConfigs(),
                    new ReplicatedMapListenerConfigChecker());
        }

        @Override
        ReplicatedMapConfig getDefault(Config c) {
            return c.getReplicatedMapConfig("default");
        }
    }

    private static class ReplicatedMapListenerConfigChecker extends ConfigChecker<ListenerConfig> {
        @Override
        boolean check(ListenerConfig c1, ListenerConfig c2) {
            return c1 == c2 || !(c1 == null || c2 == null)
                && nullSafeEqual(
                    classNameOrImpl(c1.getClassName(), c1.getImplementation()),
                    classNameOrImpl(c2.getClassName(), c2.getImplementation()));
        }
    }

    private static class CardinalityEstimatorConfigChecker extends ConfigChecker<CardinalityEstimatorConfig> {
        @Override
        boolean check(CardinalityEstimatorConfig c1, CardinalityEstimatorConfig c2) {
            if (c1 == c2) {
                return true;
            }
            if (c1 == null || c2 == null) {
                return false;
            }
            return nullSafeEqual(c1.getName(), c2.getName())
                    && c1.getBackupCount() == c2.getBackupCount()
                    && c1.getAsyncBackupCount() == c2.getAsyncBackupCount()
                    && c1.getAsyncBackupCount() == c2.getAsyncBackupCount()
                    && isCompatible(c1.getMergePolicyConfig(), c2.getMergePolicyConfig())
                    && nullSafeEqual(c1.getSplitBrainProtectionName(), c2.getSplitBrainProtectionName());
        }

        @Override
        CardinalityEstimatorConfig getDefault(Config c) {
            return c.getCardinalityEstimatorConfig("default");
        }
    }

    private static class FlakeIdGeneratorConfigChecker extends ConfigChecker<FlakeIdGeneratorConfig> {
        @Override
        boolean check(FlakeIdGeneratorConfig c1, FlakeIdGeneratorConfig c2) {
            if (c1 == c2) {
                return true;
            }
            if (c1 == null || c2 == null) {
                return false;
            }
            return nullSafeEqual(c1.getName(), c2.getName())
                    && c1.getPrefetchCount() == c2.getPrefetchCount()
                    && c1.getPrefetchValidityMillis() == c2.getPrefetchValidityMillis()
                    && c1.getEpochStart() == c2.getEpochStart()
                    && c1.getNodeIdOffset() == c2.getNodeIdOffset()
                    && c1.getBitsSequence() == c2.getBitsSequence()
                    && c1.getBitsNodeId() == c2.getBitsNodeId()
                    && c1.getAllowedFutureMillis() == c2.getAllowedFutureMillis()
                    && c1.isStatisticsEnabled() == c2.isStatisticsEnabled();
        }

        @Override
        FlakeIdGeneratorConfig getDefault(Config c) {
            return c.getFlakeIdGeneratorConfig("default");
        }
    }

    private static class PNCounterConfigChecker extends ConfigChecker<PNCounterConfig> {
        @Override
        boolean check(PNCounterConfig c1, PNCounterConfig c2) {
            if (c1 == c2) {
                return true;
            }
            if (c1 == null || c2 == null) {
                return false;
            }
            return nullSafeEqual(c1.getName(), c2.getName())
                    && c1.getReplicaCount() == c2.getReplicaCount()
                    && nullSafeEqual(c1.getSplitBrainProtectionName(), c2.getSplitBrainProtectionName());
        }

        @Override
        PNCounterConfig getDefault(Config c) {
            return c.getPNCounterConfig("default");
        }
    }

    public static class CPSubsystemConfigChecker extends ConfigChecker<CPSubsystemConfig> {

        @Override
        boolean check(CPSubsystemConfig c1, CPSubsystemConfig c2) {
            if (c1 == c2) {
                return true;
            }
            if (c1 == null || c2 == null) {
                return false;
            }

            boolean cpSubsystemConfigValuesEqual =
                    (c1.getCPMemberCount() == c2.getCPMemberCount() && c1.getGroupSize() == c2.getGroupSize()
                            && c1.getSessionTimeToLiveSeconds() == c2.getSessionTimeToLiveSeconds()
                            && c1.getSessionHeartbeatIntervalSeconds() == c2.getSessionHeartbeatIntervalSeconds()
                            && c1.getMissingCPMemberAutoRemovalSeconds() == c2.getMissingCPMemberAutoRemovalSeconds()
                            && c1.isFailOnIndeterminateOperationState() == c2.isFailOnIndeterminateOperationState())
                            && c1.isPersistenceEnabled() == c2.isPersistenceEnabled()
                            && c1.getBaseDir().getAbsoluteFile().equals(c2.getBaseDir().getAbsoluteFile())
                            && c1.getDataLoadTimeoutSeconds() == c2.getDataLoadTimeoutSeconds();

            if (!cpSubsystemConfigValuesEqual) {
                return false;
            }

            RaftAlgorithmConfig r1 = c1.getRaftAlgorithmConfig();
            RaftAlgorithmConfig r2 = c2.getRaftAlgorithmConfig();

            final boolean raftAlgorithmConfigEqual =
                    (r1.getLeaderElectionTimeoutInMillis() == r2.getLeaderElectionTimeoutInMillis()
                            && r1.getLeaderHeartbeatPeriodInMillis() == r2.getLeaderHeartbeatPeriodInMillis()
                            && r1.getAppendRequestMaxEntryCount() == r2.getAppendRequestMaxEntryCount()
                            && r1.getMaxMissedLeaderHeartbeatCount() == r2.getMaxMissedLeaderHeartbeatCount()
                            && r1.getCommitIndexAdvanceCountToSnapshot() == r2.getCommitIndexAdvanceCountToSnapshot()
                            && r1.getAppendRequestBackoffTimeoutInMillis() == r2.getAppendRequestBackoffTimeoutInMillis()
                            && r1.getUncommittedEntryCountToRejectNewAppends() == r2.getUncommittedEntryCountToRejectNewAppends());

            if (!raftAlgorithmConfigEqual) {
                return false;
            }

            Map<String, SemaphoreConfig> semaphores1 = c1.getSemaphoreConfigs();

            if (semaphores1.size() != c2.getSemaphoreConfigs().size()) {
                return false;
            }

            for (Entry<String, SemaphoreConfig> e : semaphores1.entrySet()) {
                SemaphoreConfig s2 = c2.findSemaphoreConfig(e.getKey());
                if (s2 == null) {
                    return false;
                }
                if (e.getValue().isJDKCompatible() != s2.isJDKCompatible()) {
                    return false;
                }

                if (e.getValue().getInitialPermits() != s2.getInitialPermits()) {
                    return false;
                }
            }

            Map<String, FencedLockConfig> locks1 = c1.getLockConfigs();

            if (locks1.size() != c2.getLockConfigs().size()) {
                return false;
            }

            for (Entry<String, FencedLockConfig> e : locks1.entrySet()) {
                FencedLockConfig s2 = c2.findLockConfig(e.getKey());
                if (s2 == null) {
                    return false;
                }
                if (e.getValue().getLockAcquireLimit() != s2.getLockAcquireLimit()) {
                    return false;
                }
            }

            return true;
        }

        @Override
        CPSubsystemConfig getDefault(Config c) {
            return c.getCPSubsystemConfig();
        }
    }

    public static class MetricsConfigChecker extends ConfigChecker<MetricsConfig> {

        @Override
        boolean check(MetricsConfig c1, MetricsConfig c2) {
            if (c1 == c2) {
                return true;
            }
            if (c1 == null || c2 == null) {
                return false;
            }

            return c1.isEnabled() == c2.isEnabled()
                    && c1.getManagementCenterConfig().isEnabled() == c2.getManagementCenterConfig().isEnabled()
                    && c1.getManagementCenterConfig().getRetentionSeconds() == c2.getManagementCenterConfig()
                                                                                 .getRetentionSeconds()
                    && c1.getJmxConfig().isEnabled() == c2.getJmxConfig().isEnabled()
                    && c1.getCollectionFrequencySeconds() == c2.getCollectionFrequencySeconds();
        }

        @Override
        MetricsConfig getDefault(Config c) {
            return c.getMetricsConfig();
        }
    }

    public static class NativeMemoryConfigChecker extends ConfigChecker<NativeMemoryConfig> {

        @Override
        boolean check(NativeMemoryConfig c1, NativeMemoryConfig c2) {
            if (c1 == c2) {
                return true;
            }
            if (c1 == null || c2 == null) {
                return false;
            }

            return c1.isEnabled() == c2.isEnabled()
                    && c1.getAllocatorType() == c2.getAllocatorType()
                    && c1.getMetadataSpacePercentage() == c2.getMetadataSpacePercentage()
                    && c1.getMinBlockSize() == c2.getMinBlockSize()
                    && c1.getPageSize() == c2.getPageSize()
                    && c1.getPersistentMemoryConfig().isEnabled() == c2.getPersistentMemoryConfig().isEnabled()
                    && c1.getPersistentMemoryConfig().getMode() == c2.getPersistentMemoryConfig().getMode()
                    && c1.getPersistentMemoryConfig().getDirectoryConfigs()
                         .equals(c2.getPersistentMemoryConfig().getDirectoryConfigs());
        }

        @Override
        NativeMemoryConfig getDefault(Config c) {
            return c.getNativeMemoryConfig();
        }
    }

    public static class SqlConfigChecker extends ConfigChecker<SqlConfig> {

        @Override
        boolean check(SqlConfig c1, SqlConfig c2) {
            if (c1 == c2) {
                return true;
            }
            if (c1 == null || c2 == null) {
                return false;
            }

            return c1.getStatementTimeoutMillis() == c2.getStatementTimeoutMillis();
        }

        @Override
        SqlConfig getDefault(Config c) {
            return c.getSqlConfig();
        }
    }

    public static class InstanceTrackingConfigChecker extends ConfigChecker<InstanceTrackingConfig> {

        @Override
        boolean check(InstanceTrackingConfig c1, InstanceTrackingConfig c2) {
            if (c1 == c2) {
                return true;
            }
            if (c1 == null || c2 == null) {
                return false;
            }

            return c1.isEnabled() == c2.isEnabled()
                    && nullSafeEqual(c1.getFileName(), c2.getFileName())
                    && nullSafeEqual(c1.getFormatPattern(), c2.getFormatPattern());
        }

        @Override
        InstanceTrackingConfig getDefault(Config c) {
            return c.getInstanceTrackingConfig();
        }
    }

    private static class CacheSimpleConfigChecker extends ConfigChecker<CacheSimpleConfig> {
        @Override
        boolean check(CacheSimpleConfig c1, CacheSimpleConfig c2) {
            return c1 == c2 || !(c1 == null || c2 == null)
                    && nullSafeEqual(c1.getName(), c2.getName())
                    && nullSafeEqual(c1.getKeyType(), c2.getKeyType())
                    && nullSafeEqual(c1.getValueType(), c2.getValueType())
                    && nullSafeEqual(c1.isStatisticsEnabled(), c2.isStatisticsEnabled())
                    && nullSafeEqual(c1.isManagementEnabled(), c2.isManagementEnabled())
                    && nullSafeEqual(c1.isReadThrough(), c2.isReadThrough())
                    && nullSafeEqual(c1.isWriteThrough(), c2.isWriteThrough())
                    && nullSafeEqual(c1.getCacheLoaderFactory(), c2.getCacheLoaderFactory())
                    && nullSafeEqual(c1.getCacheWriterFactory(), c2.getCacheWriterFactory())
                    && nullSafeEqual(c1.getCacheLoader(), c2.getCacheLoader())
                    && nullSafeEqual(c1.getCacheWriter(), c2.getCacheWriter())
                    && isCompatible(c1.getExpiryPolicyFactoryConfig(), c2.getExpiryPolicyFactoryConfig())
                    && isCollectionCompatible(c1.getCacheEntryListeners(), c2.getCacheEntryListeners(),
                    new CacheSimpleEntryListenerConfigChecker())
                    && nullSafeEqual(c1.getAsyncBackupCount(), c2.getAsyncBackupCount())
                    && nullSafeEqual(c1.getBackupCount(), c2.getBackupCount())
                    && nullSafeEqual(c1.getInMemoryFormat(), c2.getInMemoryFormat())
                    && isCompatible(c1.getEvictionConfig(), c2.getEvictionConfig())
                    && isCompatible(c1.getWanReplicationRef(), c2.getWanReplicationRef())
                    && nullSafeEqual(c1.getSplitBrainProtectionName(), c2.getSplitBrainProtectionName())
                    && nullSafeEqual(c1.getPartitionLostListenerConfigs(), c2.getPartitionLostListenerConfigs())
                    && nullSafeEqual(c1.getMergePolicyConfig(), c2.getMergePolicyConfig())
                    && ConfigCompatibilityChecker.isCompatible(c1.getHotRestartConfig(), c2.getHotRestartConfig())
                    && ConfigCompatibilityChecker.isCompatible(c1.getEventJournalConfig(), c2.getEventJournalConfig());
        }

        private static boolean isCompatible(ExpiryPolicyFactoryConfig c1, ExpiryPolicyFactoryConfig c2) {
            return c1 == c2 || !(c1 == null || c2 == null)
                    && nullSafeEqual(c1.getClassName(), c2.getClassName())
                    && isCompatible(c1.getTimedExpiryPolicyFactoryConfig(), c2.getTimedExpiryPolicyFactoryConfig());
        }

        private static boolean isCompatible(TimedExpiryPolicyFactoryConfig c1, TimedExpiryPolicyFactoryConfig c2) {
            return c1 == c2 || !(c1 == null || c2 == null)
                    && nullSafeEqual(c1.getExpiryPolicyType(), c2.getExpiryPolicyType())
                    && isCompatible(c1.getDurationConfig(), c2.getDurationConfig());
        }

        private static boolean isCompatible(DurationConfig c1, DurationConfig c2) {
            return c1 == c2 || !(c1 == null || c2 == null)
                    && nullSafeEqual(c1.getDurationAmount(), c2.getDurationAmount())
                    && nullSafeEqual(c1.getTimeUnit(), c2.getTimeUnit());
        }

        private static boolean isCompatible(EvictionConfig c1, EvictionConfig c2) {
            return c1 == c2 || !(c1 == null || c2 == null)
                    && nullSafeEqual(c1.getSize(), c2.getSize())
                    && nullSafeEqual(c1.getMaxSizePolicy(), c2.getMaxSizePolicy())
                    && nullSafeEqual(c1.getEvictionPolicy(), c2.getEvictionPolicy())
                    && nullSafeEqual(c1.getComparatorClassName(), c2.getComparatorClassName());
        }

        private static boolean isCompatible(WanReplicationRef c1, WanReplicationRef c2) {
            return c1 == c2 || !(c1 == null || c2 == null)
                    && nullSafeEqual(c1.getName(), c2.getName())
                    && nullSafeEqual(c1.getMergePolicyClassName(), c2.getMergePolicyClassName())
                    && nullSafeEqual(c1.getFilters(), c2.getFilters())
                    && nullSafeEqual(c1.isRepublishingEnabled(), c2.isRepublishingEnabled());
        }

        @Override
        CacheSimpleConfig getDefault(Config c) {
            return c.getCacheConfig("default");
        }
    }

    public static class MapConfigChecker extends ConfigChecker<MapConfig> {
        @Override
        public boolean check(MapConfig c1, MapConfig c2) {
            if (c1 == c2) {
                return true;
            }
            if (c1 == null || c2 == null) {
                return false;
            }
            int maxSize1 = c1.getEvictionConfig().getSize();
            int maxSize2 = c2.getEvictionConfig().getSize();

            return nullSafeEqual(c1.getName(), c2.getName())
                    && nullSafeEqual(c1.getInMemoryFormat(), c2.getInMemoryFormat())
                    && nullSafeEqual(c1.getMetadataPolicy(), c2.getMetadataPolicy())
                    && nullSafeEqual(c1.isStatisticsEnabled(), c2.isStatisticsEnabled())
                    && nullSafeEqual(c1.getCacheDeserializedValues(), c2.getCacheDeserializedValues())
                    && nullSafeEqual(c1.getBackupCount(), c2.getBackupCount())
                    && nullSafeEqual(c1.getAsyncBackupCount(), c2.getAsyncBackupCount())
                    && nullSafeEqual(c1.getTimeToLiveSeconds(), c2.getTimeToLiveSeconds())
                    && nullSafeEqual(c1.getMaxIdleSeconds(), c2.getMaxIdleSeconds())
                    && nullSafeEqual(c1.getEvictionConfig().getEvictionPolicy(),
                    c2.getEvictionConfig().getEvictionPolicy())
                    && (nullSafeEqual(maxSize1, maxSize2)
                    || (Math.min(maxSize1, maxSize2) == 0 && Math.max(maxSize1, maxSize2) == Integer.MAX_VALUE))
                    && ConfigCompatibilityChecker.isCompatible(c1.getMergePolicyConfig(), c2.getMergePolicyConfig())
                    && nullSafeEqual(c1.isReadBackupData(), c2.isReadBackupData())
                    && ConfigCompatibilityChecker.isCompatible(c1.getMerkleTreeConfig(), c2.getMerkleTreeConfig())
                    && ConfigCompatibilityChecker.isCompatible(c1.getHotRestartConfig(), c2.getHotRestartConfig())
                    && ConfigCompatibilityChecker.isCompatible(c1.getEventJournalConfig(), c2.getEventJournalConfig())
                    && isCompatible(c1.getMapStoreConfig(), c2.getMapStoreConfig())
                    && isCompatible(c1.getNearCacheConfig(), c2.getNearCacheConfig())
                    && isCompatible(c1.getWanReplicationRef(), c2.getWanReplicationRef())
                    && isCollectionCompatible(c1.getIndexConfigs(), c2.getIndexConfigs(), new IndexConfigChecker())
                    && isCollectionCompatible(c1.getAttributeConfigs(), c2.getAttributeConfigs(),
                    new AttributeConfigChecker())
                    && isCollectionCompatible(c1.getEntryListenerConfigs(), c2.getEntryListenerConfigs(),
                    new EntryListenerConfigChecker())
                    && nullSafeEqual(c1.getPartitionLostListenerConfigs(), c2.getPartitionLostListenerConfigs())
                    && nullSafeEqual(c1.getSplitBrainProtectionName(), c2.getSplitBrainProtectionName())
                    && nullSafeEqual(c1.getPartitioningStrategyConfig(), c2.getPartitioningStrategyConfig());
        }

        private static boolean isCompatible(WanReplicationRef c1, WanReplicationRef c2) {
            return c1 == c2 || !(c1 == null || c2 == null)
                    && nullSafeEqual(c1.getName(), c2.getName())
                    && nullSafeEqual(c1.getMergePolicyClassName(), c2.getMergePolicyClassName())
                    && nullSafeEqual(c1.getFilters(), c2.getFilters())
                    && nullSafeEqual(c1.isRepublishingEnabled(), c2.isRepublishingEnabled());
        }

        private static boolean isCompatible(NearCacheConfig c1, NearCacheConfig c2) {
            return c1 == c2 || !(c1 == null || c2 == null)
                    && nullSafeEqual(c1.getName(), c2.getName())
                    && nullSafeEqual(c1.getTimeToLiveSeconds(), c2.getTimeToLiveSeconds())
                    && isCompatible(c1.getEvictionConfig(), c2.getEvictionConfig());
        }

        private static boolean isCompatible(EvictionConfig c1, EvictionConfig c2) {
            return c1 == c2 || !(c1 == null || c2 == null)
                    && nullSafeEqual(c1.getSize(), c2.getSize())
                    && nullSafeEqual(c1.getMaxSizePolicy(), c2.getMaxSizePolicy())
                    && nullSafeEqual(c1.getEvictionPolicy(), c2.getEvictionPolicy())
                    && nullSafeEqual(c1.getEvictionStrategyType(), c2.getEvictionStrategyType())
                    && nullSafeEqual(c1.getComparatorClassName(), c2.getComparatorClassName());
        }

        private static boolean isCompatible(MapStoreConfig c1, MapStoreConfig c2) {
            boolean c1Disabled = c1 == null || !c1.isEnabled();
            boolean c2Disabled = c2 == null || !c2.isEnabled();
            return c1 == c2 || (c1Disabled && c2Disabled) || (c1 != null && c2 != null
                && nullSafeEqual(
                    classNameOrImpl(c1.getClassName(), c1.getImplementation()),
                    classNameOrImpl(c2.getClassName(), c2.getImplementation()))
                && nullSafeEqual(
                    classNameOrImpl(c1.getFactoryClassName(), c1.getFactoryImplementation()),
                    classNameOrImpl(c2.getFactoryClassName(), c2.getFactoryImplementation()))
                && nullSafeEqual(c1.getProperties(), c2.getProperties()));
        }

        @Override
        MapConfig getDefault(Config c) {
            return c.getMapConfig("default");
        }
    }

    private static class IndexConfigChecker extends ConfigChecker<IndexConfig> {
        @Override
        boolean check(IndexConfig c1, IndexConfig c2) {
            return c1 == c2 || !(c1 == null || c2 == null) && nullSafeEqual(c1, c2);
        }
    }

<<<<<<< HEAD
    private static class DynamicConfigurationConfigChecker extends ConfigChecker<DynamicConfigurationConfig> {
        @Override
        boolean check(DynamicConfigurationConfig t1, DynamicConfigurationConfig t2) {
            return Objects.equals(t1, t2);
        }
    }

    private static class DeviceConfigChecker extends ConfigChecker<DeviceConfig> {
=======
    private static class DeviceConfigChecker extends ConfigChecker<LocalDeviceConfig> {
>>>>>>> b2ba4283
        @Override
        boolean check(LocalDeviceConfig t1, LocalDeviceConfig t2) {
            return Objects.equals(t1, t2);
        }
    }

    private static class CacheSimpleEntryListenerConfigChecker extends ConfigChecker<CacheSimpleEntryListenerConfig> {
        @Override
        boolean check(CacheSimpleEntryListenerConfig c1, CacheSimpleEntryListenerConfig c2) {
            return c1 == c2 || !(c1 == null || c2 == null)
                    && nullSafeEqual(c1.getCacheEntryListenerFactory(), c2.getCacheEntryListenerFactory())
                    && nullSafeEqual(c1.getCacheEntryEventFilterFactory(), c2.getCacheEntryEventFilterFactory())
                    && nullSafeEqual(c1.isOldValueRequired(), c2.isOldValueRequired())
                    && nullSafeEqual(c1.isSynchronous(), c2.isSynchronous());
        }
    }

    private static class EntryListenerConfigChecker extends ConfigChecker<EntryListenerConfig> {
        @Override
        boolean check(EntryListenerConfig c1, EntryListenerConfig c2) {
            return c1 == c2 || !(c1 == null || c2 == null)
                    && nullSafeEqual(c1.isLocal(), c2.isLocal())
                    && nullSafeEqual(c1.isIncludeValue(), c2.isIncludeValue())
                    && nullSafeEqual(
                        classNameOrImpl(c1.getClassName(), c1.getImplementation()),
                        classNameOrImpl(c2.getClassName(), c2.getImplementation()));
        }
    }

    private static class AttributeConfigChecker extends ConfigChecker<AttributeConfig> {
        @Override
        boolean check(AttributeConfig c1, AttributeConfig c2) {
            return c1 == c2 || !(c1 == null || c2 == null)
                    && nullSafeEqual(c1.getName(), c2.getName())
                    && nullSafeEqual(c1.getExtractorClassName(), c2.getExtractorClassName());
        }
    }

    public static class DiscoveryStrategyConfigChecker extends ConfigChecker<DiscoveryStrategyConfig> {
        @Override
        public boolean check(DiscoveryStrategyConfig c1, DiscoveryStrategyConfig c2) {
            return c1 == c2 || !(c1 == null || c2 == null)
                    && discoveryStrategyClassNameEqual(c1, c2)
                    && nullSafeEqual(c1.getProperties(), c2.getProperties());
        }

        private boolean discoveryStrategyClassNameEqual(DiscoveryStrategyConfig c1, DiscoveryStrategyConfig c2) {
            return nullSafeEqual(
                classNameOrImpl(c1.getClassName(), c1.getDiscoveryStrategyFactory()),
                classNameOrImpl(c2.getClassName(), c2.getDiscoveryStrategyFactory()));
        }
    }

    private static class MemberGroupConfigChecker extends ConfigChecker<MemberGroupConfig> {
        @Override
        boolean check(MemberGroupConfig c1, MemberGroupConfig c2) {
            return c1 == c2 || !(c1 == null || c2 == null)
                    && nullSafeEqual(new ArrayList<>(c1.getInterfaces()), new ArrayList<>(c2.getInterfaces()));
        }
    }

    private static class SerializerConfigChecker extends ConfigChecker<SerializerConfig> {
        @Override
        boolean check(SerializerConfig c1, SerializerConfig c2) {
            return c1 == c2 || (c1 != null && c2 != null
                && nullSafeEqual(
                    classNameOrImpl(c1.getClassName(), c1.getImplementation()),
                    classNameOrImpl(c2.getClassName(), c2.getImplementation()))
                && nullSafeEqual(
                    classNameOrClass(c1.getTypeClassName(), c1.getTypeClass()),
                    classNameOrClass(c2.getTypeClassName(), c2.getTypeClass())));
        }
    }

    public static class WanSyncConfigChecker extends ConfigChecker<WanSyncConfig> {
        @Override
        public boolean check(WanSyncConfig c1, WanSyncConfig c2) {
            return c1 == c2 || !(c1 == null || c2 == null)
                    && nullSafeEqual(c1.getConsistencyCheckStrategy(), c2.getConsistencyCheckStrategy());
        }
    }

    private static class NetworkConfigChecker extends ConfigChecker<NetworkConfig> {
        private static final JoinConfigChecker JOIN_CONFIG_CHECKER = new JoinConfigChecker();
        private static final IcmpFailureDetectorConfigChecker FAILURE_DETECTOR_CONFIG_CHECKER
                = new IcmpFailureDetectorConfigChecker();
        private static final MemberAddressProviderConfigChecker MEMBER_ADDRESS_PROVIDER_CONFIG_CHECKER
                = new MemberAddressProviderConfigChecker();
        private static final OutboundPortDefinitionsChecker OUTBOUND_PORT_DEFINITIONS_CHECKER
                = new OutboundPortDefinitionsChecker();
        private static final InterfacesConfigChecker INTERFACES_CONFIG_CHECKER
                = new InterfacesConfigChecker();
        private static final SSLConfigChecker SSL_CONFIG_CHECKER
                = new SSLConfigChecker();
        private static final SocketInterceptorConfigChecker SOCKET_INTERCEPTOR_CONFIG_CHECKER
                = new SocketInterceptorConfigChecker();
        private static final SymmetricEncryptionConfigChecker SYMMETRIC_ENCRYPTION_CONFIG_CHECKER
                = new SymmetricEncryptionConfigChecker();
        private static final RestApiConfigChecker REST_API_CONFIG_CHECKER = new RestApiConfigChecker();
        private static final MemcacheProtocolConfigChecker MEMCACHE_PROTOCOL_CONFIG_CHECKER
                = new MemcacheProtocolConfigChecker();

        @Override
        boolean check(NetworkConfig c1, NetworkConfig c2) {
            return c1 == c2 || !(c1 == null || c2 == null)
                    && nullSafeEqual(c1.getPort(), c2.getPort())
                    && nullSafeEqual(c1.getPortCount(), c2.getPortCount())
                    && nullSafeEqual(c1.isPortAutoIncrement(), c2.isPortAutoIncrement())
                    && nullSafeEqual(c1.isReuseAddress(), c2.isReuseAddress())
                    && nullSafeEqual(c1.getPublicAddress(), c2.getPublicAddress())
                    && OUTBOUND_PORT_DEFINITIONS_CHECKER.check(c1.getOutboundPortDefinitions(),
                    c2.getOutboundPortDefinitions())
                    && nullSafeEqual(c1.getOutboundPorts(), c2.getOutboundPorts())
                    && INTERFACES_CONFIG_CHECKER.check(c1.getInterfaces(), c2.getInterfaces())
                    && JOIN_CONFIG_CHECKER.check(c1.getJoin(), c2.getJoin())
                    && FAILURE_DETECTOR_CONFIG_CHECKER.check(c1.getIcmpFailureDetectorConfig(),
                    c2.getIcmpFailureDetectorConfig())
                    && MEMBER_ADDRESS_PROVIDER_CONFIG_CHECKER.check(c1.getMemberAddressProviderConfig(),
                    c2.getMemberAddressProviderConfig())
                    && SYMMETRIC_ENCRYPTION_CONFIG_CHECKER.check(c1.getSymmetricEncryptionConfig(),
                    c2.getSymmetricEncryptionConfig())
                    && SOCKET_INTERCEPTOR_CONFIG_CHECKER.check(c1.getSocketInterceptorConfig(),
                    c2.getSocketInterceptorConfig())
                    && SSL_CONFIG_CHECKER.check(c1.getSSLConfig(), c2.getSSLConfig())
                    && REST_API_CONFIG_CHECKER.check(c1.getRestApiConfig(), c2.getRestApiConfig())
                    && MEMCACHE_PROTOCOL_CONFIG_CHECKER.check(
                    c1.getMemcacheProtocolConfig(),
                    c2.getMemcacheProtocolConfig());
        }
    }

    private static class AdvancedNetworkConfigChecker extends ConfigChecker<AdvancedNetworkConfig> {

        private static final JoinConfigChecker JOIN_CONFIG_CHECKER = new JoinConfigChecker();
        private static final IcmpFailureDetectorConfigChecker FAILURE_DETECTOR_CONFIG_CHECKER
                = new IcmpFailureDetectorConfigChecker();
        private static final MemberAddressProviderConfigChecker MEMBER_ADDRESS_PROVIDER_CONFIG_CHECKER
                = new MemberAddressProviderConfigChecker();
        private static final EndpointConfigChecker ENDPOINT_CONFIG_CHECKER
                = new EndpointConfigChecker();

        @Override
        boolean check(AdvancedNetworkConfig t1, AdvancedNetworkConfig t2) {
            boolean t1Disabled = t1 == null || !t1.isEnabled();
            boolean t2Disabled = t1 == null || !t2.isEnabled();
            if (t1Disabled && t2Disabled) {
                return true;
            }
            boolean compatible = JOIN_CONFIG_CHECKER.check(t1.getJoin(), t2.getJoin())
                    && FAILURE_DETECTOR_CONFIG_CHECKER.check(t1.getIcmpFailureDetectorConfig(),
                    t2.getIcmpFailureDetectorConfig())
                    && MEMBER_ADDRESS_PROVIDER_CONFIG_CHECKER.check(t1.getMemberAddressProviderConfig(),
                    t2.getMemberAddressProviderConfig());

            if (!compatible || (t1.getEndpointConfigs().size() != t2.getEndpointConfigs().size())) {
                return false;
            }
            Set<EndpointQualifier> t1EndpointQualifiers = t1.getEndpointConfigs().keySet();
            Set<EndpointQualifier> t2EndpointQualifiers = t2.getEndpointConfigs().keySet();
            isCollectionCompatible(t1EndpointQualifiers, t2EndpointQualifiers,
                    new ConfigChecker<EndpointQualifier>() {
                        @Override
                        boolean check(EndpointQualifier t1, EndpointQualifier t2) {
                            return t1.equals(t2);
                        }
                    });

            boolean endpointConfigsCompatible = true;
            for (EndpointQualifier endpointQualifier : t1EndpointQualifiers) {
                EndpointConfig t1Config = t1.getEndpointConfigs().get(endpointQualifier);
                EndpointConfig t2Config = t2.getEndpointConfigs().get(endpointQualifier);
                endpointConfigsCompatible = endpointConfigsCompatible
                        && (t1Config.getClass().equals(t2Config.getClass()))
                        && ENDPOINT_CONFIG_CHECKER.check(t1Config, t2Config);
            }
            return endpointConfigsCompatible;
        }
    }

    private static class JoinConfigChecker extends ConfigChecker<JoinConfig> {
        private static final AliasedDiscoveryConfigsChecker ALIASED_DISCOVERY_CONFIGS_CHECKER
                = new AliasedDiscoveryConfigsChecker();
        private static final DiscoveryConfigChecker DISCOVERY_CONFIG_CHECKER = new DiscoveryConfigChecker();

        @Override
        boolean check(JoinConfig t1, JoinConfig t2) {
            return isCompatible(t1, t2);
        }

        private static boolean isCompatible(JoinConfig c1, JoinConfig c2) {
            return c1 == c2 || !(c1 == null || c2 == null)
                    && isCompatible(c1.getMulticastConfig(), c2.getMulticastConfig())
                    && isCompatible(c1.getTcpIpConfig(), c2.getTcpIpConfig())
                    && ALIASED_DISCOVERY_CONFIGS_CHECKER.check(
                    AliasedDiscoveryConfigUtils.aliasedDiscoveryConfigsFrom(c1),
                    AliasedDiscoveryConfigUtils.aliasedDiscoveryConfigsFrom(c2))
                    && DISCOVERY_CONFIG_CHECKER.check(c1.getDiscoveryConfig(), c2.getDiscoveryConfig());
        }

        private static boolean isCompatible(TcpIpConfig c1, TcpIpConfig c2) {
            boolean c1Disabled = c1 == null || !c1.isEnabled();
            boolean c2Disabled = c2 == null || !c2.isEnabled();
            return c1 == c2 || (c1Disabled && c2Disabled) || (c1 != null && c2 != null
                    && nullSafeEqual(c1.getConnectionTimeoutSeconds(), c2.getConnectionTimeoutSeconds())
                    && nullSafeEqual(c1.getMembers(), c2.getMembers()))
                    && nullSafeEqual(c1.getRequiredMember(), c2.getRequiredMember());
        }

        private static boolean isCompatible(MulticastConfig c1, MulticastConfig c2) {
            boolean c1Disabled = c1 == null || !c1.isEnabled();
            boolean c2Disabled = c2 == null || !c2.isEnabled();
            return c1 == c2 || (c1Disabled && c2Disabled) || (c1 != null && c2 != null
                    && nullSafeEqual(c1.getMulticastGroup(), c2.getMulticastGroup())
                    && nullSafeEqual(c1.getMulticastPort(), c2.getMulticastPort()))
                    && nullSafeEqual(c1.getMulticastTimeoutSeconds(), c2.getMulticastTimeoutSeconds())
                    && nullSafeEqual(c1.getMulticastTimeToLive(), c2.getMulticastTimeToLive())
                    && nullSafeEqual(c1.getTrustedInterfaces(), c2.getTrustedInterfaces());
        }
    }

    private static class IcmpFailureDetectorConfigChecker extends ConfigChecker<IcmpFailureDetectorConfig> {
        @Override
        boolean check(IcmpFailureDetectorConfig t1, IcmpFailureDetectorConfig t2) {
            boolean t1Disabled = t1 == null || !t1.isEnabled();
            boolean t2Disabled = t2 == null || !t2.isEnabled();
            return t1 == t2 || (t1Disabled && t2Disabled) || (t1 != null && t2 != null
                    && t1.isParallelMode() == t2.isParallelMode()
                    && t1.isFailFastOnStartup() == t2.isFailFastOnStartup()
                    && t1.getMaxAttempts() == t2.getMaxAttempts()
                    && t1.getIntervalMilliseconds() == t2.getIntervalMilliseconds()
                    && t1.getTimeoutMilliseconds() == t2.getTimeoutMilliseconds()
                    && t1.getTtl() == t2.getTtl()
            );
        }
    }

    private static class MemberAddressProviderConfigChecker extends ConfigChecker<MemberAddressProviderConfig> {

        @Override
        boolean check(MemberAddressProviderConfig t1, MemberAddressProviderConfig t2) {
            boolean t1Disabled = t1 == null || !t1.isEnabled();
            boolean t2Disabled = t2 == null || !t2.isEnabled();
            return t1 == t2 || (t1Disabled && t2Disabled) || (t1 != null && t2 != null
                && nullSafeEqual(
                    classNameOrImpl(t1.getClassName(), t1.getImplementation()),
                    classNameOrImpl(t2.getClassName(), t2.getImplementation()))
            );
        }
    }

    private static class EndpointConfigChecker extends ConfigChecker<EndpointConfig> {

        private static final OutboundPortDefinitionsChecker OUTBOUND_PORT_DEFINITIONS_CHECKER
                = new OutboundPortDefinitionsChecker();
        private static final InterfacesConfigChecker INTERFACES_CONFIG_CHECKER
                = new InterfacesConfigChecker();
        private static final SSLConfigChecker SSL_CONFIG_CHECKER
                = new SSLConfigChecker();
        private static final SocketInterceptorConfigChecker SOCKET_INTERCEPTOR_CONFIG_CHECKER
                = new SocketInterceptorConfigChecker();
        private static final SymmetricEncryptionConfigChecker SYMMETRIC_ENCRYPTION_CONFIG_CHECKER
                = new SymmetricEncryptionConfigChecker();

        @Override
        boolean check(EndpointConfig c1, EndpointConfig c2) {
            if (c1.getClass() != c2.getClass()) {
                return false;
            }
            boolean compatible = c1 == c2 || !(c1 == null || c2 == null)
                    && OUTBOUND_PORT_DEFINITIONS_CHECKER.check(c1.getOutboundPortDefinitions(),
                    c2.getOutboundPortDefinitions())
                    && nullSafeEqual(c1.getOutboundPorts(), c2.getOutboundPorts())
                    && INTERFACES_CONFIG_CHECKER.check(c1.getInterfaces(), c2.getInterfaces())
                    && SSL_CONFIG_CHECKER.check(c1.getSSLConfig(), c2.getSSLConfig())
                    && SOCKET_INTERCEPTOR_CONFIG_CHECKER.check(c1.getSocketInterceptorConfig(),
                    c2.getSocketInterceptorConfig())
                    && SYMMETRIC_ENCRYPTION_CONFIG_CHECKER.check(c1.getSymmetricEncryptionConfig(),
                    c2.getSymmetricEncryptionConfig())
                    && (c1.isSocketBufferDirect() == c2.isSocketBufferDirect())
                    && (c1.isSocketKeepAlive() == c2.isSocketKeepAlive())
                    && (c1.isSocketBufferDirect() == c2.isSocketBufferDirect())
                    && (c1.getSocketConnectTimeoutSeconds() == c2.getSocketConnectTimeoutSeconds())
                    && (c1.getSocketLingerSeconds() == c2.getSocketLingerSeconds())
                    && (c1.getSocketRcvBufferSizeKb() == c2.getSocketRcvBufferSizeKb())
                    && (c1.getSocketSendBufferSizeKb() == c2.getSocketSendBufferSizeKb());

            if (c1 instanceof ServerSocketEndpointConfig) {
                ServerSocketEndpointConfig s1 = (ServerSocketEndpointConfig) c1;
                ServerSocketEndpointConfig s2 = (ServerSocketEndpointConfig) c2;
                return compatible && nullSafeEqual(s1.getPort(), s2.getPort())
                        && nullSafeEqual(s1.getPortCount(), s2.getPortCount())
                        && (s1.isPortAutoIncrement() == s2.isPortAutoIncrement())
                        && nullSafeEqual(s1.isReuseAddress(), s2.isReuseAddress())
                        && nullSafeEqual(s1.getPublicAddress(), s2.getPublicAddress());
            } else {
                return compatible;
            }
        }
    }

    private static class OutboundPortDefinitionsChecker extends ConfigChecker<Collection<String>> {

        @Override
        boolean check(Collection<String> portDefinitions1, Collection<String> portDefinitions2) {
            String[] defaultValues = {"0", "*"};
            boolean defaultDefinition1 = CollectionUtil.isEmpty(portDefinitions1)
                    || (portDefinitions1.size() == 1 && ArrayUtils.contains(defaultValues, portDefinitions1.iterator().next()));
            boolean defaultDefinition2 = CollectionUtil.isEmpty(portDefinitions2)
                    || (portDefinitions2.size() == 1 && ArrayUtils.contains(defaultValues, portDefinitions2.iterator().next()));
            return (defaultDefinition1 && defaultDefinition2) || nullSafeEqual(portDefinitions1, portDefinitions2);
        }
    }

    private static class InterfacesConfigChecker extends ConfigChecker<InterfacesConfig> {
        @Override
        boolean check(InterfacesConfig c1, InterfacesConfig c2) {
            boolean c1Disabled = c1 == null || !c1.isEnabled();
            boolean c2Disabled = c2 == null || !c2.isEnabled();
            return c1 == c2 || (c1Disabled && c2Disabled) || (c1 != null && c2 != null
                    && nullSafeEqual(new ArrayList<>(c1.getInterfaces()), new ArrayList<>(c2.getInterfaces())));
        }
    }

    private static class SSLConfigChecker extends ConfigChecker<SSLConfig> {
        @Override
        boolean check(SSLConfig c1, SSLConfig c2) {
            boolean c1Disabled = c1 == null || !c1.isEnabled();
            boolean c2Disabled = c2 == null || !c2.isEnabled();
            return c1 == c2 || (c1Disabled && c2Disabled) || (c1 != null && c2 != null
                    && nullSafeEqual(
                        classNameOrImpl(c1.getFactoryClassName(), c1.getFactoryImplementation()),
                        classNameOrImpl(c2.getFactoryClassName(), c2.getFactoryImplementation()))
                    && nullSafeEqual(c1.getProperties(), c2.getProperties()));
        }
    }

    public static class AuditlogConfigChecker extends ConfigChecker<AuditlogConfig> {
        @Override
        boolean check(AuditlogConfig c1, AuditlogConfig c2) {
            boolean c1Disabled = c1 == null || !c1.isEnabled();
            boolean c2Disabled = c2 == null || !c2.isEnabled();
            return c1 == c2 || (c1Disabled && c2Disabled) || (c1 != null && c2 != null
                    && nullSafeEqual(c1.getFactoryClassName(), c2.getFactoryClassName())
                    && nullSafeEqual(c1.getProperties(), c2.getProperties()));
        }
    }

    private static class SocketInterceptorConfigChecker extends ConfigChecker<SocketInterceptorConfig> {
        @Override
        boolean check(SocketInterceptorConfig c1, SocketInterceptorConfig c2) {
            boolean c1Disabled = c1 == null || !c1.isEnabled();
            boolean c2Disabled = c2 == null || !c2.isEnabled();
            return c1 == c2 || (c1Disabled && c2Disabled) || (c1 != null && c2 != null
                && nullSafeEqual(
                    classNameOrImpl(c1.getClassName(), c1.getImplementation()),
                    classNameOrImpl(c2.getClassName(), c2.getImplementation()))
                && nullSafeEqual(c1.getProperties(), c2.getProperties()));
        }
    }

    private static class SymmetricEncryptionConfigChecker extends ConfigChecker<SymmetricEncryptionConfig> {
        @Override
        boolean check(SymmetricEncryptionConfig c1, SymmetricEncryptionConfig c2) {
            boolean c1Disabled = c1 == null || !c1.isEnabled();
            boolean c2Disabled = c2 == null || !c2.isEnabled();
            return c1 == c2 || (c1Disabled && c2Disabled) || (c1 != null && c2 != null
                    && nullSafeEqual(c1.getSalt(), c2.getSalt())
                    && nullSafeEqual(c1.getPassword(), c2.getPassword()))
                    && nullSafeEqual(c1.getIterationCount(), c2.getIterationCount())
                    && nullSafeEqual(c1.getAlgorithm(), c2.getAlgorithm())
                    && nullSafeEqual(c1.getKey(), c2.getKey());
        }
    }

    public static class DiscoveryConfigChecker extends ConfigChecker<DiscoveryConfig> {
        @Override
        public boolean check(DiscoveryConfig c1, DiscoveryConfig c2) {
            boolean c1Disabled = c1 == null || !c1.isEnabled();
            boolean c2Disabled = c2 == null || !c2.isEnabled();
            return c1 == c2 || (c1Disabled && c2Disabled) || (c1 != null && c2 != null
                    && nodeFilterClassNameEqual(c1, c2)
                    && nullSafeEqual(c1.getDiscoveryServiceProvider(), c2.getDiscoveryServiceProvider())
                    && isCollectionCompatible(c1.getDiscoveryStrategyConfigs(), c2.getDiscoveryStrategyConfigs(),
                    new DiscoveryStrategyConfigChecker()));
        }

        private boolean nodeFilterClassNameEqual(DiscoveryConfig c1, DiscoveryConfig c2) {
            return classNameOrImpl(c1.getNodeFilterClass(), c1.getNodeFilter())
                .equals(classNameOrImpl(c2.getNodeFilterClass(), c2.getNodeFilter()));
        }
    }

    private static String classNameOrImpl(String className, Object impl) {
        return impl != null ? impl.getClass().getName() : className;
    }

    private static String classNameOrClass(String className, Class<?> clazz) {
        return clazz != null ? clazz.getName() : className;
    }

    public static class AliasedDiscoveryConfigsChecker extends ConfigChecker<List<AliasedDiscoveryConfig<?>>> {

        @Override
        boolean check(List<AliasedDiscoveryConfig<?>> t1, List<AliasedDiscoveryConfig<?>> t2) {
            Map<String, AliasedDiscoveryConfig> m1 = mapByTag(t1);
            Map<String, AliasedDiscoveryConfig> m2 = mapByTag(t2);

            if (m1.size() != m2.size()) {
                return false;
            }

            for (String tag : m1.keySet()) {
                AliasedDiscoveryConfig c1 = m1.get(tag);
                AliasedDiscoveryConfig c2 = m2.get(tag);
                if (!check(c1, c2)) {
                    return false;
                }
            }

            return true;
        }

        private static Map<String, AliasedDiscoveryConfig> mapByTag(List<AliasedDiscoveryConfig<?>> configs) {
            Map<String, AliasedDiscoveryConfig> result = new HashMap<>();
            for (AliasedDiscoveryConfig c : configs) {
                if (c.isEnabled()) {
                    result.put(c.getTag(), c);
                }
            }
            return result;
        }

        public static boolean check(AliasedDiscoveryConfig c1, AliasedDiscoveryConfig c2) {
            boolean c1Disabled = c1 == null || !c1.isEnabled();
            boolean c2Disabled = c2 == null || !c2.isEnabled();
            return c1 == c2 || (c1Disabled && c2Disabled) || (c1 != null && c2 != null
                    && nullSafeEqual(c1.getTag(), c2.getTag())
                    && nullSafeEqual(c1.isUsePublicIp(), c2.isUsePublicIp())
                    && nullSafeEqual(c1.getProperties(), c2.getProperties()));
        }
    }

    public static class WanReplicationConfigChecker extends ConfigChecker<WanReplicationConfig> {
        private static final WanConsumerConfigChecker WAN_CONSUMER_CONFIG_CHECKER = new WanConsumerConfigChecker();

        @Override
        public boolean check(WanReplicationConfig c1, WanReplicationConfig c2) {
            return c1 == c2 || !(c1 == null || c2 == null)
                    && nullSafeEqual(c1.getName(), c2.getName())
                    && WAN_CONSUMER_CONFIG_CHECKER.check(c1.getConsumerConfig(), c2.getConsumerConfig())
                    && isCollectionCompatible(c1.getBatchPublisherConfigs(), c2.getBatchPublisherConfigs(),
                    new WanBatchPublisherConfigChecker())
                    && isCollectionCompatible(c1.getCustomPublisherConfigs(), c2.getCustomPublisherConfigs(),
                    new WanCustomPublisherConfigChecker());
        }
    }

    public static class WanConsumerConfigChecker extends ConfigChecker<WanConsumerConfig> {
        @Override
        public boolean check(WanConsumerConfig c1, WanConsumerConfig c2) {
            return c1 == c2 || !(c1 == null || c2 == null)
                    && nullSafeEqual(c1.getClassName(), c2.getClassName())
                    && nullSafeEqual(c1.getImplementation(), c2.getImplementation())
                    && nullSafeEqual(c1.isPersistWanReplicatedData(), c2.isPersistWanReplicatedData())
                    && nullSafeEqual(c1.getProperties(), c2.getProperties());
        }
    }

    public static class WanCustomPublisherConfigChecker extends ConfigChecker<WanCustomPublisherConfig> {
        @Override
        public boolean check(WanCustomPublisherConfig c1, WanCustomPublisherConfig c2) {
            return c1 == c2 || !(c1 == null || c2 == null)
                    && nullSafeEqual(c1.getPublisherId(), c2.getPublisherId())
                    && nullSafeEqual(c1.getClassName(), c2.getClassName())
                    && nullSafeEqual(c1.getImplementation(), c2.getImplementation())
                    && nullSafeEqual(c1.getProperties(), c2.getProperties());
        }
    }

    public static class WanBatchPublisherConfigChecker extends ConfigChecker<WanBatchPublisherConfig> {
        @Override
        public boolean check(WanBatchPublisherConfig c1, WanBatchPublisherConfig c2) {
            return c1 == c2 || !(c1 == null || c2 == null)
                    && nullSafeEqual(c1.getClusterName(), c2.getClusterName())
                    && nullSafeEqual(c1.getPublisherId(), c2.getPublisherId())
                    && c1.isSnapshotEnabled() == c2.isSnapshotEnabled()
                    && c1.getInitialPublisherState() == c2.getInitialPublisherState()
                    && c1.getQueueCapacity() == c2.getQueueCapacity()
                    && c1.getBatchSize() == c2.getBatchSize()
                    && c1.getBatchMaxDelayMillis() == c2.getBatchMaxDelayMillis()
                    && c1.getResponseTimeoutMillis() == c2.getResponseTimeoutMillis()
                    && c1.getQueueFullBehavior() == c2.getQueueFullBehavior()
                    && c1.getAcknowledgeType() == c2.getAcknowledgeType()
                    && c1.getDiscoveryPeriodSeconds() == c2.getDiscoveryPeriodSeconds()
                    && c1.getMaxTargetEndpoints() == c2.getMaxTargetEndpoints()
                    && c1.getMaxConcurrentInvocations() == c2.getMaxConcurrentInvocations()
                    && c1.isUseEndpointPrivateAddress() == c2.isUseEndpointPrivateAddress()
                    && c1.getIdleMinParkNs() == c2.getIdleMinParkNs()
                    && c1.getIdleMaxParkNs() == c2.getIdleMaxParkNs()
                    && nullSafeEqual(c1.getTargetEndpoints(), c2.getTargetEndpoints())
                    && new AliasedDiscoveryConfigsChecker().check(aliasedDiscoveryConfigsFrom(c1), aliasedDiscoveryConfigsFrom(c2))
                    && new DiscoveryConfigChecker().check(c1.getDiscoveryConfig(), c2.getDiscoveryConfig())
                    && new WanSyncConfigChecker().check(c1.getSyncConfig(), c2.getSyncConfig())
                    && nullSafeEqual(c1.getEndpoint(), c2.getEndpoint())
                    && nullSafeEqual(c1.getImplementation(), c2.getImplementation())
                    && nullSafeEqual(c1.getProperties(), c2.getProperties());
        }
    }

    private static class PartitionGroupConfigChecker extends ConfigChecker<PartitionGroupConfig> {
        @Override
        boolean check(PartitionGroupConfig c1, PartitionGroupConfig c2) {
            boolean c1Disabled = c1 == null || !c1.isEnabled();
            boolean c2Disabled = c2 == null || !c2.isEnabled();
            return c1 == c2 || (c1Disabled && c2Disabled) || (c1 != null && c2 != null
                    && nullSafeEqual(c1.getGroupType(), c2.getGroupType())
                    && isCollectionCompatible(c1.getMemberGroupConfigs(), c2.getMemberGroupConfigs(),
                    new MemberGroupConfigChecker()));
        }
    }

    private static class SerializationConfigChecker extends ConfigChecker<SerializationConfig> {
        @Override
        boolean check(SerializationConfig c1, SerializationConfig c2) {
            return c1 == c2 || !(c1 == null || c2 == null)
                    && nullSafeEqual(c1.getPortableVersion(), c2.getPortableVersion())
                    && nullSafeEqual(c1.getDataSerializableFactoryClasses(), c2.getDataSerializableFactoryClasses())
                    && nullSafeEqual(c1.getPortableFactoryClasses(), c2.getPortableFactoryClasses())
                    && isCompatible(c1.getGlobalSerializerConfig(), c2.getGlobalSerializerConfig())
                    && isCollectionCompatible(c1.getSerializerConfigs(), c2.getSerializerConfigs(), new SerializerConfigChecker())
                    && nullSafeEqual(c1.isCheckClassDefErrors(), c2.isCheckClassDefErrors())
                    && nullSafeEqual(c1.isUseNativeByteOrder(), c2.isUseNativeByteOrder())
                    && nullSafeEqual(c1.getByteOrder(), c2.getByteOrder())
                    && nullSafeEqual(c1.isEnableCompression(), c2.isEnableCompression())
                    && nullSafeEqual(c1.isEnableSharedObject(), c2.isEnableSharedObject())
                    && nullSafeEqual(c1.isAllowUnsafe(), c2.isAllowUnsafe())
                    && nullSafeEqual(c1.isAllowOverrideDefaultSerializers(), c2.isAllowOverrideDefaultSerializers())
                    && nullSafeEqual(c1.getJavaSerializationFilterConfig(), c2.getJavaSerializationFilterConfig())
                    && nullSafeEqual(c1.getCompactSerializationConfig(), c2.getCompactSerializationConfig());
        }

        private static boolean isCompatible(GlobalSerializerConfig c1, GlobalSerializerConfig c2) {
            return c1 == c2 || !(c1 == null || c2 == null)
                    && nullSafeEqual(c1.getClassName(), c2.getClassName())
                    && nullSafeEqual(c1.isOverrideJavaSerialization(), c2.isOverrideJavaSerialization());
        }
    }

    private static class ServicesConfigChecker extends ConfigChecker<ServicesConfig> {
        @Override
        boolean check(ServicesConfig c1, ServicesConfig c2) {
            return c1 == c2 || !(c1 == null || c2 == null)
                    && nullSafeEqual(c1.isEnableDefaults(), c2.isEnableDefaults())
                    && isCompatible(c1.getServiceConfigs(), c2.getServiceConfigs());
        }

        private static boolean isCompatible(Collection<ServiceConfig> c1, Collection<ServiceConfig> c2) {
            if (c1 == c2) {
                return true;
            }
            if (c1 == null || c2 == null || c1.size() != c2.size()) {
                return false;
            }

            HashMap<String, ServiceConfig> config1 = new HashMap<>();
            HashMap<String, ServiceConfig> config2 = new HashMap<>();

            for (ServiceConfig serviceConfig : c1) {
                config1.put(serviceConfig.getName(), serviceConfig);
            }
            for (ServiceConfig serviceConfig : c2) {
                config2.put(serviceConfig.getName(), serviceConfig);
            }

            if (!config1.keySet().equals(config2.keySet())) {
                return false;
            }

            for (ServiceConfig serviceConfig : c1) {
                if (!isCompatible(serviceConfig, config2.get(serviceConfig.getName()))) {
                    return false;
                }
            }
            return true;
        }

        private static boolean isCompatible(ServiceConfig c1, ServiceConfig c2) {
            boolean c1Disabled = c1 == null || !c1.isEnabled();
            boolean c2Disabled = c2 == null || !c2.isEnabled();
            return c1 == c2 || (c1Disabled && c2Disabled) || (c1 != null && c2 != null
                    && nullSafeEqual(c1.getName(), c2.getName())
                    && nullSafeEqual(c1.getClassName(), c2.getClassName())
                    && nullSafeEqual(c1.getImplementation(), c2.getImplementation())
                    && nullSafeEqual(c1.getProperties(), c2.getProperties())
                    && nullSafeEqual(c1.getConfigObject(), c2.getConfigObject()));
        }
    }

    private static class SecurityConfigChecker extends ConfigChecker<SecurityConfig> {

        @Override
        boolean check(SecurityConfig c1, SecurityConfig c2) {
            return c1 == c2 || !(c1 == null || c2 == null)
                    && nullSafeEqual(c1.isEnabled(), c2.isEnabled())
                    && (c1.getOnJoinPermissionOperation() == c2.getOnJoinPermissionOperation())
                    && nullSafeEqual(c1.getClientBlockUnmappedActions(), c2.getClientBlockUnmappedActions())
                    && nullSafeEqual(c1.getClientRealm(), c2.getClientRealm())
                    && nullSafeEqual(c1.getMemberRealm(), c2.getMemberRealm())
                    && isCompatible(c1.getRealmConfigs(), c2.getRealmConfigs())
                    && isCompatible(c1.getSecurityInterceptorConfigs(), c2.getSecurityInterceptorConfigs())
                    && isCompatible(c1.getClientPolicyConfig(), c2.getClientPolicyConfig())
                    && isCompatible(c1.getClientPermissionConfigs(), c2.getClientPermissionConfigs())
                    ;
        }

        private static boolean isCompatible(Map<String, RealmConfig> c1, Map<String, RealmConfig> c2) {
            if (c1 == c2) {
                return true;
            }
            if (c1 == null || c2 == null || c1.size() != c2.size()) {
                return false;
            }
            for (String realmName : c1.keySet()) {
                if (!isCompatible(c1.get(realmName), c2.get(realmName))) {
                    return false;
                }
            }
            return true;
        }

        private static boolean isCompatible(RealmConfig c1, RealmConfig c2) {
            if (c1 == null || c2 == null) {
                return false;
            }
            return isCompatible(c1.getCredentialsFactoryConfig(), c2.getCredentialsFactoryConfig())
                    && isCompatible(c1.getJaasAuthenticationConfig(), c2.getJaasAuthenticationConfig())
                    && isCompatible(c1.getTlsAuthenticationConfig(), c2.getTlsAuthenticationConfig())
                    && isCompatible(c1.getLdapAuthenticationConfig(), c2.getLdapAuthenticationConfig())
                    && isCompatible(c1.getKerberosAuthenticationConfig(), c2.getKerberosAuthenticationConfig())
                    && isCompatible(c1.getUsernamePasswordIdentityConfig(), c2.getUsernamePasswordIdentityConfig())
                    && isCompatible(c1.getTokenIdentityConfig(), c2.getTokenIdentityConfig())
                    && isCompatible(c1.getKerberosIdentityConfig(), c2.getKerberosIdentityConfig())
                    ;
        }

        private static boolean isCompatible(UsernamePasswordIdentityConfig c1, UsernamePasswordIdentityConfig c2) {
            return c1 == c2 || (c1 != null && c2 != null && nullSafeEqual(c1.getUsername(), c2.getUsername())
                    && nullSafeEqual(c1.getPassword(), c2.getPassword()));
        }

        private static boolean isCompatible(TokenIdentityConfig c1, TokenIdentityConfig c2) {
            return c1 == c2 || (c1 != null && c2 != null && c1.equals(c2));
        }

        private static boolean isCompatible(TlsAuthenticationConfig c1, TlsAuthenticationConfig c2) {
            return c1 == c2 || (c1 != null && c2 != null && nullSafeEqual(c1.getRoleAttribute(), c2.getRoleAttribute()));
        }

        private static boolean isCompatible(LdapAuthenticationConfig c1, LdapAuthenticationConfig c2) {
            return c1 == c2 || (c1 != null && c2 != null && c1.equals(c2));
        }

        private static boolean isCompatible(KerberosAuthenticationConfig c1, KerberosAuthenticationConfig c2) {
            return c1 == c2 || (c1 != null && c2 != null && c1.equals(c2));
        }

        private static boolean isCompatible(KerberosIdentityConfig c1, KerberosIdentityConfig c2) {
            return c1 == c2 || (c1 != null && c2 != null && c1.equals(c2));
        }

        private static boolean isCompatible(JaasAuthenticationConfig c1, JaasAuthenticationConfig c2) {
            return c1 == c2 || (c1 != null && c2 != null
                    && isCompatibleLoginModule(c1.getLoginModuleConfigs(), c2.getLoginModuleConfigs()));
        }

        private static boolean isCompatible(CredentialsFactoryConfig c1, CredentialsFactoryConfig c2) {
            return c1 == c2 || !(c1 == null || c2 == null)
                    && nullSafeEqual(c1.getProperties(), c2.getProperties())
                    && nullSafeEqual(c1.getClassName(), c2.getClassName())
                    && nullSafeEqual(c1.getImplementation(), c2.getImplementation());
        }

        private static boolean isCompatibleLoginModule(List<LoginModuleConfig> c1, List<LoginModuleConfig> c2) {
            if (c1 == c2) {
                return true;
            }
            if (c1 == null || c2 == null || c1.size() != c2.size()) {
                return false;
            }

            Map<String, LoginModuleConfig> config1 = new HashMap<>();
            Map<String, LoginModuleConfig> config2 = new HashMap<>();

            for (LoginModuleConfig loginModuleConfig : c1) {
                config1.put(loginModuleConfig.getClassName(), loginModuleConfig);
            }
            for (LoginModuleConfig loginModuleConfig : c2) {
                config2.put(loginModuleConfig.getClassName(), loginModuleConfig);
            }

            if (!config1.keySet().equals(config2.keySet())) {
                return false;
            }

            for (LoginModuleConfig a : c1) {
                LoginModuleConfig b = config2.get(a.getClassName());

                if (!(a == b || (nullSafeEqual(a.getProperties(), b.getProperties())
                        && nullSafeEqual(a.getUsage(), b.getUsage())))) {
                    return false;
                }
            }

            return true;
        }

        private static boolean isCompatible(List<SecurityInterceptorConfig> c1, List<SecurityInterceptorConfig> c2) {
            if (c1 == c2) {
                return true;
            }
            if (c1 == null || c2 == null || c1.size() != c2.size()) {
                return false;
            }

            Map<String, SecurityInterceptorConfig> config1 = new HashMap<>();
            Map<String, SecurityInterceptorConfig> config2 = new HashMap<>();

            for (SecurityInterceptorConfig securityInterceptorConfig : c1) {
                config1.put(securityInterceptorConfig.getClassName(), securityInterceptorConfig);
            }
            for (SecurityInterceptorConfig securityInterceptorConfig : c2) {
                config2.put(securityInterceptorConfig.getClassName(), securityInterceptorConfig);
            }

            if (!config1.keySet().equals(config2.keySet())) {
                return false;
            }

            for (SecurityInterceptorConfig a : c1) {
                SecurityInterceptorConfig b = config2.get(a.getClassName());

                if (!(a == b || nullSafeEqual(a.getImplementation(), b.getImplementation()))) {
                    return false;
                }
            }

            return true;
        }

        private static boolean isCompatible(PermissionPolicyConfig c1, PermissionPolicyConfig c2) {
            return c1 == c2 || !(c1 == null || c2 == null)
                    && nullSafeEqual(c1.getProperties(), c2.getProperties())
                    && nullSafeEqual(c1.getClassName(), c2.getClassName())
                    && nullSafeEqual(c1.getImplementation(), c2.getImplementation());
        }

        private static boolean isCompatible(Set<PermissionConfig> c1, Set<PermissionConfig> c2) {
            if (c1 == c2) {
                return true;
            }
            if (c1 == null || c2 == null || c1.size() != c2.size()) {
                return false;
            }

            List<PermissionConfig> configs1 = asList(c1.toArray());
            List<PermissionConfig> configs2 = asList(c2.toArray());

            for (PermissionConfig a : configs1) {
                if (!configs2.contains(a)) {
                    return false;
                }
            }

            return true;
        }
    }

    private static class ManagementCenterConfigChecker extends ConfigChecker<ManagementCenterConfig> {
        @Override
        boolean check(ManagementCenterConfig c1, ManagementCenterConfig c2) {
            return c1 == c2 || (c1 != null && c2 != null
                    && (c1.isScriptingEnabled() == c2.isScriptingEnabled())
                    && (c1.isConsoleEnabled() == c2.isConsoleEnabled())
                    && (c1.isDataAccessEnabled() == c2.isDataAccessEnabled()))
                    && nullSafeEqual(c1.getTrustedInterfaces(), c2.getTrustedInterfaces());
        }
    }

    private static class HotRestartConfigChecker extends ConfigChecker<HotRestartPersistenceConfig> {
        @Override
        boolean check(HotRestartPersistenceConfig c1, HotRestartPersistenceConfig c2) {
            boolean c1Disabled = c1 == null || !c1.isEnabled();
            boolean c2Disabled = c2 == null || !c2.isEnabled();
            return c1 == c2 || (c1Disabled && c2Disabled) || (c1 != null && c2 != null
                    && nullSafeEqual(c1.getBaseDir(), c2.getBaseDir())
                    && nullSafeEqual(c1.getBackupDir(), c2.getBackupDir())
                    && nullSafeEqual(c1.getParallelism(), c2.getParallelism())
                    && nullSafeEqual(c1.getValidationTimeoutSeconds(), c2.getValidationTimeoutSeconds())
                    && nullSafeEqual(c1.getDataLoadTimeoutSeconds(), c2.getDataLoadTimeoutSeconds())
                    && nullSafeEqual(c1.getClusterDataRecoveryPolicy(), c2.getClusterDataRecoveryPolicy())
                    && nullSafeEqual(c1.getEncryptionAtRestConfig(), c2.getEncryptionAtRestConfig()));
        }
    }

    private static class PersistenceConfigChecker extends ConfigChecker<PersistenceConfig> {
        @Override
        boolean check(PersistenceConfig c1, PersistenceConfig c2) {
            boolean c1Disabled = c1 == null || !c1.isEnabled();
            boolean c2Disabled = c2 == null || !c2.isEnabled();
            return c1 == c2 || (c1Disabled && c2Disabled) || (c1 != null && c2 != null
                    && nullSafeEqual(c1.getBaseDir(), c2.getBaseDir())
                    && nullSafeEqual(c1.getBackupDir(), c2.getBackupDir())
                    && nullSafeEqual(c1.getParallelism(), c2.getParallelism())
                    && nullSafeEqual(c1.getValidationTimeoutSeconds(), c2.getValidationTimeoutSeconds())
                    && nullSafeEqual(c1.getDataLoadTimeoutSeconds(), c2.getDataLoadTimeoutSeconds())
                    && nullSafeEqual(c1.getRebalanceDelaySeconds(), c2.getRebalanceDelaySeconds())
                    && nullSafeEqual(c1.getClusterDataRecoveryPolicy(), c2.getClusterDataRecoveryPolicy())
                    && nullSafeEqual(c1.getEncryptionAtRestConfig(), c2.getEncryptionAtRestConfig()));
        }
    }

    private static class CRDTReplicationConfigChecker extends ConfigChecker<CRDTReplicationConfig> {
        @Override
        boolean check(CRDTReplicationConfig c1, CRDTReplicationConfig c2) {
            return c1 == c2 || (c1 != null && c2 != null
                    && nullSafeEqual(c1.getMaxConcurrentReplicationTargets(), c2.getMaxConcurrentReplicationTargets())
                    && nullSafeEqual(c1.getReplicationPeriodMillis(), c2.getReplicationPeriodMillis()));
        }
    }

    static class SplitBrainProtectionConfigChecker extends ConfigChecker<SplitBrainProtectionConfig> {
        @Override
        boolean check(SplitBrainProtectionConfig c1, SplitBrainProtectionConfig c2) {
            if (c1 == c2) {
                return true;
            }
            if (c1 == null || c2 == null) {
                return false;
            }

            return ((c1.isEnabled() == c2.isEnabled())
                    && nullSafeEqual(c1.getName(), c2.getName())
                    && nullSafeEqual(c1.getProtectOn(), c2.getProtectOn())
                    && (c1.getMinimumClusterSize() == c2.getMinimumClusterSize())
                    && nullSafeEqual(c1.getFunctionClassName(), c2.getFunctionClassName())
                    && nullSafeEqual(c1.getFunctionImplementation(), c2.getFunctionImplementation())
                    && nullSafeEqual(c1.getListenerConfigs(), c2.getListenerConfigs()));
        }
    }

    static class RestApiConfigChecker extends ConfigChecker<RestApiConfig> {
        @Override
        boolean check(RestApiConfig c1, RestApiConfig c2) {
            if (c1 == c2) {
                return true;
            }
            if (c1 == null || c2 == null) {
                return false;
            }
            return (c1.isEnabled() == c2.isEnabled())
                    && nullSafeEqual(c1.getEnabledGroups(), c2.getEnabledGroups());
        }
    }

    static class MemcacheProtocolConfigChecker extends ConfigChecker<MemcacheProtocolConfig> {
        @Override
        boolean check(MemcacheProtocolConfig c1, MemcacheProtocolConfig c2) {
            if (c1 == c2) {
                return true;
            }
            if (c1 == null || c2 == null) {
                return false;
            }
            return (c1.isEnabled() == c2.isEnabled());
        }
    }
}<|MERGE_RESOLUTION|>--- conflicted
+++ resolved
@@ -273,15 +273,11 @@
         checkCompatibleConfigs("map-config", expectedConfig, actualConfig, new MapConfigChecker());
     }
 
-<<<<<<< HEAD
     public static void checkDynamicConfigurationConfig(DynamicConfigurationConfig expectedConfig, DynamicConfigurationConfig actualConfig) {
         checkCompatibleConfigs("dynamic-configuration-config", expectedConfig, actualConfig, new DynamicConfigurationConfigChecker());
     }
 
-    public static void checkDeviceConfig(DeviceConfig expectedConfig, DeviceConfig actualConfig) {
-=======
     public static void checkDeviceConfig(LocalDeviceConfig expectedConfig, LocalDeviceConfig actualConfig) {
->>>>>>> b2ba4283
         checkCompatibleConfigs("device-config", expectedConfig, actualConfig, new DeviceConfigChecker());
     }
 
@@ -1035,7 +1031,6 @@
         }
     }
 
-<<<<<<< HEAD
     private static class DynamicConfigurationConfigChecker extends ConfigChecker<DynamicConfigurationConfig> {
         @Override
         boolean check(DynamicConfigurationConfig t1, DynamicConfigurationConfig t2) {
@@ -1043,10 +1038,7 @@
         }
     }
 
-    private static class DeviceConfigChecker extends ConfigChecker<DeviceConfig> {
-=======
     private static class DeviceConfigChecker extends ConfigChecker<LocalDeviceConfig> {
->>>>>>> b2ba4283
         @Override
         boolean check(LocalDeviceConfig t1, LocalDeviceConfig t2) {
             return Objects.equals(t1, t2);
