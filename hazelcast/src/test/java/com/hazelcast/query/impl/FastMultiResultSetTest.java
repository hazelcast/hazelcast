/*
 * Copyright (c) 2008-2023, Hazelcast, Inc. All Rights Reserved.
 *
 * Licensed under the Apache License, Version 2.0 (the "License");
 * you may not use this file except in compliance with the License.
 * You may obtain a copy of the License at
 *
 * http://www.apache.org/licenses/LICENSE-2.0
 *
 * Unless required by applicable law or agreed to in writing, software
 * distributed under the License is distributed on an "AS IS" BASIS,
 * WITHOUT WARRANTIES OR CONDITIONS OF ANY KIND, either express or implied.
 * See the License for the specific language governing permissions and
 * limitations under the License.
 */

package com.hazelcast.query.impl;

import com.hazelcast.internal.serialization.Data;
import com.hazelcast.test.HazelcastParallelClassRunner;
import com.hazelcast.test.annotation.ParallelJVMTest;
import com.hazelcast.test.annotation.QuickTest;
import org.junit.Test;
import org.junit.experimental.categories.Category;
import org.junit.runner.RunWith;

import java.util.Iterator;
import java.util.concurrent.ConcurrentHashMap;
import java.util.concurrent.ConcurrentMap;

import static org.assertj.core.api.Assertions.assertThat;
import static org.junit.Assert.assertNull;
import static org.mockito.Mockito.mock;
import static org.mockito.Mockito.when;

@SuppressWarnings("rawtypes")
@RunWith(HazelcastParallelClassRunner.class)
@Category({QuickTest.class, ParallelJVMTest.class})
public class FastMultiResultSetTest {

    private final FastMultiResultSet result = new FastMultiResultSet();

    @Test
    public void testAddResultSet_empty() {
        assertThat(result.size()).isEqualTo(0);
    }

    @Test
    public void testContains_empty() {
        assertThat(result.contains(entry(data()))).isFalse();
    }

    @Test
    public void testIterator_empty() {
        assertThat(result.iterator().hasNext()).isFalse();
    }

    @Test
    public void testSize_empty() {
        assertThat(result.isEmpty()).isTrue();
    }

    @Test
    public void testAddResultSet_notEmpty() {
        addEntry(entry(data()));

        assertThat(result.size()).isEqualTo(1);
    }

    @Test
    public void testContains_notEmpty() {
        QueryableEntry entry = entry(data());
        addEntry(entry);

        assertThat(result.contains(entry)).isTrue();
    }

    @Test
    public void testIterator_notEmpty() {
        QueryableEntry entry = entry(data());
        addEntry(entry);

        assertThat(result.iterator().hasNext()).isTrue();
        assertThat(result.iterator().next()).isEqualTo(entry);
    }

    @Test
    public void testIterator_notEmpty_iteratorReused() {
        QueryableEntry entry = entry(data());
        addEntry(entry);

        Iterator<QueryableEntry> it = result.iterator();
        assertThat(it.hasNext()).isTrue();
        assertThat(it.next()).isEqualTo(entry);
    }

    @Test
    public void testIterator_empty_next() {
        assertNull(result.iterator().next());
    }

    @Test(expected = UnsupportedOperationException.class)
    public void testIterator_empty_remove() {
        result.iterator().remove();
    }

    @Test(expected = UnsupportedOperationException.class)
<<<<<<< HEAD
    public void testIterator_addUnsupported() throws Exception {
=======
    public void testIterator_addUnsopperted() {
>>>>>>> 01e28cff
        result.add(mock(QueryableEntry.class));
    }

    @Test
    public void testSize_notEmpty() {
        addEntry(entry(data()));

        assertThat(result.isEmpty()).isFalse();
    }

    public QueryableEntry entry(Data data) {
        QueryEntry entry = mock(QueryEntry.class);
        when(entry.getKeyData()).thenReturn(data);
        return entry;
    }

    public Data data() {
        return mock(Data.class);
    }

    public void addEntry(QueryableEntry entry) {
        ConcurrentMap<Data, QueryableEntry> values = new ConcurrentHashMap<>();
        values.put(entry.getKeyData(), entry);
        result.addResultSet(values);
    }
}<|MERGE_RESOLUTION|>--- conflicted
+++ resolved
@@ -105,11 +105,7 @@
     }
 
     @Test(expected = UnsupportedOperationException.class)
-<<<<<<< HEAD
-    public void testIterator_addUnsupported() throws Exception {
-=======
     public void testIterator_addUnsopperted() {
->>>>>>> 01e28cff
         result.add(mock(QueryableEntry.class));
     }
 
