--- conflicted
+++ resolved
@@ -78,11 +78,7 @@
         catalog.createTable(table, true, false);
 
         // then
-<<<<<<< HEAD
-        assertEquals(ImmutableMap.of("key", "value"), tableOptions(catalog, name));
-=======
         assertEquals(ImmutableMap.of("__key", VARCHAR, "this", INT), tableFields(catalog, name));
->>>>>>> 02d5574d
     }
 
     @Test
@@ -97,11 +93,7 @@
         catalog.createTable(table, false, true);
 
         // then
-<<<<<<< HEAD
-        assertEquals(emptyMap(), tableOptions(catalog, name));
-=======
         assertEquals(ImmutableMap.of("__key", INT, "this", VARCHAR), tableFields(catalog, name));
->>>>>>> 02d5574d
     }
 
     @Test(expected = QueryException.class)
