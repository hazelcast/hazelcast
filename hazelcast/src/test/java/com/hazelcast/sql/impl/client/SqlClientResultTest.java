--- conflicted
+++ resolved
@@ -20,6 +20,8 @@
 import com.hazelcast.sql.SqlColumnMetadata;
 import com.hazelcast.sql.SqlColumnType;
 import com.hazelcast.sql.SqlRowMetadata;
+import com.hazelcast.sql.impl.QueryId;
+import com.hazelcast.sql.impl.state.QueryState;
 import org.junit.Test;
 
 import static com.hazelcast.test.HazelcastTestSupport.assertInstanceOf;
@@ -33,15 +35,8 @@
 public class SqlClientResultTest {
     @Test
     public void test_rowsResult() {
-<<<<<<< HEAD
         SqlRowMetadata metadata = new SqlRowMetadata(singletonList(new SqlColumnMetadata("n", SqlColumnType.INT)));
 
-=======
-        QueryId queryId = new QueryId(1, 2, 3, 4);
-        SqlRowMetadata metadata = new SqlRowMetadata(singletonList(new SqlColumnMetadata("n", SqlColumnType.INTEGER)));
-        QueryState queryState = QueryState.createInitiatorState(queryId, null, null, 0, null, metadata,
-                null, System::currentTimeMillis);
->>>>>>> 4e04000e
         SqlClientResult r = new SqlClientResult(false, null, null, null, metadata, emptyList(), true, 10, 0);
 
         assertFalse(r.isUpdateCount());
