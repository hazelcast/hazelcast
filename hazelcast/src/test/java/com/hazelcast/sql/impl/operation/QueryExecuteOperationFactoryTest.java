/*
 * Copyright (c) 2008-2020, Hazelcast, Inc. All Rights Reserved.
 *
 * Licensed under the Apache License, Version 2.0 (the "License");
 * you may not use this file except in compliance with the License.
 * You may obtain a copy of the License at
 *
 * http://www.apache.org/licenses/LICENSE-2.0
 *
 * Unless required by applicable law or agreed to in writing, software
 * distributed under the License is distributed on an "AS IS" BASIS,
 * WITHOUT WARRANTIES OR CONDITIONS OF ANY KIND, either express or implied.
 * See the License for the specific language governing permissions and
 * limitations under the License.
 */

package com.hazelcast.sql.impl.operation;

import com.hazelcast.internal.util.collection.PartitionIdSet;
import com.hazelcast.sql.impl.QueryId;
import com.hazelcast.sql.impl.QueryParameterMetadata;
import com.hazelcast.sql.impl.plan.Plan;
import com.hazelcast.sql.impl.plan.PlanFragmentMapping;
import com.hazelcast.sql.impl.plan.node.MockPlanNode;
import com.hazelcast.sql.impl.plan.node.PlanNode;
import com.hazelcast.test.HazelcastParallelClassRunner;
import com.hazelcast.test.annotation.ParallelJVMTest;
import com.hazelcast.test.annotation.QuickTest;
import org.junit.Test;
import org.junit.experimental.categories.Category;
import org.junit.runner.RunWith;

import java.util.Arrays;
import java.util.Collection;
import java.util.Collections;
import java.util.HashMap;
import java.util.List;
import java.util.Map;
import java.util.UUID;

import static com.hazelcast.sql.impl.operation.QueryExecuteOperationFragmentMapping.DATA_MEMBERS;
import static com.hazelcast.sql.impl.operation.QueryExecuteOperationFragmentMapping.EXPLICIT;
import static org.junit.Assert.assertEquals;
import static org.junit.Assert.assertSame;

@RunWith(HazelcastParallelClassRunner.class)
@Category({QuickTest.class, ParallelJVMTest.class})
public class QueryExecuteOperationFactoryTest {
    @Test
    public void testExecuteOperationFactory() {
        UUID member1 = UUID.randomUUID();
        UUID member2 = UUID.randomUUID();

        Map<UUID, PartitionIdSet> partitionMap = new HashMap<>();
        partitionMap.put(member1, new PartitionIdSet(2, Collections.singletonList(1)));
        partitionMap.put(member2, new PartitionIdSet(2, Collections.singletonList(2)));

        PlanNode node1 = MockPlanNode.create(1);
        PlanNode node2 = MockPlanNode.create(2);
        List<PlanNode> fragments = Arrays.asList(node1, node2);

        PlanFragmentMapping mapping1 = new PlanFragmentMapping(null, true);
        PlanFragmentMapping mapping2 = new PlanFragmentMapping(Collections.singletonList(member2), false);
        List<PlanFragmentMapping> fragmentMappings = Arrays.asList(mapping1, mapping2);

        Map<Integer, Integer> outboundEdgeMap = Collections.singletonMap(1, 0);
        Map<Integer, Integer> inboundEdgeMap = Collections.singletonMap(1, 1);
        Map<Integer, Integer> inboundEdgeMemberCountMap = Collections.singletonMap(1, 2);

        Plan plan = new Plan(
            partitionMap,
            fragments,
            fragmentMappings,
            outboundEdgeMap,
            inboundEdgeMap,
            inboundEdgeMemberCountMap,
            null,
<<<<<<< HEAD
            null,
            Collections.emptySet()
=======
            QueryParameterMetadata.EMPTY
>>>>>>> 4e04000e
        );

        QueryId queryId = QueryId.create(UUID.randomUUID());
        List<Object> args = Collections.singletonList(1);
        Map<Integer, Long> edgeInitialMemoryMap = Collections.singletonMap(1, 1000L);

        QueryExecuteOperationFactory factory = new QueryExecuteOperationFactory(plan, args, edgeInitialMemoryMap);

        QueryExecuteOperation operation1 = factory.create(queryId, member1);
        QueryExecuteOperation operation2 = factory.create(queryId, member2);

        // Check common port.
        for (QueryExecuteOperation operation : Arrays.asList(operation1, operation2)) {
            assertEquals(queryId, operation.getQueryId());
            assertSame(partitionMap, operation.getPartitionMap());
            assertEquals(2, operation.getFragments().size());
            assertSame(outboundEdgeMap, operation.getOutboundEdgeMap());
            assertSame(inboundEdgeMap, operation.getInboundEdgeMap());
            assertSame(edgeInitialMemoryMap, operation.getEdgeInitialMemoryMap());
            assertSame(args, operation.getArguments());
        }

        // Check fragments.
        assertEquals(operation1.getFragments().get(0), new QueryExecuteOperationFragment(node1, DATA_MEMBERS, null));
        assertEquals(operation2.getFragments().get(0), new QueryExecuteOperationFragment(node1, DATA_MEMBERS, null));

        Collection<UUID> expectedMemberIds = Collections.singletonList(member2);
        assertEquals(operation1.getFragments().get(1), new QueryExecuteOperationFragment(null, EXPLICIT, expectedMemberIds));
        assertEquals(operation2.getFragments().get(1), new QueryExecuteOperationFragment(node2, EXPLICIT, expectedMemberIds));
    }
}<|MERGE_RESOLUTION|>--- conflicted
+++ resolved
@@ -75,12 +75,9 @@
             inboundEdgeMap,
             inboundEdgeMemberCountMap,
             null,
-<<<<<<< HEAD
+            QueryParameterMetadata.EMPTY,
             null,
             Collections.emptySet()
-=======
-            QueryParameterMetadata.EMPTY
->>>>>>> 4e04000e
         );
 
         QueryId queryId = QueryId.create(UUID.randomUUID());
