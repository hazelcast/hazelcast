/*
 * Copyright (c) 2008-2023, Hazelcast, Inc. All Rights Reserved.
 *
 * Licensed under the Apache License, Version 2.0 (the "License");
 * you may not use this file except in compliance with the License.
 * You may obtain a copy of the License at
 *
 * http://www.apache.org/licenses/LICENSE-2.0
 *
 * Unless required by applicable law or agreed to in writing, software
 * distributed under the License is distributed on an "AS IS" BASIS,
 * WITHOUT WARRANTIES OR CONDITIONS OF ANY KIND, either express or implied.
 * See the License for the specific language governing permissions and
 * limitations under the License.
 */

package com.hazelcast.sql.impl.schema;

import com.google.common.collect.ImmutableMap;
import com.hazelcast.internal.serialization.InternalSerializationService;
import com.hazelcast.internal.serialization.impl.DefaultSerializationServiceBuilder;
import com.hazelcast.sql.impl.type.QueryDataType;
import com.hazelcast.test.HazelcastParallelClassRunner;
import com.hazelcast.test.annotation.ParallelJVMTest;
import com.hazelcast.test.annotation.QuickTest;
import org.junit.Test;
import org.junit.experimental.categories.Category;
import org.junit.runner.RunWith;

import java.util.ArrayList;
import java.util.HashMap;

import static java.util.Collections.singletonList;
import static org.assertj.core.api.Assertions.assertThat;

@RunWith(HazelcastParallelClassRunner.class)
@Category({QuickTest.class, ParallelJVMTest.class})
public class MappingTest {

    private static final InternalSerializationService SERIALIZATION_SERVICE =
            new DefaultSerializationServiceBuilder().build();

    @Test
    public void test_serialization() {
        Mapping original = new Mapping(
                "mapping-name",
                "mapping-name",
                null,
                "mapping-type",
<<<<<<< HEAD
                new ArrayList<>(singletonList(new MappingField("field-name", QueryDataType.INT, null, null))),
=======
                null,
                new ArrayList<>(singletonList(new MappingField("field-name", QueryDataType.INT, null))),
>>>>>>> ed3208dd
                new HashMap<>(ImmutableMap.of("option.key", "option.value"))
        );

        // when
        Mapping serialized = SERIALIZATION_SERVICE.toObject(SERIALIZATION_SERVICE.toData(original));

        // then
        assertThat(serialized).isEqualTo(original);
    }
}<|MERGE_RESOLUTION|>--- conflicted
+++ resolved
@@ -47,12 +47,8 @@
                 "mapping-name",
                 null,
                 "mapping-type",
-<<<<<<< HEAD
+                null,
                 new ArrayList<>(singletonList(new MappingField("field-name", QueryDataType.INT, null, null))),
-=======
-                null,
-                new ArrayList<>(singletonList(new MappingField("field-name", QueryDataType.INT, null))),
->>>>>>> ed3208dd
                 new HashMap<>(ImmutableMap.of("option.key", "option.value"))
         );
 
