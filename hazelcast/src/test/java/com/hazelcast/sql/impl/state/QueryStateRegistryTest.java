--- conflicted
+++ resolved
@@ -104,42 +104,6 @@
         assertFalse(state.isInitiator());
     }
 
-<<<<<<< HEAD
-    @Test
-    public void testClear() {
-        QueryStateRegistry registry = new QueryStateRegistry(TestClockProvider.createDefault());
-
-        QueryStateCompletionCallback completionCallback = new TestQueryStateCompletionCallback();
-
-        QueryId queryId = QueryId.create(UUID.randomUUID());
-
-        // Test clear on completion.
-        QueryState state = registry.onDistributedQueryStarted(UUID.randomUUID(), queryId, completionCallback, false);
-
-        assertEquals(1, registry.getStates().size());
-        assertSame(state, registry.getStates().iterator().next());
-        assertSame(state, registry.getState(state.getQueryId()));
-
-        registry.onQueryCompleted(queryId);
-
-        assertNull(registry.getState(queryId));
-        assertTrue(registry.getStates().isEmpty());
-
-        // Test clear on reset.
-        state = registry.onDistributedQueryStarted(UUID.randomUUID(), queryId, completionCallback, false);
-
-        assertEquals(1, registry.getStates().size());
-        assertSame(state, registry.getStates().iterator().next());
-        assertSame(state, registry.getState(state.getQueryId()));
-
-        registry.reset();
-
-        assertNull(registry.getState(queryId));
-        assertTrue(registry.getStates().isEmpty());
-    }
-
-=======
->>>>>>> 713cc67d
     private static class TestQueryStateCompletionCallback implements QueryStateCompletionCallback {
         @Override
         public void onCompleted(QueryId queryId) {
