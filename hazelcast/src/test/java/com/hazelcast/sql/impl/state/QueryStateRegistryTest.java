/*
 * Copyright (c) 2008-2020, Hazelcast, Inc. All Rights Reserved.
 *
 * Licensed under the Apache License, Version 2.0 (the "License");
 * you may not use this file except in compliance with the License.
 * You may obtain a copy of the License at
 *
 * http://www.apache.org/licenses/LICENSE-2.0
 *
 * Unless required by applicable law or agreed to in writing, software
 * distributed under the License is distributed on an "AS IS" BASIS,
 * WITHOUT WARRANTIES OR CONDITIONS OF ANY KIND, either express or implied.
 * See the License for the specific language governing permissions and
 * limitations under the License.
 */

package com.hazelcast.sql.impl.state;

import com.hazelcast.sql.impl.QueryId;
import com.hazelcast.sql.impl.QueryResultProducer;
import com.hazelcast.sql.impl.SqlTestSupport;
import com.hazelcast.sql.impl.TestClockProvider;
import com.hazelcast.sql.impl.exec.root.BlockingRootResultConsumer;
import com.hazelcast.sql.impl.plan.Plan;
import com.hazelcast.test.HazelcastParallelClassRunner;
import com.hazelcast.test.annotation.ParallelJVMTest;
import com.hazelcast.test.annotation.QuickTest;
import org.junit.Test;
import org.junit.experimental.categories.Category;
import org.junit.runner.RunWith;

import java.util.Collection;
import java.util.UUID;

import static org.junit.Assert.assertEquals;
import static org.junit.Assert.assertFalse;
import static org.junit.Assert.assertNull;
import static org.junit.Assert.assertSame;
import static org.junit.Assert.assertTrue;

@RunWith(HazelcastParallelClassRunner.class)
@Category({QuickTest.class, ParallelJVMTest.class})
public class QueryStateRegistryTest extends SqlTestSupport {
    @Test
    public void testInitiatorState() {
        long currentTime = 50L;
        QueryStateRegistry registry = new QueryStateRegistry(TestClockProvider.createStatic(currentTime));

        UUID localMemberId = UUID.randomUUID();
        long timeout = 100L;
        Plan initiatorPlan = opaquePlan();
        QueryResultProducer resultProducer = new BlockingRootResultConsumer();
        QueryStateCompletionCallback completionCallback = new TestQueryStateCompletionCallback();

        QueryState state = registry.onInitiatorQueryStarted(
            localMemberId,
            timeout,
            initiatorPlan,
<<<<<<< HEAD
            null, null,
=======
            null,
            null,
>>>>>>> 5e43956b
            resultProducer,
            completionCallback
        );

        assertEquals(1, registry.getStates().size());
        assertSame(state, registry.getStates().iterator().next());
        assertSame(state, registry.getState(state.getQueryId()));

        // Add distributed state on top of existing initiator state.
        QueryState state2 = registry.onDistributedQueryStarted(localMemberId, state.getQueryId(), completionCallback);

        assertSame(state2, state);
    }

    @Test
    public void testDistributedState() {
        long currentTime = 50L;
        QueryStateRegistry registry = new QueryStateRegistry(TestClockProvider.createStatic(currentTime));

        QueryStateCompletionCallback completionCallback = new TestQueryStateCompletionCallback();

        UUID localMemberId = UUID.randomUUID();
        UUID remoteMemberId = UUID.randomUUID();

        QueryId queryId = QueryId.create(localMemberId);

        // Test missing initiator state.
        QueryState state = registry.onDistributedQueryStarted(localMemberId, queryId, completionCallback);

        assertNull(state);
        assertTrue(registry.getStates().isEmpty());

        // Test normal remote invocation.
        state = registry.onDistributedQueryStarted(remoteMemberId, queryId, completionCallback);

        assertEquals(1, registry.getStates().size());
        assertSame(state, registry.getStates().iterator().next());
        assertSame(state, registry.getState(state.getQueryId()));

        assertEquals(state.getQueryId(), queryId);
        assertEquals(state.getLocalMemberId(), remoteMemberId);
        assertEquals(state.getStartTime(), currentTime);

        assertFalse(state.isInitiator());
    }

    @Test
    public void testClear() {
        QueryStateRegistry registry = new QueryStateRegistry(TestClockProvider.createDefault());

        QueryStateCompletionCallback completionCallback = new TestQueryStateCompletionCallback();

        QueryId queryId = QueryId.create(UUID.randomUUID());

        // Test clear on completion.
        QueryState state = registry.onDistributedQueryStarted(UUID.randomUUID(), queryId, completionCallback);

        assertEquals(1, registry.getStates().size());
        assertSame(state, registry.getStates().iterator().next());
        assertSame(state, registry.getState(state.getQueryId()));

        registry.onQueryCompleted(queryId);

        assertNull(registry.getState(queryId));
        assertTrue(registry.getStates().isEmpty());

        // Test clear on reset.
        state = registry.onDistributedQueryStarted(UUID.randomUUID(), queryId, completionCallback);

        assertEquals(1, registry.getStates().size());
        assertSame(state, registry.getStates().iterator().next());
        assertSame(state, registry.getState(state.getQueryId()));

        registry.reset();

        assertNull(registry.getState(queryId));
        assertTrue(registry.getStates().isEmpty());
    }

    private static class TestQueryStateCompletionCallback implements QueryStateCompletionCallback {
        @Override
        public void onCompleted(QueryId queryId) {
            // No-op.
        }

        @Override
        public void onError(
            QueryId queryId,
            int errorCode,
            String errorMessage,
            UUID originatingMemberId,
            Collection<UUID> memberIds
        ) {
            // No-op.
        }
    }
}<|MERGE_RESOLUTION|>--- conflicted
+++ resolved
@@ -56,12 +56,8 @@
             localMemberId,
             timeout,
             initiatorPlan,
-<<<<<<< HEAD
-            null, null,
-=======
             null,
             null,
->>>>>>> 5e43956b
             resultProducer,
             completionCallback
         );
