--- conflicted
+++ resolved
@@ -25,11 +25,7 @@
 import com.hazelcast.map.impl.proxy.MapProxyImpl;
 import com.hazelcast.nio.serialization.IdentifiedDataSerializable;
 import com.hazelcast.spi.impl.NodeEngineImpl;
-<<<<<<< HEAD
-import com.hazelcast.sql.SqlQuery;
-=======
 import com.hazelcast.sql.SqlStatement;
->>>>>>> 8f550a9c
 import com.hazelcast.sql.SqlResult;
 import com.hazelcast.sql.SqlRow;
 import com.hazelcast.sql.impl.exec.CreateExecPlanNodeVisitorHook;
@@ -203,11 +199,7 @@
     }
 
     public static List<SqlRow> execute(HazelcastInstance member, String sql, Object... params) {
-<<<<<<< HEAD
-        SqlQuery query = new SqlQuery(sql);
-=======
         SqlStatement query = new SqlStatement(sql);
->>>>>>> 8f550a9c
 
         if (params != null) {
             query.setParameters(Arrays.asList(params));
@@ -215,11 +207,7 @@
 
         List<SqlRow> rows = new ArrayList<>();
 
-<<<<<<< HEAD
-        try (SqlResult result = member.getSql().query(query)) {
-=======
         try (SqlResult result = member.getSql().execute(query)) {
->>>>>>> 8f550a9c
             for (SqlRow row : result) {
                 rows.add(row);
             }
