/*
 * Copyright (c) 2008-2020, Hazelcast, Inc. All Rights Reserved.
 *
 * Licensed under the Apache License, Version 2.0 (the "License");
 * you may not use this file except in compliance with the License.
 * You may obtain a copy of the License at
 *
 * http://www.apache.org/licenses/LICENSE-2.0
 *
 * Unless required by applicable law or agreed to in writing, software
 * distributed under the License is distributed on an "AS IS" BASIS,
 * WITHOUT WARRANTIES OR CONDITIONS OF ANY KIND, either express or implied.
 * See the License for the specific language governing permissions and
 * limitations under the License.
 */

package com.hazelcast.sql.impl.schema.map.sample;

import com.hazelcast.core.HazelcastJsonValue;
import com.hazelcast.internal.json.Json;
import com.hazelcast.internal.serialization.InternalSerializationService;
import com.hazelcast.internal.serialization.impl.DefaultSerializationServiceBuilder;
import com.hazelcast.nio.serialization.Portable;
import com.hazelcast.nio.serialization.PortableReader;
import com.hazelcast.nio.serialization.PortableWriter;
import com.hazelcast.sql.impl.extract.GenericQueryTargetDescriptor;
import com.hazelcast.sql.impl.schema.TableField;
import com.hazelcast.sql.impl.schema.map.MapSchemaTestSupport;
import com.hazelcast.sql.impl.schema.map.MapTableField;
import com.hazelcast.sql.impl.type.QueryDataType;
import com.hazelcast.test.HazelcastParallelClassRunner;
import com.hazelcast.test.annotation.ParallelJVMTest;
import com.hazelcast.test.annotation.QuickTest;
import org.junit.Test;
import org.junit.experimental.categories.Category;
import org.junit.runner.RunWith;

import java.io.IOException;
import java.io.Serializable;
import java.math.BigDecimal;
import java.math.BigInteger;
import java.time.Instant;
import java.time.LocalDate;
import java.time.LocalDateTime;
import java.time.LocalTime;
import java.time.OffsetDateTime;
import java.time.ZonedDateTime;
import java.util.ArrayList;
import java.util.Calendar;
import java.util.Date;
import java.util.LinkedHashMap;
import java.util.List;
import java.util.TreeMap;

import static com.hazelcast.sql.impl.extract.QueryPath.KEY;
import static com.hazelcast.sql.impl.extract.QueryPath.VALUE;
import static org.junit.Assert.assertEquals;

/**
 * Tests for sample resolution for serialized portables.
 */
@RunWith(HazelcastParallelClassRunner.class)
@Category({QuickTest.class, ParallelJVMTest.class})
@SuppressWarnings("unused")
public class MapSampleMetadataResolverTest extends MapSchemaTestSupport {

    private static final String PORTABLE_BOOLEAN = "_boolean";
    private static final String PORTABLE_BYTE = "_byte";
    private static final String PORTABLE_CHAR = "_char";
    private static final String PORTABLE_SHORT = "_short";
    private static final String PORTABLE_INT = "_int";
    private static final String PORTABLE_LONG = "_long";
    private static final String PORTABLE_FLOAT = "_float";
    private static final String PORTABLE_DOUBLE = "_double";
    private static final String PORTABLE_STRING = "_string";
    private static final String PORTABLE_OBJECT = "_object";

    @Test
    public void testPrimitive() {
        checkPrimitive("value", QueryDataType.VARCHAR);
        checkPrimitive('v', QueryDataType.VARCHAR_CHARACTER);

        checkPrimitive(true, QueryDataType.BOOLEAN);

        checkPrimitive((byte) 1, QueryDataType.TINYINT);
        checkPrimitive((short) 1, QueryDataType.SMALLINT);
        checkPrimitive(1, QueryDataType.INT);
        checkPrimitive(1L, QueryDataType.BIGINT);
        checkPrimitive(1f, QueryDataType.REAL);
        checkPrimitive(1d, QueryDataType.DOUBLE);

        checkPrimitive(BigInteger.ONE, QueryDataType.DECIMAL_BIG_INTEGER);
        checkPrimitive(BigDecimal.ONE, QueryDataType.DECIMAL);

        checkPrimitive(LocalTime.now(), QueryDataType.TIME);
        checkPrimitive(LocalDate.now(), QueryDataType.DATE);
        checkPrimitive(LocalDateTime.now(), QueryDataType.TIMESTAMP);

        checkPrimitive(new Date(), QueryDataType.TIMESTAMP_WITH_TZ_DATE);
        checkPrimitive(Calendar.getInstance(), QueryDataType.TIMESTAMP_WITH_TZ_CALENDAR);
        checkPrimitive(Instant.now(), QueryDataType.TIMESTAMP_WITH_TZ_INSTANT);
        checkPrimitive(OffsetDateTime.now(), QueryDataType.TIMESTAMP_WITH_TZ_OFFSET_DATE_TIME);
        checkPrimitive(ZonedDateTime.now(), QueryDataType.TIMESTAMP_WITH_TZ_ZONED_DATE_TIME);

        checkPrimitive(new JavaWithoutFields(), QueryDataType.OBJECT);
        checkPrimitive(new PortableWithoutFields(), QueryDataType.OBJECT);
    }

    @Test
    public void testPortableObject() {
        InternalSerializationService ss = new DefaultSerializationServiceBuilder()
            .addPortableFactory(1, classId -> {
                if (classId == 2) {
                    return new PortableParent();
                } else if (classId == 3) {
                    return new PortableChild();
                }

                throw new IllegalArgumentException("Invalid class ID: " + classId);
            })
            .build();

        // Test key.
        MapSampleMetadata metadata = MapSampleMetadataResolver.resolve(ss, ss.toData(new PortableParent()), true);

        checkFields(
            metadata,
            field("_boolean", QueryDataType.BOOLEAN, true),
            field("_byte", QueryDataType.TINYINT, true),
            field("_char", QueryDataType.VARCHAR_CHARACTER, true),
            field("_short", QueryDataType.SMALLINT, true),
            field("_int", QueryDataType.INT, true),
            field("_long", QueryDataType.BIGINT, true),
            field("_float", QueryDataType.REAL, true),
            field("_double", QueryDataType.DOUBLE, true),
            field("_string", QueryDataType.VARCHAR, true),
            field("_object", QueryDataType.OBJECT, true),
            hiddenField(KEY, QueryDataType.OBJECT, true)
        );

        // Test value.
        metadata = MapSampleMetadataResolver.resolve(ss, ss.toData(new PortableParent()), false);

        checkFields(
            metadata,
            field("_boolean", QueryDataType.BOOLEAN, false),
            field("_byte", QueryDataType.TINYINT, false),
            field("_char", QueryDataType.VARCHAR_CHARACTER, false),
            field("_short", QueryDataType.SMALLINT, false),
            field("_int", QueryDataType.INT, false),
            field("_long", QueryDataType.BIGINT, false),
            field("_float", QueryDataType.REAL, false),
            field("_double", QueryDataType.DOUBLE, false),
            field("_string", QueryDataType.VARCHAR, false),
            field("_object", QueryDataType.OBJECT, false),
            hiddenField(VALUE, QueryDataType.OBJECT, false)
        );
    }

    @Test
    public void testPortableBinary() {
        InternalSerializationService ss = getSerializationService();

        // Test key.
        MapSampleMetadata metadata = MapSampleMetadataResolver.resolve(ss, ss.toData(new PortableParent()), true);

        checkFields(
            metadata,
            field(PORTABLE_BOOLEAN, QueryDataType.BOOLEAN, true),
            field(PORTABLE_BYTE, QueryDataType.TINYINT, true),
            field(PORTABLE_CHAR, QueryDataType.VARCHAR_CHARACTER, true),
            field(PORTABLE_SHORT, QueryDataType.SMALLINT, true),
            field(PORTABLE_INT, QueryDataType.INT, true),
            field(PORTABLE_LONG, QueryDataType.BIGINT, true),
            field(PORTABLE_FLOAT, QueryDataType.REAL, true),
            field(PORTABLE_DOUBLE, QueryDataType.DOUBLE, true),
            field(PORTABLE_STRING, QueryDataType.VARCHAR, true),
            field(PORTABLE_OBJECT, QueryDataType.OBJECT, true),
            hiddenField(KEY, QueryDataType.OBJECT, true)
        );

        // Test value.
        metadata = MapSampleMetadataResolver.resolve(ss, ss.toData(new PortableParent()), false);

        checkFields(
            metadata,
            field(PORTABLE_BOOLEAN, QueryDataType.BOOLEAN, false),
            field(PORTABLE_BYTE, QueryDataType.TINYINT, false),
            field(PORTABLE_CHAR, QueryDataType.VARCHAR_CHARACTER, false),
            field(PORTABLE_SHORT, QueryDataType.SMALLINT, false),
            field(PORTABLE_INT, QueryDataType.INT, false),
            field(PORTABLE_LONG, QueryDataType.BIGINT, false),
            field(PORTABLE_FLOAT, QueryDataType.REAL, false),
            field(PORTABLE_DOUBLE, QueryDataType.DOUBLE, false),
            field(PORTABLE_STRING, QueryDataType.VARCHAR, false),
            field(PORTABLE_OBJECT, QueryDataType.OBJECT, false),
            hiddenField(VALUE, QueryDataType.OBJECT, false)
        );
    }

    /**
     * Test Java fields.
     */
    @Test
    public void testJavaFields() {
        InternalSerializationService ss = getSerializationService();

        JavaFields object = new JavaFields();

        MapSampleMetadata metadata = MapSampleMetadataResolver.resolve(ss, object, true);

        checkFields(
            metadata,
            field("publicField", QueryDataType.INT, true),
            hiddenField(KEY, QueryDataType.OBJECT, true)
        );

        metadata = MapSampleMetadataResolver.resolve(ss, ss.toData(object), true);

        checkFields(
            metadata,
            field("publicField", QueryDataType.INT, true),
            hiddenField(KEY, QueryDataType.OBJECT, true)
        );
    }

    /**
     * Test Java getters.
     */
    @Test
    public void testJavaGetters() {
        InternalSerializationService ss = getSerializationService();

        JavaGetters object = new JavaGetters();

        MapSampleMetadata metadata = MapSampleMetadataResolver.resolve(ss, object, true);

        checkFields(
            metadata,
            field("publicGetter", QueryDataType.INT, true),
            field("booleanGetGetter", QueryDataType.BOOLEAN, true),
            field("booleanIsGetter", QueryDataType.BOOLEAN, true),
            hiddenField(KEY, QueryDataType.OBJECT, true)
        );

        metadata = MapSampleMetadataResolver.resolve(ss, ss.toData(object), true);

        checkFields(
            metadata,
            field("publicGetter", QueryDataType.INT, true),
            field("booleanGetGetter", QueryDataType.BOOLEAN, true),
            field("booleanIsGetter", QueryDataType.BOOLEAN, true),
            hiddenField(KEY, QueryDataType.OBJECT, true)
        );
    }

    /**
     * Test clash between parent and child class fields: child should win.
     */
    @Test
    public void testJavaFieldClash() {
        InternalSerializationService ss = getSerializationService();

        JavaFieldClashChild object = new JavaFieldClashChild();

        TableField field = MapSampleMetadataResolver.resolve(ss, object, true).getFields().get("field");
        assertEquals(field("field", QueryDataType.BIGINT, true), field);

        field = MapSampleMetadataResolver.resolve(ss, ss.toData(object), true).getFields().get("field");
        assertEquals(field("field", QueryDataType.BIGINT, true), field);
    }

    /**
     * Ensure that getter wins in case of getter/field clash.
     */
    @Test
    public void testJavaGetterFieldClash() {
        InternalSerializationService ss = getSerializationService();

        JavaFieldGetterClash object = new JavaFieldGetterClash();

        TableField field = MapSampleMetadataResolver.resolve(ss, object, true).getFields().get("field");
        assertEquals(field("field", QueryDataType.BIGINT, true), field);

        field = MapSampleMetadataResolver.resolve(ss, ss.toData(object), true).getFields().get("field");
        assertEquals(field("field", QueryDataType.BIGINT, true), field);
    }

    /**
     * Test clash between object fields and top-level names.
     */
    @Test
    public void testJavaTopFieldClash() {
        InternalSerializationService ss = getSerializationService();

        JavaTopFieldClash object = new JavaTopFieldClash();

        // Key
        TableField field = MapSampleMetadataResolver.resolve(ss, object, true).getFields().get(KEY);
        assertEquals(hiddenField(KEY, QueryDataType.OBJECT, true), field);

        field = MapSampleMetadataResolver.resolve(ss, ss.toData(object), true).getFields().get(KEY);
        assertEquals(hiddenField(KEY, QueryDataType.OBJECT, true), field);

        // Value
        field = MapSampleMetadataResolver.resolve(ss, object, false).getFields().get(VALUE);
        assertEquals(hiddenField(VALUE, QueryDataType.OBJECT, false), field);

        field = MapSampleMetadataResolver.resolve(ss, ss.toData(object), false).getFields().get(VALUE);
        assertEquals(hiddenField(VALUE, QueryDataType.OBJECT, false), field);
    }

    /**
     * Test clash between object getters and top-level names.
     */
    @Test
    public void testJavaTopGetterClash() {
        InternalSerializationService ss = getSerializationService();

        JavaTopGetterClash object = new JavaTopGetterClash();

        // Key
        TableField field = MapSampleMetadataResolver.resolve(ss, object, true).getFields().get(KEY);
        assertEquals(hiddenField(KEY, QueryDataType.OBJECT, true), field);

        field = MapSampleMetadataResolver.resolve(ss, ss.toData(object), true).getFields().get(KEY);
        assertEquals(hiddenField(KEY, QueryDataType.OBJECT, true), field);

        // Value
        field = MapSampleMetadataResolver.resolve(ss, object, false).getFields().get(VALUE);
        assertEquals(hiddenField(VALUE, QueryDataType.OBJECT, false), field);

        field = MapSampleMetadataResolver.resolve(ss, ss.toData(object), false).getFields().get(VALUE);
        assertEquals(hiddenField(VALUE, QueryDataType.OBJECT, false), field);
    }

    @Test
    public void testJavaFieldTypes() {
        checkJavaTypes(new JavaFieldTypes());
    }

    @Test
    public void testJavaGetterTypes() {
        checkJavaTypes(new JavaGetterTypes());
    }

    @Test
    public void testPortableClash() {
        InternalSerializationService ss = getSerializationService();

        // Key clash
        MapSampleMetadata metadata = MapSampleMetadataResolver.resolve(ss, ss.toData(new PortableClash()), true);

        checkFields(
            metadata,
            hiddenField(KEY, QueryDataType.OBJECT, true),
            field(VALUE, QueryDataType.INT, true)
        );

        // Value clash
        metadata = MapSampleMetadataResolver.resolve(ss, ss.toData(new PortableClash()), false);

        checkFields(
            metadata,
            field(KEY, QueryDataType.INT, false),
            hiddenField(VALUE, QueryDataType.OBJECT, false)
        );
    }

    @Test
    public void testJson() {
        InternalSerializationService ss = getSerializationService();

<<<<<<< HEAD
        HazelcastJsonValue json = new HazelcastJsonValue(Json.object()
                .add("boolean", true)
                .add("int", 1)
                .add("long", 2L)
                .add("float", 3.1F)
                .add("double", 4.2D)
                .add("string", "string")
                .add("null", (String) null)
                .toString()
        );

        // Test key.
        MapSampleMetadata metadata = MapSampleMetadataResolver.resolve(ss, ss.toData(json), false, true);

        checkFields(
                metadata,
                field("boolean", QueryDataType.BOOLEAN, true),
                field("int", QueryDataType.DOUBLE, true),
                field("long", QueryDataType.DOUBLE, true),
                field("float", QueryDataType.DOUBLE, true),
                field("double", QueryDataType.DOUBLE, true),
                field("string", QueryDataType.VARCHAR, true),
                field("null", QueryDataType.OBJECT, true),
                hiddenField(KEY, QueryDataType.OBJECT, true)
        );

        // Test value.
        metadata = MapSampleMetadataResolver.resolve(ss, ss.toData(json), false, false);

        checkFields(
                metadata,
                field("boolean", QueryDataType.BOOLEAN, false),
                field("int", QueryDataType.DOUBLE, false),
                field("long", QueryDataType.DOUBLE, false),
                field("float", QueryDataType.DOUBLE, false),
                field("double", QueryDataType.DOUBLE, false),
                field("string", QueryDataType.VARCHAR, false),
                field("null", QueryDataType.OBJECT, false),
                hiddenField(VALUE, QueryDataType.OBJECT, false)
        );
=======
        try {
            MapSampleMetadataResolver.resolve(ss, ss.toData(new HazelcastJsonValue("{ \"test\": 10 }")), true);
        } catch (QueryException e) {
            assertEquals(SqlErrorCode.GENERIC, e.getCode());
            assertTrue(e.getMessage().contains("JSON objects are not supported"));
        }
>>>>>>> 342aa505
    }

    private void checkPrimitive(Object value, QueryDataType expectedType) {
        InternalSerializationService ss = getSerializationService();

        // Key
        MapSampleMetadata metadata = MapSampleMetadataResolver.resolve(ss, value, true);
        checkFields(metadata, field(KEY, expectedType, true));

        // Serialized key
        metadata = MapSampleMetadataResolver.resolve(ss, ss.toData(value), true);
        checkFields(metadata, field(KEY, expectedType, true));

        // Value
        metadata = MapSampleMetadataResolver.resolve(ss, value, false);
        checkFields(metadata, field(VALUE, expectedType, false));

        // Serialized value
        metadata = MapSampleMetadataResolver.resolve(ss, ss.toData(value), false);
        checkFields(metadata, field(VALUE, expectedType, false));
    }

    private static void checkFields(MapSampleMetadata metadata, MapTableField... expectedFields) {
        TreeMap<String, TableField> expectedFieldMap = new TreeMap<>();

        for (MapTableField field : expectedFields) {
            expectedFieldMap.put(field.getName(), field);
        }

        LinkedHashMap<String, TableField> expectedFieldMap0 = new LinkedHashMap<>(expectedFieldMap);

        List<String> expectedFieldNames = new ArrayList<>(expectedFieldMap0.keySet());

        assertEquals(expectedFieldNames, new ArrayList<>(metadata.getFields().keySet()));

        for (String expectedFieldName : expectedFieldNames) {
            TableField expectedField = expectedFieldMap0.get(expectedFieldName);
            TableField field = metadata.getFields().get(expectedFieldName);

            assertEquals(expectedField, field);
        }
    }

    private void checkJavaTypes(Object object) {
        checkJavaTypes(object, true);
        checkJavaTypes(object, false);
        checkJavaTypes(getSerializationService().toData(object), true);
        checkJavaTypes(getSerializationService().toData(object), false);
    }

    private void checkJavaTypes(Object object, boolean key) {
        MapSampleMetadata metadata = MapSampleMetadataResolver.resolve(getSerializationService(), object, key);

        assertEquals(GenericQueryTargetDescriptor.INSTANCE, metadata.getDescriptor());

        checkFields(
            metadata,

            field("fBoolean", QueryDataType.BOOLEAN, key),
            field("fBooleanBoxed", QueryDataType.BOOLEAN, key),
            field("fByte", QueryDataType.TINYINT, key),
            field("fByteBoxed", QueryDataType.TINYINT, key),
            field("fShort", QueryDataType.SMALLINT, key),
            field("fShortBoxed", QueryDataType.SMALLINT, key),
            field("fInt", QueryDataType.INT, key),
            field("fIntBoxed", QueryDataType.INT, key),
            field("fLong", QueryDataType.BIGINT, key),
            field("fLongBoxed", QueryDataType.BIGINT, key),
            field("fFloat", QueryDataType.REAL, key),
            field("fFloatBoxed", QueryDataType.REAL, key),
            field("fDouble", QueryDataType.DOUBLE, key),
            field("fDoubleBoxed", QueryDataType.DOUBLE, key),

            field("fChar", QueryDataType.VARCHAR_CHARACTER, key),
            field("fCharBoxed", QueryDataType.VARCHAR_CHARACTER, key),
            field("fString", QueryDataType.VARCHAR, key),

            field("fBigInteger", QueryDataType.DECIMAL_BIG_INTEGER, key),
            field("fBigDecimal", QueryDataType.DECIMAL, key),

            field("fLocalTime", QueryDataType.TIME, key),
            field("fLocalDate", QueryDataType.DATE, key),
            field("fLocalDateTime", QueryDataType.TIMESTAMP, key),

            field("fDate", QueryDataType.TIMESTAMP_WITH_TZ_DATE, key),
            field("fCalendar", QueryDataType.TIMESTAMP_WITH_TZ_CALENDAR, key),
            field("fInstant", QueryDataType.TIMESTAMP_WITH_TZ_INSTANT, key),
            field("fOffsetDateTime", QueryDataType.TIMESTAMP_WITH_TZ_OFFSET_DATE_TIME, key),
            field("fZonedDateTime", QueryDataType.TIMESTAMP_WITH_TZ_ZONED_DATE_TIME, key),

            hiddenField(key ? KEY : VALUE, QueryDataType.OBJECT, key)
        );
    }


    private static class JavaFields implements Serializable {
        public int publicField;
        int defaultField;
        protected int protectedField;
        private int privateField;
    }

    private static class JavaGetters implements Serializable {
        public int getPublicGetter() {
            return 0;
        }

        int getDefaultGetter() {
            return 0;
        }

        protected int getProtectedGetter() {
            return 0;
        }

        private int getPrivateGetter() {
            return 0;
        }

        public void getVoidPrimitive() {
            // No-op
        }

        public Void getVoid() {
            return null;
        }

        public boolean isBooleanIsGetter() {
            return true;
        }

        public boolean getBooleanGetGetter() {
            return true;
        }

        public Boolean isBooleanNonPrimitiveGetter() {
            return true;
        }

        public void isVoidIntegerPrimitive() {
            // No-op
        }

        public Void isVoidInteger() {
            return null;
        }

        public void isVoidPrimitive() {
            // No-op
        }

        public Void isVoid() {
            return null;
        }

        public int getIntWithParameter(int parameter) {
            return 0;
        }
    }

    private static class JavaFieldClashParent implements Serializable {
        public int field;
    }

    private static class JavaFieldClashChild extends JavaFieldClashParent {
        public long field;
    }

    private static class JavaFieldGetterClash implements Serializable {
        public int field;

        public long getField() {
            return 0L;
        }
    }

    private static class JavaTopFieldClash implements Serializable {
        public int __key;
    }

    private static class JavaTopGetterClash implements Serializable {
        public int get__key() {
            return 0;
        }

        public int getThis() {
            return 0;
        }
    }

    private static class JavaFieldTypes implements Serializable {
        public boolean fBoolean;
        public Boolean fBooleanBoxed;
        public byte fByte;
        public Byte fByteBoxed;
        public short fShort;
        public Short fShortBoxed;
        public int fInt;
        public Integer fIntBoxed;
        public long fLong;
        public Long fLongBoxed;
        public float fFloat;
        public Float fFloatBoxed;
        public double fDouble;
        public Double fDoubleBoxed;

        public char fChar;
        public Character fCharBoxed;
        public String fString;

        public BigInteger fBigInteger;
        public BigDecimal fBigDecimal;

        public LocalTime fLocalTime;
        public LocalDate fLocalDate;
        public LocalDateTime fLocalDateTime;

        public Date fDate;
        public Calendar fCalendar;
        public Instant fInstant;
        public OffsetDateTime fOffsetDateTime;
        public ZonedDateTime fZonedDateTime;
    }

    private static class JavaGetterTypes implements Serializable {
        public boolean getFBoolean() {
            return false;
        }

        public Boolean getFBooleanBoxed() {
            return false;
        }

        public byte getFByte() {
            return (byte) 0;
        }

        public Byte getFByteBoxed() {
            return null;
        }

        public short getFShort() {
            return (short) 0;
        }

        public Short getFShortBoxed() {
            return null;
        }

        public int getFInt() {
            return 0;
        }

        public Integer getFIntBoxed() {
            return null;
        }

        public long getFLong() {
            return 0L;
        }

        public Long getFLongBoxed() {
            return null;
        }

        public float getFFloat() {
            return 0f;
        }

        public Float getFFloatBoxed() {
            return null;
        }

        public double getFDouble() {
            return 0d;
        }

        public Double getFDoubleBoxed() {
            return null;
        }

        public char getFChar() {
            return (char) 0;
        }

        public Character getFCharBoxed() {
            return null;
        }

        public String getFString() {
            return null;
        }

        public BigInteger getFBigInteger() {
            return null;
        }

        public BigDecimal getFBigDecimal() {
            return null;
        }

        public LocalTime getFLocalTime() {
            return null;
        }

        public LocalDate getFLocalDate() {
            return null;
        }

        public LocalDateTime getFLocalDateTime() {
            return null;
        }

        public Date getFDate() {
            return null;
        }

        public Calendar getFCalendar() {
            return null;
        }

        public Instant getFInstant() {
            return null;
        }

        public OffsetDateTime getFOffsetDateTime() {
            return null;
        }

        public ZonedDateTime getFZonedDateTime() {
            return null;
        }
    }

    private static class JavaWithoutFields implements Serializable {
        // No-op.
    }

    private static class PortableParent implements Portable {

        public boolean fBoolean;
        public byte fByte;
        public char fChar;
        public short fShort;
        public int fInt;
        public long fLong;
        public float fFloat;
        public double fDouble;
        public String fString;
        public PortableChild fObject = new PortableChild();

        @Override
        public int getFactoryId() {
            return 1;
        }

        @Override
        public int getClassId() {
            return 2;
        }

        @Override
        public void writePortable(PortableWriter writer) throws IOException {
            writer.writeBoolean(PORTABLE_BOOLEAN, fBoolean);
            writer.writeByte(PORTABLE_BYTE, fByte);
            writer.writeChar(PORTABLE_CHAR, fChar);
            writer.writeShort(PORTABLE_SHORT, fShort);
            writer.writeInt(PORTABLE_INT, fInt);
            writer.writeLong(PORTABLE_LONG, fLong);
            writer.writeFloat(PORTABLE_FLOAT, fFloat);
            writer.writeDouble(PORTABLE_DOUBLE, fDouble);
            writer.writeUTF(PORTABLE_STRING, fString);
            writer.writePortable(PORTABLE_OBJECT, fObject);
        }

        @Override
        public void readPortable(PortableReader reader) throws IOException {
            fBoolean = reader.readBoolean(PORTABLE_BOOLEAN);
            fByte = reader.readByte(PORTABLE_BYTE);
            fChar = reader.readChar(PORTABLE_CHAR);
            fShort = reader.readShort(PORTABLE_SHORT);
            fInt = reader.readInt(PORTABLE_INT);
            fLong = reader.readLong(PORTABLE_LONG);
            fFloat = reader.readFloat(PORTABLE_FLOAT);
            fDouble = reader.readDouble(PORTABLE_DOUBLE);
            fString = reader.readUTF(PORTABLE_STRING);
            fObject = reader.readPortable(PORTABLE_OBJECT);
        }
    }

    private static class PortableChild implements Portable {
        @Override
        public int getFactoryId() {
            return 1;
        }

        @Override
        public int getClassId() {
            return 3;
        }

        @Override
        public void writePortable(PortableWriter writer) throws IOException {
            // No-op
        }

        @Override
        public void readPortable(PortableReader reader) throws IOException {
            // No-op
        }
    }

    private static class PortableClash implements Portable {

        private int k;
        private int v;

        @Override
        public int getFactoryId() {
            return 1;
        }

        @Override
        public int getClassId() {
            return 4;
        }

        @Override
        public void writePortable(PortableWriter writer) throws IOException {
            writer.writeInt(KEY, k);
            writer.writeInt(VALUE, v);
        }

        @Override
        public void readPortable(PortableReader reader) throws IOException {
            k = reader.readInt(KEY);
            v = reader.readInt(VALUE);
        }
    }

    private static class PortableWithoutFields implements Portable {
        @Override
        public int getFactoryId() {
            return 1;
        }

        @Override
        public int getClassId() {
            return 5;
        }

        @Override
        public void writePortable(PortableWriter writer) throws IOException {
            // No-op.
        }

        @Override
        public void readPortable(PortableReader reader) throws IOException {
            // No-op.
        }
    }
}<|MERGE_RESOLUTION|>--- conflicted
+++ resolved
@@ -371,55 +371,46 @@
     public void testJson() {
         InternalSerializationService ss = getSerializationService();
 
-<<<<<<< HEAD
         HazelcastJsonValue json = new HazelcastJsonValue(Json.object()
-                .add("boolean", true)
-                .add("int", 1)
-                .add("long", 2L)
-                .add("float", 3.1F)
-                .add("double", 4.2D)
-                .add("string", "string")
-                .add("null", (String) null)
+                .add("_boolean", true)
+                .add("_int", 1)
+                .add("_long", 2L)
+                .add("_float", 3.1F)
+                .add("_double", 4.2D)
+                .add("_string", "string")
+                .add("_null", (String) null)
                 .toString()
         );
 
         // Test key.
-        MapSampleMetadata metadata = MapSampleMetadataResolver.resolve(ss, ss.toData(json), false, true);
+        MapSampleMetadata metadata = MapSampleMetadataResolver.resolve(ss, ss.toData(json), true);
 
         checkFields(
                 metadata,
-                field("boolean", QueryDataType.BOOLEAN, true),
-                field("int", QueryDataType.DOUBLE, true),
-                field("long", QueryDataType.DOUBLE, true),
-                field("float", QueryDataType.DOUBLE, true),
-                field("double", QueryDataType.DOUBLE, true),
-                field("string", QueryDataType.VARCHAR, true),
-                field("null", QueryDataType.OBJECT, true),
+                field("_boolean", QueryDataType.BOOLEAN, true),
+                field("_int", QueryDataType.DOUBLE, true),
+                field("_long", QueryDataType.DOUBLE, true),
+                field("_float", QueryDataType.DOUBLE, true),
+                field("_double", QueryDataType.DOUBLE, true),
+                field("_string", QueryDataType.VARCHAR, true),
+                field("_null", QueryDataType.OBJECT, true),
                 hiddenField(KEY, QueryDataType.OBJECT, true)
         );
 
         // Test value.
-        metadata = MapSampleMetadataResolver.resolve(ss, ss.toData(json), false, false);
+        metadata = MapSampleMetadataResolver.resolve(ss, ss.toData(json), false);
 
         checkFields(
                 metadata,
-                field("boolean", QueryDataType.BOOLEAN, false),
-                field("int", QueryDataType.DOUBLE, false),
-                field("long", QueryDataType.DOUBLE, false),
-                field("float", QueryDataType.DOUBLE, false),
-                field("double", QueryDataType.DOUBLE, false),
-                field("string", QueryDataType.VARCHAR, false),
-                field("null", QueryDataType.OBJECT, false),
+                field("_boolean", QueryDataType.BOOLEAN, false),
+                field("_int", QueryDataType.DOUBLE, false),
+                field("_long", QueryDataType.DOUBLE, false),
+                field("_float", QueryDataType.DOUBLE, false),
+                field("_double", QueryDataType.DOUBLE, false),
+                field("_string", QueryDataType.VARCHAR, false),
+                field("_null", QueryDataType.OBJECT, false),
                 hiddenField(VALUE, QueryDataType.OBJECT, false)
         );
-=======
-        try {
-            MapSampleMetadataResolver.resolve(ss, ss.toData(new HazelcastJsonValue("{ \"test\": 10 }")), true);
-        } catch (QueryException e) {
-            assertEquals(SqlErrorCode.GENERIC, e.getCode());
-            assertTrue(e.getMessage().contains("JSON objects are not supported"));
-        }
->>>>>>> 342aa505
     }
 
     private void checkPrimitive(Object value, QueryDataType expectedType) {
