/*
 * Copyright (c) 2008-2020, Hazelcast, Inc. All Rights Reserved.
 *
 * Licensed under the Apache License, Version 2.0 (the "License");
 * you may not use this file except in compliance with the License.
 * You may obtain a copy of the License at
 *
 * http://www.apache.org/licenses/LICENSE-2.0
 *
 * Unless required by applicable law or agreed to in writing, software
 * distributed under the License is distributed on an "AS IS" BASIS,
 * WITHOUT WARRANTIES OR CONDITIONS OF ANY KIND, either express or implied.
 * See the License for the specific language governing permissions and
 * limitations under the License.
 */

package com.hazelcast.sql.impl.worker;

<<<<<<< HEAD
=======
import com.hazelcast.internal.serialization.impl.DefaultSerializationServiceBuilder;
import com.hazelcast.logging.NoLogFactory;
>>>>>>> 31341921
import com.hazelcast.sql.impl.QueryId;
import com.hazelcast.sql.impl.exec.AbstractExec;
import com.hazelcast.sql.impl.exec.IterationResult;
import com.hazelcast.sql.impl.exec.io.InboundBatch;
import com.hazelcast.sql.impl.exec.io.InboundHandler;
import com.hazelcast.sql.impl.exec.io.OutboundHandler;
import com.hazelcast.sql.impl.operation.QueryAbstractExchangeOperation;
import com.hazelcast.sql.impl.operation.QueryBatchExchangeOperation;
import com.hazelcast.sql.impl.operation.QueryFlowControlExchangeOperation;
import com.hazelcast.sql.impl.row.EmptyRowBatch;
import com.hazelcast.sql.impl.row.RowBatch;
import com.hazelcast.sql.impl.state.QueryStateCallback;
import com.hazelcast.test.HazelcastParallelClassRunner;
import com.hazelcast.test.HazelcastTestSupport;
import com.hazelcast.test.annotation.ParallelJVMTest;
import com.hazelcast.test.annotation.QuickTest;
import org.junit.Test;
import org.junit.experimental.categories.Category;
import org.junit.runner.RunWith;

import java.util.Collections;
import java.util.Set;
import java.util.UUID;
import java.util.concurrent.ConcurrentHashMap;
import java.util.concurrent.ConcurrentLinkedQueue;
import java.util.concurrent.CountDownLatch;
import java.util.concurrent.ThreadLocalRandom;
import java.util.concurrent.atomic.AtomicBoolean;
import java.util.concurrent.atomic.AtomicInteger;

import static org.junit.Assert.assertEquals;
import static org.junit.Assert.assertFalse;
import static org.junit.Assert.assertSame;
import static org.junit.Assert.assertTrue;

@RunWith(HazelcastParallelClassRunner.class)
@Category({QuickTest.class, ParallelJVMTest.class})
public class QueryFragmentExecutableTest extends HazelcastTestSupport {
    @Test
    public void testSetupIsCalledOnlyOnce() {
        TestStateCallback stateCallback = new TestStateCallback();
        TestExec exec = new TestExec().setPayload(new ResultExecPayload(IterationResult.FETCHED));

        QueryFragmentExecutable fragmentExecutable = new QueryFragmentExecutable(
            stateCallback,
            Collections.emptyList(),
            exec,
            Collections.emptyMap(),
<<<<<<< HEAD
            Collections.emptyMap()
=======
            Collections.emptyMap(),
            pool,
            new DefaultSerializationServiceBuilder().build()
>>>>>>> 31341921
        );

        fragmentExecutable.run();
        assertEquals(1, exec.getSetupInvocationCount());

        fragmentExecutable.run();
        assertEquals(1, exec.getSetupInvocationCount());
    }

    @Test
    public void testAdvanceIsCalledUntilCompletion() {
        TestStateCallback stateCallback = new TestStateCallback();
        TestExec exec = new TestExec();

        QueryFragmentExecutable fragmentExecutable = new QueryFragmentExecutable(
            stateCallback,
            Collections.emptyList(),
            exec,
            Collections.emptyMap(),
<<<<<<< HEAD
            Collections.emptyMap()
=======
            Collections.emptyMap(),
            pool,
            new DefaultSerializationServiceBuilder().build()
>>>>>>> 31341921
        );

        exec.setPayload(new ResultExecPayload(IterationResult.WAIT));
        fragmentExecutable.run();
        fragmentExecutable.run();
        assertEquals(2, exec.getAdvanceInvocationCount());

        exec.setPayload(new ResultExecPayload(IterationResult.FETCHED));
        fragmentExecutable.run();
        fragmentExecutable.run();
        assertEquals(4, exec.getAdvanceInvocationCount());
        assertEquals(0, stateCallback.getFragmentFinishedInvocationCount());

        exec.setPayload(new ResultExecPayload(IterationResult.FETCHED_DONE));
        fragmentExecutable.run();
        fragmentExecutable.run();
        assertEquals(5, exec.getAdvanceInvocationCount());
        assertEquals(1, stateCallback.getFragmentFinishedInvocationCount());
    }

    @Test
    public void testExceptionDuringExecution() {
        TestStateCallback stateCallback = new TestStateCallback();
        TestExec exec = new TestExec();

        QueryFragmentExecutable fragmentExecutable = new QueryFragmentExecutable(
            stateCallback,
            Collections.emptyList(),
            exec,
            Collections.emptyMap(),
<<<<<<< HEAD
            Collections.emptyMap()
=======
            Collections.emptyMap(),
            pool,
            new DefaultSerializationServiceBuilder().build()
>>>>>>> 31341921
        );

        // Throw an exception.
        exec.setPayload(new ExceptionExecPayload());
        fragmentExecutable.run();
        assertEquals(1, exec.getAdvanceInvocationCount());
        assertSame(ExceptionExecPayload.ERROR, stateCallback.getCancelException());

        // Make sure that no advance is possible after that.
        fragmentExecutable.run();
        assertEquals(1, exec.getAdvanceInvocationCount());
        assertEquals(0, stateCallback.getFragmentFinishedInvocationCount());
    }

    @Test
    public void testSchedule() throws Exception {
        TestStateCallback stateCallback = new TestStateCallback();
        TestExec exec = new TestExec();

        AtomicBoolean flowControlNotified = new AtomicBoolean();

        InboundHandler inboundHandler = new InboundHandler() {
            @Override
            public void onBatch(InboundBatch batch, long remainingMemory) {
                // No-op.
            }

            @Override
            public void onFragmentExecutionCompleted() {
                flowControlNotified.set(true);
            }
        };

        QueryFragmentExecutable fragmentExecutable = new QueryFragmentExecutable(
            stateCallback,
            Collections.emptyList(),
            exec,
            Collections.singletonMap(1, inboundHandler),
<<<<<<< HEAD
            Collections.emptyMap()
=======
            Collections.emptyMap(),
            pool,
            new DefaultSerializationServiceBuilder().build()
>>>>>>> 31341921
        );

        CountDownLatch startLatch = new CountDownLatch(1);
        CountDownLatch stopLatch = new CountDownLatch(1);

        exec.setPayload(() -> {
            startLatch.countDown();
            stopLatch.await();

            return IterationResult.FETCHED;
        });

        Thread thread = new Thread(() -> assertTrue(fragmentExecutable.schedule()));
        thread.setDaemon(true);
        thread.start();

        startLatch.await();

        assertFalse(fragmentExecutable.schedule());
        stopLatch.countDown();

        assertTrueEventually(() -> assertTrue(flowControlNotified.get()));
    }

    /**
     * Concurrent test which submit messages from different threads and see if all of them are processed.
     */
    @Test
    public void testMessages() throws Exception {
        int repeatCount = 10;

        for (int i = 0; i < repeatCount; i++) {
            // Prepare data structures for messages.
            ConcurrentLinkedQueue<Long> inboundQueue = new ConcurrentLinkedQueue<>();
            ConcurrentLinkedQueue<Long> outboundQueue = new ConcurrentLinkedQueue<>();

            Set<Long> inboundSet = Collections.newSetFromMap(new ConcurrentHashMap<>());
            Set<Long> outboundSet = Collections.newSetFromMap(new ConcurrentHashMap<>());

            InboundHandler inboundHandler = new InboundHandler() {
                @Override
                public void onBatch(InboundBatch batch, long remainingMemory) {
                    inboundQueue.add(remainingMemory);
                }

                @Override
                public void onFragmentExecutionCompleted() {
                    // No-op.
                }
            };

            OutboundHandler outboundHandler = (ordinal, remainingMemory) -> outboundQueue.add(remainingMemory);

            // Prepare executable.
            QueryId queryId = QueryId.create(UUID.randomUUID());
            UUID callerId = UUID.randomUUID();
            int edgeId = 1;

            TestStateCallback stateCallback = new TestStateCallback();

            TestExec exec = new TestExec().setPayload(() -> {
                while (!inboundQueue.isEmpty()) {
                    inboundSet.add(inboundQueue.poll());
                }

                while (!outboundQueue.isEmpty()) {
                    outboundSet.add(outboundQueue.poll());
                }

                return IterationResult.FETCHED;
            });

            QueryFragmentExecutable fragmentExecutable = new QueryFragmentExecutable(
                stateCallback,
                Collections.emptyList(),
                exec,
                Collections.singletonMap(edgeId, inboundHandler),
<<<<<<< HEAD
                Collections.singletonMap(edgeId, Collections.singletonMap(callerId, outboundHandler))
=======
                Collections.singletonMap(edgeId, Collections.singletonMap(callerId, outboundHandler)),
                pool,
                new DefaultSerializationServiceBuilder().build()
>>>>>>> 31341921
            );

            assertEquals(1, fragmentExecutable.getInboxEdgeIds().size());
            assertEquals(1, fragmentExecutable.getOutboxEdgeIds().size());
            assertEquals(edgeId, (int) fragmentExecutable.getInboxEdgeIds().iterator().next());
            assertEquals(edgeId, (int) fragmentExecutable.getOutboxEdgeIds().iterator().next());

            // Start threads and wait for completion.
            int operationCount = 10_000;
            int threadCount = 8;

            AtomicInteger doneOperationCount = new AtomicInteger();
            CountDownLatch doneLatch = new CountDownLatch(threadCount);

            Runnable run = () -> {
                try {
                    long flowControlOrdinal = 0L;

                    while (true) {
                        int counter = doneOperationCount.getAndIncrement();

                        if (counter >= operationCount) {
                            break;
                        }

                        QueryAbstractExchangeOperation operation;

                        if (ThreadLocalRandom.current().nextBoolean()) {
                            operation = new QueryBatchExchangeOperation(
                                queryId,
                                edgeId,
                                UUID.randomUUID(),
                                EmptyRowBatch.INSTANCE,
                                0L,
                                false,
                                counter
                            );
                        } else {
                            operation = new QueryFlowControlExchangeOperation(
                                queryId,
                                edgeId,
                                UUID.randomUUID(),
                                flowControlOrdinal,
                                counter
                            );
                        }

                        operation.setCallerId(callerId);

                        fragmentExecutable.addOperation(operation);
                        fragmentExecutable.schedule();
                    }
                } finally {
                    doneLatch.countDown();
                }
            };

            for (int j = 0; j < threadCount; j++) {
                new Thread(run).start();
            }

            doneLatch.await();

            // Make sure that all batches were drained.
            assertTrueEventually(() -> assertTrue(inboundQueue.isEmpty()));
            assertTrueEventually(() -> assertTrue(outboundQueue.isEmpty()));

            // Make sure that the executor observed all batches.
            assertTrueEventually(() -> assertEquals(operationCount, inboundSet.size() + outboundSet.size()));
        }
    }

<<<<<<< HEAD
=======
    /**
     * Test that ensures propagation of cancel.
     */
    @Test
    public void testShutdown() throws Exception {
        pool = createPool();

        TestStateCallback stateCallback = new TestStateCallback();
        TestExec exec = new TestExec();

        QueryFragmentExecutable fragmentExecutable = new QueryFragmentExecutable(
            stateCallback,
            Collections.emptyList(),
            exec,
            Collections.emptyMap(),
            Collections.emptyMap(),
            pool,
            new DefaultSerializationServiceBuilder().build()
        );

        CountDownLatch startLatch = new CountDownLatch(1);
        CountDownLatch blockLatch = new CountDownLatch(1);
        AtomicBoolean interruptCaught = new AtomicBoolean();

        exec.setPayload(() -> {
            startLatch.countDown();

            try {
                blockLatch.await();
            } catch (InterruptedException e) {
                interruptCaught.set(true);

                Thread.currentThread().interrupt();

                throw e;
            }

            return IterationResult.FETCHED;
        });

        // Await exec is reached.
        assertTrue(fragmentExecutable.schedule());
        startLatch.await();

        // Shutdown.
        pool.stop();

        assertTrueEventually(() -> assertTrue(interruptCaught.get()));
    }

    private QueryFragmentWorkerPool createPool() {
        return new QueryFragmentWorkerPool("instance", 4, new NoLogFactory().getLogger("logger"));
    }

>>>>>>> 31341921
    private interface ExecPayload {
        IterationResult run() throws Exception;
    }

    private static class ResultExecPayload implements ExecPayload {

        private final IterationResult result;

        private ResultExecPayload(IterationResult result) {
            this.result = result;
        }

        @Override
        public IterationResult run() throws Exception {
            return result;
        }
    }

    private static class ExceptionExecPayload implements ExecPayload {

        private static final Exception ERROR = new RuntimeException("Failed");

        @Override
        public IterationResult run() throws Exception {
            throw ERROR;
        }
    }

    @SuppressWarnings("NonAtomicOperationOnVolatileField")
    private static class TestExec extends AbstractExec {

        private volatile ExecPayload payload;
        private volatile int setupInvocationCount;
        private volatile int advanceInvocationCount;

        private TestExec() {
            super(1);
        }

        @Override
        protected IterationResult advance0() {
            advanceInvocationCount++;

            try {
                return payload.run();
            } catch (RuntimeException e) {
                throw e;
            } catch (Exception e) {
                throw new RuntimeException(e);
            }
        }

        @Override
        protected RowBatch currentBatch0() {
            return null;
        }

        @Override
        protected void setup0(QueryFragmentContext ctx) {
            setupInvocationCount++;
        }

        private int getSetupInvocationCount() {
            return setupInvocationCount;
        }

        public int getAdvanceInvocationCount() {
            return advanceInvocationCount;
        }

        public TestExec setPayload(ExecPayload payload) {
            this.payload = payload;

            return this;
        }
    }

    @SuppressWarnings("NonAtomicOperationOnVolatileField")
    private static class TestStateCallback implements QueryStateCallback {

        private volatile Exception cancelException;
        private volatile int fragmentFinishedInvocationCount;

        @Override
        public void onFragmentFinished() {
            fragmentFinishedInvocationCount++;
        }

        @Override
        public void cancel(Exception e, boolean local) {
            cancelException = e;
        }

        @Override
        public void checkCancelled() {
            // No-op.
        }

        public Exception getCancelException() {
            return cancelException;
        }

        public int getFragmentFinishedInvocationCount() {
            return fragmentFinishedInvocationCount;
        }
    }
}<|MERGE_RESOLUTION|>--- conflicted
+++ resolved
@@ -16,11 +16,7 @@
 
 package com.hazelcast.sql.impl.worker;
 
-<<<<<<< HEAD
-=======
 import com.hazelcast.internal.serialization.impl.DefaultSerializationServiceBuilder;
-import com.hazelcast.logging.NoLogFactory;
->>>>>>> 31341921
 import com.hazelcast.sql.impl.QueryId;
 import com.hazelcast.sql.impl.exec.AbstractExec;
 import com.hazelcast.sql.impl.exec.IterationResult;
@@ -69,13 +65,8 @@
             Collections.emptyList(),
             exec,
             Collections.emptyMap(),
-<<<<<<< HEAD
-            Collections.emptyMap()
-=======
-            Collections.emptyMap(),
-            pool,
+            Collections.emptyMap(),
             new DefaultSerializationServiceBuilder().build()
->>>>>>> 31341921
         );
 
         fragmentExecutable.run();
@@ -95,13 +86,8 @@
             Collections.emptyList(),
             exec,
             Collections.emptyMap(),
-<<<<<<< HEAD
-            Collections.emptyMap()
-=======
-            Collections.emptyMap(),
-            pool,
+            Collections.emptyMap(),
             new DefaultSerializationServiceBuilder().build()
->>>>>>> 31341921
         );
 
         exec.setPayload(new ResultExecPayload(IterationResult.WAIT));
@@ -132,13 +118,8 @@
             Collections.emptyList(),
             exec,
             Collections.emptyMap(),
-<<<<<<< HEAD
-            Collections.emptyMap()
-=======
-            Collections.emptyMap(),
-            pool,
+            Collections.emptyMap(),
             new DefaultSerializationServiceBuilder().build()
->>>>>>> 31341921
         );
 
         // Throw an exception.
@@ -177,13 +158,8 @@
             Collections.emptyList(),
             exec,
             Collections.singletonMap(1, inboundHandler),
-<<<<<<< HEAD
-            Collections.emptyMap()
-=======
-            Collections.emptyMap(),
-            pool,
+            Collections.emptyMap(),
             new DefaultSerializationServiceBuilder().build()
->>>>>>> 31341921
         );
 
         CountDownLatch startLatch = new CountDownLatch(1);
@@ -261,13 +237,8 @@
                 Collections.emptyList(),
                 exec,
                 Collections.singletonMap(edgeId, inboundHandler),
-<<<<<<< HEAD
-                Collections.singletonMap(edgeId, Collections.singletonMap(callerId, outboundHandler))
-=======
                 Collections.singletonMap(edgeId, Collections.singletonMap(callerId, outboundHandler)),
-                pool,
                 new DefaultSerializationServiceBuilder().build()
->>>>>>> 31341921
             );
 
             assertEquals(1, fragmentExecutable.getInboxEdgeIds().size());
@@ -340,63 +311,6 @@
         }
     }
 
-<<<<<<< HEAD
-=======
-    /**
-     * Test that ensures propagation of cancel.
-     */
-    @Test
-    public void testShutdown() throws Exception {
-        pool = createPool();
-
-        TestStateCallback stateCallback = new TestStateCallback();
-        TestExec exec = new TestExec();
-
-        QueryFragmentExecutable fragmentExecutable = new QueryFragmentExecutable(
-            stateCallback,
-            Collections.emptyList(),
-            exec,
-            Collections.emptyMap(),
-            Collections.emptyMap(),
-            pool,
-            new DefaultSerializationServiceBuilder().build()
-        );
-
-        CountDownLatch startLatch = new CountDownLatch(1);
-        CountDownLatch blockLatch = new CountDownLatch(1);
-        AtomicBoolean interruptCaught = new AtomicBoolean();
-
-        exec.setPayload(() -> {
-            startLatch.countDown();
-
-            try {
-                blockLatch.await();
-            } catch (InterruptedException e) {
-                interruptCaught.set(true);
-
-                Thread.currentThread().interrupt();
-
-                throw e;
-            }
-
-            return IterationResult.FETCHED;
-        });
-
-        // Await exec is reached.
-        assertTrue(fragmentExecutable.schedule());
-        startLatch.await();
-
-        // Shutdown.
-        pool.stop();
-
-        assertTrueEventually(() -> assertTrue(interruptCaught.get()));
-    }
-
-    private QueryFragmentWorkerPool createPool() {
-        return new QueryFragmentWorkerPool("instance", 4, new NoLogFactory().getLogger("logger"));
-    }
-
->>>>>>> 31341921
     private interface ExecPayload {
         IterationResult run() throws Exception;
     }
