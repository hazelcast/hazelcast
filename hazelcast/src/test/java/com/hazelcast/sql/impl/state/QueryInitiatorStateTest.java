/*
 * Copyright (c) 2008-2020, Hazelcast, Inc. All Rights Reserved.
 *
 * Licensed under the Apache License, Version 2.0 (the "License");
 * you may not use this file except in compliance with the License.
 * You may obtain a copy of the License at
 *
 * http://www.apache.org/licenses/LICENSE-2.0
 *
 * Unless required by applicable law or agreed to in writing, software
 * distributed under the License is distributed on an "AS IS" BASIS,
 * WITHOUT WARRANTIES OR CONDITIONS OF ANY KIND, either express or implied.
 * See the License for the specific language governing permissions and
 * limitations under the License.
 */

package com.hazelcast.sql.impl.state;

import com.hazelcast.sql.impl.QueryId;
import com.hazelcast.sql.impl.QueryParameterMetadata;
import com.hazelcast.sql.impl.QueryResultProducer;
import com.hazelcast.sql.impl.exec.root.BlockingRootResultConsumer;
import com.hazelcast.sql.impl.plan.Plan;
import com.hazelcast.test.HazelcastParallelClassRunner;
import com.hazelcast.test.annotation.ParallelJVMTest;
import com.hazelcast.test.annotation.QuickTest;
import org.junit.Test;
import org.junit.experimental.categories.Category;
import org.junit.runner.RunWith;

import java.util.Collections;
import java.util.UUID;

import static org.junit.Assert.assertEquals;
import static org.junit.Assert.assertSame;

@RunWith(HazelcastParallelClassRunner.class)
@Category({QuickTest.class, ParallelJVMTest.class})
public class QueryInitiatorStateTest {
    @Test
    public void testInitiatorState() {
        QueryId queryId = QueryId.create(UUID.randomUUID());
<<<<<<< HEAD
        Plan plan = new Plan(null, null, null, null, null, null, null, null, Collections.emptySet());
=======
        Plan plan = new Plan(null, null, null, null, null, null, null, QueryParameterMetadata.EMPTY);
>>>>>>> 4e04000e
        QueryResultProducer resultProducer = new BlockingRootResultConsumer();
        long timeout = 1000L;

        QueryInitiatorState state = new QueryInitiatorState(queryId, plan, null, null, resultProducer, timeout);

        assertEquals(queryId, state.getQueryId());
        assertSame(plan, state.getPlan());
        assertSame(resultProducer, state.getResultProducer());
        assertEquals(timeout, state.getTimeout());
    }
}<|MERGE_RESOLUTION|>--- conflicted
+++ resolved
@@ -40,11 +40,7 @@
     @Test
     public void testInitiatorState() {
         QueryId queryId = QueryId.create(UUID.randomUUID());
-<<<<<<< HEAD
-        Plan plan = new Plan(null, null, null, null, null, null, null, null, Collections.emptySet());
-=======
-        Plan plan = new Plan(null, null, null, null, null, null, null, QueryParameterMetadata.EMPTY);
->>>>>>> 4e04000e
+        Plan plan = new Plan(null, null, null, null, null, null, null, QueryParameterMetadata.EMPTY, null, Collections.emptySet());
         QueryResultProducer resultProducer = new BlockingRootResultConsumer();
         long timeout = 1000L;
 
