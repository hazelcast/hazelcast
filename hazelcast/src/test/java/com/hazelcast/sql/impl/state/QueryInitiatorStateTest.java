--- conflicted
+++ resolved
@@ -39,11 +39,7 @@
     @Test
     public void testInitiatorState() {
         QueryId queryId = QueryId.create(UUID.randomUUID());
-<<<<<<< HEAD
-        Plan plan = new Plan(null, null, null, null, null, null, null, null, null, null, Collections.emptySet());
-=======
         Plan plan = new Plan(null, null, null, null, null, null, null, QueryParameterMetadata.EMPTY, null, Collections.emptySet());
->>>>>>> 5e43956b
         QueryResultProducer resultProducer = new BlockingRootResultConsumer();
         long timeout = 1000L;
 
