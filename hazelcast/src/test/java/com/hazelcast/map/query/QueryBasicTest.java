package com.hazelcast.map.query;


import com.hazelcast.config.Config;
import com.hazelcast.config.MapConfig;
import com.hazelcast.config.MapIndexConfig;
import com.hazelcast.core.HazelcastInstance;
import com.hazelcast.core.IMap;
import com.hazelcast.nio.serialization.PortableTest.ChildPortableObject;
import com.hazelcast.nio.serialization.PortableTest.GrandParentPortableObject;
import com.hazelcast.nio.serialization.PortableTest.ParentPortableObject;
import com.hazelcast.query.EntryObject;
import com.hazelcast.query.Predicate;
import com.hazelcast.query.PredicateBuilder;
import com.hazelcast.query.Predicates;
import com.hazelcast.query.QueryException;
import com.hazelcast.query.SampleObjects;
<<<<<<< HEAD
import com.hazelcast.query.impl.predicate.SqlPredicate;
=======
import com.hazelcast.query.SampleObjects.Employee;
import com.hazelcast.query.SampleObjects.State;
import com.hazelcast.query.SampleObjects.Value;
import com.hazelcast.query.SampleObjects.ValueType;
import com.hazelcast.query.SqlPredicate;
>>>>>>> c744a28e
import com.hazelcast.test.HazelcastParallelClassRunner;
import com.hazelcast.test.HazelcastTestSupport;
import com.hazelcast.test.TestHazelcastInstanceFactory;
import com.hazelcast.test.annotation.QuickTest;
import com.hazelcast.util.UuidUtil;
import org.junit.Test;
import org.junit.experimental.categories.Category;
import org.junit.runner.RunWith;

import java.util.ArrayList;
import java.util.Arrays;
import java.util.Calendar;
import java.util.Collection;
import java.util.Date;
import java.util.Iterator;
import java.util.LinkedList;
import java.util.List;
import java.util.Map;
import java.util.Set;

import static org.junit.Assert.assertArrayEquals;
import static org.junit.Assert.assertEquals;
import static org.junit.Assert.assertFalse;
import static org.junit.Assert.assertNotNull;
import static org.junit.Assert.assertTrue;
import static org.junit.Assert.fail;

@RunWith(HazelcastParallelClassRunner.class)
@Category(QuickTest.class)
public class QueryBasicTest extends HazelcastTestSupport {

    @Test(timeout = 1000 * 60)
    public void testInPredicateWithEmptyArray() {
        TestHazelcastInstanceFactory nodeFactory = createHazelcastInstanceFactory(2);
        Config cfg = new Config();
        HazelcastInstance instance = nodeFactory.newHazelcastInstance(cfg);
        final IMap<String, Value> map = instance.getMap("default");
        for (int i = 0; i < 10; i++) {
            final Value v = new Value("name" + i, new ValueType("type" + i), i);
            map.put("" + i, v);
        }
        String[] emptyArray = new String[2];
        final Predicate predicate = new PredicateBuilder().getEntryObject().get("name").in(emptyArray).build();
        final Collection<Value> values = map.values(predicate);
        assertEquals(values.size(), 0);
    }

    @Test(timeout = 1000 * 60)
<<<<<<< HEAD
    public void testInnerIndex() {
        HazelcastInstance instance = createHazelcastInstance();
        IMap<String, SampleObjects.Value> map = instance.getMap("default");
        map.addIndex("name", false);
        map.addIndex("type.typeName", false);
        for (int i = 0; i < 10; i++) {
            Value v = new Value("name" + i, i < 5 ? null : new ValueType("type" + i), i);
            map.put("" + i, v);
        }
        Predicate predicate = new PredicateBuilder().getEntryObject().get("type.typeName").in("type8", "type6").build();
        Collection<SampleObjects.Value> values = map.values(predicate);
        assertEquals(2, values.size());
        List<String> typeNames = new ArrayList<String>();
        for (Value configObject : values) {
            typeNames.add(configObject.getType().getTypeName());
        }
        String[] array = typeNames.toArray(new String[0]);
        Arrays.sort(array);
        assertArrayEquals(typeNames.toString(), new String[]{"type6", "type8"}, array);
    }

    @Test(timeout = 1000 * 60)
    public void testInnerIndexSql() {
        HazelcastInstance instance = createHazelcastInstance();
        IMap<String, SampleObjects.Value> map = instance.getMap("default");
        map.addIndex("name", false);
        map.addIndex("type.typeName", false);
        for (int i = 0; i < 4; i++) {
            Value v = new Value("name" + i, new ValueType("type" + i), i);
            map.put("" + i, v);
        }
        Predicate predicate = SqlPredicate.createPredicate("type.typeName='type1'");
        Collection<SampleObjects.Value> values = map.values(predicate);
        assertEquals(1, values.size());
        List<String> typeNames = new ArrayList<String>();
        for (Value configObject : values) {
            typeNames.add(configObject.getType().getTypeName());
        }
        assertArrayEquals(typeNames.toString(), new String[]{"type1"}, typeNames.toArray(new String[0]));
    }


    @Test(timeout = 1000 * 60)
    public void issue685RemoveIndexesOnClear() {
        HazelcastInstance instance = createHazelcastInstance();
        IMap<String, SampleObjects.Value> map = instance.getMap("default");
        map.addIndex("name", true);
        for (int i = 0; i < 4; i++) {
            Value v = new Value("name" + i);
            map.put("" + i, v);
        }
        map.clear();
        Predicate predicate = SqlPredicate.createPredicate("name='name0'");
        Collection<SampleObjects.Value> values = map.values(predicate);
        assertEquals(0, values.size());
    }

    @Test(timeout = 1000 * 60)
=======
>>>>>>> c744a28e
    public void issue393SqlIn() {
        HazelcastInstance instance = createHazelcastInstance();
        IMap<String, SampleObjects.Value> map = instance.getMap("default");
        map.addIndex("name", true);
        for (int i = 0; i < 4; i++) {
            Value v = new Value("name" + i);
            map.put("" + i, v);
        }
        Predicate predicate = SqlPredicate.createPredicate("name IN ('name0', 'name2')");
        Collection<SampleObjects.Value> values = map.values(predicate);
        String[] expectedValues = new String[]{"name0", "name2"};
        assertEquals(expectedValues.length, values.size());
        List<String> names = new ArrayList<String>();
        for (Value configObject : values) {
            names.add(configObject.getName());
        }
        String[] array = names.toArray(new String[0]);
        Arrays.sort(array);
        assertArrayEquals(names.toString(), expectedValues, array);
    }

    @Test(timeout = 1000 * 60)
    public void issue393SqlInInteger() {
        HazelcastInstance instance = createHazelcastInstance();
        IMap<String, SampleObjects.Value> map = instance.getMap("default");
        map.addIndex("index", false);
        for (int i = 0; i < 4; i++) {
            Value v = new Value("name" + i, new ValueType("type" + i), i);
            map.put("" + i, v);
        }
        Predicate predicate = SqlPredicate.createPredicate("index IN (0, 2)");
        Collection<SampleObjects.Value> values = map.values(predicate);
        String[] expectedValues = new String[]{"name0", "name2"};
        assertEquals(expectedValues.length, values.size());
        List<String> names = new ArrayList<String>();
        for (Value configObject : values) {
            names.add(configObject.getName());
        }
        String[] array = names.toArray(new String[0]);
        Arrays.sort(array);
        assertArrayEquals(names.toString(), expectedValues, array);
    }

    @Test(timeout = 1000 * 60)
    public void testInPredicate() {
        HazelcastInstance instance = createHazelcastInstance();
        IMap<String, SampleObjects.ValueType> map = instance.getMap("testIteratorContract");
        map.put("1", new ValueType("one"));
        map.put("2", new ValueType("two"));
        map.put("3", new ValueType("three"));
        map.put("4", new ValueType("four"));
        map.put("5", new ValueType("five"));
        map.put("6", new ValueType("six"));
        map.put("7", new ValueType("seven"));
        Predicate predicate = SqlPredicate.createPredicate("typeName in ('one','two')");
        for (int i = 0; i < 10; i++) {
            Collection<SampleObjects.ValueType> values = map.values(predicate);
            assertEquals(2, values.size());
        }
    }

    @Test(timeout = 1000 * 60)
    public void testInstanceofPredicate() {
        HazelcastInstance instance = createHazelcastInstance();
        IMap<String, Object> map = instance.getMap("testInstanceofPredicate");

        LinkedList linkedList = new LinkedList();

        Predicate linkedListPredicate = Predicates.instanceOf(LinkedList.class);
        map.put("1", "somestring");
        map.put("2", new ArrayList());
        map.put("3", linkedList);

        Collection<Object> values = map.values(linkedListPredicate);
        assertEquals(1, values.size());
        assertTrue(values.contains(linkedList));
    }

    @Test(timeout = 1000 * 60)
    public void testIteratorContract() {
        HazelcastInstance instance = createHazelcastInstance();
        IMap<String, SampleObjects.ValueType> map = instance.getMap("testIteratorContract");
        map.put("1", new ValueType("one"));
        map.put("2", new ValueType("two"));
        map.put("3", new ValueType("three"));
        Predicate predicate = SqlPredicate.createPredicate("typeName in ('one','two')");
        assertEquals(2, map.values(predicate).size());
        assertEquals(2, map.keySet(predicate).size());
        testIterator(map.keySet().iterator(), 3);
        testIterator(map.keySet(predicate).iterator(), 2);
        testIterator(map.entrySet().iterator(), 3);
        testIterator(map.entrySet(predicate).iterator(), 2);
        testIterator(map.values().iterator(), 3);
        testIterator(map.values(predicate).iterator(), 2);
    }

    private void testIterator(Iterator it, int size) {
        for (int i = 0; i < size * 2; i++) {
            assertTrue("i is " + i, it.hasNext());
        }
        for (int i = 0; i < size; i++) {
            assertTrue(it.hasNext());
            assertNotNull(it.next());
        }
        assertFalse(it.hasNext());
        assertFalse(it.hasNext());
    }


    @Test(timeout = 1000 * 60)
    public void issue393Fail() {
        HazelcastInstance instance = createHazelcastInstance();
        IMap<String, SampleObjects.Value> map = instance.getMap("default");
        map.addIndex("qwe", true);
        Value v = new Value("name");
        try {
            map.put("0", v);
            fail();
        } catch (Throwable e) {
            assertTrue(e.getMessage().contains("There is no suitable accessor for 'qwe'"));
        }
    }

    @Test(timeout = 1000 * 60)
    public void negativeDouble() {
        HazelcastInstance instance = createHazelcastInstance();
        IMap<String, SampleObjects.Employee> map = instance.getMap("default");
        map.addIndex("salary", false);
        map.put("" + 4, new Employee(1, "default", 1, true, -70D));
        map.put("" + 3, new Employee(1, "default", 1, true, -60D));
        map.put("" + 1, new Employee(1, "default", 1, true, -10D));
        map.put("" + 2, new Employee(2, "default", 2, true, 10D));
        Predicate predicate = SqlPredicate.createPredicate("salary >= -60");
        Collection<SampleObjects.Employee> values = map.values(predicate);
        assertEquals(3, values.size());
        predicate = SqlPredicate.createPredicate("salary between -20 and 20");
        values = map.values(predicate);
        assertEquals(2, values.size());
    }

    @Test(timeout = 1000 * 60)
    public void issue393SqlEq() {
        HazelcastInstance instance = createHazelcastInstance();
        IMap<String, SampleObjects.Value> map = instance.getMap("default");
        map.addIndex("name", true);
        for (int i = 0; i < 4; i++) {
            Value v = new Value("name" + i);
            map.put("" + i, v);
        }
        Predicate predicate = SqlPredicate.createPredicate("name='name0'");
        Collection<SampleObjects.Value> values = map.values(predicate);
        String[] expectedValues = new String[]{"name0"};
        assertEquals(expectedValues.length, values.size());
        List<String> names = new ArrayList<String>();
        for (Value configObject : values) {
            names.add(configObject.getName());
        }
        String[] array = names.toArray(new String[0]);
        Arrays.sort(array);
        assertArrayEquals(names.toString(), expectedValues, array);
    }

    @Test(timeout = 1000 * 60)
    public void issue393() {
        HazelcastInstance instance = createHazelcastInstance();
        IMap<String, SampleObjects.Value> map = instance.getMap("default");
        map.addIndex("name", true);
        for (int i = 0; i < 4; i++) {
            Value v = new Value("name" + i);
            map.put("" + i, v);
        }
        Predicate predicate = new PredicateBuilder().getEntryObject().get("name").in("name0", "name2").build();
        Collection<SampleObjects.Value> values = map.values(predicate);
        String[] expectedValues = new String[]{"name0", "name2"};
        assertEquals(expectedValues.length, values.size());
        List<String> names = new ArrayList<String>();
        for (Value configObject : values) {
            names.add(configObject.getName());
        }
        String[] array = names.toArray(new String[0]);
        Arrays.sort(array);
        assertArrayEquals(names.toString(), expectedValues, array);
    }

    @Test(timeout = 1000 * 60)
<<<<<<< HEAD
    public void testOneIndexedFieldsWithTwoCriteriaField() throws Exception {
        HazelcastInstance h1 = createHazelcastInstance();
        IMap imap = h1.getMap("employees");
        imap.addIndex("name", false);
//        imap.addIndex("age", false);
        imap.put("1", new Employee(1L, "joe", 30, true, 100D));
        EntryObject e = new PredicateBuilder().getEntryObject();
        PredicateBuilder a = e.get("name").equal("joe");
        Predicate b = e.get("age").equal("30").build();
        Collection<Object> actual = imap.values(a.and(b).build());
        assertEquals(1, actual.size());
    }

    @Test(timeout = 1000 * 60)
=======
>>>>>>> c744a28e
    public void testWithDashInTheNameAndSqlPredicate() {
        HazelcastInstance h1 = createHazelcastInstance();
        IMap<String, SampleObjects.Employee> map = h1.getMap("employee");
        Employee toto = new Employee("toto", 23, true, 165765.0);
        map.put("1", toto);
        Employee toto2 = new Employee("toto-super+hero", 23, true, 165765.0);
        map.put("2", toto2);
        //Works well
        Set<Map.Entry<String, SampleObjects.Employee>> entries = map.entrySet(SqlPredicate.createPredicate("name='toto-super+hero'"));
        assertTrue(entries.size() > 0);
        for (Map.Entry<String, SampleObjects.Employee> entry : entries) {
            Employee e = entry.getValue();
            assertEquals(e, toto2);
        }
    }

    @Test(timeout = 1000 * 60)
    public void queryWithThis() {
        HazelcastInstance instance = createHazelcastInstance();
        IMap<String, String> map = instance.getMap("queryWithThis");
        map.addIndex("this", false);
        for (int i = 0; i < 1000; i++) {
            map.put("" + i, "" + i);
        }
        Predicate predicate = new PredicateBuilder().getEntryObject().get("this").equal("10").build();
        Collection<String> set = map.values(predicate);
        assertEquals(1, set.size());
        assertEquals(1, map.values(SqlPredicate.createPredicate("this=15")).size());
    }

    /**
     * Test for issue 711
     */
    @Test(timeout = 1000 * 60)
    public void testPredicateWithEntryKeyObject() {
        HazelcastInstance instance = createHazelcastInstance();
        IMap map = instance.getMap("testPredicateWithEntryKeyObject");
        map.put("1", 11);
        map.put("2", 22);
        map.put("3", 33);
        map.put("4", 44);
        map.put("5", 55);
        map.put("6", 66);
        Predicate predicate = new PredicateBuilder().getEntryObject().key().equal("1").build();
        assertEquals(1, map.values(predicate).size());
        predicate = new PredicateBuilder().getEntryObject().key().in("2", "3").build();
        assertEquals(2, map.keySet(predicate).size());
        predicate = new PredicateBuilder().getEntryObject().key().in("2", "3", "5", "6", "7").build();
        assertEquals(4, map.keySet(predicate).size());
    }

    /**
     * Github issues 98 and 131
     */
    @Test(timeout = 1000 * 60)
    public void testPredicateStringAttribute() {
        HazelcastInstance instance = createHazelcastInstance();
        IMap map = instance.getMap("testPredicateStringWithString");
        testPredicateStringAttribute(map);
    }

    /**
     * Github issues 98 and 131
     */
    @Test(timeout = 1000 * 60)
    public void testPredicateStringAttributesWithIndex() {
        HazelcastInstance instance = createHazelcastInstance();
        IMap map = instance.getMap("testPredicateStringWithStringIndex");
        map.addIndex("name", false);
        testPredicateStringAttribute(map);
    }

    private void testPredicateStringAttribute(IMap map) {
        map.put(1, new Value("abc"));
        map.put(2, new Value("xyz"));
        map.put(3, new Value("aaa"));
        map.put(4, new Value("zzz"));
        map.put(5, new Value("klm"));
        map.put(6, new Value("prs"));
        map.put(7, new Value("prs"));
        map.put(8, new Value("def"));
        map.put(9, new Value("qwx"));
        assertEquals(8, map.values(SqlPredicate.createPredicate("name > 'aac'")).size());
        assertEquals(9, map.values(SqlPredicate.createPredicate("name between 'aaa' and 'zzz'")).size());
        assertEquals(7, map.values(SqlPredicate.createPredicate("name < 't'")).size());
        assertEquals(6, map.values(SqlPredicate.createPredicate("name >= 'gh'")).size());
        assertEquals(8, map.values(new PredicateBuilder().getEntryObject().get("name").greaterThan("aac").build()).size());
        assertEquals(9, map.values(new PredicateBuilder().getEntryObject().get("name").between("aaa", "zzz").build()).size());
        assertEquals(7, map.values(new PredicateBuilder().getEntryObject().get("name").lessThan("t").build()).size());
        assertEquals(6, map.values(new PredicateBuilder().getEntryObject().get("name").greaterEqual("gh").build()).size());
    }

    @Test(timeout = 1000 * 60)
    public void testPredicateDateAttribute() {
        HazelcastInstance instance = createHazelcastInstance();
        IMap map = instance.getMap("testPredicateDateAttribute");
        testPredicateDateAttribute(map);
    }

    @Test(timeout = 1000 * 60)
    public void testPredicateDateAttributeWithIndex() {
        HazelcastInstance instance = createHazelcastInstance();
        IMap map = instance.getMap("testPredicateDateAttribute");
        map.addIndex("this", true);
        testPredicateDateAttribute(map);
    }

    private void testPredicateDateAttribute(IMap map) {
        Calendar cal = Calendar.getInstance();
        cal.set(2012, 5, 5);
        map.put(1, cal.getTime());
        cal.set(2011, 10, 10);
        map.put(2, cal.getTime());
        cal.set(2011, 1, 1);
        map.put(3, cal.getTime());
        cal.set(2010, 8, 5);
        map.put(4, cal.getTime());
        cal.set(2000, 5, 5);
        map.put(5, cal.getTime());
        cal.set(2011, 0, 1);
        assertEquals(3, map.values(new PredicateBuilder().getEntryObject().get("this").greaterThan(cal.getTime()).build()).size());
        assertEquals(3, map.values(SqlPredicate.createPredicate("this > 'Sat Jan 01 11:43:05 EET 2011'")).size());
        assertEquals(2, map.values(new PredicateBuilder().getEntryObject().get("this").lessThan(cal.getTime()).build()).size());
        assertEquals(2, map.values(SqlPredicate.createPredicate("this < 'Sat Jan 01 11:43:05 EET 2011'")).size());
        cal.set(2003, 10, 10);
        Date d1 = cal.getTime();
        cal.set(2012, 1, 10);
        Date d2 = cal.getTime();
        assertEquals(3, map.values(new PredicateBuilder().getEntryObject().get("this").between(d1, d2).build()).size());
        assertEquals(3, map.values(SqlPredicate.createPredicate("this between 'Mon Nov 10 11:43:05 EET 2003'" +
                " and 'Fri Feb 10 11:43:05 EET 2012'")).size());
    }

    @Test(timeout = 1000 * 60)
    public void testPredicateEnumAttribute() {
        HazelcastInstance instance = createHazelcastInstance();
        IMap map = instance.getMap("testPredicateEnumAttribute");
        testPredicateEnumAttribute(map);
    }

    @Test(timeout = 1000 * 60)
    public void testPredicateEnumAttributeWithIndex() {
        HazelcastInstance instance = createHazelcastInstance();
        IMap map = instance.getMap("testPredicateEnumAttribute");
        map.addIndex("this", true);
        testPredicateDateAttribute(map);
    }

    private void testPredicateEnumAttribute(IMap map) {
        map.put(1, NodeType.MEMBER);
        map.put(2, NodeType.LITE_MEMBER);
        map.put(3, NodeType.JAVA_CLIENT);
        assertEquals(NodeType.MEMBER, map.values(SqlPredicate.createPredicate("this=MEMBER")).iterator().next());
        assertEquals(2, map.values(SqlPredicate.createPredicate("this in (MEMBER, LITE_MEMBER)")).size());
        assertEquals(NodeType.JAVA_CLIENT,
                map.values(new PredicateBuilder().getEntryObject()
                        .get("this").equal(NodeType.JAVA_CLIENT).build()).iterator().next());
        assertEquals(0, map.values(new PredicateBuilder().getEntryObject()
                .get("this").equal(NodeType.CSHARP_CLIENT).build()).size());
        assertEquals(2, map.values(new PredicateBuilder().getEntryObject()
                .get("this").in(NodeType.LITE_MEMBER, NodeType.MEMBER).build()).size());
    }


    public enum NodeType {
        MEMBER(1),
        LITE_MEMBER(2),
        JAVA_CLIENT(3),
        CSHARP_CLIENT(4);

        private int value;

        private NodeType(int type) {
            this.value = type;
        }

        public int getValue() {
            return value;
        }

        public static NodeType create(int value) {
            switch (value) {
                case 1:
                    return MEMBER;
                case 2:
                    return LITE_MEMBER;
                case 3:
                    return JAVA_CLIENT;
                case 4:
                    return CSHARP_CLIENT;
                default:
                    return null;
            }
        }
    }

    @Test(timeout = 1000 * 60)
    public void testPredicateCustomAttribute() {
        HazelcastInstance instance = createHazelcastInstance();
        IMap map = instance.getMap("testPredicateCustomAttribute");

        CustomAttribute attribute = new CustomAttribute(78, 145);
        CustomObject object = new CustomObject("name1", UuidUtil.buildRandomUUID(), attribute);
        map.put(1, object);

        CustomObject object2 = new CustomObject("name2", UuidUtil.buildRandomUUID(), attribute);
        map.put(2, object2);

<<<<<<< HEAD
        assertEquals(object, map.values(new PredicateBuilder().getEntryObject().get("uuid").equal(object.uuid).build()).iterator().next());
        assertEquals(2, map.values(new PredicateBuilder().getEntryObject().get("attribute").equal(attribute).build()).size());

        assertEquals(object2, map.values(new PredicateBuilder().getEntryObject().get("uuid").in(object2.uuid).build()).iterator().next());
        assertEquals(2, map.values(new PredicateBuilder().getEntryObject().get("attribute").in(attribute).build()).size());
    }

    private static class CustomObject implements Serializable {
        private String name;
        private UUID uuid;
        private CustomAttribute attribute;

        private CustomObject(String name, UUID uuid, CustomAttribute attribute) {
            this.name = name;
            this.uuid = uuid;
            this.attribute = attribute;
        }

        @Override
        public boolean equals(Object o) {
            if (this == o) return true;
            if (o == null || getClass() != o.getClass()) return false;

            CustomObject that = (CustomObject) o;

            if (attribute != null ? !attribute.equals(that.attribute) : that.attribute != null) return false;
            if (name != null ? !name.equals(that.name) : that.name != null) return false;
            if (uuid != null ? !uuid.equals(that.uuid) : that.uuid != null) return false;

            return true;
        }

        @Override
        public int hashCode() {
            int result = name != null ? name.hashCode() : 0;
            result = 31 * result + (uuid != null ? uuid.hashCode() : 0);
            result = 31 * result + (attribute != null ? attribute.hashCode() : 0);
            return result;
        }
    }

    private static class CustomAttribute implements Serializable, Comparable {
        private int age;
        private long height;

        private CustomAttribute(int age, long height) {
            this.age = age;
            this.height = height;
        }

        public int compareTo(Object o) {
            return 0;
        }

        @Override
        public boolean equals(Object o) {
            if (this == o) return true;
            if (o == null || getClass() != o.getClass()) return false;

            CustomAttribute that = (CustomAttribute) o;

            if (age != that.age) return false;
            if (height != that.height) return false;

            return true;
        }

        @Override
        public int hashCode() {
            int result = age;
            result = 31 * result + (int) (height ^ (height >>> 32));
            return result;
        }
    }

    @Test(timeout = 1000 * 60)
    public void testPredicateNotEqualWithIndex() {
        HazelcastInstance instance = createHazelcastInstance();
        IMap map1 = instance.getMap("testPredicateNotEqualWithIndex-ordered");
        IMap map2 = instance.getMap("testPredicateNotEqualWithIndex-unordered");
        testPredicateNotEqualWithIndex(map1, true);
        testPredicateNotEqualWithIndex(map2, false);
    }

    private void testPredicateNotEqualWithIndex(IMap map, boolean ordered) {
        map.addIndex("name", ordered);
        map.put(1, new Value("abc", 1));
        map.put(2, new Value("xyz", 2));
        map.put(3, new Value("aaa", 3));
        assertEquals(3, map.values(SqlPredicate.createPredicate("name != 'aac'")).size());
        assertEquals(2, map.values(SqlPredicate.createPredicate("index != 2")).size());
        assertEquals(3, map.values(new PredicateBuilder().getEntryObject().get("name").notEqual("aac").build()).size());
        assertEquals(2, map.values(new PredicateBuilder().getEntryObject().get("index").notEqual(2).build()).size());
    }

=======
        assertEquals(object, map.values(new PredicateBuilder().getEntryObject().get("uuid").equal(object.getUuid())).iterator().next());
        assertEquals(2, map.values(new PredicateBuilder().getEntryObject().get("attribute").equal(attribute)).size());

        assertEquals(object2, map.values(new PredicateBuilder().getEntryObject().get("uuid").in(object2.getUuid())).iterator().next());
        assertEquals(2, map.values(new PredicateBuilder().getEntryObject().get("attribute").in(attribute)).size());
    }

>>>>>>> c744a28e
    public static void doFunctionalSQLQueryTest(IMap imap) {
        imap.put("1", new Employee("joe", 33, false, 14.56));
        imap.put("2", new Employee("ali", 23, true, 15.00));
        for (int i = 3; i < 103; i++) {
            imap.put(String.valueOf(i), new Employee("name" + i, i % 60, ((i & 1) == 1), Double.valueOf(i)));
        }
        Set<Map.Entry> entries = imap.entrySet();
        assertEquals(102, entries.size());
        int itCount = 0;
        for (Map.Entry entry : entries) {
            Employee c = (Employee) entry.getValue();
            itCount++;
        }
        assertEquals(102, itCount);
        entries = imap.entrySet(SqlPredicate.createPredicate("active=true and age=23"));
        assertEquals(3, entries.size());
        for (Map.Entry entry : entries) {
            Employee c = (Employee) entry.getValue();
            assertEquals(c.getAge(), 23);
            assertTrue(c.isActive());
        }
        imap.remove("2");
        entries = imap.entrySet(SqlPredicate.createPredicate("active=true and age=23"));
        assertEquals(2, entries.size());
        for (Map.Entry entry : entries) {
            Employee c = (Employee) entry.getValue();
            assertEquals(c.getAge(), 23);
            assertTrue(c.isActive());
        }
        entries = imap.entrySet(SqlPredicate.createPredicate("age!=33"));
        for (Map.Entry entry : entries) {
            Employee c = (Employee) entry.getValue();
            assertTrue(c.getAge() != 33);
        }
        entries = imap.entrySet(SqlPredicate.createPredicate("active!=false"));
        for (Map.Entry entry : entries) {
            Employee c = (Employee) entry.getValue();
            assertTrue(c.isActive());
        }
    }

    public static void doFunctionalQueryTest(IMap imap) {
        imap.put("1", new Employee("joe", 33, false, 14.56));
        imap.put("2", new Employee("ali", 23, true, 15.00));
        for (int i = 3; i < 103; i++) {
            imap.put(String.valueOf(i), new Employee("name" + i, i % 60, ((i & 1) == 1), Double.valueOf(i)));
        }
        Set<Map.Entry> entries = imap.entrySet();
        assertEquals(102, entries.size());
        int itCount = 0;
        for (Map.Entry entry : entries) {
            Employee c = (Employee) entry.getValue();
            itCount++;
        }
        assertEquals(102, itCount);
        EntryObject e = new PredicateBuilder().getEntryObject();
        Predicate predicate = e.is("active").and(e.get("age").equal(23)).build();
        entries = imap.entrySet(predicate);
//        assertEquals(3, entries.size());
        for (Map.Entry entry : entries) {
            Employee c = (Employee) entry.getValue();
            assertEquals(c.getAge(), 23);
            assertTrue(c.isActive());
        }
        imap.remove("2");
        entries = imap.entrySet(predicate);
        assertEquals(2, entries.size());
        for (Map.Entry entry : entries) {
            Employee c = (Employee) entry.getValue();
            assertEquals(c.getAge(), 23);
            assertTrue(c.isActive());
        }
        entries = imap.entrySet(SqlPredicate.createPredicate(" (age >= " + 30 + ") AND (age <= " + 40 + ")"));
        assertEquals(23, entries.size());
        for (Map.Entry entry : entries) {
            Employee c = (Employee) entry.getValue();
            assertTrue(c.getAge() >= 30);
            assertTrue(c.getAge() <= 40);
        }
    }

    @Test(timeout = 1000 * 60)
    public void testInvalidSqlPredicate() {
        Config cfg = new Config();
        TestHazelcastInstanceFactory nodeFactory = createHazelcastInstanceFactory(1);
        HazelcastInstance instance = nodeFactory.newHazelcastInstance(cfg);
        IMap map = instance.getMap("employee");
        map.put(1, new Employee("e", 1, false, 0));
        map.put(2, new Employee("e2", 1, false, 0));
        try {
            map.values(SqlPredicate.createPredicate("invalid_sql"));
            fail("Should fail because of invalid SQL!");
        } catch (RuntimeException e) {
            assertTrue(e.getMessage().contains("There is no suitable accessor for 'invalid_sql'"));
        }
        try {
            map.values(SqlPredicate.createPredicate("invalid sql"));
            fail("Should fail because of invalid SQL!");
        } catch (RuntimeException e) {
            assertTrue(e.getMessage().contains("Invalid SQL: [invalid sql]"));
        }
        try {
            map.values(SqlPredicate.createPredicate("invalid and sql"));
            fail("Should fail because of invalid SQL!");
        } catch (RuntimeException e) {
            assertTrue(e.getMessage().contains("There is no suitable accessor for 'invalid'"));
        }
        try {
            map.values(SqlPredicate.createPredicate("invalid sql and"));
            fail("Should fail because of invalid SQL!");
        } catch (RuntimeException e) {
            assertTrue(e.getMessage().contains("There is no suitable accessor for 'invalid'"));
        }
        try {
            map.values(SqlPredicate.createPredicate(""));
            fail("Should fail because of invalid SQL!");
        } catch (RuntimeException e) {
            assertTrue(e.getMessage().contains("Invalid SQL: []"));
        }
        assertEquals(2, map.values(SqlPredicate.createPredicate("age=1 and name like 'e%'")).size());
    }

    @Test(timeout = 1000 * 60)
    public void testIndexingEnumAttributeIssue597() {
        HazelcastInstance instance = createHazelcastInstance();
        IMap<Integer, SampleObjects.Value> map = instance.getMap("default");
        map.addIndex("state", true);
        for (int i = 0; i < 4; i++) {
            Value v = new Value(i % 2 == 0 ? State.STATE1 : State.STATE2, new ValueType(), i);
            map.put(i, v);
        }
        Predicate predicate = new PredicateBuilder().getEntryObject().get("state").equal(State.STATE1).build();
        Collection<SampleObjects.Value> values = map.values(predicate);
        int[] expectedValues = new int[]{0, 2};
        assertEquals(expectedValues.length, values.size());
        int[] indexes = new int[2];
        int index = 0;
        for (Value configObject : values) {
            indexes[index++] = configObject.getIndex();
        }
        Arrays.sort(indexes);
        assertArrayEquals(indexes, expectedValues);
    }

    /**
     * see pull request 616
     */
    @Test(timeout = 1000 * 60)
    public void testIndexingEnumAttributeWithSqlIssue597() {
        HazelcastInstance instance = createHazelcastInstance();
        IMap<Integer, SampleObjects.Value> map = instance.getMap("default");
        map.addIndex("state", true);
        for (int i = 0; i < 4; i++) {
            Value v = new Value(i % 2 == 0 ? State.STATE1 : State.STATE2, new ValueType(), i);
            map.put(i, v);
        }

        Collection<SampleObjects.Value> values = map.values(SqlPredicate.createPredicate("state = 'STATE1'"));
        int[] expectedValues = new int[]{0, 2};
        assertEquals(expectedValues.length, values.size());
        int[] indexes = new int[2];
        int index = 0;
        for (Value configObject : values) {
            indexes[index++] = configObject.getIndex();
        }
        Arrays.sort(indexes);
        assertArrayEquals(indexes, expectedValues);
    }

    @Test(timeout = 1000 * 60)
    public void testMultipleOrPredicatesIssue885WithoutIndex() {
        TestHazelcastInstanceFactory factory = createHazelcastInstanceFactory(2);
        HazelcastInstance instance = factory.newHazelcastInstance(new Config());
        factory.newHazelcastInstance(new Config());
        IMap<Integer, SampleObjects.Employee> map = instance.getMap("default");
        testMultipleOrPredicates(map);
    }

    @Test(timeout = 1000 * 60)
    public void testMultipleOrPredicatesIssue885WithIndex() {
        TestHazelcastInstanceFactory factory = createHazelcastInstanceFactory(2);
        HazelcastInstance instance = factory.newHazelcastInstance(new Config());
        factory.newHazelcastInstance(new Config());
        IMap<Integer, SampleObjects.Employee> map = instance.getMap("default");
        map.addIndex("name", true);
        testMultipleOrPredicates(map);
    }

    @Test(timeout = 1000 * 60)
    public void testMultipleOrPredicatesIssue885WithDoubleIndex() {
        TestHazelcastInstanceFactory factory = createHazelcastInstanceFactory(2);
        HazelcastInstance instance = factory.newHazelcastInstance(new Config());
        factory.newHazelcastInstance(new Config());
        IMap<Integer, SampleObjects.Employee> map = instance.getMap("default");
        map.addIndex("name", true);
        map.addIndex("city", true);
        testMultipleOrPredicates(map);
    }

    private void testMultipleOrPredicates(IMap<Integer, SampleObjects.Employee> map) {
        for (int i = 0; i < 10; i++) {
            map.put(i, new Employee(i, "name" + i, "city" + i, i, true, i));
        }

        Collection<SampleObjects.Employee> values;

        values = map.values(SqlPredicate.createPredicate("name = 'name1' OR name = 'name2' OR name LIKE 'name3'"));
        assertEquals(3, values.size());

        values = map.values(SqlPredicate.createPredicate("name = 'name1' OR name LIKE 'name2%' OR name LIKE 'name3'"));
        assertEquals(3, values.size());

        values = map.values(SqlPredicate.createPredicate("name = 'name1' OR name LIKE 'name2%' OR name == 'name3'"));
        assertEquals(3, values.size());

        values = map.values(SqlPredicate.createPredicate("name LIKE '%name1' OR name LIKE 'name2%' OR name LIKE '%name3%'"));
        assertEquals(3, values.size());

        values = map.values(SqlPredicate.createPredicate("name == 'name1' OR name == 'name2' OR name = 'name3'"));
        assertEquals(3, values.size());

        values = map.values(SqlPredicate.createPredicate("name = 'name1' OR name = 'name2' OR city LIKE 'city3'"));
        assertEquals(3, values.size());

        values = map.values(SqlPredicate.createPredicate("name = 'name1' OR name LIKE 'name2%' OR city LIKE 'city3'"));
        assertEquals(3, values.size());

        values = map.values(SqlPredicate.createPredicate("name = 'name1' OR name LIKE 'name2%' OR city == 'city3'"));
        assertEquals(3, values.size());

        values = map.values(SqlPredicate.createPredicate("name LIKE '%name1' OR name LIKE 'name2%' OR city LIKE '%city3%'"));
        assertEquals(3, values.size());

        values = map.values(SqlPredicate.createPredicate("name == 'name1' OR name == 'name2' OR city = 'city3'"));
        assertEquals(3, values.size());
    }

    @Test
    public void testSqlQueryUsing__KeyField() {
        TestHazelcastInstanceFactory factory = createHazelcastInstanceFactory(2);
        HazelcastInstance hz1 = factory.newHazelcastInstance();
        HazelcastInstance hz2 = factory.newHazelcastInstance();

        IMap<Object, Object> map = hz2.getMap(randomMapName());

        Object key = generateKeyOwnedBy(hz1);
        Object value = "value";
        map.put(key, value);

        Collection<Object> values = map.values(SqlPredicate.createPredicate("__key = '" + key + "'"));
        assertEquals(1, values.size());
        assertEquals(value, values.iterator().next());
    }

    @Test
    public void testSqlQueryUsingNested__KeyField() {
        TestHazelcastInstanceFactory factory = createHazelcastInstanceFactory(2);
        HazelcastInstance hz1 = factory.newHazelcastInstance();
        HazelcastInstance hz2 = factory.newHazelcastInstance();

        IMap<Object, Object> map = hz2.getMap(randomMapName());

        Object key = new CustomAttribute(12, 123L);
        Object value = "value";
        map.put(key, value);

        Collection<Object> values = map.values(SqlPredicate.createPredicate("__key.age = 12 and __key.height = 123"));
        assertEquals(1, values.size());
        assertEquals(value, values.iterator().next());
    }

    @Test
    public void testSqlQueryUsingPortable__KeyField() {
        TestHazelcastInstanceFactory factory = createHazelcastInstanceFactory(2);
        HazelcastInstance hz1 = factory.newHazelcastInstance();
        HazelcastInstance hz2 = factory.newHazelcastInstance();

        IMap<Object, Object> map = hz2.getMap(randomMapName());

        Object key = new ChildPortableObject(123L);
        Object value = "value";
        map.put(key, value);

        Collection<Object> values = map.values(SqlPredicate.createPredicate("__key.timestamp = 123"));
        assertEquals(1, values.size());
        assertEquals(value, values.iterator().next());
    }

    @Test
    public void testQueryPortableObject() {
        testQueryUsingPortableObject(new Config(), randomMapName());
    }

    @Test
    public void testQueryPortableObjectAndOptimizeQueries() {
        String name = randomMapName();
        Config config = new Config();
        config.addMapConfig(new MapConfig(name).setOptimizeQueries(true));

        testQueryUsingPortableObject(config, name);
    }

    private void testQueryUsingPortableObject(Config config, String mapName) {
        TestHazelcastInstanceFactory factory = createHazelcastInstanceFactory(2);
        HazelcastInstance hz1 = factory.newHazelcastInstance(config);
        HazelcastInstance hz2 = factory.newHazelcastInstance(config);

        IMap<Object, Object> map = hz2.getMap(mapName);

        Object key = generateKeyOwnedBy(hz1);
        map.put(key, new ParentPortableObject(1L));
        waitAllForSafeState();

        Collection<Object> values = map.values(SqlPredicate.createPredicate("timestamp > 0"));
        assertEquals(1, values.size());
    }

    @Test(expected = QueryException.class)
    public void testQueryPortableField() {
        HazelcastInstance hz = createHazelcastInstance();
        IMap<Object, Object> map = hz.getMap(randomMapName());

        map.put(1, new GrandParentPortableObject(1, new ParentPortableObject(1L, new ChildPortableObject(1L))));
        Collection<Object> values = map.values(SqlPredicate.createPredicate("child > 0"));
        values.size();
    }

    @Test
    public void testQueryUsingNestedPortableObject() {
        testQueryUsingNestedPortableObject(new Config(), randomMapName());
    }

    @Test
    public void testQueryUsingNestedPortableObjectWithIndex() {
        String name = randomMapName();
        Config config = new Config();
        config.addMapConfig(new MapConfig(name).addMapIndexConfig(new MapIndexConfig("child.timestamp", false))
                .addMapIndexConfig(new MapIndexConfig("child.child.timestamp", true)));

        testQueryUsingNestedPortableObject(config, name);
    }

    @Test
    public void testQueryPortableObjectWithIndex() {
        String name = randomMapName();
        Config config = new Config();
        MapConfig mapConfig = new MapConfig(name)
                .addMapIndexConfig(new MapIndexConfig("timestamp", true));
        config.addMapConfig(mapConfig);

        testQueryUsingPortableObject(config, name);
    }

    @Test
    public void testQueryPortableObjectWithIndexAndOptimizeQueries() {
        String name = randomMapName();
        Config config = new Config();
        MapConfig mapConfig = new MapConfig(name)
                .setOptimizeQueries(true)
                .addMapIndexConfig(new MapIndexConfig("timestamp", true));
        config.addMapConfig(mapConfig);

        testQueryUsingPortableObject(config, name);
    }

    private void testQueryUsingNestedPortableObject(Config config, String name) {
        TestHazelcastInstanceFactory factory = createHazelcastInstanceFactory(2);
        HazelcastInstance hz1 = factory.newHazelcastInstance(config);
        HazelcastInstance hz2 = factory.newHazelcastInstance(config);

        IMap<Object, Object> map = hz2.getMap(name);

        Object key = generateKeyOwnedBy(hz1);
        map.put(key, new GrandParentPortableObject(1, new ParentPortableObject(1L, new ChildPortableObject(1L))));
        waitAllForSafeState();

        Collection<Object> values = map.values(SqlPredicate.createPredicate("child.timestamp > 0"));
        assertEquals(1, values.size());

        values = map.values(SqlPredicate.createPredicate("child.child.timestamp > 0"));
        assertEquals(1, values.size());
    }

}<|MERGE_RESOLUTION|>--- conflicted
+++ resolved
@@ -15,15 +15,10 @@
 import com.hazelcast.query.Predicates;
 import com.hazelcast.query.QueryException;
 import com.hazelcast.query.SampleObjects;
-<<<<<<< HEAD
-import com.hazelcast.query.impl.predicate.SqlPredicate;
-=======
 import com.hazelcast.query.SampleObjects.Employee;
-import com.hazelcast.query.SampleObjects.State;
 import com.hazelcast.query.SampleObjects.Value;
 import com.hazelcast.query.SampleObjects.ValueType;
-import com.hazelcast.query.SqlPredicate;
->>>>>>> c744a28e
+import com.hazelcast.query.impl.predicate.SqlPredicate;
 import com.hazelcast.test.HazelcastParallelClassRunner;
 import com.hazelcast.test.HazelcastTestSupport;
 import com.hazelcast.test.TestHazelcastInstanceFactory;
@@ -44,6 +39,7 @@
 import java.util.Map;
 import java.util.Set;
 
+import static com.hazelcast.query.SampleObjects.State;
 import static org.junit.Assert.assertArrayEquals;
 import static org.junit.Assert.assertEquals;
 import static org.junit.Assert.assertFalse;
@@ -71,68 +67,6 @@
         assertEquals(values.size(), 0);
     }
 
-    @Test(timeout = 1000 * 60)
-<<<<<<< HEAD
-    public void testInnerIndex() {
-        HazelcastInstance instance = createHazelcastInstance();
-        IMap<String, SampleObjects.Value> map = instance.getMap("default");
-        map.addIndex("name", false);
-        map.addIndex("type.typeName", false);
-        for (int i = 0; i < 10; i++) {
-            Value v = new Value("name" + i, i < 5 ? null : new ValueType("type" + i), i);
-            map.put("" + i, v);
-        }
-        Predicate predicate = new PredicateBuilder().getEntryObject().get("type.typeName").in("type8", "type6").build();
-        Collection<SampleObjects.Value> values = map.values(predicate);
-        assertEquals(2, values.size());
-        List<String> typeNames = new ArrayList<String>();
-        for (Value configObject : values) {
-            typeNames.add(configObject.getType().getTypeName());
-        }
-        String[] array = typeNames.toArray(new String[0]);
-        Arrays.sort(array);
-        assertArrayEquals(typeNames.toString(), new String[]{"type6", "type8"}, array);
-    }
-
-    @Test(timeout = 1000 * 60)
-    public void testInnerIndexSql() {
-        HazelcastInstance instance = createHazelcastInstance();
-        IMap<String, SampleObjects.Value> map = instance.getMap("default");
-        map.addIndex("name", false);
-        map.addIndex("type.typeName", false);
-        for (int i = 0; i < 4; i++) {
-            Value v = new Value("name" + i, new ValueType("type" + i), i);
-            map.put("" + i, v);
-        }
-        Predicate predicate = SqlPredicate.createPredicate("type.typeName='type1'");
-        Collection<SampleObjects.Value> values = map.values(predicate);
-        assertEquals(1, values.size());
-        List<String> typeNames = new ArrayList<String>();
-        for (Value configObject : values) {
-            typeNames.add(configObject.getType().getTypeName());
-        }
-        assertArrayEquals(typeNames.toString(), new String[]{"type1"}, typeNames.toArray(new String[0]));
-    }
-
-
-    @Test(timeout = 1000 * 60)
-    public void issue685RemoveIndexesOnClear() {
-        HazelcastInstance instance = createHazelcastInstance();
-        IMap<String, SampleObjects.Value> map = instance.getMap("default");
-        map.addIndex("name", true);
-        for (int i = 0; i < 4; i++) {
-            Value v = new Value("name" + i);
-            map.put("" + i, v);
-        }
-        map.clear();
-        Predicate predicate = SqlPredicate.createPredicate("name='name0'");
-        Collection<SampleObjects.Value> values = map.values(predicate);
-        assertEquals(0, values.size());
-    }
-
-    @Test(timeout = 1000 * 60)
-=======
->>>>>>> c744a28e
     public void issue393SqlIn() {
         HazelcastInstance instance = createHazelcastInstance();
         IMap<String, SampleObjects.Value> map = instance.getMap("default");
@@ -318,23 +252,6 @@
     }
 
     @Test(timeout = 1000 * 60)
-<<<<<<< HEAD
-    public void testOneIndexedFieldsWithTwoCriteriaField() throws Exception {
-        HazelcastInstance h1 = createHazelcastInstance();
-        IMap imap = h1.getMap("employees");
-        imap.addIndex("name", false);
-//        imap.addIndex("age", false);
-        imap.put("1", new Employee(1L, "joe", 30, true, 100D));
-        EntryObject e = new PredicateBuilder().getEntryObject();
-        PredicateBuilder a = e.get("name").equal("joe");
-        Predicate b = e.get("age").equal("30").build();
-        Collection<Object> actual = imap.values(a.and(b).build());
-        assertEquals(1, actual.size());
-    }
-
-    @Test(timeout = 1000 * 60)
-=======
->>>>>>> c744a28e
     public void testWithDashInTheNameAndSqlPredicate() {
         HazelcastInstance h1 = createHazelcastInstance();
         IMap<String, SampleObjects.Employee> map = h1.getMap("employee");
@@ -543,111 +460,13 @@
         CustomObject object2 = new CustomObject("name2", UuidUtil.buildRandomUUID(), attribute);
         map.put(2, object2);
 
-<<<<<<< HEAD
-        assertEquals(object, map.values(new PredicateBuilder().getEntryObject().get("uuid").equal(object.uuid).build()).iterator().next());
+        assertEquals(object, map.values(new PredicateBuilder().getEntryObject().get("uuid").equal(object.getUuid()).build()).iterator().next());
         assertEquals(2, map.values(new PredicateBuilder().getEntryObject().get("attribute").equal(attribute).build()).size());
 
-        assertEquals(object2, map.values(new PredicateBuilder().getEntryObject().get("uuid").in(object2.uuid).build()).iterator().next());
+        assertEquals(object2, map.values(new PredicateBuilder().getEntryObject().get("uuid").in(object2.getUuid()).build()).iterator().next());
         assertEquals(2, map.values(new PredicateBuilder().getEntryObject().get("attribute").in(attribute).build()).size());
     }
 
-    private static class CustomObject implements Serializable {
-        private String name;
-        private UUID uuid;
-        private CustomAttribute attribute;
-
-        private CustomObject(String name, UUID uuid, CustomAttribute attribute) {
-            this.name = name;
-            this.uuid = uuid;
-            this.attribute = attribute;
-        }
-
-        @Override
-        public boolean equals(Object o) {
-            if (this == o) return true;
-            if (o == null || getClass() != o.getClass()) return false;
-
-            CustomObject that = (CustomObject) o;
-
-            if (attribute != null ? !attribute.equals(that.attribute) : that.attribute != null) return false;
-            if (name != null ? !name.equals(that.name) : that.name != null) return false;
-            if (uuid != null ? !uuid.equals(that.uuid) : that.uuid != null) return false;
-
-            return true;
-        }
-
-        @Override
-        public int hashCode() {
-            int result = name != null ? name.hashCode() : 0;
-            result = 31 * result + (uuid != null ? uuid.hashCode() : 0);
-            result = 31 * result + (attribute != null ? attribute.hashCode() : 0);
-            return result;
-        }
-    }
-
-    private static class CustomAttribute implements Serializable, Comparable {
-        private int age;
-        private long height;
-
-        private CustomAttribute(int age, long height) {
-            this.age = age;
-            this.height = height;
-        }
-
-        public int compareTo(Object o) {
-            return 0;
-        }
-
-        @Override
-        public boolean equals(Object o) {
-            if (this == o) return true;
-            if (o == null || getClass() != o.getClass()) return false;
-
-            CustomAttribute that = (CustomAttribute) o;
-
-            if (age != that.age) return false;
-            if (height != that.height) return false;
-
-            return true;
-        }
-
-        @Override
-        public int hashCode() {
-            int result = age;
-            result = 31 * result + (int) (height ^ (height >>> 32));
-            return result;
-        }
-    }
-
-    @Test(timeout = 1000 * 60)
-    public void testPredicateNotEqualWithIndex() {
-        HazelcastInstance instance = createHazelcastInstance();
-        IMap map1 = instance.getMap("testPredicateNotEqualWithIndex-ordered");
-        IMap map2 = instance.getMap("testPredicateNotEqualWithIndex-unordered");
-        testPredicateNotEqualWithIndex(map1, true);
-        testPredicateNotEqualWithIndex(map2, false);
-    }
-
-    private void testPredicateNotEqualWithIndex(IMap map, boolean ordered) {
-        map.addIndex("name", ordered);
-        map.put(1, new Value("abc", 1));
-        map.put(2, new Value("xyz", 2));
-        map.put(3, new Value("aaa", 3));
-        assertEquals(3, map.values(SqlPredicate.createPredicate("name != 'aac'")).size());
-        assertEquals(2, map.values(SqlPredicate.createPredicate("index != 2")).size());
-        assertEquals(3, map.values(new PredicateBuilder().getEntryObject().get("name").notEqual("aac").build()).size());
-        assertEquals(2, map.values(new PredicateBuilder().getEntryObject().get("index").notEqual(2).build()).size());
-    }
-
-=======
-        assertEquals(object, map.values(new PredicateBuilder().getEntryObject().get("uuid").equal(object.getUuid())).iterator().next());
-        assertEquals(2, map.values(new PredicateBuilder().getEntryObject().get("attribute").equal(attribute)).size());
-
-        assertEquals(object2, map.values(new PredicateBuilder().getEntryObject().get("uuid").in(object2.getUuid())).iterator().next());
-        assertEquals(2, map.values(new PredicateBuilder().getEntryObject().get("attribute").in(attribute)).size());
-    }
-
->>>>>>> c744a28e
     public static void doFunctionalSQLQueryTest(IMap imap) {
         imap.put("1", new Employee("joe", 33, false, 14.56));
         imap.put("2", new Employee("ali", 23, true, 15.00));
