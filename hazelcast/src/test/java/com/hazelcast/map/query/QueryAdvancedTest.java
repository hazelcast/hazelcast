--- conflicted
+++ resolved
@@ -25,26 +25,20 @@
 import com.hazelcast.core.HazelcastInstance;
 import com.hazelcast.core.IMap;
 import com.hazelcast.core.MapStoreAdapter;
-<<<<<<< HEAD
-import com.hazelcast.instance.GroupProperties;
-import com.hazelcast.query.EntryObject;
-import com.hazelcast.query.Predicate;
-import com.hazelcast.query.PredicateBuilder;
-import com.hazelcast.query.Predicates;
-import com.hazelcast.query.impl.predicate.SqlPredicate;
-=======
 import com.hazelcast.nio.serialization.Portable;
 import com.hazelcast.nio.serialization.PortableFactory;
 import com.hazelcast.query.SampleObjects;
 import com.hazelcast.query.SampleObjects.Employee;
 import com.hazelcast.query.SampleObjects.ValueType;
-import com.hazelcast.query.SqlPredicate;
->>>>>>> c744a28e
+import com.hazelcast.query.impl.predicate.SqlPredicate;
 import com.hazelcast.test.AssertTask;
 import com.hazelcast.test.HazelcastSerialClassRunner;
 import com.hazelcast.test.HazelcastTestSupport;
 import com.hazelcast.test.TestHazelcastInstanceFactory;
 import com.hazelcast.test.annotation.QuickTest;
+import org.junit.Test;
+import org.junit.experimental.categories.Category;
+import org.junit.runner.RunWith;
 
 import java.util.Collection;
 import java.util.HashMap;
@@ -56,13 +50,8 @@
 import static com.hazelcast.map.query.QueryBasicTest.doFunctionalQueryTest;
 import static com.hazelcast.map.query.QueryBasicTest.doFunctionalSQLQueryTest;
 import static com.hazelcast.test.TimeConstants.MINUTE;
-
 import static org.junit.Assert.assertEquals;
 import static org.junit.Assert.assertTrue;
-
-import org.junit.Test;
-import org.junit.experimental.categories.Category;
-import org.junit.runner.RunWith;
 
 @RunWith(HazelcastSerialClassRunner.class)
 @Category(QuickTest.class)
@@ -118,125 +107,7 @@
         assertEquals(0, values.size());
     }
 
-<<<<<<< HEAD
-    @Test(timeout=1000*60)
-    public void testValues_withAllIndexesPredicate() throws Exception {
-
-        HazelcastInstance h1 = createHazelcastInstance();
-
-        IMap imap = h1.getMap("employees");
-        imap.addIndex("age", false, Predicates.between("salary", 0, 100));
-
-
-        for (int i = 0; i < 1000; i++) {
-            Employee employee = new Employee("activeEmployee" + i, i, true, Double.valueOf(i));
-            imap.put("activeEmployee" + i, employee);
-        }
-
-        for (int i = 0; i < 1000; i++) {
-            Employee employee = new Employee("passiveEmployee" + i, i, false, Double.valueOf(i));
-            imap.put("passiveEmployee" + i, employee);
-        }
-
-
-        Predicate and = Predicates.and(Predicates.between("salary", 0, 100), Predicates.greaterEqual("age", 50));
-        Collection values = imap.values(and);
-        assertEquals(102, values.size());
-    }
-
-    @Test(timeout=1000*60)
-    public void testQueryDuringAndAfterMigration() throws Exception {
-        TestHazelcastInstanceFactory nodeFactory = createHazelcastInstanceFactory(4);
-        HazelcastInstance h1 = nodeFactory.newHazelcastInstance();
-        int count = 500;
-        IMap imap = h1.getMap("employees");
-        for (int i = 0; i < count; i++) {
-            imap.put(String.valueOf(i), new Employee("joe" + i, i % 60, ((i & 1) == 1), (double) i));
-        }
-
-        HazelcastInstance h2 = nodeFactory.newHazelcastInstance();
-        HazelcastInstance h3 = nodeFactory.newHazelcastInstance();
-        HazelcastInstance h4 = nodeFactory.newHazelcastInstance();
-
-        final IMap employees = h1.getMap("employees");
-        assertTrueAllTheTime(new AssertTask() {
-            @Override
-            public void run() throws Exception {
-                Collection<Employee> values = employees.values(SqlPredicate.createPredicate("active and name LIKE 'joe15%'"));
-                for (Employee employee : values) {
-                    assertTrue(employee.isActive());
-                }
-                assertEquals(6, values.size());
-            }
-        },3);
-    }
-
-    @Test
-    public void testQueryDuringAndAfterMigrationWithIndex() throws Exception {
-        Config cfg = new Config();
-        TestHazelcastInstanceFactory nodeFactory = createHazelcastInstanceFactory(4);
-        final HazelcastInstance h1 = nodeFactory.newHazelcastInstance(cfg);
-        IMap imap = h1.getMap("employees");
-        imap.addIndex("name", false);
-        imap.addIndex("age", true);
-        imap.addIndex("active", false);
-        int size = 500;
-        for (int i = 0; i < size; i++) {
-            imap.put(String.valueOf(i), new Employee("joe" + i, i % 60, ((i & 1) == 1), (double) i));
-        }
-
-        HazelcastInstance h2 = nodeFactory.newHazelcastInstance(cfg);
-        HazelcastInstance h3 = nodeFactory.newHazelcastInstance(cfg);
-        HazelcastInstance h4 = nodeFactory.newHazelcastInstance(cfg);
-
-        final IMap employees = h1.getMap("employees");
-        assertTrueAllTheTime(new AssertTask() {
-            @Override
-            public void run() throws Exception {
-                Collection<Employee> values = employees.values(SqlPredicate.createPredicate("active and name LIKE 'joe15%'"));
-                for (Employee employee : values) {
-                    assertTrue(employee.isActive());
-                }
-                assertEquals(6, values.size());
-            }
-        },3);
-
-    }
-
-    @Test
-    public void testQueryWithIndexesWhileMigrating() throws Exception {
-         TestHazelcastInstanceFactory nodeFactory = createHazelcastInstanceFactory(4);
-        HazelcastInstance h1 = nodeFactory.newHazelcastInstance();
-        IMap imap = h1.getMap("employees");
-        imap.addIndex("name", false);
-        imap.addIndex("age", true);
-        imap.addIndex("active", false);
-        for (int i = 0; i < 50; i++) {
-            Map temp = new HashMap(10);
-            for (int j = 0; j < 10; j++) {
-                String key = String.valueOf((i * 100000) + j);
-                temp.put(key, new Employee("name" + key, i % 60, ((i & 1) == 1), (double) i));
-            }
-            imap.putAll(temp);
-        }
-        assertEquals(500, imap.size());
-        Set<Map.Entry> entries = imap.entrySet(SqlPredicate.createPredicate("active=true and age>44"));
-        assertEquals(30, entries.size());
-
-        HazelcastInstance h2 = nodeFactory.newHazelcastInstance();
-        HazelcastInstance h3 = nodeFactory.newHazelcastInstance();
-        HazelcastInstance h4 = nodeFactory.newHazelcastInstance();
-        long startNow = Clock.currentTimeMillis();
-        while ((Clock.currentTimeMillis() - startNow) < 10000) {
-            entries = imap.entrySet(SqlPredicate.createPredicate("active=true and age>44"));
-            assertEquals(30, entries.size());
-        }
-    }
-
-    @Test(timeout=1000*60)
-=======
-    @Test(timeout = MINUTE)
->>>>>>> c744a28e
+    @Test(timeout = MINUTE)
     public void testTwoNodesWithPartialIndexes() throws Exception {
         TestHazelcastInstanceFactory nodeFactory = createHazelcastInstanceFactory(2);
         HazelcastInstance h1 = nodeFactory.newHazelcastInstance();
@@ -355,64 +226,7 @@
         doFunctionalSQLQueryTest(imap);
     }
 
-<<<<<<< HEAD
-    @Test(timeout=1000*60)
-    public void testNullIndexing() {
-        TestHazelcastInstanceFactory nodeFactory = createHazelcastInstanceFactory(2);
-        HazelcastInstance h1 = nodeFactory.newHazelcastInstance();
-        HazelcastInstance h2 = nodeFactory.newHazelcastInstance();
-
-        EntryObject e = new PredicateBuilder().getEntryObject();
-        Predicate predicate = e.is("active").and(e.get("name").equal(null).and(e.get("city").isNull())).build();
-
-        IMap imap1 = h1.getMap("employees");
-        IMap imap2 = h2.getMap("employees");
-
-        for (int i = 0; i < 5000; i++) {
-            boolean test = i % 2 == 0;
-            imap1.put(String.valueOf(i), new Employee(test ? null : "name" + i,
-                    test ? null : "city" + i, i % 60, true, (double) i));
-        }
-        long start = Clock.currentTimeMillis();
-        Set<Map.Entry> entries = imap2.entrySet(predicate);
-        long tookWithout = (Clock.currentTimeMillis() - start);
-        assertEquals(2500, entries.size());
-        for (Map.Entry entry : entries) {
-            Employee c = (Employee) entry.getValue();
-            assertNull(c.getName());
-            assertNull(c.getCity());
-        }
-        imap1.destroy();
-
-        imap1 = h1.getMap("employees2");
-        imap2 = h2.getMap("employees2");
-        imap1.addIndex("name", false);
-        imap1.addIndex("city", true);
-        imap1.addIndex("age", true);
-        imap1.addIndex("active", false);
-
-        for (int i = 0; i < 5000; i++) {
-            boolean test = i % 2 == 0;
-            imap1.put(String.valueOf(i), new Employee(test ? null : "name" + i,
-                    test ? null : "city" + i, i % 60, true, (double) i));
-        }
-        start = Clock.currentTimeMillis();
-        entries = imap2.entrySet(predicate);
-        long tookWithIndex = (Clock.currentTimeMillis() - start);
-        assertEquals(2500, entries.size());
-        for (Map.Entry entry : entries) {
-            Employee c = (Employee) entry.getValue();
-            assertNull(c.getName());
-            assertNull(c.getCity());
-        }
-        assertTrue("WithIndex: " + tookWithIndex + ", without: " + tookWithout, tookWithIndex < tookWithout);
-    }
-
-
-    @Test(timeout=1000*60)
-=======
-    @Test(timeout = MINUTE)
->>>>>>> c744a28e
+    @Test(timeout = MINUTE)
     public void testTwoMembers() {
         TestHazelcastInstanceFactory nodeFactory = createHazelcastInstanceFactory(2);
         HazelcastInstance h1 = nodeFactory.newHazelcastInstance();
@@ -558,75 +372,6 @@
         });
     }
 
-<<<<<<< HEAD
-
-    /**
-     * test for issue #359
-     */
-    @Test(timeout=1000*60)
-    @Category(NightlyTest.class)
-    public void testIndexCleanupOnMigration() throws InterruptedException {
-        final int n = 6;
-        final int runCount = 500;
-        final TestHazelcastInstanceFactory nodeFactory = createHazelcastInstanceFactory(n);
-        final Config config = new Config();
-        config.setProperty(GroupProperties.PROP_WAIT_SECONDS_BEFORE_JOIN, "0");
-        final String mapName = "testIndexCleanupOnMigration";
-        config.getMapConfig(mapName).addMapIndexConfig(new MapIndexConfig("name", false));
-        ExecutorService ex = Executors.newFixedThreadPool(n);
-        final CountDownLatch latch = new CountDownLatch(n);
-        final AtomicInteger countdown = new AtomicInteger(n * runCount);
-        final Random rand = new Random();
-        for (int i = 0; i < n; i++) {
-            Thread.sleep(rand.nextInt((i + 1) * 100) + 10);
-            ex.execute(new Runnable() {
-                public void run() {
-                    final HazelcastInstance hz = nodeFactory.newHazelcastInstance(config);
-                    final String name = UuidUtil.buildRandomUuidString();
-                    final IMap<Object, Value> map = hz.getMap(mapName);
-                    map.put(name, new Value(name, 0));
-                    map.size();  // helper call on nodes to sync partitions.. see issue github.com/hazelcast/hazelcast/issues/1282
-                    try {
-                        for (int j = 1; j <= runCount; j++) {
-                            Value v = map.get(name);
-                            v.setIndex(j);
-                            map.put(name, v);
-
-                            try {
-                                Thread.sleep(rand.nextInt(100) + 1);
-                            } catch (InterruptedException e) {
-                                break;
-                            }
-                            Value v1 = map.get(name);
-                            assertEquals(v, v1);
-                            EntryObject e = new PredicateBuilder().getEntryObject();
-                            Predicate<?, ?> predicate = e.get("name").equal(name).build();
-                            Collection<Value> values = map.values(predicate);
-                            assertEquals(1, values.size());
-                            Value v2 = values.iterator().next();
-                            assertEquals(v1, v2);
-                            countdown.decrementAndGet();
-                        }
-                    } catch (AssertionError e) {
-                        e.printStackTrace();
-                    } catch (Throwable e) {
-                        e.printStackTrace();
-                    } finally {
-                        latch.countDown();
-                    }
-                }
-            });
-        }
-        try {
-            assertTrue(latch.await(10, TimeUnit.MINUTES));
-            assertEquals(0, countdown.get());
-        } finally {
-            ex.shutdownNow();
-        }
-    }
-
-=======
->>>>>>> c744a28e
     // issue 1404 "to be fixed by issue 1404"
     @Test(timeout = MINUTE)
     public void testQueryAfterInitialLoad() {
@@ -684,23 +429,11 @@
         final IMap map = hazelcastInstance.getMap(mapName);
 
 
-<<<<<<< HEAD
-        for (HazelcastInstance hz : instances) {
-            IMap<Object, Object> map = hz.getMap(name);
-            EntryObject e = new PredicateBuilder().getEntryObject();
-            Predicate p = e.get("name").equal(FIND_ME).build();
-            for (int i = 0; i < 10; i++) {
-                int size = map.values(p).size();
-                Assert.assertEquals(expected, size);
-                Thread.sleep(10);
-            }
-=======
         for (int i = 0; i < 5; i++) {
             map.put(i, new SampleObjects.PortableEmployee(i, "name_" + i));
->>>>>>> c744a28e
-        }
-
-        Collection values = map.values(new SqlPredicate("notExist = name_0 OR a > 1"));
+        }
+
+        Collection values = map.values(SqlPredicate.createPredicate("notExist = name_0 OR a > 1"));
 
         assertEquals(3, values.size());
     }
@@ -728,7 +461,7 @@
             map.put(i, new SampleObjects.PortableEmployee(i, "name_" + i));
         }
 
-        Collection values = map.values(new SqlPredicate("n = name_2 OR notExist = name_0"));
+        Collection values = map.values(SqlPredicate.createPredicate("n = name_2 OR notExist = name_0"));
 
         assertEquals(1, values.size());
     }
