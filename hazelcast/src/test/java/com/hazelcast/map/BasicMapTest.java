--- conflicted
+++ resolved
@@ -30,12 +30,8 @@
 import com.hazelcast.core.MapLoader;
 import com.hazelcast.core.MapStoreFactory;
 import com.hazelcast.query.Predicate;
-<<<<<<< HEAD
 import com.hazelcast.query.impl.predicate.SqlPredicate;
-=======
-import com.hazelcast.query.SqlPredicate;
 import com.hazelcast.test.AssertTask;
->>>>>>> c744a28e
 import com.hazelcast.test.HazelcastParallelClassRunner;
 import com.hazelcast.test.HazelcastTestSupport;
 import com.hazelcast.test.TestHazelcastInstanceFactory;
@@ -1143,11 +1139,7 @@
             map.put(i, new SampleIndexableObject("My-" + i, i));
         }
 
-<<<<<<< HEAD
-        Predicate predicate = SqlPredicate.createPredicate("name='My-5'");
-=======
-        final SqlPredicate predicate = new SqlPredicate("name='My-5'");
->>>>>>> c744a28e
+        final Predicate predicate = SqlPredicate.createPredicate("name='My-5'");
         Set<Entry<Integer, SampleIndexableObject>> result = map.entrySet(predicate);
 
         assertEquals(1, result.size());
@@ -1157,12 +1149,6 @@
         loader.preloadValues = true;
         map = getInstance().getMap("testMapLoaderLoadUpdatingIndex");
 
-<<<<<<< HEAD
-        predicate = SqlPredicate.createPredicate("name='My-5'");
-        result = map.entrySet(predicate);
-        assertEquals(1, result.size());
-        assertEquals(5, (int) result.iterator().next().getValue().value);
-=======
         final IMap<Integer, SampleIndexableObject> mapFinal = map;
         assertTrueEventually(new AssertTask() {
             @Override
@@ -1176,7 +1162,7 @@
             }
         }, 300);
 
->>>>>>> c744a28e
+
     }
 
     @Test
