/*
 * Copyright (c) 2008-2019, Hazelcast, Inc. All Rights Reserved.
 *
 * Licensed under the Apache License, Version 2.0 (the "License");
 * you may not use this file except in compliance with the License.
 * You may obtain a copy of the License at
 *
 * http://www.apache.org/licenses/LICENSE-2.0
 *
 * Unless required by applicable law or agreed to in writing, software
 * distributed under the License is distributed on an "AS IS" BASIS,
 * WITHOUT WARRANTIES OR CONDITIONS OF ANY KIND, either express or implied.
 * See the License for the specific language governing permissions and
 * limitations under the License.
 */

package com.hazelcast.map.impl.mapstore;

import com.hazelcast.cluster.Address;
import com.hazelcast.config.Config;
import com.hazelcast.config.EvictionPolicy;
import com.hazelcast.config.IndexConfig;
import com.hazelcast.config.IndexType;
import com.hazelcast.config.MapConfig;
import com.hazelcast.config.MapStoreConfig;
import com.hazelcast.config.MaxSizePolicy;
import com.hazelcast.core.HazelcastInstance;
import com.hazelcast.core.LifecycleEvent;
import com.hazelcast.core.LifecycleListener;
import com.hazelcast.instance.impl.Node;
import com.hazelcast.internal.partition.InternalPartition;
import com.hazelcast.internal.partition.InternalPartitionService;
import com.hazelcast.internal.util.EmptyStatement;
import com.hazelcast.logging.ILogger;
import com.hazelcast.logging.Logger;
import com.hazelcast.map.IMap;
import com.hazelcast.map.MapInterceptor;
import com.hazelcast.map.MapLoader;
import com.hazelcast.map.MapStore;
import com.hazelcast.map.MapStoreAdapter;
import com.hazelcast.map.MapStoreFactory;
import com.hazelcast.map.impl.mapstore.writebehind.TestMapUsingMapStoreBuilder;
import com.hazelcast.query.Predicate;
import com.hazelcast.query.Predicates;
import com.hazelcast.spi.properties.ClusterProperty;
import com.hazelcast.test.HazelcastSerialClassRunner;
import com.hazelcast.test.HazelcastTestSupport;
import com.hazelcast.test.TestHazelcastInstanceFactory;
import com.hazelcast.test.annotation.ParallelJVMTest;
import com.hazelcast.test.annotation.QuickTest;
import org.junit.Rule;
import org.junit.Test;
import org.junit.experimental.categories.Category;
import org.junit.rules.ExpectedException;
import org.junit.runner.RunWith;

import java.io.Serializable;
import java.util.ArrayList;
import java.util.Arrays;
import java.util.Collection;
import java.util.Collections;
import java.util.HashMap;
import java.util.HashSet;
import java.util.List;
import java.util.Map;
import java.util.Properties;
import java.util.Random;
import java.util.Set;
import java.util.concurrent.ConcurrentHashMap;
import java.util.concurrent.atomic.AtomicBoolean;
import java.util.concurrent.atomic.AtomicInteger;

import static com.hazelcast.test.TestCollectionUtils.setOfValuesBetween;
import static com.hazelcast.test.TimeConstants.MINUTE;
import static java.lang.String.format;
import static java.util.Collections.singleton;
import static org.hamcrest.CoreMatchers.startsWith;
import static org.junit.Assert.assertEquals;
import static org.junit.Assert.assertFalse;
import static org.junit.Assert.assertNotNull;

@RunWith(HazelcastSerialClassRunner.class)
@Category({QuickTest.class, ParallelJVMTest.class})
public class MapLoaderTest extends HazelcastTestSupport {

    @Rule
    public ExpectedException expectedException = ExpectedException.none();

    @Override
    protected Config getConfig() {
        return smallInstanceConfig();
    }

    @Test
    public void testSenderAndBackupTerminates_AfterInitialLoad() {
        final ILogger logger = Logger.getLogger(MapLoaderTest.class);
        String name = randomString();
        MapStoreConfig mapStoreConfig = new MapStoreConfig()
                .setEnabled(true)
                .setInitialLoadMode(MapStoreConfig.InitialLoadMode.EAGER)
                .setImplementation(new DummyMapLoader());

        Config config = getConfig();
        config.getMapConfig(name)
                .setMapStoreConfig(mapStoreConfig);

        logger.info("Starting cluster with 5 members");
        TestHazelcastInstanceFactory instanceFactory = createHazelcastInstanceFactory(5);
        HazelcastInstance[] instances = instanceFactory.newInstances(config);
        for (HazelcastInstance instance : instances) {
            instance.getLifecycleService().addLifecycleListener(new LoggingLifecycleListener(instance.getName()));
        }

        IMap<Object, Object> map = instances[0].getMap(name);
        map.clear();

        HazelcastInstance[] ownerAndReplicas = findOwnerAndReplicas(instances, name);
        logger.info("Terminating 2 nodes from ownerOrReplica");
        ownerAndReplicas[0].getLifecycleService().terminate();
        ownerAndReplicas[1].getLifecycleService().terminate();
        logger.info("2 nodes got terminated");
        assertClusterSizeEventually(3, ownerAndReplicas[3]);
        logger.info("Cluster size is 3 now");

        map = ownerAndReplicas[3].getMap(name);
        logger.info("Loading all items into the map");
        map.loadAll(false);
        logger.info("All items are loaded into the map");
        assertEquals(DummyMapLoader.DEFAULT_SIZE, map.size());
    }

    private HazelcastInstance[] findOwnerAndReplicas(HazelcastInstance[] instances, String name) {
        Node node = getNode(instances[0]);
        InternalPartitionService partitionService = node.getPartitionService();
        int partitionId = partitionService.getPartitionId(name);
        InternalPartition partition = partitionService.getPartition(partitionId);
        HazelcastInstance[] ownerAndReplicas = new HazelcastInstance[instances.length];
        for (int i = 0; i < instances.length; i++) {
            ownerAndReplicas[i] = getInstanceForAddress(instances, partition.getReplicaAddress(i));
        }
        return ownerAndReplicas;
    }

    @Test
    public void givenSpecificKeysWereReloaded_whenLoadAllIsCalled_thenAllEntriesAreLoadedFromTheStore() {
        String name = randomString();
        int keysInMapStore = 10000;

        MapStoreConfig mapStoreConfig = new MapStoreConfig()
                .setEnabled(true)
                .setInitialLoadMode(MapStoreConfig.InitialLoadMode.EAGER)
                .setImplementation(new DummyMapLoader(keysInMapStore));

        Config config = getConfig();
        config.getMapConfig(name)
                .setMapStoreConfig(mapStoreConfig);

        TestHazelcastInstanceFactory instanceFactory = createHazelcastInstanceFactory(2);
        HazelcastInstance[] instances = instanceFactory.newInstances(config);
        IMap<Integer, Integer> map = instances[0].getMap(name);

        // load specific keys
        map.loadAll(setOfValuesBetween(0, keysInMapStore), true);

        // remove everything
        map.clear();

        // assert loadAll() with load all entries provided by the mapLoader
        map.loadAll(true);
        assertEquals(keysInMapStore, map.size());
    }

    @Test
    public void testNullChecks_withMapStore_nullInKeys() {
        String name = "testNullChecks_withMapStore";
        int keysInMapStore = 10000;

        MapStoreConfig mapStoreConfig = new MapStoreConfig()
                .setEnabled(true)
                .setInitialLoadMode(MapStoreConfig.InitialLoadMode.EAGER)
                .setImplementation(new MapLoaderTest.DummyMapLoader(keysInMapStore));

        Config config = getConfig();
        config.getMapConfig(name)
                .setMapStoreConfig(mapStoreConfig);

        HazelcastInstance instance = createHazelcastInstance(config);
        IMap<String, String> map = instance.getMap(name);

        final Set<String> keys = new HashSet<>();
        keys.add("key");
        keys.add(null);

        expectedException.expect(NullPointerException.class);
        map.loadAll(keys, true);
    }

    @Test
    public void testNullKey_loadAll() {
        String name = "testNullIn_loadAll";

        MapStoreConfig mapStoreConfig = new MapStoreConfig()
                .setEnabled(true)
                .setInitialLoadMode(MapStoreConfig.InitialLoadMode.LAZY)
                .setImplementation(new MapLoader<String, String>() {
                    @Override
                    public String load(String key) {
                        if (key.equals("1")) {
                            return "1";
                        }
                        if (key.equals("2")) {
                            return "2";
                        }
                        if (key.equals("3")) {
                            return "3";
                        }
                        return null;
                    }

                    @Override
                    public Map<String, String> loadAll(Collection<String> keys) {
                        Map<String, String> val = new HashMap<>();
                        if (keys.contains("1")) {
                            val.put("1", "1");
                        }
                        if (keys.contains("2")) {
                            val.put(null, "2");
                        }
                        if (keys.contains("3")) {
                            val.put("3", "3");
                        }
                        return val;
                    }

                    @Override
                    public Iterable<String> loadAllKeys() {
                        List<String> keys = new ArrayList<>();
                        keys.add("1");
                        keys.add("2");
                        keys.add("3");
                        return keys;
                    }
                });

        Config config = getConfig();
        config.getMapConfig(name)
                .setMapStoreConfig(mapStoreConfig);

        HazelcastInstance instance = createHazelcastInstance(config);
        IMap<String, String> map = instance.getMap(name);

        expectedException.expect(NullPointerException.class);
        expectedException.expectMessage(startsWith("Key loaded by a MapLoader cannot be null"));
        map.size();
    }

    @Test
    public void testNullValue_loadAll() {
        String name = "testNullIn_loadAll";

        MapStoreConfig mapStoreConfig = new MapStoreConfig()
                .setEnabled(true)
                .setInitialLoadMode(MapStoreConfig.InitialLoadMode.LAZY)
                .setImplementation(new MapLoader<String, String>() {
                    @Override
                    public String load(String key) {
                        if (key.equals("1")) {
                            return "1";
                        }
                        if (key.equals("2")) {
                            return null;
                        }
                        if (key.equals("3")) {
                            return "3";
                        }
                        return null;
                    }

                    @Override
                    public Map<String, String> loadAll(Collection<String> keys) {
                        Map<String, String> val = new HashMap<>();
                        if (keys.contains("1")) {
                            val.put("1", "1");
                        }
                        if (keys.contains("2")) {
                            val.put("2", null);
                        }
                        if (keys.contains("3")) {
                            val.put("3", "3");
                        }
                        return val;
                    }

                    @Override
                    public Iterable<String> loadAllKeys() {
                        List<String> keys = new ArrayList<>();
                        keys.add("1");
                        keys.add("2");
                        keys.add("3");
                        return keys;
                    }
                });

        Config config = getConfig();
        config.getMapConfig(name)
                .setMapStoreConfig(mapStoreConfig);

        HazelcastInstance instance = createHazelcastInstance(config);
        IMap<String, String> map = instance.getMap(name);

        expectedException.expect(NullPointerException.class);
        expectedException.expectMessage(startsWith("Neither key nor value can be loaded as null"));
        map.size();

        assertEquals(2, map.size());
        assertEquals("1", map.get("1"));
        assertEquals(null, map.get("2"));
        assertEquals("3", map.get("3"));
    }

    @Test
    public void testNullValue_loadAll_withInterceptor() {
        String name = "testNullIn_loadAll";

        MapStoreConfig mapStoreConfig = new MapStoreConfig()
                .setEnabled(true)
                .setInitialLoadMode(MapStoreConfig.InitialLoadMode.LAZY)
                .setImplementation(new MapLoader<String, String>() {
                    @Override
                    public String load(String key) {
                        if (key.equals("1")) {
                            return "1";
                        }
                        if (key.equals("2")) {
                            return null;
                        }
                        if (key.equals("3")) {
                            return "3";
                        }
                        return null;
                    }

                    @Override
                    public Map<String, String> loadAll(Collection<String> keys) {
                        Map<String, String> val = new HashMap<>();
                        if (keys.contains("1")) {
                            val.put("1", "1");
                        }
                        if (keys.contains("2")) {
                            val.put("2", null);
                        }
                        if (keys.contains("3")) {
                            val.put("3", "3");
                        }
                        return val;
                    }

                    @Override
                    public Iterable<String> loadAllKeys() {
                        List<String> keys = new ArrayList<>();
                        keys.add("1");
                        keys.add("2");
                        keys.add("3");
                        return keys;
                    }
                });

        Config config = getConfig();
        config.getMapConfig(name)
                .setMapStoreConfig(mapStoreConfig);

        HazelcastInstance instance = createHazelcastInstance(config);
        IMap<String, String> map = instance.getMap(name);

        map.addInterceptor(new TestInterceptor());

        expectedException.expect(NullPointerException.class);
        expectedException.expectMessage(startsWith("Neither key nor value can be loaded as null"));
        map.size();
    }

    @Test
    public void testNullKey_loadAllKeys() {
        String name = "testNullIn_loadAllKeys";

        MapStoreConfig mapStoreConfig = new MapStoreConfig()
                .setEnabled(true)
                .setInitialLoadMode(MapStoreConfig.InitialLoadMode.LAZY)
                .setImplementation(new MapLoader<String, String>() {
                    @Override
                    public String load(String key) {
                        if (key.equals("1")) {
                            return "1";
                        }
                        if (key.equals("2")) {
                            return "2";
                        }
                        if (key.equals("3")) {
                            return "3";
                        }
                        return null;
                    }

                    @Override
                    public Map<String, String> loadAll(Collection keys) {
                        Map<String, String> val = new HashMap<>();
                        if (keys.contains("1")) {
                            val.put("1", "1");
                        }
                        if (keys.contains("2")) {
                            val.put("2", "2");
                        }
                        if (keys.contains("3")) {
                            val.put("3", "3");
                        }
                        return val;
                    }

                    @Override
                    public Iterable<String> loadAllKeys() {
                        List<String> keys = new ArrayList<>();
                        keys.add("1");
                        keys.add(null);
                        keys.add("3");
                        return keys;
                    }
                });

        Config config = getConfig();
        config.getMapConfig(name)
                .setMapStoreConfig(mapStoreConfig);

        HazelcastInstance instance = createHazelcastInstance(config);
        IMap<String, String> map = instance.getMap(name);

        expectedException.expect(NullPointerException.class);
        expectedException.expectMessage(startsWith("Key loaded by a MapLoader cannot be null"));
        map.size();
    }

    private void handleNpeFromKnownIssue(NullPointerException e) {
        if ("Key loaded by a MapLoader cannot be null.".equals(e.getMessage())) {
            // this case is a known issue, which may break the test rarely
            // map operations following the previous size() operation may still see this NPE cached in a Future
            // in DefaultRecordStore#loadingFutures
            EmptyStatement.ignore(e);
        } else {
            // otherwise we see a new issue, which we should be notified about
            throw e;
        }
    }

    @Test
    public void testNullChecks_withMapStore_nullKeys() {
        String name = "testNullChecks_withMapStore";
        int keysInMapStore = 10000;

        MapStoreConfig mapStoreConfig = new MapStoreConfig()
                .setEnabled(true)
                .setInitialLoadMode(MapStoreConfig.InitialLoadMode.EAGER)
                .setImplementation(new MapLoaderTest.DummyMapLoader(keysInMapStore));

        Config config = getConfig();
        config.getMapConfig(name)
                .setMapStoreConfig(mapStoreConfig);

        HazelcastInstance instance = createHazelcastInstance(config);
        IMap<String, String> map = instance.getMap(name);

        expectedException.expect(NullPointerException.class);
        map.loadAll(null, true);
    }

    /**
     * https://github.com/hazelcast/hazelcast/issues/1770
     */
    @Test
    public void test1770() {
        final AtomicBoolean loadAllCalled = new AtomicBoolean();
        MapStoreConfig mapStoreConfig = new MapStoreConfig()
                .setEnabled(true)
                .setImplementation(new MapLoader<Object, Object>() {
                    @Override
                    public Object load(Object key) {
                        return null;
                    }

                    @Override
                    public Map<Object, Object> loadAll(Collection keys) {
                        loadAllCalled.set(true);
                        return new HashMap<>();
                    }

                    @Override
                    public Set<Object> loadAllKeys() {
                        return new HashSet<>(Collections.singletonList(1));
                    }
                });

        Config config = getConfig();

        MapConfig mapConfig = config.getMapConfig("foo")
                .setMapStoreConfig(mapStoreConfig);

        HazelcastInstance hz = createHazelcastInstance(config);
        hz.getMap(mapConfig.getName());

<<<<<<< HEAD
        assertTrueAllTheTime(() -> assertFalse("LoadAll should not have been called", loadAllCalled.get()), 10);
=======
        assertTrueAllTheTime(()
                -> assertFalse("LoadAll should not have been called", loadAllCalled.get()), 10);
>>>>>>> 5ae35905
    }

    @Test
    public void testMapLoaderLoadUpdatingIndex_noPreload() {
        final int nodeCount = 3;
        String mapName = randomString();
        SampleIndexableObjectMapLoader loader = new SampleIndexableObjectMapLoader();

        Config config = createMapConfig(mapName, loader);
        NodeBuilder nodeBuilder = new NodeBuilder(nodeCount, config).build();
        HazelcastInstance node = nodeBuilder.getRandomNode();

        IMap<Integer, SampleIndexableObject> map = node.getMap(mapName);
        for (int i = 0; i < 10; i++) {
            map.put(i, new SampleIndexableObject("My-" + i, i));
        }

        Predicate predicate = Predicates.sql("name='My-5'");
        assertPredicateResultCorrect(map, predicate);
    }

    @Test
    public void testMapLoaderLoadUpdatingIndex_withPreload() {
        final int nodeCount = 3;
        String mapName = randomString();
        SampleIndexableObjectMapLoader loader = new SampleIndexableObjectMapLoader();
        loader.preloadValues = true;

        Config config = createMapConfig(mapName, loader);
        NodeBuilder nodeBuilder = new NodeBuilder(nodeCount, config).build();
        HazelcastInstance node = nodeBuilder.getRandomNode();

        IMap<Integer, SampleIndexableObject> map = node.getMap(mapName);
        Predicate predicate = Predicates.sql("name='My-5'");

        assertLoadAllKeysCount(loader, 1);
        assertPredicateResultCorrect(map, predicate);
    }

    @Test
    public void testGetAll_putsLoadedItemsToIMap() {
        Integer[] requestedKeys = {1, 2, 3};
        AtomicInteger loadedKeysCounter = new AtomicInteger(0);
        MapStore<Integer, Integer> mapStore = createMapLoader(loadedKeysCounter);

        IMap<Integer, Integer> map = TestMapUsingMapStoreBuilder.<Integer, Integer>create()
                .withMapStore(mapStore)
                .withNodeCount(1)
                .withNodeFactory(createHazelcastInstanceFactory(1))
                .withPartitionCount(1)
                .build();

        Set<Integer> keySet = new HashSet<>(Arrays.asList(requestedKeys));

        map.getAll(keySet);
        map.getAll(keySet);
        map.getAll(keySet);

        assertEquals(requestedKeys.length, loadedKeysCounter.get());
    }

    @Test(timeout = MINUTE)
    public void testMapCanBeLoaded_whenLoadAllKeysThrowsExceptionFirstTime() {
        Config config = getConfig();
        MapLoader failingMapLoader = new FailingMapLoader();
        MapStoreConfig mapStoreConfig = new MapStoreConfig().setImplementation(failingMapLoader);
        MapConfig mapConfig = config.getMapConfig(getClass().getName()).setMapStoreConfig(mapStoreConfig);
        final ILogger logger = Logger.getLogger(LoggingLifecycleListener.class);

        HazelcastInstance[] hz = createHazelcastInstanceFactory(2).newInstances(config, 2);
        final IMap map = hz[0].getMap(mapConfig.getName());

        Throwable exception = null;
        try {
            map.get(generateKeyNotOwnedBy(hz[0]));
        } catch (Throwable e) {
            exception = e;
        }
        assertNotNull("Exception wasn't propagated", exception);

        // In the first map load, partitions are notified asynchronously
        // by the com.hazelcast.map.impl.MapKeyLoader.sendKeyLoadCompleted
        // method and also some partitions are notified twice.
        // Because of this, a subsequent map load might get completed with the
        // results of the first map load.
        // This is why a subsequent map load might fail with the exception from
        // a previous load. In this case, we need to try again.
        // An alternative would be to wait for all partitions to be notified by
        // the result from the first load before initiating a second load but
        // unfortunately we can't observe this as some partitions are completed
        // twice and we might just end up observing the first completion.
        assertTrueEventually(() -> {
            try {
                map.loadAll(true);
                assertEquals(1, map.size());
            } catch (IllegalStateException e) {
                logger.info("Map load observed result from a previous load, retrying...", e);
            }
        });
    }

    @Test
    public void testMapLoaderHittingEvictionOnInitialLoad() {
        String mapName = "testMapLoaderHittingEvictionOnInitialLoad";
        int sizePerPartition = 1;
        int partitionCount = 10;
        int entriesCount = 1000000;

        MapStoreConfig storeConfig = new MapStoreConfig()
                .setEnabled(true)
                .setInitialLoadMode(MapStoreConfig.InitialLoadMode.EAGER)
                .setImplementation(new SimpleLoader(entriesCount));
        Config config = getConfig()
                .setProperty(ClusterProperty.PARTITION_COUNT.getName(), String.valueOf(partitionCount));

        MapConfig mapConfig = config.getMapConfig(mapName);
        mapConfig.setMapStoreConfig(storeConfig);
        mapConfig.getEvictionConfig()
                .setMaxSizePolicy(MaxSizePolicy.PER_PARTITION)
                .setSize(sizePerPartition).setEvictionPolicy(EvictionPolicy.LRU);

        HazelcastInstance instance = createHazelcastInstance(config);
        IMap imap = instance.getMap(mapName);
        imap.addInterceptor(new TestInterceptor());

        assertEquals(sizePerPartition * partitionCount, imap.size());
    }

    private MapStore<Integer, Integer> createMapLoader(final AtomicInteger loadAllCounter) {
        return new MapStoreAdapter<Integer, Integer>() {
            @Override
            public Map<Integer, Integer> loadAll(Collection<Integer> keys) {
                loadAllCounter.addAndGet(keys.size());

                Map<Integer, Integer> map = new HashMap<>();
                for (Integer key : keys) {
                    map.put(key, key);
                }
                return map;
            }

            @Override
            public Integer load(Integer key) {
                loadAllCounter.incrementAndGet();
                return super.load(key);
            }
        };
    }

    private static final class SimpleLoader implements MapLoader<Integer, Integer> {

        private final int entriesCount;

        SimpleLoader(int entriesCount) {
            this.entriesCount = entriesCount;
        }

        @Override
        public Integer load(Integer key) {
            return key;
        }

        @Override
        public Map<Integer, Integer> loadAll(Collection<Integer> keys) {
            Map<Integer, Integer> entries = new HashMap<>(keys.size());
            for (Integer key : keys) {
                entries.put(key, key);
            }
            return entries;
        }

        @Override
        public Iterable<Integer> loadAllKeys() {
            Collection<Integer> keys = new ArrayList<>();
            for (int i = 0; i < entriesCount; i++) {
                keys.add(i);
            }
            return keys;
        }
    }

    private Config createMapConfig(String mapName, SampleIndexableObjectMapLoader loader) {
        Config config = getConfig();

        MapConfig mapConfig = config.getMapConfig(mapName);
        List<IndexConfig> indexConfigs = mapConfig.getIndexConfigs();
        indexConfigs.add(new IndexConfig(IndexType.SORTED, "name"));

        MapStoreConfig storeConfig = new MapStoreConfig();
        storeConfig.setFactoryImplementation(loader);
        storeConfig.setEnabled(true);
        mapConfig.setMapStoreConfig(storeConfig);

        return config;
    }

    @SuppressWarnings("SameParameterValue")
    private void assertLoadAllKeysCount(final SampleIndexableObjectMapLoader loader, final int instanceCount) {
        assertTrueEventually(
                () -> assertEquals("call-count of loadAllKeys method is problematic",
                        instanceCount, loader.loadAllKeysCallCount.get()));
    }

    private void assertPredicateResultCorrect(final IMap<Integer, SampleIndexableObject> map, final Predicate predicate) {
        assertTrueEventually(() -> {
            final int mapSize = map.size();
            final String message = format("Map size is %d", mapSize);

            Set<Map.Entry<Integer, SampleIndexableObject>> result = map.entrySet(predicate);
            assertEquals(message, 1, result.size());
            assertEquals(message, 5, (int) result.iterator().next().getValue().value);
        });
    }

    private static HazelcastInstance getInstanceForAddress(HazelcastInstance[] instances, Address address) {
        for (HazelcastInstance instance : instances) {
            Address instanceAddress = instance.getCluster().getLocalMember().getAddress();
            if (address.equals(instanceAddress)) {
                return instance;
            }
        }
        throw new IllegalArgumentException();
    }

    private static class TestInterceptor implements MapInterceptor, Serializable {

        @Override
        public Object interceptGet(Object value) {
            return null;
        }

        @Override
        public void afterGet(Object value) {
        }

        @Override
        public Object interceptPut(Object oldValue, Object newValue) {
            return null;
        }

        @Override
        public void afterPut(Object value) {
        }

        @Override
        public Object interceptRemove(Object removedValue) {
            return null;
        }

        @Override
        public void afterRemove(Object value) {
        }
    }

    public static class DummyMapLoader implements MapLoader<Integer, Integer> {

        static final int DEFAULT_SIZE = 1000;

        final Map<Integer, Integer> map = new ConcurrentHashMap<>(DEFAULT_SIZE);

        public DummyMapLoader() {
            this(DEFAULT_SIZE);
        }

        public DummyMapLoader(int size) {
            for (int i = 0; i < size; i++) {
                map.put(i, i);
            }
        }

        @Override
        public Integer load(Integer key) {
            return map.get(key);
        }

        @Override
        public Map<Integer, Integer> loadAll(Collection<Integer> keys) {
            HashMap<Integer, Integer> hashMap = new HashMap<>();
            for (Integer key : keys) {
                hashMap.put(key, map.get(key));
            }
            return hashMap;
        }

        @Override
        public Iterable<Integer> loadAllKeys() {
            return map.keySet();
        }
    }

    public static class SampleIndexableObjectMapLoader
            implements MapLoader<Integer, SampleIndexableObject>, MapStoreFactory<Integer, SampleIndexableObject> {

        volatile boolean preloadValues = false;

        private SampleIndexableObject[] values = new SampleIndexableObject[10];
        private Set<Integer> keys = new HashSet<>();
        private AtomicInteger loadAllKeysCallCount = new AtomicInteger(0);

        public SampleIndexableObjectMapLoader() {
            for (int i = 0; i < 10; i++) {
                keys.add(i);
                values[i] = new SampleIndexableObject("My-" + i, i);
            }
        }

        @Override
        public SampleIndexableObject load(Integer key) {
            if (!preloadValues) {
                return null;
            }
            return values[key];
        }

        @Override
        public Map<Integer, SampleIndexableObject> loadAll(Collection<Integer> keys) {
            if (!preloadValues) {
                return Collections.emptyMap();
            }
            Map<Integer, SampleIndexableObject> data = new HashMap<>();
            for (Integer key : keys) {
                data.put(key, values[key]);
            }
            return data;
        }

        @Override
        public Set<Integer> loadAllKeys() {
            if (!preloadValues) {
                return Collections.emptySet();
            }

            loadAllKeysCallCount.incrementAndGet();
            return Collections.unmodifiableSet(keys);
        }

        @Override
        public MapLoader<Integer, SampleIndexableObject> newMapStore(String mapName, Properties properties) {
            return this;
        }
    }

    public static class SampleIndexableObject implements Serializable {

        String name;
        Integer value;

        SampleIndexableObject() {
        }

        SampleIndexableObject(String name, Integer value) {
            this.name = name;
            this.value = value;
        }

        public String getName() {
            return name;
        }

        public void setName(String name) {
            this.name = name;
        }

        public Integer getValue() {
            return value;
        }

        public void setValue(Integer value) {
            this.value = value;
        }
    }

    static class FailingMapLoader extends MapStoreAdapter {

        AtomicBoolean first = new AtomicBoolean(true);

        @Override
        public Set loadAllKeys() {
            if (first.compareAndSet(true, false)) {
                throw new IllegalStateException("Intentional exception");
            }
            return singleton("key");
        }

        @Override
        public Map loadAll(Collection keys) {
            return Collections.singletonMap("key", "value");
        }
    }

    private class NodeBuilder {

        private final int nodeCount;
        private final Config config;
        private final Random random = new Random();
        private final TestHazelcastInstanceFactory factory;
        private HazelcastInstance[] nodes;

        NodeBuilder(int nodeCount, Config config) {
            this.nodeCount = nodeCount;
            this.config = config;
            this.factory = createHazelcastInstanceFactory(nodeCount);
        }

        NodeBuilder build() {
            nodes = factory.newInstances(config);
            return this;
        }

        HazelcastInstance getRandomNode() {
            final int nodeIndex = random.nextInt(nodeCount);
            return nodes[nodeIndex];
        }
    }

    private static class LoggingLifecycleListener implements LifecycleListener {
        private final String nodeInfo;
        private final ILogger logger;

        private LoggingLifecycleListener(String nodeInfo) {
            this.nodeInfo = nodeInfo;
            logger = Logger.getLogger(LoggingLifecycleListener.class);
        }

        @Override
        public void stateChanged(LifecycleEvent event) {
            logger.info("State changed for " + nodeInfo + " to " + event.getState());
        }
    }
}<|MERGE_RESOLUTION|>--- conflicted
+++ resolved
@@ -505,12 +505,8 @@
         HazelcastInstance hz = createHazelcastInstance(config);
         hz.getMap(mapConfig.getName());
 
-<<<<<<< HEAD
-        assertTrueAllTheTime(() -> assertFalse("LoadAll should not have been called", loadAllCalled.get()), 10);
-=======
         assertTrueAllTheTime(()
                 -> assertFalse("LoadAll should not have been called", loadAllCalled.get()), 10);
->>>>>>> 5ae35905
     }
 
     @Test
