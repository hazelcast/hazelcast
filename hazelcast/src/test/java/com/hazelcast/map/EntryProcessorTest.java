--- conflicted
+++ resolved
@@ -29,7 +29,6 @@
 import com.hazelcast.core.IMap;
 import com.hazelcast.core.MapEvent;
 import com.hazelcast.core.MapLoader;
-import com.hazelcast.instance.HazelcastInstanceFactory;
 import com.hazelcast.nio.ObjectDataInput;
 import com.hazelcast.nio.ObjectDataOutput;
 import com.hazelcast.nio.serialization.DataSerializable;
@@ -162,7 +161,7 @@
         map.put("b", new TempData("abc", "123"));
         TestPredicate predicate = new TestPredicate("foo");
         Map<String, Object> entries = map.executeOnEntries(new LoggingEntryProcessor(), predicate);
-        assertEquals("The predicate should be applied to only one entry if indexing works!", entries.size(),1);
+        assertEquals("The predicate should be applied to only one entry if indexing works!", entries.size(), 1);
     }
 
     /**
@@ -262,16 +261,33 @@
             instance2.shutdown();
         }
     }
-    @Test
-<<<<<<< HEAD
-    public void testIssue2754(){
+
+    @Test
+    public void testIssue2754() {
 
         TestHazelcastInstanceFactory factory = createHazelcastInstanceFactory(2);
         final HazelcastInstance instance1 = factory.newHazelcastInstance();
         final HazelcastInstance instance2 = factory.newHazelcastInstance();
-        
-=======
-    public void testEntryProcessorwithKey() {
+
+        final IMap<Object, Object> map = instance2.getMap("map");
+        Set<Object> keys = new HashSet<Object>();
+
+        for (int i = 0; i < 4; i++) {
+            String key = generateKeyOwnedBy(instance1);
+            keys.add(key);
+        }
+
+        int expected = 6;
+        map.executeOnKeys(keys, new EntryCreate(expected));
+
+        for (Object key : keys) {
+            assertEquals(expected, map.get(key));
+        }
+
+    }
+
+    @Test
+    public void testEntryProcessorWithKey() {
         TestHazelcastInstanceFactory factory = createHazelcastInstanceFactory(2);
         final HazelcastInstance instance1 = factory.newHazelcastInstance();
         final HazelcastInstance instance2 = factory.newHazelcastInstance();
@@ -291,85 +307,35 @@
     }
 
     @Test
-    public void testEntryProcessorwithKeys() {
+    public void testEntryProcessorWithKeys() {
         TestHazelcastInstanceFactory factory = createHazelcastInstanceFactory(2);
         final HazelcastInstance instance1 = factory.newHazelcastInstance();
         final HazelcastInstance instance2 = factory.newHazelcastInstance();
 
         final IMap<Object, Object> map = instance2.getMap("map");
-        Set<Object> keys = new HashSet<Object>();
-
-        for(int i =0 ; i < 4; i++){
-            String key = generateKeyOwnedBy(instance1);
+        final Set<Object> keys = new HashSet<Object>();
+
+        for (int i = 0; i < 4; i++) {
+            final String key = generateKeyOwnedBy(instance1);
             keys.add(key);
         }
 
         SimpleValue simpleValue = new SimpleValue(1);
 
-        for (Object key : keys){
+        for (Object key : keys) {
             map.put(key, simpleValue);
         }
 
         map.executeOnKeys(keys, new EntryInc());
 
-        for(Object key : keys){
+        for (Object key : keys) {
             assertEquals(simpleValue, map.get(key));
         }
 
         instance1.shutdown();
 
-        for(Object key : keys){
+        for (Object key : keys) {
             assertEquals(simpleValue, map.get(key));
-        }
-
-    }
-    @Test
-    public void testEntryBackupOperationForNullValue(){
-        TestHazelcastInstanceFactory factory = createHazelcastInstanceFactory(2);
-        final HazelcastInstance instance1 = factory.newHazelcastInstance();
-        final HazelcastInstance instance2 = factory.newHazelcastInstance();
-
-        String key = generateKeyOwnedBy(instance1);
-        final IMap<Object, Object> map = instance2.getMap("map");
-
-        map.executeOnKey(key, new EntryCreate());
-        assertEquals(6, map.get(key));
-
-        instance1.shutdown();
-
-        assertEquals(6, map.get(key));
-
-
-    }
-    @Test
-    public void testMultipleEntryBackupOperationForNullValue(){
-        TestHazelcastInstanceFactory factory = createHazelcastInstanceFactory(2);
-        final HazelcastInstance instance1 = factory.newHazelcastInstance();
-        final HazelcastInstance instance2 = factory.newHazelcastInstance();
-
->>>>>>> f54fc520
-        final IMap<Object, Object> map = instance2.getMap("map");
-        Set<Object> keys = new HashSet<Object>();
-
-        for(int i =0 ; i < 4; i++){
-            String key = generateKeyOwnedBy(instance1);
-            keys.add(key);
-        }
-
-<<<<<<< HEAD
-=======
-        map.get("");
->>>>>>> f54fc520
-        map.executeOnKeys(keys, new EntryCreate());
-
-        for(Object key : keys){
-            assertEquals(6, map.get(key));
-        }
-
-        instance1.shutdown();
-
-        for(Object key : keys){
-            assertEquals(6, map.get(key));
         }
 
     }
@@ -1106,19 +1072,19 @@
 
         processorMap.put(key, new ArrayList<Integer>());
 
-        for (int i = 0 ; i < maxTasks ; i++) {
+        for (int i = 0; i < maxTasks; i++) {
             processorMap.submitToKey(key, new SimpleEntryProcessor(i));
         }
 
         List<Integer> expectedOrder = new ArrayList<Integer>();
-        for (int i = 0 ; i < maxTasks ; i++) {
+        for (int i = 0; i < maxTasks; i++) {
             expectedOrder.add(i);
         }
 
         assertTrueEventually(new AssertTask() {
             public void run() throws Exception {
                 List<Integer> actualOrder = processorMap.get(key);
-                assertEquals("failed to execute all entry processor tasks",  maxTasks, actualOrder.size());
+                assertEquals("failed to execute all entry processor tasks", maxTasks, actualOrder.size());
             }
         });
         final List<Integer> actualOrder = processorMap.get(key);
@@ -1128,7 +1094,8 @@
     private static class SimpleEntryProcessor implements DataSerializable, EntryProcessor<Object, List<Integer>>, EntryBackupProcessor<Object, List<Integer>> {
         private Integer id;
 
-        public SimpleEntryProcessor() {}
+        public SimpleEntryProcessor() {
+        }
 
         public SimpleEntryProcessor(Integer id) {
             this.id = id;
@@ -1162,7 +1129,6 @@
             return this;
         }
     }
-
 
 
     public static class Issue1764Data implements DataSerializable {
@@ -1233,6 +1199,7 @@
             return true;
         }
     }
+
     public static class EntryInc extends AbstractEntryProcessor<String, SimpleValue> {
 
         @Override
@@ -1242,11 +1209,21 @@
             return null;
         }
     }
+
     public static class EntryCreate extends AbstractEntryProcessor<String, Integer> {
 
+        int expected;
+
+        public EntryCreate() {
+        }
+
+        public EntryCreate(final int expected) {
+            this.expected = expected;
+        }
+
         @Override
         public Object process(final Map.Entry<String, Integer> entry) {
-            entry.setValue(6);
+            entry.setValue(expected);
             return null;
         }
     }
@@ -1284,14 +1261,6 @@
         @Override
         public String toString() {
             return "value: " + i;
-        }
-    }
-    public static class EntryCreate extends AbstractEntryProcessor<String, Integer> {
-
-        @Override
-        public Object process(final Map.Entry<String, Integer> entry) {
-            entry.setValue(6);
-            return null;
         }
     }
 
