/*
 * Copyright (c) 2008-2013, Hazelcast, Inc. All Rights Reserved.
 *
 * Licensed under the Apache License, Version 2.0 (the "License");
 * you may not use this file except in compliance with the License.
 * You may obtain a copy of the License at
 *
 * http://www.apache.org/licenses/LICENSE-2.0
 *
 * Unless required by applicable law or agreed to in writing, software
 * distributed under the License is distributed on an "AS IS" BASIS,
 * WITHOUT WARRANTIES OR CONDITIONS OF ANY KIND, either express or implied.
 * See the License for the specific language governing permissions and
 * limitations under the License.
 */

package com.hazelcast.map;

import com.hazelcast.core.HazelcastInstance;
import com.hazelcast.core.IMap;
import com.hazelcast.query.PagingPredicate;
import com.hazelcast.query.Predicate;
import com.hazelcast.query.Predicates;
import com.hazelcast.test.HazelcastParallelClassRunner;
import com.hazelcast.test.HazelcastTestSupport;
import com.hazelcast.test.TestHazelcastInstanceFactory;
import com.hazelcast.test.annotation.QuickTest;
import com.hazelcast.util.IterationType;
import org.junit.Test;
import org.junit.experimental.categories.Category;
import org.junit.runner.RunWith;

import java.io.Serializable;
import java.util.Collection;
import java.util.Comparator;
import java.util.HashSet;
import java.util.Map;
import java.util.Set;

import static org.junit.Assert.assertEquals;
import static org.junit.Assert.assertTrue;

/**
 * Used for testing {@link PagingPredicate}
 */
@RunWith(HazelcastParallelClassRunner.class)
@Category(QuickTest.class)
public class SortLimitTest extends HazelcastTestSupport {

    static int size = 50;
    static int pageSize = 5;

    @Test
    public void testLocalPaging() {
        TestHazelcastInstanceFactory nodeFactory = createHazelcastInstanceFactory(2);
        final HazelcastInstance instance1 = nodeFactory.newHazelcastInstance();
        final HazelcastInstance instance2 = nodeFactory.newHazelcastInstance();

        final IMap<Integer, Integer> map1 = instance1.getMap("testSort");
        final IMap<Integer, Integer> map2 = instance2.getMap("testSort");

        for (int i = 0; i < size; i++) {
            map1.put(i + 10, i);
        }

        final PagingPredicate predicate1 = new PagingPredicate(pageSize);
        Set<Integer> keySet = map1.localKeySet(predicate1);

        int value = 9;
        Set<Integer> whole = new HashSet<Integer>(size);
        while (keySet.size() > 0) {
            for (Integer integer : keySet) {
                assertTrue(integer > value);
                value = integer;
                whole.add(integer);
            }
            predicate1.nextPage();
            keySet = map1.localKeySet(predicate1);
        }

        final PagingPredicate predicate2 = new PagingPredicate(pageSize);
        value = 9;
        keySet = map2.localKeySet(predicate2);
        while (keySet.size() > 0) {
            for (Integer integer : keySet) {
                assertTrue(integer > value);
                value = integer;
                whole.add(integer);
            }
            predicate2.nextPage();
            keySet = map2.localKeySet(predicate2);
        }

        assertEquals(size, whole.size());
    }

    @Test
    public void testWithoutAnchor() {
        final IMap<Integer, Integer> map = initMap();

        final PagingPredicate predicate = new PagingPredicate(pageSize);
        predicate.nextPage();
        predicate.nextPage();
        Collection<Integer> values = map.values(predicate);
        assertEquals(5, values.size());
        Integer value = 10;
        for (Integer val : values) {
            assertEquals(value++, val);
        }
        predicate.previousPage();

        values = map.values(predicate);
        assertEquals(5, values.size());
        value = 5;
        for (Integer val : values) {
            assertEquals(value++, val);
        }
        predicate.previousPage();

        values = map.values(predicate);
        assertEquals(5, values.size());
        value = 0;
        for (Integer val : values) {
            assertEquals(value++, val);
        }

    }

    @Test
    public void testPagingWithoutFilteringAndComparator() {
        final IMap<Integer, Integer> map = initMap();

        Set<Integer> set = new HashSet<Integer>();
        final PagingPredicate predicate = new PagingPredicate(pageSize);

        Collection<Integer> values = map.values(predicate);
        while (values.size() > 0) {
            assertEquals(pageSize, values.size());
            set.addAll(values);

            predicate.nextPage();
            values = map.values(predicate);
        }

        assertEquals(size, set.size());
    }

    @Test
    public void testPagingWithFilteringAndComparator() {
        final IMap<Integer, Integer> map = initMap();

        final Predicate lessEqual = Predicates.lessEqual("this", 8);
        final PagingPredicate predicate = new PagingPredicate(lessEqual, new TestComparator(false, IterationType.VALUE), pageSize);

        Collection<Integer> values = map.values(predicate);
<<<<<<< HEAD
        assertEquals(pageSize, values.size());
        for(Integer val:values){
            assertEquals(value--, val);
        }

=======
        assertIterableEquals(values, 8, 7, 6, 5, 4);
>>>>>>> b48d4a2c

        predicate.nextPage();
        assertEquals(4, predicate.getAnchor().getValue());
        values = map.values(predicate);
<<<<<<< HEAD
        assertEquals(4, values.size());for(Integer val : values){assertEquals(value--, val);}
=======
        assertIterableEquals(values, 3, 2, 1, 0);
>>>>>>> b48d4a2c

        predicate.nextPage();
        assertEquals(0, predicate.getAnchor().getValue());
        values = map.values(predicate);
        assertEquals(0, values.size());

    }

    @Test
    public void testKeyPaging() {
        final IMap<Integer, Integer> map = initMap();
        map.clear();
        for (int i = 0; i < size; i++) {    // keys [50-1] values [0-49]
            map.put(size - i, i);
        }

        final Predicate lessEqual = Predicates.lessEqual("this", 8);    // values less than 8
        final TestComparator comparator = new TestComparator(true, IterationType.KEY);    //ascending keys
        final PagingPredicate predicate = new PagingPredicate(lessEqual, comparator, pageSize);

        Set<Integer> keySet = map.keySet(predicate);
        assertIterableEquals(keySet, 42, 43, 44, 45, 46);

        predicate.nextPage();
        assertEquals(46, predicate.getAnchor().getKey());
        keySet = map.keySet(predicate);
        assertIterableEquals(keySet, 47, 48, 49, 50);

        predicate.nextPage();
        assertEquals(50, predicate.getAnchor().getKey());
        keySet = map.keySet(predicate);
        assertEquals(0, keySet.size());
    }

    @Test
    public void testEqualValuesPaging() {
        final IMap<Integer, Integer> map = initMap();
        for (int i = size; i < 2 * size; i++) { //keys[50-99] values[0-49]
            map.put(i, i - size);
        }

        final Predicate lessEqual = Predicates.lessEqual("this", 8); // entries which has value less than 8
        final TestComparator comparator = new TestComparator(true, IterationType.VALUE); //ascending values
        final PagingPredicate predicate = new PagingPredicate(lessEqual, comparator, pageSize); //pageSize = 5

        Collection<Integer> values = map.values(predicate);
        assertIterableEquals(values, 0, 0, 1, 1, 2);

        predicate.nextPage();
        values = map.values(predicate);
        assertIterableEquals(values, 2, 3, 3, 4, 4);

        predicate.nextPage();
        values = map.values(predicate);
        assertIterableEquals(values, 5, 5, 6, 6, 7);

        predicate.nextPage();
        values = map.values(predicate);
        assertIterableEquals(values, 7, 8, 8);

    }

    @Test
    public void testNextPageAfterResultSetEmpty() {
        final IMap<Integer, Integer> map = initMap();

        final Predicate lessEqual = Predicates.lessEqual("this", 3); // entries which has value less than 3
        final TestComparator comparator = new TestComparator(true, IterationType.VALUE); //ascending values
        final PagingPredicate predicate = new PagingPredicate(lessEqual, comparator, pageSize); //pageSize = 5

        Collection<Integer> values = map.values(predicate);
        assertIterableEquals(values, 0, 1, 2, 3);

        predicate.nextPage();
        values = map.values(predicate);
        assertEquals(0, values.size());

        predicate.nextPage();
        values = map.values(predicate);
        assertEquals(0, values.size());
    }

    private IMap<Integer, Integer> initMap(){
        TestHazelcastInstanceFactory nodeFactory = createHazelcastInstanceFactory(2);
        final HazelcastInstance instance1 = nodeFactory.newHazelcastInstance();
        final HazelcastInstance instance2 = nodeFactory.newHazelcastInstance();
        final IMap<Integer, Integer> map = instance1.getMap(randomString());
        for (int i = 0; i < size; i++) {
            map.put(i, i);
        }
        return map;
    }

    static class TestComparator implements Comparator<Map.Entry>, Serializable {

        int ascending = 1;

        IterationType iterationType = IterationType.ENTRY;

        TestComparator() {
        }

        TestComparator(boolean ascending, IterationType iterationType) {
            this.ascending = ascending ? 1 : -1;
            this.iterationType = iterationType;
        }

        public int compare(Map.Entry e1, Map.Entry e2) {
            Map.Entry<Integer, Integer> o1 = e1;
            Map.Entry<Integer, Integer> o2 = e2;

            switch (iterationType) {
                case KEY:
                    return (o1.getKey() - o2.getKey()) * ascending;
                case VALUE:
                    return (o1.getValue() - o2.getValue()) * ascending;
                default:
                    int result = (o1.getValue() - o2.getValue()) * ascending;
                    if (result != 0) {
                        return result;
                    }
                    return (o1.getKey() - o2.getKey()) * ascending;
            }
        }
    }

}<|MERGE_RESOLUTION|>--- conflicted
+++ resolved
@@ -153,24 +153,12 @@
         final PagingPredicate predicate = new PagingPredicate(lessEqual, new TestComparator(false, IterationType.VALUE), pageSize);
 
         Collection<Integer> values = map.values(predicate);
-<<<<<<< HEAD
-        assertEquals(pageSize, values.size());
-        for(Integer val:values){
-            assertEquals(value--, val);
-        }
-
-=======
         assertIterableEquals(values, 8, 7, 6, 5, 4);
->>>>>>> b48d4a2c
 
         predicate.nextPage();
         assertEquals(4, predicate.getAnchor().getValue());
         values = map.values(predicate);
-<<<<<<< HEAD
-        assertEquals(4, values.size());for(Integer val : values){assertEquals(value--, val);}
-=======
         assertIterableEquals(values, 3, 2, 1, 0);
->>>>>>> b48d4a2c
 
         predicate.nextPage();
         assertEquals(0, predicate.getAnchor().getValue());
