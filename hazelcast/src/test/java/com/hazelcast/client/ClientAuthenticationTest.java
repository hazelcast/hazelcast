--- conflicted
+++ resolved
@@ -73,7 +73,6 @@
         hazelcastFactory.newHazelcastClient(clientConfig);
     }
 
-<<<<<<< HEAD
     @Test
     public void testAuthentication_with_mcModeEnabled() {
         hazelcastFactory.newHazelcastInstance();
@@ -84,10 +83,7 @@
         hazelcastFactory.newHazelcastClient(clientConfig);
     }
 
-    private static class CustomCredentialsPortableFactory implements PortableFactory {
-=======
-    private class CustomCredentialsIdentifiedFactory implements DataSerializableFactory {
->>>>>>> 711cad94
+    private static class CustomCredentialsIdentifiedFactory implements DataSerializableFactory {
         @Override
         public IdentifiedDataSerializable create(int classId) {
             return new CustomCredentials();
