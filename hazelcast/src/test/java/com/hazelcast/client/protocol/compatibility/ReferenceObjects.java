/*
 * Copyright (c) 2008-2022, Hazelcast, Inc. All Rights Reserved.
 *
 * Licensed under the Apache License, Version 2.0 (the "License");
 * you may not use this file except in compliance with the License.
 * You may obtain a copy of the License at
 *
 * http://www.apache.org/licenses/LICENSE-2.0
 *
 * Unless required by applicable law or agreed to in writing, software
 * distributed under the License is distributed on an "AS IS" BASIS,
 * WITHOUT WARRANTIES OR CONDITIONS OF ANY KIND, either express or implied.
 * See the License for the specific language governing permissions and
 * limitations under the License.
 */

package com.hazelcast.client.protocol.compatibility;

import com.google.common.collect.ImmutableMap;
import com.hazelcast.cache.impl.CacheEventData;
import com.hazelcast.client.impl.client.DistributedObjectInfo;
import com.hazelcast.client.impl.protocol.codec.builtin.CustomTypeFactory;
import com.hazelcast.client.impl.protocol.codec.holder.AnchorDataListHolder;
import com.hazelcast.client.impl.protocol.codec.holder.CacheConfigHolder;
import com.hazelcast.client.impl.protocol.codec.holder.PagingPredicateHolder;
import com.hazelcast.client.impl.protocol.exception.ErrorHolder;
import com.hazelcast.client.impl.protocol.task.dynamicconfig.EvictionConfigHolder;
import com.hazelcast.client.impl.protocol.task.dynamicconfig.ListenerConfigHolder;
import com.hazelcast.client.impl.protocol.task.dynamicconfig.MapStoreConfigHolder;
import com.hazelcast.client.impl.protocol.task.dynamicconfig.NearCacheConfigHolder;
import com.hazelcast.client.impl.protocol.task.dynamicconfig.PredicateConfigHolder;
import com.hazelcast.client.impl.protocol.task.dynamicconfig.QueryCacheConfigHolder;
import com.hazelcast.client.impl.protocol.task.dynamicconfig.QueueStoreConfigHolder;
import com.hazelcast.client.impl.protocol.task.dynamicconfig.RingbufferStoreConfigHolder;
import com.hazelcast.cluster.Address;
import com.hazelcast.config.AttributeConfig;
import com.hazelcast.config.BTreeIndexConfig;
import com.hazelcast.config.BitmapIndexOptions;
import com.hazelcast.config.CacheSimpleConfig.ExpiryPolicyFactoryConfig.DurationConfig;
import com.hazelcast.config.CacheSimpleConfig.ExpiryPolicyFactoryConfig.TimedExpiryPolicyFactoryConfig;
import com.hazelcast.config.CacheSimpleEntryListenerConfig;
import com.hazelcast.config.DataPersistenceConfig;
import com.hazelcast.config.DiskTierConfig;
import com.hazelcast.config.EventJournalConfig;
import com.hazelcast.config.HotRestartConfig;
import com.hazelcast.config.IndexConfig;
import com.hazelcast.config.MemoryTierConfig;
import com.hazelcast.config.MergePolicyConfig;
import com.hazelcast.config.MerkleTreeConfig;
import com.hazelcast.config.NearCachePreloaderConfig;
import com.hazelcast.config.TieredStoreConfig;
import com.hazelcast.config.WanReplicationRef;
import com.hazelcast.core.HazelcastJsonValue;
import com.hazelcast.cp.CPMember;
import com.hazelcast.cp.internal.CPMemberInfo;
import com.hazelcast.cp.internal.RaftGroupId;
import com.hazelcast.instance.EndpointQualifier;
import com.hazelcast.instance.ProtocolType;
import com.hazelcast.internal.cluster.MemberInfo;
import com.hazelcast.internal.management.dto.ClientBwListEntryDTO;
import com.hazelcast.internal.management.dto.MCEventDTO;
import com.hazelcast.internal.partition.MigrationStateImpl;
import com.hazelcast.internal.serialization.Data;
import com.hazelcast.internal.serialization.impl.HeapData;
import com.hazelcast.internal.serialization.impl.compact.FieldDescriptor;
import com.hazelcast.internal.serialization.impl.compact.Schema;
import com.hazelcast.jet.impl.JobAndSqlSummary;
import com.hazelcast.jet.impl.SqlSummary;
import com.hazelcast.map.impl.SimpleEntryView;
import com.hazelcast.map.impl.querycache.event.DefaultQueryCacheEventData;
import com.hazelcast.map.impl.querycache.event.QueryCacheEventData;
import com.hazelcast.memory.Capacity;
import com.hazelcast.memory.MemoryUnit;
import com.hazelcast.partition.MigrationState;
import com.hazelcast.scheduledexecutor.ScheduledTaskHandler;
import com.hazelcast.scheduledexecutor.impl.ScheduledTaskHandlerImpl;
import com.hazelcast.sql.SqlColumnMetadata;
import com.hazelcast.sql.SqlColumnType;
import com.hazelcast.sql.impl.QueryId;
import com.hazelcast.sql.impl.client.SqlError;
import com.hazelcast.sql.impl.client.SqlPage;
import com.hazelcast.transaction.impl.xa.SerializableXID;
import com.hazelcast.version.MemberVersion;

import javax.transaction.xa.Xid;
import java.lang.reflect.Array;
import java.net.UnknownHostException;
import java.util.AbstractMap;
import java.util.Arrays;
import java.util.Collection;
import java.util.Collections;
import java.util.HashSet;
import java.util.List;
import java.util.ListIterator;
import java.util.Map;
import java.util.Map.Entry;
import java.util.Objects;
import java.util.Set;
import java.util.UUID;

public class ReferenceObjects {

    public static boolean isEqual(Object a, Object b) {
        if (a == b) {
            return true;
        }
        if (a == null || b == null) {
            return false;
        }
        if (a.getClass().isArray() && b.getClass().isArray()) {

            int length = Array.getLength(a);
            if (length > 0 && !a.getClass().getComponentType().equals(b.getClass().getComponentType())) {
                return false;
            }
            if (Array.getLength(b) != length) {
                return false;
            }
            for (int i = 0; i < length; i++) {

                Object aElement = Array.get(a, i);
                Object bElement = Array.get(b, i);
                if (aElement instanceof StackTraceElement && bElement instanceof StackTraceElement) {
                    if (!isEqualStackTrace((StackTraceElement) aElement, (StackTraceElement) bElement)) {
                        return false;
                    }
                }
                if (!isEqual(aElement, bElement)) {
                    return false;
                }
            }
            return true;
        }
        if (a instanceof List && b instanceof List) {
            ListIterator e1 = ((List) a).listIterator();
            ListIterator e2 = ((List) b).listIterator();
            while (e1.hasNext() && e2.hasNext()) {
                Object o1 = e1.next();
                Object o2 = e2.next();
                if (!isEqual(o1, o2)) {
                    return false;
                }
            }
            return !(e1.hasNext() || e2.hasNext());
        }
        if (a instanceof Entry && b instanceof Entry) {
            final Entry entryA = (Entry) a;
            final Entry entryB = (Entry) b;
            return isEqual(entryA.getKey(), entryB.getKey()) && isEqual(entryA.getValue(), entryB.getValue());
        }
        // following classes are list elements and have to be explicitly cast
        if (a instanceof ListenerConfigHolder && b instanceof ListenerConfigHolder) {
            return isEqual((ListenerConfigHolder) a, (ListenerConfigHolder) b);
        }
        if (a instanceof IndexConfig && b instanceof IndexConfig) {
            return isEqual((IndexConfig) a, (IndexConfig) b);
        }
        if (a instanceof AttributeConfig && b instanceof AttributeConfig) {
            return isEqual((AttributeConfig) a, (AttributeConfig) b);
        }
        if (a instanceof QueryCacheConfigHolder && b instanceof QueryCacheConfigHolder) {
            return isEqual((QueryCacheConfigHolder) a, (QueryCacheConfigHolder) b);
        }
        if (a instanceof CacheSimpleEntryListenerConfig && b instanceof CacheSimpleEntryListenerConfig) {
            return isEqual((CacheSimpleEntryListenerConfig) a, (CacheSimpleEntryListenerConfig) b);
        }
        return a.equals(b);
    }

    public static boolean isEqual(CacheConfigHolder a, CacheConfigHolder b) {
        if (a == b) {
            return true;
        }
        if (b == null) {
            return false;
        }
        if (!a.getName().equals(b.getName())) {
            return false;
        }
        if (!Objects.equals(a.getManagerPrefix(), b.getManagerPrefix())) {
            return false;
        }
        if (!Objects.equals(a.getUriString(), b.getUriString())) {
            return false;
        }
        if (a.getBackupCount() != b.getBackupCount()) {
            return false;
        }
        if (a.getAsyncBackupCount() != b.getAsyncBackupCount()) {
            return false;
        }
        if (!a.getInMemoryFormat().equals(b.getInMemoryFormat())) {
            return false;
        }
        if (!isEqual(a.getEvictionConfigHolder(), b.getEvictionConfigHolder())) {
            return false;
        }
        if (!isEqual(a.getWanReplicationRef(), b.getWanReplicationRef())) {
            return false;
        }
        if (!a.getKeyClassName().equals(b.getKeyClassName())) {
            return false;
        }
        if (!a.getValueClassName().equals(b.getValueClassName())) {
            return false;
        }
        if (!Objects.equals(a.getCacheLoaderFactory(), b.getCacheLoaderFactory())) {
            return false;
        }
        if (!Objects.equals(a.getCacheWriterFactory(), b.getCacheWriterFactory())) {
            return false;
        }
        if (!a.getExpiryPolicyFactory().equals(b.getExpiryPolicyFactory())) {
            return false;
        }
        if (a.isReadThrough() != b.isReadThrough()) {
            return false;
        }
        if (a.isWriteThrough() != b.isWriteThrough()) {
            return false;
        }
        if (a.isStoreByValue() != b.isStoreByValue()) {
            return false;
        }
        if (a.isManagementEnabled() != b.isManagementEnabled()) {
            return false;
        }
        if (a.isStatisticsEnabled() != b.isStatisticsEnabled()) {
            return false;
        }
        if (!isEqual(a.getHotRestartConfig(), b.getHotRestartConfig())) {
            return false;
        }
        if (!isEqual(a.getEventJournalConfig(), b.getEventJournalConfig())) {
            return false;
        }
        if (!Objects.equals(a.getSplitBrainProtectionName(), b.getSplitBrainProtectionName())) {
            return false;
        }
        if (!Objects.equals(a.getListenerConfigurations(), b.getListenerConfigurations())) {
            return false;
        }
        if (!isEqual(a.getMergePolicyConfig(), b.getMergePolicyConfig())) {
            return false;
        }
        return a.isDisablePerEntryInvalidationEvents() == b.isDisablePerEntryInvalidationEvents();
    }

    public static boolean isEqual(WanReplicationRef a, WanReplicationRef b) {
        if (a == b) {
            return true;
        }
        if (b == null) {
            return false;
        }

        if (a.isRepublishingEnabled() != b.isRepublishingEnabled()) {
            return false;
        }
        if (!a.getName().equals(b.getName())) {
            return false;
        }
        if (!a.getMergePolicyClassName().equals(b.getMergePolicyClassName())) {
            return false;
        }
        return a.getFilters() != null ? a.getFilters().equals(b.getFilters()) : b.getFilters() == null;
    }

    public static boolean isEqual(NearCachePreloaderConfig a, NearCachePreloaderConfig b) {
        if (a == b) {
            return true;
        }
        if (b == null) {
            return false;
        }

        if (a.isEnabled() != b.isEnabled()) {
            return false;
        }
        if (a.getStoreInitialDelaySeconds() != b.getStoreInitialDelaySeconds()) {
            return false;
        }
        if (a.getStoreIntervalSeconds() != b.getStoreIntervalSeconds()) {
            return false;
        }
        return a.getDirectory() != null ? a.getDirectory().equals(b.getDirectory()) : b.getDirectory() == null;
    }

    public static boolean isEqual(NearCacheConfigHolder a, NearCacheConfigHolder that) {
        if (a == that) {
            return true;
        }
        if (that == null) {
            return false;
        }

        if (a.isSerializeKeys() != that.isSerializeKeys()) {
            return false;
        }
        if (a.isInvalidateOnChange() != that.isInvalidateOnChange()) {
            return false;
        }
        if (a.getTimeToLiveSeconds() != that.getTimeToLiveSeconds()) {
            return false;
        }
        if (a.getMaxIdleSeconds() != that.getMaxIdleSeconds()) {
            return false;
        }
        if (a.isCacheLocalEntries() != that.isCacheLocalEntries()) {
            return false;
        }
        if (!a.getName().equals(that.getName())) {
            return false;
        }
        if (!a.getInMemoryFormat().equals(that.getInMemoryFormat())) {
            return false;
        }
        if (!isEqual(a.getEvictionConfigHolder(), that.getEvictionConfigHolder())) {
            return false;
        }
        if (!a.getLocalUpdatePolicy().equals(that.getLocalUpdatePolicy())) {
            return false;
        }
        return a.getPreloaderConfig() != null ? isEqual(a.getPreloaderConfig(), that.getPreloaderConfig())
                : that.getPreloaderConfig() == null;
    }

    public static boolean isEqual(EvictionConfigHolder a, EvictionConfigHolder b) {
        if (a == b) {
            return true;
        }
        if (b == null) {
            return false;
        }

        if (a.getSize() != b.getSize()) {
            return false;
        }
        if (!a.getMaxSizePolicy().equals(b.getMaxSizePolicy())) {
            return false;
        }
        if (!a.getEvictionPolicy().equals(b.getEvictionPolicy())) {
            return false;
        }
        if (a.getComparatorClassName() != null ? !a.getComparatorClassName().equals(b.getComparatorClassName()) :
                b.getComparatorClassName() != null) {
            return false;
        }
        return a.getComparator() != null ? a.getComparator().equals(b.getComparator())
                : b.getComparator() == null;
    }

    public static boolean isEqual(ListenerConfigHolder a, ListenerConfigHolder b) {
        if (a == b) {
            return true;
        }
        if (b == null) {
            return false;
        }

        if (a.isIncludeValue() != b.isIncludeValue()) {
            return false;
        }
        if (a.isLocal() != b.isLocal()) {
            return false;
        }
        if (a.getListenerType() != b.getListenerType()) {
            return false;
        }
        if (a.getClassName() != null ? !a.getClassName().equals(b.getClassName())
                : b.getClassName() != null) {
            return false;
        }
        return a.getListenerImplementation() != null
                ? a.getListenerImplementation().equals(b.getListenerImplementation())
                : b.getListenerImplementation() == null;
    }

    public static boolean isEqual(IndexConfig a, IndexConfig that) {
        if (a == that) {
            return true;
        }
        if (that == null) {
            return false;
        }

        if (a.getType() != that.getType()) {
            return false;
        }

        if (a.getName() != null ? !a.getName().equals(that.getName()) : that.getName() != null) {
            return false;
        }

        return a.getAttributes() != null ? a.getAttributes().equals(that.getAttributes()) : that.getAttributes() == null;
    }

    public static boolean isEqual(AttributeConfig a, AttributeConfig that) {
        if (a == that) {
            return true;
        }
        if (that == null) {
            return false;
        }

        if (a.getName() != null ? !a.getName().equals(that.getName()) : that.getName() != null) {
            return false;
        }
        return a.getExtractorClassName() != null ? a.getExtractorClassName().equals(that.getExtractorClassName())
                : that.getExtractorClassName() == null;
    }

    public static boolean isEqual(MapStoreConfigHolder a, MapStoreConfigHolder b) {
        if (a == b) {
            return true;
        }
        if (b == null) {
            return false;
        }

        if (a.isEnabled() != b.isEnabled()) {
            return false;
        }
        if (a.isWriteCoalescing() != b.isWriteCoalescing()) {
            return false;
        }
        if (a.getWriteBatchSize() != b.getWriteBatchSize()) {
            return false;
        }
        if (a.getClassName() != null ? !a.getClassName().equals(b.getClassName()) : b.getClassName() != null) {
            return false;
        }
        if (a.getFactoryClassName() != null ? !a.getFactoryClassName().equals(b.getFactoryClassName())
                : b.getFactoryClassName() != null) {
            return false;
        }
        if (a.getImplementation() != null ? !a.getImplementation().equals(b.getImplementation()) :
                b.getImplementation() != null) {
            return false;
        }
        if (a.getFactoryImplementation() != null ? !a.getFactoryImplementation().equals(b.getFactoryImplementation())
                : b.getFactoryImplementation() != null) {
            return false;
        }
        if (a.getProperties() != null ? !a.getProperties().equals(b.getProperties()) : b.getProperties() != null) {
            return false;
        }
        return a.getInitialLoadMode() != null ? a.getInitialLoadMode().equals(b.getInitialLoadMode()) :
                b.getInitialLoadMode() == null;
    }

    public static boolean isEqual(QueryCacheConfigHolder a, QueryCacheConfigHolder b) {
        if (a == b) {
            return true;
        }
        if (b == null) {
            return false;
        }

        if (a.getBatchSize() != b.getBatchSize()) {
            return false;
        }
        if (a.getBufferSize() != b.getBufferSize()) {
            return false;
        }
        if (a.getDelaySeconds() != b.getDelaySeconds()) {
            return false;
        }
        if (a.isIncludeValue() != b.isIncludeValue()) {
            return false;
        }
        if (a.isPopulate() != b.isPopulate()) {
            return false;
        }
        if (a.isCoalesce() != b.isCoalesce()) {
            return false;
        }
        if (!a.getInMemoryFormat().equals(b.getInMemoryFormat())) {
            return false;
        }
        if (!a.getName().equals(b.getName())) {
            return false;
        }
        if (!isEqual(a.getPredicateConfigHolder(), b.getPredicateConfigHolder())) {
            return false;
        }
        if (!isEqual(a.getEvictionConfigHolder(), b.getEvictionConfigHolder())) {
            return false;
        }
        if (a.getListenerConfigs() != null ? !isEqual(a.getListenerConfigs(), b.getListenerConfigs())
                : b.getListenerConfigs() != null) {
            return false;
        }
        return a.getIndexConfigs() != null ? isEqual(a.getIndexConfigs(), b.getIndexConfigs())
                : b.getIndexConfigs() == null;
    }

    public static boolean isEqual(PredicateConfigHolder a, PredicateConfigHolder b) {
        if (a == b) {
            return true;
        }
        if (b == null) {
            return false;
        }

        if (a.getClassName() != null ? !a.getClassName().equals(b.getClassName()) : a.getClassName() != null) {
            return false;
        }
        if (a.getSql() != null ? !a.getSql().equals(b.getSql()) : b.getSql() != null) {
            return false;
        }
        return a.getImplementation() != null ? a.getImplementation().equals(b.getImplementation()) :
                b.getImplementation() == null;
    }

    public static boolean isEqual(QueueStoreConfigHolder a, QueueStoreConfigHolder b) {
        if (a == b) {
            return true;
        }
        if (b == null) {
            return false;
        }

        if (a.isEnabled() != b.isEnabled()) {
            return false;
        }
        if (a.getClassName() != null ? !a.getClassName().equals(b.getClassName()) : b.getClassName() != null) {
            return false;
        }
        if (a.getFactoryClassName() != null ? !a.getFactoryClassName().equals(b.getFactoryClassName()) :
                b.getFactoryClassName() != null) {
            return false;
        }
        if (a.getImplementation() != null ? !a.getImplementation().equals(b.getImplementation()) :
                b.getImplementation() != null) {
            return false;
        }
        if (a.getFactoryClassName() != null ? !a.getFactoryImplementation().equals(b.getFactoryImplementation())
                : b.getFactoryImplementation() != null) {
            return false;
        }
        return a.getProperties() != null ? a.getProperties().equals(b.getProperties())
                : b.getProperties() == null;
    }

    public static boolean isEqual(HotRestartConfig a, HotRestartConfig b) {
        if (a == b) {
            return true;
        }
        if (b == null) {
            return false;
        }
        if (a.isEnabled() != b.isEnabled()) {
            return false;
        }

        return a.isFsync() == b.isFsync();
    }

    public static boolean isEqual(HazelcastJsonValue a, HazelcastJsonValue b) {
        if (a == null && b != null) {
            return false;
        }
        return a.equals(b);
    }

    public static boolean isEqual(DataPersistenceConfig a, DataPersistenceConfig b) {
        if (a == b) {
            return true;
        }
        if (b == null) {
            return false;
        }
        if (a.isEnabled() != b.isEnabled()) {
            return false;
        }

        return a.isFsync() == b.isFsync();
    }

    public static boolean isEqual(TimedExpiryPolicyFactoryConfig a, TimedExpiryPolicyFactoryConfig b) {
        if (a == b) {
            return true;
        }
        if (b == null) {
            return false;
        }
        if (a.getExpiryPolicyType() != b.getExpiryPolicyType()) {
            return false;
        }
        if (a.getDurationConfig().getDurationAmount() != b.getDurationConfig().getDurationAmount()) {
            return false;
        }
        return a.getDurationConfig().getTimeUnit() == b.getDurationConfig().getTimeUnit();
    }

    public static boolean isEqual(CacheSimpleEntryListenerConfig a, CacheSimpleEntryListenerConfig b) {
        if (a == b) {
            return true;
        }
        if (b == null) {
            return false;
        }
        if (a.isOldValueRequired() != b.isOldValueRequired()) {
            return false;
        }
        if (a.isSynchronous() != b.isSynchronous()) {
            return false;
        }
        if (!a.getCacheEntryEventFilterFactory().equals(b.getCacheEntryEventFilterFactory())) {
            return false;
        }
        return a.getCacheEntryListenerFactory().equals(b.getCacheEntryListenerFactory());
    }

    public static boolean isEqual(RingbufferStoreConfigHolder a, RingbufferStoreConfigHolder b) {
        if (a == b) {
            return true;
        }
        if (b == null) {
            return false;
        }

        if (a.isEnabled() != b.isEnabled()) {
            return false;
        }
        if (a.getClassName() != null ? !a.getClassName().equals(b.getClassName()) : b.getClassName() != null) {
            return false;
        }
        if (a.getFactoryClassName() != null ? !a.getFactoryClassName().equals(b.getFactoryClassName()) :
                b.getFactoryClassName() != null) {
            return false;
        }
        if (a.getImplementation() != null ? !a.getImplementation().equals(b.getImplementation()) :
                b.getImplementation() != null) {
            return false;
        }
        if (a.getFactoryImplementation() != null ? !a.getFactoryImplementation().equals(b.getFactoryImplementation()) :
                b.getFactoryImplementation() != null) {
            return false;
        }
        return a.getProperties() != null ? a.getProperties().equals(b.getProperties()) : b.getProperties() == null;
    }

    public static boolean isEqual(TieredStoreConfig a, TieredStoreConfig b) {
        if (a == b) {
            return true;
        }
        if (b == null) {
            return false;
        }

        if (a.isEnabled() != b.isEnabled()) {
            return false;
        }

        if (!Objects.equals(a.getMemoryTierConfig(), b.getMemoryTierConfig())) {
            return false;
        }

        return Objects.equals(a.getDiskTierConfig(), b.getDiskTierConfig());
    }

    private static boolean isEqualStackTrace(StackTraceElement stackTraceElement1, StackTraceElement stackTraceElement2) {
        //Not using stackTraceElement.equals
        //because in IBM JDK stacktraceElements with null method name are not equal
        if (!isEqual(stackTraceElement1.getClassName(), stackTraceElement2.getClassName())) {
            return false;
        }
        if (!isEqual(stackTraceElement1.getMethodName(), stackTraceElement2.getMethodName())) {
            return false;
        }
        if (!isEqual(stackTraceElement1.getFileName(), stackTraceElement2.getFileName())) {
            return false;
        }
        return isEqual(stackTraceElement1.getLineNumber(), stackTraceElement2.getLineNumber());
    }

    // Static values below should not be a random value, because the values are used when generating compatibility files and
    // when testing against them. Random values causes test failures.
    public static boolean aBoolean = true;
    public static byte aByte = 113;
    public static int anInt = 25;
    public static int anEnum = 1;
    public static long aLong = -50992225L;
    public static long aPositiveLong = 50992225L;
    public static UUID aUUID = new UUID(123456789, 987654321);
    public static byte[] aByteArray = new byte[]{aByte};
    public static long[] aLongArray = new long[]{aLong};
    public static String aString = "localhost";
    public static Data aData = new HeapData("111313123131313131".getBytes());
    public static List<Map.Entry<Integer, UUID>> aListOfIntegerToUUID
            = Collections.singletonList(new AbstractMap.SimpleEntry<>(anInt, aUUID));
    public static List<Map.Entry<Integer, Long>> aListOfIntegerToLong
            = Collections.singletonList(new AbstractMap.SimpleEntry<>(anInt, aLong));
    public static List<Map.Entry<Integer, Integer>> aListOfIntegerToInteger
            = Collections.singletonList(new AbstractMap.SimpleEntry<>(anInt, anInt));
    public static List<Map.Entry<UUID, Long>> aListOfUuidToLong
            = Collections.singletonList(new AbstractMap.SimpleEntry<>(aUUID, aLong));
    public static List<Map.Entry<UUID, UUID>> aListOfUUIDToUUID
            = Collections.singletonList(new AbstractMap.SimpleEntry<>(aUUID, aUUID));
    public static List<Integer> aListOfIntegers = Collections.singletonList(anInt);
    public static List<Long> aListOfLongs = Collections.singletonList(aLong);
    public static List<UUID> aListOfUUIDs = Collections.singletonList(aUUID);
    public static Address anAddress;
    public static CPMember aCpMember;
    public static List<CPMember> aListOfCpMembers;
    public static MigrationState aMigrationState = new MigrationStateImpl(aLong, anInt, anInt, aLong);
    public static FieldDescriptor aFieldDescriptor = CustomTypeFactory.createFieldDescriptor(aString, anInt);
    public static List<FieldDescriptor> aListOfFieldDescriptors = Collections.singletonList(aFieldDescriptor);
    public static Schema aSchema = CustomTypeFactory.createSchema(aString, aListOfFieldDescriptors);
    public static List<Schema> aListOfSchemas = Collections.singletonList(aSchema);

    static {
        try {
            anAddress = new Address(aString, anInt);
        } catch (UnknownHostException e) {
            e.printStackTrace();
        }
        aCpMember = new CPMemberInfo(aUUID, anAddress);
        aListOfCpMembers = Collections.singletonList(aCpMember);
    }

    public static List<Map.Entry<UUID, List<Integer>>> aListOfUUIDToListOfIntegers
            = Collections.singletonList(new AbstractMap.SimpleEntry<>(aUUID, aListOfIntegers));
    public static Map<String, String> aMapOfStringToString = Collections.singletonMap(aString, aString);
    public static List<String> aListOfStrings = Collections.singletonList(aString);
    public static StackTraceElement aStackTraceElement = new StackTraceElement(aString, aString, aString, anInt);
    public static List<StackTraceElement> aListOfStackTraceElements = Collections.singletonList(aStackTraceElement);
    public static CacheEventData aCacheEventData
            = CustomTypeFactory.createCacheEventData(aString, anEnum, aData, aData, aData, aBoolean);
    public static DistributedObjectInfo aDistributedObjectInfo = new DistributedObjectInfo(aString, aString);
    public static DefaultQueryCacheEventData aQueryCacheEventData;
    public static MCEventDTO aMCEvent = new MCEventDTO(aLong, anInt, aString);
    public static List<MCEventDTO> aListOfMCEvents = Collections.singletonList(aMCEvent);

    static {
        aQueryCacheEventData = new DefaultQueryCacheEventData();
        aQueryCacheEventData.setDataKey(aData);
        aQueryCacheEventData.setDataNewValue(aData);
        aQueryCacheEventData.setSequence(aLong);
        aQueryCacheEventData.setEventType(anInt);
        aQueryCacheEventData.setPartitionId(anInt);
    }

    public static RaftGroupId aRaftGroupId = new RaftGroupId(aString, aLong, aLong);
    public static ScheduledTaskHandler aScheduledTaskHandler = new ScheduledTaskHandlerImpl(aUUID, anInt, aString, aString);
    public static SimpleEntryView<Data, Data> aSimpleEntryView = new SimpleEntryView<>(aData, aData);

    static {
        aSimpleEntryView.setCost(aLong);
        aSimpleEntryView.setCreationTime(aLong);
        aSimpleEntryView.setExpirationTime(aLong);
        aSimpleEntryView.setHits(aLong);
        aSimpleEntryView.setLastAccessTime(aLong);
        aSimpleEntryView.setLastStoredTime(aLong);
        aSimpleEntryView.setLastUpdateTime(aLong);
        aSimpleEntryView.setVersion(aLong);
        aSimpleEntryView.setTtl(aLong);
        aSimpleEntryView.setMaxIdle(aLong);
    }

    public static WanReplicationRef aWanReplicationRef = new WanReplicationRef(aString, aString, aListOfStrings, aBoolean);
    public static Xid anXid = new SerializableXID(anInt, aByteArray, aByteArray);
    public static ErrorHolder anErrorHolder = new ErrorHolder(anInt, aString, aString, aListOfStackTraceElements);
    public static CacheSimpleEntryListenerConfig aCacheSimpleEntryListenerConfig;

    static {
        aCacheSimpleEntryListenerConfig = new CacheSimpleEntryListenerConfig();
        aCacheSimpleEntryListenerConfig.setOldValueRequired(aBoolean);
        aCacheSimpleEntryListenerConfig.setSynchronous(aBoolean);
        aCacheSimpleEntryListenerConfig.setCacheEntryListenerFactory(aString);
        aCacheSimpleEntryListenerConfig.setCacheEntryEventFilterFactory(aString);
    }

    public static EventJournalConfig anEventJournalConfig;

    static {
        anEventJournalConfig = new EventJournalConfig();
        anEventJournalConfig.setEnabled(aBoolean);
        anEventJournalConfig.setCapacity(anInt);
        anEventJournalConfig.setTimeToLiveSeconds(anInt);
    }

    public static EvictionConfigHolder anEvictionConfigHolder = new EvictionConfigHolder(anInt, aString, aString, aString, aData);
    public static HotRestartConfig aHotRestartConfig;

    static {
        aHotRestartConfig = new HotRestartConfig();
        aHotRestartConfig.setEnabled(aBoolean);
        aHotRestartConfig.setFsync(aBoolean);
    }

    public static DataPersistenceConfig aDataPersistenceConfig;

    static {
        aDataPersistenceConfig = new DataPersistenceConfig();
        aDataPersistenceConfig.setEnabled(aBoolean);
        aDataPersistenceConfig.setFsync(aBoolean);
    }

    public static MerkleTreeConfig aMerkleTreeConfig;

    static {
        aMerkleTreeConfig = new MerkleTreeConfig();
        aMerkleTreeConfig.setEnabled(aBoolean);
        aMerkleTreeConfig.setDepth(anInt);
    }

    public static Capacity aCapacity;

    static {
        aCapacity = Capacity.of(aPositiveLong, MemoryUnit.GIGABYTES);
    }

    public static MemoryTierConfig aMemoryTierConfig;

    static {
        aMemoryTierConfig = new MemoryTierConfig();
        aMemoryTierConfig.setCapacity(aCapacity);
    }

    public static DiskTierConfig aDiskTierConfig;

    static {
        aDiskTierConfig = new DiskTierConfig();
        aDiskTierConfig.setEnabled(aBoolean);
        aDiskTierConfig.setDeviceName(aString);
    }

    public static TieredStoreConfig aTieredStoreConfig;

    static {
        aTieredStoreConfig = new TieredStoreConfig();
        aTieredStoreConfig.setEnabled(aBoolean);
        aTieredStoreConfig.setMemoryTierConfig(aMemoryTierConfig);
        aTieredStoreConfig.setDiskTierConfig(aDiskTierConfig);
    }

    public static ListenerConfigHolder aListenerConfigHolder = new ListenerConfigHolder(ListenerConfigHolder.ListenerConfigType.ITEM, aData, aString, aBoolean, aBoolean);
    public static AttributeConfig anAttributeConfig = new AttributeConfig(aString, aString);
    public static BitmapIndexOptions aBitmapIndexOptions;

    static {
        aBitmapIndexOptions = new BitmapIndexOptions();
        aBitmapIndexOptions.setUniqueKey(aString);
        aBitmapIndexOptions.setUniqueKeyTransformation(BitmapIndexOptions.UniqueKeyTransformation.LONG);
    }

    public static BTreeIndexConfig aBTreeIndexConfig;

    static {
        aBTreeIndexConfig = new BTreeIndexConfig();
        aBTreeIndexConfig.setPageSize(aCapacity);
        aBTreeIndexConfig.getMemoryTierConfig().setCapacity(aCapacity);
    }

    public static IndexConfig anIndexConfig = CustomTypeFactory.createIndexConfig(aString, anEnum, aListOfStrings, aBitmapIndexOptions, true, aBTreeIndexConfig);
    public static MapStoreConfigHolder aMapStoreConfigHolder = new MapStoreConfigHolder(aBoolean, aBoolean, anInt, anInt, aString, aData, aString, aData, aMapOfStringToString, aString, aBoolean, aBoolean);

    public static NearCachePreloaderConfig aNearCachePreloaderConfig = new NearCachePreloaderConfig(aBoolean, aString);

    static {
        aNearCachePreloaderConfig.setStoreInitialDelaySeconds(anInt);
        aNearCachePreloaderConfig.setStoreIntervalSeconds(anInt);
    }

    public static NearCacheConfigHolder aNearCacheConfigHolder = new NearCacheConfigHolder(aString, aString, aBoolean, aBoolean, anInt, anInt, anEvictionConfigHolder, aBoolean, aString, aNearCachePreloaderConfig);
    public static PredicateConfigHolder aPredicateConfigHolder = new PredicateConfigHolder(aString, aString, aData);
    public static List<ListenerConfigHolder> aListOfListenerConfigHolders = Collections.singletonList(aListenerConfigHolder);
    public static List<IndexConfig> aListOfIndexConfigs = Collections.singletonList(anIndexConfig);
    public static QueryCacheConfigHolder aQueryCacheConfigHolder = new QueryCacheConfigHolder(anInt, anInt, anInt, aBoolean, aBoolean, aBoolean, aString, aString, aPredicateConfigHolder, anEvictionConfigHolder, aListOfListenerConfigHolders, aListOfIndexConfigs, aBoolean, aBoolean);
    public static QueueStoreConfigHolder aQueueStoreConfigHolder = new QueueStoreConfigHolder(aString, aString, aData, aData, aMapOfStringToString, aBoolean);
    public static RingbufferStoreConfigHolder aRingbufferStoreConfigHolder = new RingbufferStoreConfigHolder(aString, aString, aData, aData, aMapOfStringToString, aBoolean);
    public static DurationConfig aDurationConfig = CustomTypeFactory.createDurationConfig(aLong, anEnum);
    public static TimedExpiryPolicyFactoryConfig aTimedExpiryPolicyFactoryConfig = CustomTypeFactory.createTimedExpiryPolicyFactoryConfig(anEnum, aDurationConfig);
    public static ClientBwListEntryDTO aClientBwListEntry = CustomTypeFactory.createClientBwListEntry(anEnum, aString);
    public static List<Map.Entry<String, String>> aListOfStringToString
            = Collections.singletonList(new AbstractMap.SimpleEntry<>(aString, aString));
    public static List<Map.Entry<String, byte[]>> aListOfStringToByteArray
            = Collections.singletonList(new AbstractMap.SimpleEntry<>(aString, aByteArray));
    public static List<Map.Entry<Long, byte[]>> aListOfLongToByteArray
            = Collections.singletonList(new AbstractMap.SimpleEntry<>(aLong, aByteArray));
    public static List<Map.Entry<String, List<Map.Entry<Integer, Long>>>> aListOfStringToListOfIntegerToLong
            = Collections.singletonList(new AbstractMap.SimpleEntry<>(aString, aListOfIntegerToLong));
    public static List<Map.Entry<Data, Data>> aListOfDataToData
            = Collections.singletonList(new AbstractMap.SimpleEntry<>(aData, aData));

    public static List<CacheEventData> aListOfCacheEventData = Collections.singletonList(aCacheEventData);
    public static List<CacheSimpleEntryListenerConfig> aListOfCacheSimpleEntryListenerConfigs
            = Collections.singletonList(aCacheSimpleEntryListenerConfig);
    public static List<Data> aListOfData = Collections.singletonList(aData);
    public static List<Object> aListOfObject = Collections.singletonList(anInt);
    public static List<Collection<Data>> aListOfListOfData = Collections.singletonList(aListOfData);
    public static List<Collection<Object>> aListOfListOfObject = Collections.singletonList(aListOfObject);
    public static Collection<Map.Entry<Data, Collection<Data>>> aListOfDataToListOfData
            = Collections.singletonList(new AbstractMap.SimpleEntry<>(aData, aListOfData));
    public static List<DistributedObjectInfo> aListOfDistributedObjectInfo = Collections.singletonList(aDistributedObjectInfo);
    public static List<AttributeConfig> aListOfAttributeConfigs = Collections.singletonList(anAttributeConfig);
    public static List<QueryCacheConfigHolder> aListOfQueryCacheConfigHolders = Collections.singletonList(aQueryCacheConfigHolder);
    public static List<QueryCacheEventData> aListOfQueryCacheEventData = Collections.singletonList(aQueryCacheEventData);
    public static List<ScheduledTaskHandler> aListOfScheduledTaskHandler = Collections.singletonList(aScheduledTaskHandler);
    public static List<Xid> aListOfXids = Collections.singletonList(anXid);
    public static List<ClientBwListEntryDTO> aListOfClientBwListEntries = Collections.singletonList(aClientBwListEntry);

    public static Set<UUID> aSetOfUUIDs = new HashSet<>(Collections.singletonList(aUUID));
    public static MergePolicyConfig aMergePolicyConfig = new MergePolicyConfig(aString, anInt);
    public static CacheConfigHolder aCacheConfigHolder = new CacheConfigHolder(aString, aString, aString, anInt, anInt,
            aString, anEvictionConfigHolder, aWanReplicationRef, aString, aString, aData, aData, aData, aBoolean,
            aBoolean, aBoolean, aBoolean, aBoolean, aHotRestartConfig, anEventJournalConfig, aString, aListOfData,
            aMergePolicyConfig, aBoolean, aListOfListenerConfigHolders, aBoolean, aMerkleTreeConfig, true,
            aDataPersistenceConfig);
    private static MemberVersion aMemberVersion = new MemberVersion(aByte, aByte, aByte);
    public static Collection<MemberInfo> aListOfMemberInfos = Collections.singletonList(new MemberInfo(anAddress, aUUID, aMapOfStringToString, aBoolean, aMemberVersion,
            ImmutableMap.of(EndpointQualifier.resolve(ProtocolType.WAN, "localhost"), anAddress)));

    public static AnchorDataListHolder anAnchorDataListHolder = new AnchorDataListHolder(aListOfIntegers, aListOfDataToData);
    public static PagingPredicateHolder aPagingPredicateHolder = new PagingPredicateHolder(anAnchorDataListHolder, aData, aData,
            anInt, anInt, aByte, aData, false, null);

    public static QueryId anSqlQueryId = new QueryId(aLong, aLong, aLong, aLong);
    public static SqlColumnMetadata anSqlColumnMetadata = CustomTypeFactory.createSqlColumnMetadata(aString, SqlColumnType.BOOLEAN.getId(), aBoolean, aBoolean);
    public static List<SqlColumnMetadata> aListOfSqlColumnMetadata = Collections.singletonList(anSqlColumnMetadata);
    public static SqlSummary aSqlSummary = CustomTypeFactory.createSqlSummary(aString, aBoolean);
<<<<<<< HEAD
    public static JobAndSqlSummary aJobAndSqlSummary = CustomTypeFactory.createJobAndSqlSummary(aBoolean, aLong, aLong, aString, 2, aLong, aLong, aString, aSqlSummary, true, false);
=======
    public static JobAndSqlSummary aJobAndSqlSummary = CustomTypeFactory.createJobAndSqlSummary(aBoolean, aLong, aLong, aString, 2, aLong, aLong, aString, aSqlSummary, true, aString);
>>>>>>> 8aff0fed
    public static List<JobAndSqlSummary> aListJobAndSqlSummary = Collections.singletonList(aJobAndSqlSummary);
    public static SqlError anSqlError = new SqlError(anInt, aString, aUUID, aBoolean, aString);
    public static SqlPage aSqlPage = SqlPage.fromColumns(Collections.singletonList(SqlColumnType.INTEGER), Collections.singletonList(Arrays.asList(1, 2, 3, 4)), true);
    public static HazelcastJsonValue aHazelcastJsonValue = new HazelcastJsonValue("{'value': ''}");
}<|MERGE_RESOLUTION|>--- conflicted
+++ resolved
@@ -922,11 +922,7 @@
     public static SqlColumnMetadata anSqlColumnMetadata = CustomTypeFactory.createSqlColumnMetadata(aString, SqlColumnType.BOOLEAN.getId(), aBoolean, aBoolean);
     public static List<SqlColumnMetadata> aListOfSqlColumnMetadata = Collections.singletonList(anSqlColumnMetadata);
     public static SqlSummary aSqlSummary = CustomTypeFactory.createSqlSummary(aString, aBoolean);
-<<<<<<< HEAD
-    public static JobAndSqlSummary aJobAndSqlSummary = CustomTypeFactory.createJobAndSqlSummary(aBoolean, aLong, aLong, aString, 2, aLong, aLong, aString, aSqlSummary, true, false);
-=======
-    public static JobAndSqlSummary aJobAndSqlSummary = CustomTypeFactory.createJobAndSqlSummary(aBoolean, aLong, aLong, aString, 2, aLong, aLong, aString, aSqlSummary, true, aString);
->>>>>>> 8aff0fed
+    public static JobAndSqlSummary aJobAndSqlSummary = CustomTypeFactory.createJobAndSqlSummary(aBoolean, aLong, aLong, aString, 2, aLong, aLong, aString, aSqlSummary, true, aString, true, false);
     public static List<JobAndSqlSummary> aListJobAndSqlSummary = Collections.singletonList(aJobAndSqlSummary);
     public static SqlError anSqlError = new SqlError(anInt, aString, aUUID, aBoolean, aString);
     public static SqlPage aSqlPage = SqlPage.fromColumns(Collections.singletonList(SqlColumnType.INTEGER), Collections.singletonList(Arrays.asList(1, 2, 3, 4)), true);
