/*
 * Copyright (c) 2008-2022, Hazelcast, Inc. All Rights Reserved.
 *
 * Licensed under the Apache License, Version 2.0 (the "License");
 * you may not use this file except in compliance with the License.
 * You may obtain a copy of the License at
 *
 * http://www.apache.org/licenses/LICENSE-2.0
 *
 * Unless required by applicable law or agreed to in writing, software
 * distributed under the License is distributed on an "AS IS" BASIS,
 * WITHOUT WARRANTIES OR CONDITIONS OF ANY KIND, either express or implied.
 * See the License for the specific language governing permissions and
 * limitations under the License.
 */

package com.hazelcast.client.protocol.compatibility;

import com.google.common.collect.ImmutableMap;
import com.hazelcast.cache.impl.CacheEventData;
import com.hazelcast.client.impl.client.DistributedObjectInfo;
import com.hazelcast.client.impl.protocol.codec.builtin.CustomTypeFactory;
import com.hazelcast.client.impl.protocol.codec.holder.AnchorDataListHolder;
import com.hazelcast.client.impl.protocol.codec.holder.CacheConfigHolder;
import com.hazelcast.client.impl.protocol.codec.holder.PagingPredicateHolder;
import com.hazelcast.client.impl.protocol.exception.ErrorHolder;
import com.hazelcast.client.impl.protocol.task.dynamicconfig.EvictionConfigHolder;
import com.hazelcast.client.impl.protocol.task.dynamicconfig.ListenerConfigHolder;
import com.hazelcast.client.impl.protocol.task.dynamicconfig.MapStoreConfigHolder;
import com.hazelcast.client.impl.protocol.task.dynamicconfig.NearCacheConfigHolder;
import com.hazelcast.client.impl.protocol.task.dynamicconfig.PredicateConfigHolder;
import com.hazelcast.client.impl.protocol.task.dynamicconfig.QueryCacheConfigHolder;
import com.hazelcast.client.impl.protocol.task.dynamicconfig.QueueStoreConfigHolder;
import com.hazelcast.client.impl.protocol.task.dynamicconfig.RingbufferStoreConfigHolder;
import com.hazelcast.cluster.Address;
import com.hazelcast.config.AttributeConfig;
import com.hazelcast.config.BTreeIndexConfig;
import com.hazelcast.config.BitmapIndexOptions;
import com.hazelcast.config.CacheSimpleConfig.ExpiryPolicyFactoryConfig.DurationConfig;
import com.hazelcast.config.CacheSimpleConfig.ExpiryPolicyFactoryConfig.TimedExpiryPolicyFactoryConfig;
import com.hazelcast.config.CacheSimpleEntryListenerConfig;
import com.hazelcast.config.DataPersistenceConfig;
import com.hazelcast.config.DiskTierConfig;
import com.hazelcast.config.EventJournalConfig;
import com.hazelcast.config.HotRestartConfig;
import com.hazelcast.config.IndexConfig;
import com.hazelcast.config.MemoryTierConfig;
import com.hazelcast.config.MergePolicyConfig;
import com.hazelcast.config.MerkleTreeConfig;
import com.hazelcast.config.NearCachePreloaderConfig;
import com.hazelcast.config.TieredStoreConfig;
import com.hazelcast.config.WanReplicationRef;
import com.hazelcast.core.HazelcastJsonValue;
import com.hazelcast.cp.CPMember;
import com.hazelcast.cp.internal.CPMemberInfo;
import com.hazelcast.cp.internal.RaftGroupId;
import com.hazelcast.instance.EndpointQualifier;
import com.hazelcast.instance.ProtocolType;
import com.hazelcast.internal.cluster.MemberInfo;
import com.hazelcast.internal.management.dto.ClientBwListEntryDTO;
import com.hazelcast.internal.management.dto.MCEventDTO;
import com.hazelcast.internal.partition.MigrationStateImpl;
import com.hazelcast.internal.serialization.Data;
import com.hazelcast.internal.serialization.impl.HeapData;
import com.hazelcast.internal.serialization.impl.compact.FieldDescriptor;
import com.hazelcast.internal.serialization.impl.compact.Schema;
import com.hazelcast.jet.impl.JobAndSqlSummary;
import com.hazelcast.jet.impl.SqlSummary;
import com.hazelcast.map.impl.SimpleEntryView;
import com.hazelcast.map.impl.querycache.event.DefaultQueryCacheEventData;
import com.hazelcast.map.impl.querycache.event.QueryCacheEventData;
import com.hazelcast.memory.Capacity;
import com.hazelcast.memory.MemoryUnit;
import com.hazelcast.partition.MigrationState;
import com.hazelcast.scheduledexecutor.ScheduledTaskHandler;
import com.hazelcast.scheduledexecutor.impl.ScheduledTaskHandlerImpl;
import com.hazelcast.sql.SqlColumnMetadata;
import com.hazelcast.sql.SqlColumnType;
import com.hazelcast.sql.impl.QueryId;
import com.hazelcast.sql.impl.client.SqlError;
import com.hazelcast.sql.impl.client.SqlPage;
import com.hazelcast.transaction.impl.xa.SerializableXID;
import com.hazelcast.version.MemberVersion;

import javax.transaction.xa.Xid;
import java.lang.reflect.Array;
import java.net.UnknownHostException;
import java.util.AbstractMap;
import java.util.Arrays;
import java.util.Collection;
import java.util.Collections;
import java.util.List;
import java.util.ListIterator;
import java.util.Map;
import java.util.Map.Entry;
import java.util.Objects;
import java.util.UUID;

public class ReferenceObjects {

    public static boolean isEqual(Object a, Object b) {
        if (a == b) {
            return true;
        }
        if (a == null || b == null) {
            return false;
        }
        if (a.getClass().isArray() && b.getClass().isArray()) {

            int length = Array.getLength(a);
            if (length > 0 && !a.getClass().getComponentType().equals(b.getClass().getComponentType())) {
                return false;
            }
            if (Array.getLength(b) != length) {
                return false;
            }
            for (int i = 0; i < length; i++) {

                Object aElement = Array.get(a, i);
                Object bElement = Array.get(b, i);
                if (aElement instanceof StackTraceElement && bElement instanceof StackTraceElement) {
                    if (!isEqualStackTrace((StackTraceElement) aElement, (StackTraceElement) bElement)) {
                        return false;
                    }
                }
                if (!isEqual(aElement, bElement)) {
                    return false;
                }
            }
            return true;
        }
        if (a instanceof List && b instanceof List) {
            ListIterator e1 = ((List) a).listIterator();
            ListIterator e2 = ((List) b).listIterator();
            while (e1.hasNext() && e2.hasNext()) {
                Object o1 = e1.next();
                Object o2 = e2.next();
                if (!isEqual(o1, o2)) {
                    return false;
                }
            }
            return !(e1.hasNext() || e2.hasNext());
        }
        if (a instanceof Entry && b instanceof Entry) {
            final Entry entryA = (Entry) a;
            final Entry entryB = (Entry) b;
            return isEqual(entryA.getKey(), entryB.getKey()) && isEqual(entryA.getValue(), entryB.getValue());
        }
        // following classes are list elements and have to be explicitly cast
        if (a instanceof ListenerConfigHolder && b instanceof ListenerConfigHolder) {
            return isEqual((ListenerConfigHolder) a, (ListenerConfigHolder) b);
        }
        if (a instanceof IndexConfig && b instanceof IndexConfig) {
            return isEqual((IndexConfig) a, (IndexConfig) b);
        }
        if (a instanceof AttributeConfig && b instanceof AttributeConfig) {
            return isEqual((AttributeConfig) a, (AttributeConfig) b);
        }
        if (a instanceof QueryCacheConfigHolder && b instanceof QueryCacheConfigHolder) {
            return isEqual((QueryCacheConfigHolder) a, (QueryCacheConfigHolder) b);
        }
        if (a instanceof CacheSimpleEntryListenerConfig && b instanceof CacheSimpleEntryListenerConfig) {
            return isEqual((CacheSimpleEntryListenerConfig) a, (CacheSimpleEntryListenerConfig) b);
        }
        return a.equals(b);
    }

    public static boolean isEqual(CacheConfigHolder a, CacheConfigHolder b) {
        if (a == b) {
            return true;
        }
        if (b == null) {
            return false;
        }
        if (!a.getName().equals(b.getName())) {
            return false;
        }
        if (!Objects.equals(a.getManagerPrefix(), b.getManagerPrefix())) {
            return false;
        }
        if (!Objects.equals(a.getUriString(), b.getUriString())) {
            return false;
        }
        if (a.getBackupCount() != b.getBackupCount()) {
            return false;
        }
        if (a.getAsyncBackupCount() != b.getAsyncBackupCount()) {
            return false;
        }
        if (!a.getInMemoryFormat().equals(b.getInMemoryFormat())) {
            return false;
        }
        if (!isEqual(a.getEvictionConfigHolder(), b.getEvictionConfigHolder())) {
            return false;
        }
        if (!isEqual(a.getWanReplicationRef(), b.getWanReplicationRef())) {
            return false;
        }
        if (!a.getKeyClassName().equals(b.getKeyClassName())) {
            return false;
        }
        if (!a.getValueClassName().equals(b.getValueClassName())) {
            return false;
        }
        if (!Objects.equals(a.getCacheLoaderFactory(), b.getCacheLoaderFactory())) {
            return false;
        }
        if (!Objects.equals(a.getCacheWriterFactory(), b.getCacheWriterFactory())) {
            return false;
        }
        if (!a.getExpiryPolicyFactory().equals(b.getExpiryPolicyFactory())) {
            return false;
        }
        if (a.isReadThrough() != b.isReadThrough()) {
            return false;
        }
        if (a.isWriteThrough() != b.isWriteThrough()) {
            return false;
        }
        if (a.isStoreByValue() != b.isStoreByValue()) {
            return false;
        }
        if (a.isManagementEnabled() != b.isManagementEnabled()) {
            return false;
        }
        if (a.isStatisticsEnabled() != b.isStatisticsEnabled()) {
            return false;
        }
        if (!isEqual(a.getHotRestartConfig(), b.getHotRestartConfig())) {
            return false;
        }
        if (!isEqual(a.getEventJournalConfig(), b.getEventJournalConfig())) {
            return false;
        }
        if (!Objects.equals(a.getSplitBrainProtectionName(), b.getSplitBrainProtectionName())) {
            return false;
        }
        if (!Objects.equals(a.getListenerConfigurations(), b.getListenerConfigurations())) {
            return false;
        }
        if (!isEqual(a.getMergePolicyConfig(), b.getMergePolicyConfig())) {
            return false;
        }
        return a.isDisablePerEntryInvalidationEvents() == b.isDisablePerEntryInvalidationEvents();
    }

    public static boolean isEqual(WanReplicationRef a, WanReplicationRef b) {
        if (a == b) {
            return true;
        }
        if (b == null) {
            return false;
        }

        if (a.isRepublishingEnabled() != b.isRepublishingEnabled()) {
            return false;
        }
        if (!a.getName().equals(b.getName())) {
            return false;
        }
        if (!a.getMergePolicyClassName().equals(b.getMergePolicyClassName())) {
            return false;
        }
        return a.getFilters() != null ? a.getFilters().equals(b.getFilters()) : b.getFilters() == null;
    }

    public static boolean isEqual(NearCachePreloaderConfig a, NearCachePreloaderConfig b) {
        if (a == b) {
            return true;
        }
        if (b == null) {
            return false;
        }

        if (a.isEnabled() != b.isEnabled()) {
            return false;
        }
        if (a.getStoreInitialDelaySeconds() != b.getStoreInitialDelaySeconds()) {
            return false;
        }
        if (a.getStoreIntervalSeconds() != b.getStoreIntervalSeconds()) {
            return false;
        }
        return a.getDirectory() != null ? a.getDirectory().equals(b.getDirectory()) : b.getDirectory() == null;
    }

    public static boolean isEqual(NearCacheConfigHolder a, NearCacheConfigHolder that) {
        if (a == that) {
            return true;
        }
        if (that == null) {
            return false;
        }

        if (a.isSerializeKeys() != that.isSerializeKeys()) {
            return false;
        }
        if (a.isInvalidateOnChange() != that.isInvalidateOnChange()) {
            return false;
        }
        if (a.getTimeToLiveSeconds() != that.getTimeToLiveSeconds()) {
            return false;
        }
        if (a.getMaxIdleSeconds() != that.getMaxIdleSeconds()) {
            return false;
        }
        if (a.isCacheLocalEntries() != that.isCacheLocalEntries()) {
            return false;
        }
        if (!a.getName().equals(that.getName())) {
            return false;
        }
        if (!a.getInMemoryFormat().equals(that.getInMemoryFormat())) {
            return false;
        }
        if (!isEqual(a.getEvictionConfigHolder(), that.getEvictionConfigHolder())) {
            return false;
        }
        if (!a.getLocalUpdatePolicy().equals(that.getLocalUpdatePolicy())) {
            return false;
        }
        return a.getPreloaderConfig() != null ? isEqual(a.getPreloaderConfig(), that.getPreloaderConfig())
                : that.getPreloaderConfig() == null;
    }

    public static boolean isEqual(EvictionConfigHolder a, EvictionConfigHolder b) {
        if (a == b) {
            return true;
        }
        if (b == null) {
            return false;
        }

        if (a.getSize() != b.getSize()) {
            return false;
        }
        if (!a.getMaxSizePolicy().equals(b.getMaxSizePolicy())) {
            return false;
        }
        if (!a.getEvictionPolicy().equals(b.getEvictionPolicy())) {
            return false;
        }
        if (a.getComparatorClassName() != null ? !a.getComparatorClassName().equals(b.getComparatorClassName()) :
                b.getComparatorClassName() != null) {
            return false;
        }
        return a.getComparator() != null ? a.getComparator().equals(b.getComparator())
                : b.getComparator() == null;
    }

    public static boolean isEqual(ListenerConfigHolder a, ListenerConfigHolder b) {
        if (a == b) {
            return true;
        }
        if (b == null) {
            return false;
        }

        if (a.isIncludeValue() != b.isIncludeValue()) {
            return false;
        }
        if (a.isLocal() != b.isLocal()) {
            return false;
        }
        if (a.getListenerType() != b.getListenerType()) {
            return false;
        }
        if (a.getClassName() != null ? !a.getClassName().equals(b.getClassName())
                : b.getClassName() != null) {
            return false;
        }
        return a.getListenerImplementation() != null
                ? a.getListenerImplementation().equals(b.getListenerImplementation())
                : b.getListenerImplementation() == null;
    }

    public static boolean isEqual(IndexConfig a, IndexConfig that) {
        if (a == that) {
            return true;
        }
        if (that == null) {
            return false;
        }

        if (a.getType() != that.getType()) {
            return false;
        }

        if (a.getName() != null ? !a.getName().equals(that.getName()) : that.getName() != null) {
            return false;
        }

        return a.getAttributes() != null ? a.getAttributes().equals(that.getAttributes()) : that.getAttributes() == null;
    }

    public static boolean isEqual(AttributeConfig a, AttributeConfig that) {
        if (a == that) {
            return true;
        }
        if (that == null) {
            return false;
        }

        if (a.getName() != null ? !a.getName().equals(that.getName()) : that.getName() != null) {
            return false;
        }
        return a.getExtractorClassName() != null ? a.getExtractorClassName().equals(that.getExtractorClassName())
                : that.getExtractorClassName() == null;
    }

    public static boolean isEqual(MapStoreConfigHolder a, MapStoreConfigHolder b) {
        if (a == b) {
            return true;
        }
        if (b == null) {
            return false;
        }

        if (a.isEnabled() != b.isEnabled()) {
            return false;
        }
        if (a.isWriteCoalescing() != b.isWriteCoalescing()) {
            return false;
        }
        if (a.getWriteBatchSize() != b.getWriteBatchSize()) {
            return false;
        }
        if (a.getClassName() != null ? !a.getClassName().equals(b.getClassName()) : b.getClassName() != null) {
            return false;
        }
        if (a.getFactoryClassName() != null ? !a.getFactoryClassName().equals(b.getFactoryClassName())
                : b.getFactoryClassName() != null) {
            return false;
        }
        if (a.getImplementation() != null ? !a.getImplementation().equals(b.getImplementation()) :
                b.getImplementation() != null) {
            return false;
        }
        if (a.getFactoryImplementation() != null ? !a.getFactoryImplementation().equals(b.getFactoryImplementation())
                : b.getFactoryImplementation() != null) {
            return false;
        }
        if (a.getProperties() != null ? !a.getProperties().equals(b.getProperties()) : b.getProperties() != null) {
            return false;
        }
        return a.getInitialLoadMode() != null ? a.getInitialLoadMode().equals(b.getInitialLoadMode()) :
                b.getInitialLoadMode() == null;
    }

    public static boolean isEqual(QueryCacheConfigHolder a, QueryCacheConfigHolder b) {
        if (a == b) {
            return true;
        }
        if (b == null) {
            return false;
        }

        if (a.getBatchSize() != b.getBatchSize()) {
            return false;
        }
        if (a.getBufferSize() != b.getBufferSize()) {
            return false;
        }
        if (a.getDelaySeconds() != b.getDelaySeconds()) {
            return false;
        }
        if (a.isIncludeValue() != b.isIncludeValue()) {
            return false;
        }
        if (a.isPopulate() != b.isPopulate()) {
            return false;
        }
        if (a.isCoalesce() != b.isCoalesce()) {
            return false;
        }
        if (!a.getInMemoryFormat().equals(b.getInMemoryFormat())) {
            return false;
        }
        if (!a.getName().equals(b.getName())) {
            return false;
        }
        if (!isEqual(a.getPredicateConfigHolder(), b.getPredicateConfigHolder())) {
            return false;
        }
        if (!isEqual(a.getEvictionConfigHolder(), b.getEvictionConfigHolder())) {
            return false;
        }
        if (a.getListenerConfigs() != null ? !isEqual(a.getListenerConfigs(), b.getListenerConfigs())
                : b.getListenerConfigs() != null) {
            return false;
        }
        return a.getIndexConfigs() != null ? isEqual(a.getIndexConfigs(), b.getIndexConfigs())
                : b.getIndexConfigs() == null;
    }

    public static boolean isEqual(PredicateConfigHolder a, PredicateConfigHolder b) {
        if (a == b) {
            return true;
        }
        if (b == null) {
            return false;
        }

        if (a.getClassName() != null ? !a.getClassName().equals(b.getClassName()) : a.getClassName() != null) {
            return false;
        }
        if (a.getSql() != null ? !a.getSql().equals(b.getSql()) : b.getSql() != null) {
            return false;
        }
        return a.getImplementation() != null ? a.getImplementation().equals(b.getImplementation()) :
                b.getImplementation() == null;
    }

    public static boolean isEqual(QueueStoreConfigHolder a, QueueStoreConfigHolder b) {
        if (a == b) {
            return true;
        }
        if (b == null) {
            return false;
        }

        if (a.isEnabled() != b.isEnabled()) {
            return false;
        }
        if (a.getClassName() != null ? !a.getClassName().equals(b.getClassName()) : b.getClassName() != null) {
            return false;
        }
        if (a.getFactoryClassName() != null ? !a.getFactoryClassName().equals(b.getFactoryClassName()) :
                b.getFactoryClassName() != null) {
            return false;
        }
        if (a.getImplementation() != null ? !a.getImplementation().equals(b.getImplementation()) :
                b.getImplementation() != null) {
            return false;
        }
        if (a.getFactoryClassName() != null ? !a.getFactoryImplementation().equals(b.getFactoryImplementation())
                : b.getFactoryImplementation() != null) {
            return false;
        }
        return a.getProperties() != null ? a.getProperties().equals(b.getProperties())
                : b.getProperties() == null;
    }

    public static boolean isEqual(HotRestartConfig a, HotRestartConfig b) {
        if (a == b) {
            return true;
        }
        if (b == null) {
            return false;
        }
        if (a.isEnabled() != b.isEnabled()) {
            return false;
        }

        return a.isFsync() == b.isFsync();
    }

    public static boolean isEqual(HazelcastJsonValue a, HazelcastJsonValue b) {
        if (a == null && b != null) {
            return false;
        }
        return a.equals(b);
    }

    public static boolean isEqual(DataPersistenceConfig a, DataPersistenceConfig b) {
        if (a == b) {
            return true;
        }
        if (b == null) {
            return false;
        }
        if (a.isEnabled() != b.isEnabled()) {
            return false;
        }

        return a.isFsync() == b.isFsync();
    }

    public static boolean isEqual(TimedExpiryPolicyFactoryConfig a, TimedExpiryPolicyFactoryConfig b) {
        if (a == b) {
            return true;
        }
        if (b == null) {
            return false;
        }
        if (a.getExpiryPolicyType() != b.getExpiryPolicyType()) {
            return false;
        }
        if (a.getDurationConfig().getDurationAmount() != b.getDurationConfig().getDurationAmount()) {
            return false;
        }
        return a.getDurationConfig().getTimeUnit() == b.getDurationConfig().getTimeUnit();
    }

    public static boolean isEqual(CacheSimpleEntryListenerConfig a, CacheSimpleEntryListenerConfig b) {
        if (a == b) {
            return true;
        }
        if (b == null) {
            return false;
        }
        if (a.isOldValueRequired() != b.isOldValueRequired()) {
            return false;
        }
        if (a.isSynchronous() != b.isSynchronous()) {
            return false;
        }
        if (!a.getCacheEntryEventFilterFactory().equals(b.getCacheEntryEventFilterFactory())) {
            return false;
        }
        return a.getCacheEntryListenerFactory().equals(b.getCacheEntryListenerFactory());
    }

    public static boolean isEqual(RingbufferStoreConfigHolder a, RingbufferStoreConfigHolder b) {
        if (a == b) {
            return true;
        }
        if (b == null) {
            return false;
        }

        if (a.isEnabled() != b.isEnabled()) {
            return false;
        }
        if (a.getClassName() != null ? !a.getClassName().equals(b.getClassName()) : b.getClassName() != null) {
            return false;
        }
        if (a.getFactoryClassName() != null ? !a.getFactoryClassName().equals(b.getFactoryClassName()) :
                b.getFactoryClassName() != null) {
            return false;
        }
        if (a.getImplementation() != null ? !a.getImplementation().equals(b.getImplementation()) :
                b.getImplementation() != null) {
            return false;
        }
        if (a.getFactoryImplementation() != null ? !a.getFactoryImplementation().equals(b.getFactoryImplementation()) :
                b.getFactoryImplementation() != null) {
            return false;
        }
        return a.getProperties() != null ? a.getProperties().equals(b.getProperties()) : b.getProperties() == null;
    }

    public static boolean isEqual(TieredStoreConfig a, TieredStoreConfig b) {
        if (a == b) {
            return true;
        }
        if (b == null) {
            return false;
        }

        if (a.isEnabled() != b.isEnabled()) {
            return false;
        }

        if (!Objects.equals(a.getMemoryTierConfig(), b.getMemoryTierConfig())) {
            return false;
        }

        return Objects.equals(a.getDiskTierConfig(), b.getDiskTierConfig());
    }

    private static boolean isEqualStackTrace(StackTraceElement stackTraceElement1, StackTraceElement stackTraceElement2) {
        //Not using stackTraceElement.equals
        //because in IBM JDK stacktraceElements with null method name are not equal
        if (!isEqual(stackTraceElement1.getClassName(), stackTraceElement2.getClassName())) {
            return false;
        }
        if (!isEqual(stackTraceElement1.getMethodName(), stackTraceElement2.getMethodName())) {
            return false;
        }
        if (!isEqual(stackTraceElement1.getFileName(), stackTraceElement2.getFileName())) {
            return false;
        }
        return isEqual(stackTraceElement1.getLineNumber(), stackTraceElement2.getLineNumber());
    }

    // Static values below should not be a random value, because the values are used when generating compatibility files and
    // when testing against them. Random values causes test failures.
    public static boolean aBoolean = true;
    public static byte aByte = 113;
    public static int anInt = 25;
    public static int anEnum = 1;
    public static long aLong = -50992225L;
    public static long aPositiveLong = 50992225L;
    public static UUID aUUID = new UUID(123456789, 987654321);
    public static byte[] aByteArray = new byte[]{aByte};
    public static long[] aLongArray = new long[]{aLong};
    public static String aString = "localhost";
    public static Data aData = new HeapData("111313123131313131".getBytes());
    public static List<Map.Entry<Integer, UUID>> aListOfIntegerToUUID
            = Collections.singletonList(new AbstractMap.SimpleEntry<>(anInt, aUUID));
    public static List<Map.Entry<Integer, Long>> aListOfIntegerToLong
            = Collections.singletonList(new AbstractMap.SimpleEntry<>(anInt, aLong));
    public static List<Map.Entry<Integer, Integer>> aListOfIntegerToInteger
            = Collections.singletonList(new AbstractMap.SimpleEntry<>(anInt, anInt));
    public static List<Map.Entry<UUID, Long>> aListOfUuidToLong
            = Collections.singletonList(new AbstractMap.SimpleEntry<>(aUUID, aLong));
    public static List<Map.Entry<UUID, UUID>> aListOfUUIDToUUID
            = Collections.singletonList(new AbstractMap.SimpleEntry<>(aUUID, aUUID));
    public static List<Integer> aListOfIntegers = Collections.singletonList(anInt);
    public static List<Long> aListOfLongs = Collections.singletonList(aLong);
    public static List<UUID> aListOfUUIDs = Collections.singletonList(aUUID);
    public static Address anAddress;
    public static CPMember aCpMember;
    public static List<CPMember> aListOfCpMembers;
    public static MigrationState aMigrationState = new MigrationStateImpl(aLong, anInt, anInt, aLong);
    public static FieldDescriptor aFieldDescriptor = CustomTypeFactory.createFieldDescriptor(aString, anInt);
    public static List<FieldDescriptor> aListOfFieldDescriptors = Collections.singletonList(aFieldDescriptor);
    public static Schema aSchema = CustomTypeFactory.createSchema(aString, aListOfFieldDescriptors);
    public static List<Schema> aListOfSchemas = Collections.singletonList(aSchema);

    static {
        try {
            anAddress = new Address(aString, anInt);
        } catch (UnknownHostException e) {
            e.printStackTrace();
        }
        aCpMember = new CPMemberInfo(aUUID, anAddress);
        aListOfCpMembers = Collections.singletonList(aCpMember);
    }

    public static List<Map.Entry<UUID, List<Integer>>> aListOfUUIDToListOfIntegers
            = Collections.singletonList(new AbstractMap.SimpleEntry<>(aUUID, aListOfIntegers));
    public static Map<String, String> aMapOfStringToString = Collections.singletonMap(aString, aString);
    public static List<String> aListOfStrings = Collections.singletonList(aString);
    public static StackTraceElement aStackTraceElement = new StackTraceElement(aString, aString, aString, anInt);
    public static List<StackTraceElement> aListOfStackTraceElements = Collections.singletonList(aStackTraceElement);
    public static CacheEventData aCacheEventData
            = CustomTypeFactory.createCacheEventData(aString, anEnum, aData, aData, aData, aBoolean);
    public static DistributedObjectInfo aDistributedObjectInfo = new DistributedObjectInfo(aString, aString);
    public static DefaultQueryCacheEventData aQueryCacheEventData;
    public static MCEventDTO aMCEvent = new MCEventDTO(aLong, anInt, aString);
    public static List<MCEventDTO> aListOfMCEvents = Collections.singletonList(aMCEvent);

    static {
        aQueryCacheEventData = new DefaultQueryCacheEventData();
        aQueryCacheEventData.setDataKey(aData);
        aQueryCacheEventData.setDataNewValue(aData);
        aQueryCacheEventData.setSequence(aLong);
        aQueryCacheEventData.setEventType(anInt);
        aQueryCacheEventData.setPartitionId(anInt);
    }

    public static RaftGroupId aRaftGroupId = new RaftGroupId(aString, aLong, aLong);
    public static ScheduledTaskHandler aScheduledTaskHandler = new ScheduledTaskHandlerImpl(aUUID, anInt, aString, aString);
    public static SimpleEntryView<Data, Data> aSimpleEntryView = new SimpleEntryView<>(aData, aData);

    static {
        aSimpleEntryView.setCost(aLong);
        aSimpleEntryView.setCreationTime(aLong);
        aSimpleEntryView.setExpirationTime(aLong);
        aSimpleEntryView.setHits(aLong);
        aSimpleEntryView.setLastAccessTime(aLong);
        aSimpleEntryView.setLastStoredTime(aLong);
        aSimpleEntryView.setLastUpdateTime(aLong);
        aSimpleEntryView.setVersion(aLong);
        aSimpleEntryView.setTtl(aLong);
        aSimpleEntryView.setMaxIdle(aLong);
    }

    public static WanReplicationRef aWanReplicationRef = new WanReplicationRef(aString, aString, aListOfStrings, aBoolean);
    public static Xid anXid = new SerializableXID(anInt, aByteArray, aByteArray);
    public static ErrorHolder anErrorHolder = new ErrorHolder(anInt, aString, aString, aListOfStackTraceElements);
    public static CacheSimpleEntryListenerConfig aCacheSimpleEntryListenerConfig;

    static {
        aCacheSimpleEntryListenerConfig = new CacheSimpleEntryListenerConfig();
        aCacheSimpleEntryListenerConfig.setOldValueRequired(aBoolean);
        aCacheSimpleEntryListenerConfig.setSynchronous(aBoolean);
        aCacheSimpleEntryListenerConfig.setCacheEntryListenerFactory(aString);
        aCacheSimpleEntryListenerConfig.setCacheEntryEventFilterFactory(aString);
    }

    public static EventJournalConfig anEventJournalConfig;

    static {
        anEventJournalConfig = new EventJournalConfig();
        anEventJournalConfig.setEnabled(aBoolean);
        anEventJournalConfig.setCapacity(anInt);
        anEventJournalConfig.setTimeToLiveSeconds(anInt);
    }

    public static EvictionConfigHolder anEvictionConfigHolder = new EvictionConfigHolder(anInt, aString, aString, aString, aData);
    public static HotRestartConfig aHotRestartConfig;

    static {
        aHotRestartConfig = new HotRestartConfig();
        aHotRestartConfig.setEnabled(aBoolean);
        aHotRestartConfig.setFsync(aBoolean);
    }

    public static DataPersistenceConfig aDataPersistenceConfig;

    static {
        aDataPersistenceConfig = new DataPersistenceConfig();
        aDataPersistenceConfig.setEnabled(aBoolean);
        aDataPersistenceConfig.setFsync(aBoolean);
    }

    public static MerkleTreeConfig aMerkleTreeConfig;

    static {
        aMerkleTreeConfig = new MerkleTreeConfig();
        aMerkleTreeConfig.setEnabled(aBoolean);
        aMerkleTreeConfig.setDepth(anInt);
    }

    public static Capacity aCapacity;
    static {
        aCapacity = Capacity.of(aPositiveLong, MemoryUnit.GIGABYTES);
    }

    public static MemoryTierConfig aMemoryTierConfig;
    static {
        aMemoryTierConfig = new MemoryTierConfig();
        aMemoryTierConfig.setCapacity(aCapacity);
    }

    public static DiskTierConfig aDiskTierConfig;
    static {
        aDiskTierConfig = new DiskTierConfig();
        aDiskTierConfig.setEnabled(aBoolean);
        aDiskTierConfig.setDeviceName(aString);
    }
    public static TieredStoreConfig aTieredStoreConfig;

    static {
        aTieredStoreConfig = new TieredStoreConfig();
        aTieredStoreConfig.setEnabled(aBoolean);
        aTieredStoreConfig.setMemoryTierConfig(aMemoryTierConfig);
        aTieredStoreConfig.setDiskTierConfig(aDiskTierConfig);
    }

    public static ListenerConfigHolder aListenerConfigHolder = new ListenerConfigHolder(ListenerConfigHolder.ListenerConfigType.ITEM, aData, aString, aBoolean, aBoolean);
    public static AttributeConfig anAttributeConfig = new AttributeConfig(aString, aString);
    public static BitmapIndexOptions aBitmapIndexOptions;

    static {
        aBitmapIndexOptions = new BitmapIndexOptions();
        aBitmapIndexOptions.setUniqueKey(aString);
        aBitmapIndexOptions.setUniqueKeyTransformation(BitmapIndexOptions.UniqueKeyTransformation.LONG);
    }

    public static BTreeIndexConfig aBTreeIndexConfig;

    static {
        aBTreeIndexConfig = new BTreeIndexConfig();
        aBTreeIndexConfig.setPageSize(aCapacity);
        aBTreeIndexConfig.getMemoryTierConfig().setCapacity(aCapacity);
    }

    public static IndexConfig anIndexConfig = CustomTypeFactory.createIndexConfig(aString, anEnum, aListOfStrings, aBitmapIndexOptions, true, aBTreeIndexConfig);
    public static MapStoreConfigHolder aMapStoreConfigHolder = new MapStoreConfigHolder(aBoolean, aBoolean, anInt, anInt, aString, aData, aString, aData, aMapOfStringToString, aString);

    public static NearCachePreloaderConfig aNearCachePreloaderConfig = new NearCachePreloaderConfig(aBoolean, aString);

    static {
        aNearCachePreloaderConfig.setStoreInitialDelaySeconds(anInt);
        aNearCachePreloaderConfig.setStoreIntervalSeconds(anInt);
    }

    public static NearCacheConfigHolder aNearCacheConfigHolder = new NearCacheConfigHolder(aString, aString, aBoolean, aBoolean, anInt, anInt, anEvictionConfigHolder, aBoolean, aString, aNearCachePreloaderConfig);
    public static PredicateConfigHolder aPredicateConfigHolder = new PredicateConfigHolder(aString, aString, aData);
    public static List<ListenerConfigHolder> aListOfListenerConfigHolders = Collections.singletonList(aListenerConfigHolder);
    public static List<IndexConfig> aListOfIndexConfigs = Collections.singletonList(anIndexConfig);
    public static QueryCacheConfigHolder aQueryCacheConfigHolder = new QueryCacheConfigHolder(anInt, anInt, anInt, aBoolean, aBoolean, aBoolean, aString, aString, aPredicateConfigHolder, anEvictionConfigHolder, aListOfListenerConfigHolders, aListOfIndexConfigs, aBoolean, aBoolean);
    public static QueueStoreConfigHolder aQueueStoreConfigHolder = new QueueStoreConfigHolder(aString, aString, aData, aData, aMapOfStringToString, aBoolean);
    public static RingbufferStoreConfigHolder aRingbufferStoreConfigHolder = new RingbufferStoreConfigHolder(aString, aString, aData, aData, aMapOfStringToString, aBoolean);
    public static DurationConfig aDurationConfig = CustomTypeFactory.createDurationConfig(aLong, anEnum);
    public static TimedExpiryPolicyFactoryConfig aTimedExpiryPolicyFactoryConfig = CustomTypeFactory.createTimedExpiryPolicyFactoryConfig(anEnum, aDurationConfig);
    public static ClientBwListEntryDTO aClientBwListEntry = CustomTypeFactory.createClientBwListEntry(anEnum, aString);
    public static List<Map.Entry<String, String>> aListOfStringToString
            = Collections.singletonList(new AbstractMap.SimpleEntry<>(aString, aString));
    public static List<Map.Entry<String, byte[]>> aListOfStringToByteArray
            = Collections.singletonList(new AbstractMap.SimpleEntry<>(aString, aByteArray));
    public static List<Map.Entry<Long, byte[]>> aListOfLongToByteArray
            = Collections.singletonList(new AbstractMap.SimpleEntry<>(aLong, aByteArray));
    public static List<Map.Entry<String, List<Map.Entry<Integer, Long>>>> aListOfStringToListOfIntegerToLong
            = Collections.singletonList(new AbstractMap.SimpleEntry<>(aString, aListOfIntegerToLong));
    public static List<Map.Entry<Data, Data>> aListOfDataToData
            = Collections.singletonList(new AbstractMap.SimpleEntry<>(aData, aData));

    public static List<CacheEventData> aListOfCacheEventData = Collections.singletonList(aCacheEventData);
    public static List<CacheSimpleEntryListenerConfig> aListOfCacheSimpleEntryListenerConfigs
            = Collections.singletonList(aCacheSimpleEntryListenerConfig);
    public static List<Data> aListOfData = Collections.singletonList(aData);
    public static List<Object> aListOfObject = Collections.singletonList(anInt);
    public static List<Collection<Data>> aListOfListOfData = Collections.singletonList(aListOfData);
    public static List<Collection<Object>> aListOfListOfObject = Collections.singletonList(aListOfObject);
    public static Collection<Map.Entry<Data, Collection<Data>>> aListOfDataToListOfData
            = Collections.singletonList(new AbstractMap.SimpleEntry<>(aData, aListOfData));
    public static List<DistributedObjectInfo> aListOfDistributedObjectInfo = Collections.singletonList(aDistributedObjectInfo);
    public static List<AttributeConfig> aListOfAttributeConfigs = Collections.singletonList(anAttributeConfig);
    public static List<QueryCacheConfigHolder> aListOfQueryCacheConfigHolders = Collections.singletonList(aQueryCacheConfigHolder);
    public static List<QueryCacheEventData> aListOfQueryCacheEventData = Collections.singletonList(aQueryCacheEventData);
    public static List<ScheduledTaskHandler> aListOfScheduledTaskHandler = Collections.singletonList(aScheduledTaskHandler);
    public static List<Xid> aListOfXids = Collections.singletonList(anXid);
    public static List<ClientBwListEntryDTO> aListOfClientBwListEntries = Collections.singletonList(aClientBwListEntry);
    public static MergePolicyConfig aMergePolicyConfig = new MergePolicyConfig(aString, anInt);
    public static CacheConfigHolder aCacheConfigHolder = new CacheConfigHolder(aString, aString, aString, anInt, anInt,
            aString, anEvictionConfigHolder, aWanReplicationRef, aString, aString, aData, aData, aData, aBoolean,
            aBoolean, aBoolean, aBoolean, aBoolean, aHotRestartConfig, anEventJournalConfig, aString, aListOfData,
<<<<<<< HEAD
            aMergePolicyConfig, aBoolean, aListOfListenerConfigHolders, aBoolean, aMerkleTreeConfig);
    private static final MemberVersion aMemberVersion = new MemberVersion(aByte, aByte, aByte);
=======
            aMergePolicyConfig, aBoolean, aListOfListenerConfigHolders, aBoolean, aMerkleTreeConfig, true,
            aDataPersistenceConfig);
    private static MemberVersion aMemberVersion = new MemberVersion(aByte, aByte, aByte);
>>>>>>> e1646617
    public static Collection<MemberInfo> aListOfMemberInfos = Collections.singletonList(new MemberInfo(anAddress, aUUID, aMapOfStringToString, aBoolean, aMemberVersion,
            ImmutableMap.of(EndpointQualifier.resolve(ProtocolType.WAN, "localhost"), anAddress)));

    public static AnchorDataListHolder anAnchorDataListHolder = new AnchorDataListHolder(aListOfIntegers, aListOfDataToData);
    public static PagingPredicateHolder aPagingPredicateHolder = new PagingPredicateHolder(anAnchorDataListHolder, aData, aData,
            anInt, anInt, aByte, aData);

    public static QueryId anSqlQueryId = new QueryId(aLong, aLong, aLong, aLong);
    public static SqlColumnMetadata anSqlColumnMetadata = CustomTypeFactory.createSqlColumnMetadata(aString, SqlColumnType.BOOLEAN.getId(), aBoolean, aBoolean);
    public static List<SqlColumnMetadata> aListOfSqlColumnMetadata = Collections.singletonList(anSqlColumnMetadata);
    public static SqlSummary aSqlSummary = CustomTypeFactory.createSqlSummary(aString, aBoolean);
    public static JobAndSqlSummary aJobAndSqlSummary = CustomTypeFactory.createJobAndSqlSummary(aBoolean, aLong, aLong, aString, 2, aLong, aLong, aString, aSqlSummary);
    public static List<JobAndSqlSummary> aListJobAndSqlSummary = Collections.singletonList(aJobAndSqlSummary);
    public static SqlError anSqlError = new SqlError(anInt, aString, aUUID, aBoolean, aString);
    public static SqlPage aSqlPage = SqlPage.fromColumns(Collections.singletonList(SqlColumnType.INTEGER), Collections.singletonList(Arrays.asList(1, 2, 3, 4)), true);
    public static HazelcastJsonValue aHazelcastJsonValue = new HazelcastJsonValue("{'value': ''}");
}<|MERGE_RESOLUTION|>--- conflicted
+++ resolved
@@ -900,14 +900,9 @@
     public static CacheConfigHolder aCacheConfigHolder = new CacheConfigHolder(aString, aString, aString, anInt, anInt,
             aString, anEvictionConfigHolder, aWanReplicationRef, aString, aString, aData, aData, aData, aBoolean,
             aBoolean, aBoolean, aBoolean, aBoolean, aHotRestartConfig, anEventJournalConfig, aString, aListOfData,
-<<<<<<< HEAD
-            aMergePolicyConfig, aBoolean, aListOfListenerConfigHolders, aBoolean, aMerkleTreeConfig);
-    private static final MemberVersion aMemberVersion = new MemberVersion(aByte, aByte, aByte);
-=======
             aMergePolicyConfig, aBoolean, aListOfListenerConfigHolders, aBoolean, aMerkleTreeConfig, true,
             aDataPersistenceConfig);
     private static MemberVersion aMemberVersion = new MemberVersion(aByte, aByte, aByte);
->>>>>>> e1646617
     public static Collection<MemberInfo> aListOfMemberInfos = Collections.singletonList(new MemberInfo(anAddress, aUUID, aMapOfStringToString, aBoolean, aMemberVersion,
             ImmutableMap.of(EndpointQualifier.resolve(ProtocolType.WAN, "localhost"), anAddress)));
 
