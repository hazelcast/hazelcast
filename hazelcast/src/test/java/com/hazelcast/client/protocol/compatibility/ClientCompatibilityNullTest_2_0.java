--- conflicted
+++ resolved
@@ -6646,11 +6646,7 @@
 
     @Test
     public void test_MCApplyMCConfigCodec_encodeRequest() {
-<<<<<<< HEAD
-        int fileClientMessageIndex = 791;
-=======
         int fileClientMessageIndex = 790;
->>>>>>> 5a893ddd
         ClientMessage encoded = MCApplyMCConfigCodec.encodeRequest(aString, anInt, aListOfClientBwListEntries);
         ClientMessage fromFile = clientMessages.get(fileClientMessageIndex);
         compareClientMessages(fromFile, encoded);
@@ -6825,23 +6821,15 @@
 
     @Test
     public void test_MCPollMCEventsCodec_encodeRequest() {
-<<<<<<< HEAD
+        int fileClientMessageIndex = 812;
+        ClientMessage encoded = MCPollMCEventsCodec.encodeRequest();
+        ClientMessage fromFile = clientMessages.get(fileClientMessageIndex);
+        compareClientMessages(fromFile, encoded);
+    }
+
+    @Test
+    public void test_MCPollMCEventsCodec_decodeResponse() {
         int fileClientMessageIndex = 813;
-=======
-        int fileClientMessageIndex = 812;
->>>>>>> 5a893ddd
-        ClientMessage encoded = MCPollMCEventsCodec.encodeRequest();
-        ClientMessage fromFile = clientMessages.get(fileClientMessageIndex);
-        compareClientMessages(fromFile, encoded);
-    }
-
-    @Test
-    public void test_MCPollMCEventsCodec_decodeResponse() {
-<<<<<<< HEAD
-        int fileClientMessageIndex = 814;
-=======
-        int fileClientMessageIndex = 813;
->>>>>>> 5a893ddd
         ClientMessage fromFile = clientMessages.get(fileClientMessageIndex);
         MCPollMCEventsCodec.ResponseParameters parameters = MCPollMCEventsCodec.decodeResponse(fromFile);
         assertTrue(isEqual(aListOfMCEvents, parameters.events));
