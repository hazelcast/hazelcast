/*
 * Copyright (c) 2008-2019, Hazelcast, Inc. All Rights Reserved.
 *
 * Licensed under the Apache License, Version 2.0 (the "License");
 * you may not use this file except in compliance with the License.
 * You may obtain a copy of the License at
 *
 * http://www.apache.org/licenses/LICENSE-2.0
 *
 * Unless required by applicable law or agreed to in writing, software
 * distributed under the License is distributed on an "AS IS" BASIS,
 * WITHOUT WARRANTIES OR CONDITIONS OF ANY KIND, either express or implied.
 * See the License for the specific language governing permissions and
 * limitations under the License.
 */

package com.hazelcast.client.protocol.compatibility;

import com.hazelcast.client.impl.protocol.ClientMessage;
import com.hazelcast.client.impl.protocol.ClientMessageReader;
import com.hazelcast.client.impl.protocol.codec.*;
import com.hazelcast.test.HazelcastParallelClassRunner;
import com.hazelcast.test.annotation.ParallelJVMTest;
import com.hazelcast.test.annotation.QuickTest;
import org.junit.Before;
import org.junit.Test;
import org.junit.experimental.categories.Category;
import org.junit.runner.RunWith;

import java.io.File;
import java.io.FileInputStream;
import java.io.IOException;
import java.io.InputStream;
import java.nio.ByteBuffer;
import java.util.ArrayList;
import java.util.Arrays;
import java.util.List;

import static com.hazelcast.client.impl.protocol.ClientMessage.IS_FINAL_FLAG;
import static com.hazelcast.client.protocol.compatibility.ReferenceObjects.*;
import static org.junit.Assert.assertArrayEquals;
import static org.junit.Assert.assertEquals;
import static org.junit.Assert.assertNotNull;
import static org.junit.Assert.assertTrue;

@RunWith(HazelcastParallelClassRunner.class)
@Category({QuickTest.class, ParallelJVMTest.class})
public class ClientCompatibilityNullTest_2_0 {
    private List<ClientMessage> clientMessages = new ArrayList<>();

    @Before
    public void setUp() throws IOException {
        File file = new File(getClass().getResource("/2.0.protocol.compatibility.null.binary").getFile());
        InputStream inputStream = new FileInputStream(file);
        byte[] data = new byte[(int) file.length()];
        inputStream.read(data);
        ByteBuffer buffer = ByteBuffer.wrap(data);
        ClientMessageReader reader = new ClientMessageReader(0);
        while (reader.readFrom(buffer, true)) {
            clientMessages.add(reader.getClientMessage());
            reader.reset();
        }
    }

    @Test
    public void test_ClientAuthenticationCodec_encodeRequest() {
        int fileClientMessageIndex = 0;
        ClientMessage encoded = ClientAuthenticationCodec.encodeRequest(aString, null, null, null, aString, aByte, aString, aString, aListOfStrings);
        ClientMessage fromFile = clientMessages.get(fileClientMessageIndex);
        compareClientMessages(fromFile, encoded);
    }

    @Test
    public void test_ClientAuthenticationCodec_decodeResponse() {
        int fileClientMessageIndex = 1;
        ClientMessage fromFile = clientMessages.get(fileClientMessageIndex);
        ClientAuthenticationCodec.ResponseParameters parameters = ClientAuthenticationCodec.decodeResponse(fromFile);
        assertTrue(isEqual(aByte, parameters.status));
        assertTrue(isEqual(null, parameters.address));
        assertTrue(isEqual(null, parameters.uuid));
        assertTrue(isEqual(aByte, parameters.serializationVersion));
        assertTrue(isEqual(aString, parameters.serverHazelcastVersion));
        assertTrue(isEqual(anInt, parameters.partitionCount));
        assertTrue(isEqual(aUUID, parameters.clusterId));
    }

    @Test
    public void test_ClientAuthenticationCustomCodec_encodeRequest() {
        int fileClientMessageIndex = 2;
        ClientMessage encoded = ClientAuthenticationCustomCodec.encodeRequest(aString, aByteArray, null, aString, aByte, aString, aString, aListOfStrings);
        ClientMessage fromFile = clientMessages.get(fileClientMessageIndex);
        compareClientMessages(fromFile, encoded);
    }

    @Test
    public void test_ClientAuthenticationCustomCodec_decodeResponse() {
        int fileClientMessageIndex = 3;
        ClientMessage fromFile = clientMessages.get(fileClientMessageIndex);
        ClientAuthenticationCustomCodec.ResponseParameters parameters = ClientAuthenticationCustomCodec.decodeResponse(fromFile);
        assertTrue(isEqual(aByte, parameters.status));
        assertTrue(isEqual(null, parameters.address));
        assertTrue(isEqual(null, parameters.uuid));
        assertTrue(isEqual(aByte, parameters.serializationVersion));
        assertTrue(isEqual(aString, parameters.serverHazelcastVersion));
        assertTrue(isEqual(anInt, parameters.partitionCount));
        assertTrue(isEqual(aUUID, parameters.clusterId));
    }

    @Test
    public void test_ClientAddClusterViewListenerCodec_encodeRequest() {
        int fileClientMessageIndex = 4;
        ClientMessage encoded = ClientAddClusterViewListenerCodec.encodeRequest(aBoolean);
        ClientMessage fromFile = clientMessages.get(fileClientMessageIndex);
        compareClientMessages(fromFile, encoded);
    }

    @Test
    public void test_ClientAddClusterViewListenerCodec_decodeResponse() {
        int fileClientMessageIndex = 5;
        ClientMessage fromFile = clientMessages.get(fileClientMessageIndex);
        ClientAddClusterViewListenerCodec.ResponseParameters parameters = ClientAddClusterViewListenerCodec.decodeResponse(fromFile);
    }

    private class ClientAddClusterViewListenerCodecHandler extends ClientAddClusterViewListenerCodec.AbstractEventHandler {
        @Override
        public void handleMembersViewEvent(int version, java.util.Collection<com.hazelcast.internal.cluster.MemberInfo> memberInfos, java.util.Collection<java.util.Map.Entry<com.hazelcast.cluster.Address, java.util.List<java.lang.Integer>>> partitions, int partitionStateVersion) {
            assertTrue(isEqual(anInt, version));
            assertTrue(isEqual(aListOfMemberInfos, memberInfos));
            assertTrue(isEqual(aListOfAddressToListOfIntegers, partitions));
            assertTrue(isEqual(anInt, partitionStateVersion));
        }
    }

    @Test
    public void test_ClientAddClusterViewListenerCodec_handleMembersViewEvent() {
        int fileClientMessageIndex = 6;
        ClientMessage fromFile = clientMessages.get(fileClientMessageIndex);
        ClientAddClusterViewListenerCodecHandler handler = new ClientAddClusterViewListenerCodecHandler();
        handler.handle(fromFile);
    }

    @Test
    public void test_ClientCreateProxyCodec_encodeRequest() {
        int fileClientMessageIndex = 7;
        ClientMessage encoded = ClientCreateProxyCodec.encodeRequest(aString, aString);
        ClientMessage fromFile = clientMessages.get(fileClientMessageIndex);
        compareClientMessages(fromFile, encoded);
    }

    @Test
    public void test_ClientCreateProxyCodec_decodeResponse() {
        int fileClientMessageIndex = 8;
        ClientMessage fromFile = clientMessages.get(fileClientMessageIndex);
        ClientCreateProxyCodec.ResponseParameters parameters = ClientCreateProxyCodec.decodeResponse(fromFile);
    }

    @Test
    public void test_ClientDestroyProxyCodec_encodeRequest() {
        int fileClientMessageIndex = 9;
        ClientMessage encoded = ClientDestroyProxyCodec.encodeRequest(aString, aString);
        ClientMessage fromFile = clientMessages.get(fileClientMessageIndex);
        compareClientMessages(fromFile, encoded);
    }

    @Test
    public void test_ClientDestroyProxyCodec_decodeResponse() {
        int fileClientMessageIndex = 10;
        ClientMessage fromFile = clientMessages.get(fileClientMessageIndex);
        ClientDestroyProxyCodec.ResponseParameters parameters = ClientDestroyProxyCodec.decodeResponse(fromFile);
    }

    @Test
    public void test_ClientRemoveAllListenersCodec_encodeRequest() {
        int fileClientMessageIndex = 11;
        ClientMessage encoded = ClientRemoveAllListenersCodec.encodeRequest();
        ClientMessage fromFile = clientMessages.get(fileClientMessageIndex);
        compareClientMessages(fromFile, encoded);
    }

    @Test
    public void test_ClientRemoveAllListenersCodec_decodeResponse() {
        int fileClientMessageIndex = 12;
        ClientMessage fromFile = clientMessages.get(fileClientMessageIndex);
        ClientRemoveAllListenersCodec.ResponseParameters parameters = ClientRemoveAllListenersCodec.decodeResponse(fromFile);
    }

    @Test
    public void test_ClientAddPartitionLostListenerCodec_encodeRequest() {
        int fileClientMessageIndex = 13;
        ClientMessage encoded = ClientAddPartitionLostListenerCodec.encodeRequest(aBoolean);
        ClientMessage fromFile = clientMessages.get(fileClientMessageIndex);
        compareClientMessages(fromFile, encoded);
    }

    @Test
    public void test_ClientAddPartitionLostListenerCodec_decodeResponse() {
        int fileClientMessageIndex = 14;
        ClientMessage fromFile = clientMessages.get(fileClientMessageIndex);
        ClientAddPartitionLostListenerCodec.ResponseParameters parameters = ClientAddPartitionLostListenerCodec.decodeResponse(fromFile);
        assertTrue(isEqual(aUUID, parameters.response));
    }

    private class ClientAddPartitionLostListenerCodecHandler extends ClientAddPartitionLostListenerCodec.AbstractEventHandler {
        @Override
        public void handlePartitionLostEvent(int partitionId, int lostBackupCount, com.hazelcast.cluster.Address source) {
            assertTrue(isEqual(anInt, partitionId));
            assertTrue(isEqual(anInt, lostBackupCount));
            assertTrue(isEqual(null, source));
        }
    }

    @Test
    public void test_ClientAddPartitionLostListenerCodec_handlePartitionLostEvent() {
        int fileClientMessageIndex = 15;
        ClientMessage fromFile = clientMessages.get(fileClientMessageIndex);
        ClientAddPartitionLostListenerCodecHandler handler = new ClientAddPartitionLostListenerCodecHandler();
        handler.handle(fromFile);
    }

    @Test
    public void test_ClientRemovePartitionLostListenerCodec_encodeRequest() {
        int fileClientMessageIndex = 16;
        ClientMessage encoded = ClientRemovePartitionLostListenerCodec.encodeRequest(aUUID);
        ClientMessage fromFile = clientMessages.get(fileClientMessageIndex);
        compareClientMessages(fromFile, encoded);
    }

    @Test
    public void test_ClientRemovePartitionLostListenerCodec_decodeResponse() {
        int fileClientMessageIndex = 17;
        ClientMessage fromFile = clientMessages.get(fileClientMessageIndex);
        ClientRemovePartitionLostListenerCodec.ResponseParameters parameters = ClientRemovePartitionLostListenerCodec.decodeResponse(fromFile);
        assertTrue(isEqual(aBoolean, parameters.response));
    }

    @Test
    public void test_ClientGetDistributedObjectsCodec_encodeRequest() {
        int fileClientMessageIndex = 18;
        ClientMessage encoded = ClientGetDistributedObjectsCodec.encodeRequest();
        ClientMessage fromFile = clientMessages.get(fileClientMessageIndex);
        compareClientMessages(fromFile, encoded);
    }

    @Test
    public void test_ClientGetDistributedObjectsCodec_decodeResponse() {
        int fileClientMessageIndex = 19;
        ClientMessage fromFile = clientMessages.get(fileClientMessageIndex);
        ClientGetDistributedObjectsCodec.ResponseParameters parameters = ClientGetDistributedObjectsCodec.decodeResponse(fromFile);
        assertTrue(isEqual(aListOfDistributedObjectInfo, parameters.response));
    }

    @Test
    public void test_ClientAddDistributedObjectListenerCodec_encodeRequest() {
        int fileClientMessageIndex = 20;
        ClientMessage encoded = ClientAddDistributedObjectListenerCodec.encodeRequest(aBoolean);
        ClientMessage fromFile = clientMessages.get(fileClientMessageIndex);
        compareClientMessages(fromFile, encoded);
    }

    @Test
    public void test_ClientAddDistributedObjectListenerCodec_decodeResponse() {
        int fileClientMessageIndex = 21;
        ClientMessage fromFile = clientMessages.get(fileClientMessageIndex);
        ClientAddDistributedObjectListenerCodec.ResponseParameters parameters = ClientAddDistributedObjectListenerCodec.decodeResponse(fromFile);
        assertTrue(isEqual(aUUID, parameters.response));
    }

    private class ClientAddDistributedObjectListenerCodecHandler extends ClientAddDistributedObjectListenerCodec.AbstractEventHandler {
        @Override
        public void handleDistributedObjectEvent(java.lang.String name, java.lang.String serviceName, java.lang.String eventType) {
            assertTrue(isEqual(aString, name));
            assertTrue(isEqual(aString, serviceName));
            assertTrue(isEqual(aString, eventType));
        }
    }

    @Test
    public void test_ClientAddDistributedObjectListenerCodec_handleDistributedObjectEvent() {
        int fileClientMessageIndex = 22;
        ClientMessage fromFile = clientMessages.get(fileClientMessageIndex);
        ClientAddDistributedObjectListenerCodecHandler handler = new ClientAddDistributedObjectListenerCodecHandler();
        handler.handle(fromFile);
    }

    @Test
    public void test_ClientRemoveDistributedObjectListenerCodec_encodeRequest() {
        int fileClientMessageIndex = 23;
        ClientMessage encoded = ClientRemoveDistributedObjectListenerCodec.encodeRequest(aUUID);
        ClientMessage fromFile = clientMessages.get(fileClientMessageIndex);
        compareClientMessages(fromFile, encoded);
    }

    @Test
    public void test_ClientRemoveDistributedObjectListenerCodec_decodeResponse() {
        int fileClientMessageIndex = 24;
        ClientMessage fromFile = clientMessages.get(fileClientMessageIndex);
        ClientRemoveDistributedObjectListenerCodec.ResponseParameters parameters = ClientRemoveDistributedObjectListenerCodec.decodeResponse(fromFile);
        assertTrue(isEqual(aBoolean, parameters.response));
    }

    @Test
    public void test_ClientPingCodec_encodeRequest() {
        int fileClientMessageIndex = 25;
        ClientMessage encoded = ClientPingCodec.encodeRequest();
        ClientMessage fromFile = clientMessages.get(fileClientMessageIndex);
        compareClientMessages(fromFile, encoded);
    }

    @Test
    public void test_ClientPingCodec_decodeResponse() {
        int fileClientMessageIndex = 26;
        ClientMessage fromFile = clientMessages.get(fileClientMessageIndex);
        ClientPingCodec.ResponseParameters parameters = ClientPingCodec.decodeResponse(fromFile);
    }

    @Test
    public void test_ClientStatisticsCodec_encodeRequest() {
        int fileClientMessageIndex = 27;
        ClientMessage encoded = ClientStatisticsCodec.encodeRequest(aLong, aString, aByteArray);
        ClientMessage fromFile = clientMessages.get(fileClientMessageIndex);
        compareClientMessages(fromFile, encoded);
    }

    @Test
    public void test_ClientStatisticsCodec_decodeResponse() {
        int fileClientMessageIndex = 28;
        ClientMessage fromFile = clientMessages.get(fileClientMessageIndex);
        ClientStatisticsCodec.ResponseParameters parameters = ClientStatisticsCodec.decodeResponse(fromFile);
    }

    @Test
    public void test_ClientDeployClassesCodec_encodeRequest() {
        int fileClientMessageIndex = 29;
        ClientMessage encoded = ClientDeployClassesCodec.encodeRequest(aListOfStringToByteArray);
        ClientMessage fromFile = clientMessages.get(fileClientMessageIndex);
        compareClientMessages(fromFile, encoded);
    }

    @Test
    public void test_ClientDeployClassesCodec_decodeResponse() {
        int fileClientMessageIndex = 30;
        ClientMessage fromFile = clientMessages.get(fileClientMessageIndex);
        ClientDeployClassesCodec.ResponseParameters parameters = ClientDeployClassesCodec.decodeResponse(fromFile);
    }

    @Test
    public void test_ClientCreateProxiesCodec_encodeRequest() {
        int fileClientMessageIndex = 31;
        ClientMessage encoded = ClientCreateProxiesCodec.encodeRequest(aListOfStringToString);
        ClientMessage fromFile = clientMessages.get(fileClientMessageIndex);
        compareClientMessages(fromFile, encoded);
    }

    @Test
    public void test_ClientCreateProxiesCodec_decodeResponse() {
        int fileClientMessageIndex = 32;
        ClientMessage fromFile = clientMessages.get(fileClientMessageIndex);
        ClientCreateProxiesCodec.ResponseParameters parameters = ClientCreateProxiesCodec.decodeResponse(fromFile);
    }

    @Test
    public void test_ClientIsFailoverSupportedCodec_encodeRequest() {
        int fileClientMessageIndex = 33;
        ClientMessage encoded = ClientIsFailoverSupportedCodec.encodeRequest();
        ClientMessage fromFile = clientMessages.get(fileClientMessageIndex);
        compareClientMessages(fromFile, encoded);
    }

    @Test
    public void test_ClientIsFailoverSupportedCodec_decodeResponse() {
        int fileClientMessageIndex = 34;
        ClientMessage fromFile = clientMessages.get(fileClientMessageIndex);
        ClientIsFailoverSupportedCodec.ResponseParameters parameters = ClientIsFailoverSupportedCodec.decodeResponse(fromFile);
        assertTrue(isEqual(aBoolean, parameters.response));
    }

    @Test
    public void test_ClientLocalBackupListenerCodec_encodeRequest() {
        int fileClientMessageIndex = 35;
        ClientMessage encoded = ClientLocalBackupListenerCodec.encodeRequest();
        ClientMessage fromFile = clientMessages.get(fileClientMessageIndex);
        compareClientMessages(fromFile, encoded);
    }

    @Test
    public void test_ClientLocalBackupListenerCodec_decodeResponse() {
        int fileClientMessageIndex = 36;
        ClientMessage fromFile = clientMessages.get(fileClientMessageIndex);
        ClientLocalBackupListenerCodec.ResponseParameters parameters = ClientLocalBackupListenerCodec.decodeResponse(fromFile);
        assertTrue(isEqual(aUUID, parameters.response));
    }

    private class ClientLocalBackupListenerCodecHandler extends ClientLocalBackupListenerCodec.AbstractEventHandler {
        @Override
        public void handleBackupEvent(long sourceInvocationCorrelationId) {
            assertTrue(isEqual(aLong, sourceInvocationCorrelationId));
        }
    }

    @Test
    public void test_ClientLocalBackupListenerCodec_handleBackupEvent() {
        int fileClientMessageIndex = 37;
        ClientMessage fromFile = clientMessages.get(fileClientMessageIndex);
        ClientLocalBackupListenerCodecHandler handler = new ClientLocalBackupListenerCodecHandler();
        handler.handle(fromFile);
    }

    @Test
    public void test_MapPutCodec_encodeRequest() {
        int fileClientMessageIndex = 38;
        ClientMessage encoded = MapPutCodec.encodeRequest(aString, aData, aData, aLong, aLong);
        ClientMessage fromFile = clientMessages.get(fileClientMessageIndex);
        compareClientMessages(fromFile, encoded);
    }

    @Test
    public void test_MapPutCodec_decodeResponse() {
        int fileClientMessageIndex = 39;
        ClientMessage fromFile = clientMessages.get(fileClientMessageIndex);
        MapPutCodec.ResponseParameters parameters = MapPutCodec.decodeResponse(fromFile);
        assertTrue(isEqual(null, parameters.response));
    }

    @Test
    public void test_MapGetCodec_encodeRequest() {
        int fileClientMessageIndex = 40;
        ClientMessage encoded = MapGetCodec.encodeRequest(aString, aData, aLong);
        ClientMessage fromFile = clientMessages.get(fileClientMessageIndex);
        compareClientMessages(fromFile, encoded);
    }

    @Test
    public void test_MapGetCodec_decodeResponse() {
        int fileClientMessageIndex = 41;
        ClientMessage fromFile = clientMessages.get(fileClientMessageIndex);
        MapGetCodec.ResponseParameters parameters = MapGetCodec.decodeResponse(fromFile);
        assertTrue(isEqual(null, parameters.response));
    }

    @Test
    public void test_MapRemoveCodec_encodeRequest() {
        int fileClientMessageIndex = 42;
        ClientMessage encoded = MapRemoveCodec.encodeRequest(aString, aData, aLong);
        ClientMessage fromFile = clientMessages.get(fileClientMessageIndex);
        compareClientMessages(fromFile, encoded);
    }

    @Test
    public void test_MapRemoveCodec_decodeResponse() {
        int fileClientMessageIndex = 43;
        ClientMessage fromFile = clientMessages.get(fileClientMessageIndex);
        MapRemoveCodec.ResponseParameters parameters = MapRemoveCodec.decodeResponse(fromFile);
        assertTrue(isEqual(null, parameters.response));
    }

    @Test
    public void test_MapReplaceCodec_encodeRequest() {
        int fileClientMessageIndex = 44;
        ClientMessage encoded = MapReplaceCodec.encodeRequest(aString, aData, aData, aLong);
        ClientMessage fromFile = clientMessages.get(fileClientMessageIndex);
        compareClientMessages(fromFile, encoded);
    }

    @Test
    public void test_MapReplaceCodec_decodeResponse() {
        int fileClientMessageIndex = 45;
        ClientMessage fromFile = clientMessages.get(fileClientMessageIndex);
        MapReplaceCodec.ResponseParameters parameters = MapReplaceCodec.decodeResponse(fromFile);
        assertTrue(isEqual(null, parameters.response));
    }

    @Test
    public void test_MapReplaceIfSameCodec_encodeRequest() {
        int fileClientMessageIndex = 46;
        ClientMessage encoded = MapReplaceIfSameCodec.encodeRequest(aString, aData, aData, aData, aLong);
        ClientMessage fromFile = clientMessages.get(fileClientMessageIndex);
        compareClientMessages(fromFile, encoded);
    }

    @Test
    public void test_MapReplaceIfSameCodec_decodeResponse() {
        int fileClientMessageIndex = 47;
        ClientMessage fromFile = clientMessages.get(fileClientMessageIndex);
        MapReplaceIfSameCodec.ResponseParameters parameters = MapReplaceIfSameCodec.decodeResponse(fromFile);
        assertTrue(isEqual(aBoolean, parameters.response));
    }

    @Test
    public void test_MapContainsKeyCodec_encodeRequest() {
        int fileClientMessageIndex = 48;
        ClientMessage encoded = MapContainsKeyCodec.encodeRequest(aString, aData, aLong);
        ClientMessage fromFile = clientMessages.get(fileClientMessageIndex);
        compareClientMessages(fromFile, encoded);
    }

    @Test
    public void test_MapContainsKeyCodec_decodeResponse() {
        int fileClientMessageIndex = 49;
        ClientMessage fromFile = clientMessages.get(fileClientMessageIndex);
        MapContainsKeyCodec.ResponseParameters parameters = MapContainsKeyCodec.decodeResponse(fromFile);
        assertTrue(isEqual(aBoolean, parameters.response));
    }

    @Test
    public void test_MapContainsValueCodec_encodeRequest() {
        int fileClientMessageIndex = 50;
        ClientMessage encoded = MapContainsValueCodec.encodeRequest(aString, aData);
        ClientMessage fromFile = clientMessages.get(fileClientMessageIndex);
        compareClientMessages(fromFile, encoded);
    }

    @Test
    public void test_MapContainsValueCodec_decodeResponse() {
        int fileClientMessageIndex = 51;
        ClientMessage fromFile = clientMessages.get(fileClientMessageIndex);
        MapContainsValueCodec.ResponseParameters parameters = MapContainsValueCodec.decodeResponse(fromFile);
        assertTrue(isEqual(aBoolean, parameters.response));
    }

    @Test
    public void test_MapRemoveIfSameCodec_encodeRequest() {
        int fileClientMessageIndex = 52;
        ClientMessage encoded = MapRemoveIfSameCodec.encodeRequest(aString, aData, aData, aLong);
        ClientMessage fromFile = clientMessages.get(fileClientMessageIndex);
        compareClientMessages(fromFile, encoded);
    }

    @Test
    public void test_MapRemoveIfSameCodec_decodeResponse() {
        int fileClientMessageIndex = 53;
        ClientMessage fromFile = clientMessages.get(fileClientMessageIndex);
        MapRemoveIfSameCodec.ResponseParameters parameters = MapRemoveIfSameCodec.decodeResponse(fromFile);
        assertTrue(isEqual(aBoolean, parameters.response));
    }

    @Test
    public void test_MapDeleteCodec_encodeRequest() {
        int fileClientMessageIndex = 54;
        ClientMessage encoded = MapDeleteCodec.encodeRequest(aString, aData, aLong);
        ClientMessage fromFile = clientMessages.get(fileClientMessageIndex);
        compareClientMessages(fromFile, encoded);
    }

    @Test
    public void test_MapDeleteCodec_decodeResponse() {
        int fileClientMessageIndex = 55;
        ClientMessage fromFile = clientMessages.get(fileClientMessageIndex);
        MapDeleteCodec.ResponseParameters parameters = MapDeleteCodec.decodeResponse(fromFile);
    }

    @Test
    public void test_MapFlushCodec_encodeRequest() {
        int fileClientMessageIndex = 56;
        ClientMessage encoded = MapFlushCodec.encodeRequest(aString);
        ClientMessage fromFile = clientMessages.get(fileClientMessageIndex);
        compareClientMessages(fromFile, encoded);
    }

    @Test
    public void test_MapFlushCodec_decodeResponse() {
        int fileClientMessageIndex = 57;
        ClientMessage fromFile = clientMessages.get(fileClientMessageIndex);
        MapFlushCodec.ResponseParameters parameters = MapFlushCodec.decodeResponse(fromFile);
    }

    @Test
    public void test_MapTryRemoveCodec_encodeRequest() {
        int fileClientMessageIndex = 58;
        ClientMessage encoded = MapTryRemoveCodec.encodeRequest(aString, aData, aLong, aLong);
        ClientMessage fromFile = clientMessages.get(fileClientMessageIndex);
        compareClientMessages(fromFile, encoded);
    }

    @Test
    public void test_MapTryRemoveCodec_decodeResponse() {
        int fileClientMessageIndex = 59;
        ClientMessage fromFile = clientMessages.get(fileClientMessageIndex);
        MapTryRemoveCodec.ResponseParameters parameters = MapTryRemoveCodec.decodeResponse(fromFile);
        assertTrue(isEqual(aBoolean, parameters.response));
    }

    @Test
    public void test_MapTryPutCodec_encodeRequest() {
        int fileClientMessageIndex = 60;
        ClientMessage encoded = MapTryPutCodec.encodeRequest(aString, aData, aData, aLong, aLong);
        ClientMessage fromFile = clientMessages.get(fileClientMessageIndex);
        compareClientMessages(fromFile, encoded);
    }

    @Test
    public void test_MapTryPutCodec_decodeResponse() {
        int fileClientMessageIndex = 61;
        ClientMessage fromFile = clientMessages.get(fileClientMessageIndex);
        MapTryPutCodec.ResponseParameters parameters = MapTryPutCodec.decodeResponse(fromFile);
        assertTrue(isEqual(aBoolean, parameters.response));
    }

    @Test
    public void test_MapPutTransientCodec_encodeRequest() {
        int fileClientMessageIndex = 62;
        ClientMessage encoded = MapPutTransientCodec.encodeRequest(aString, aData, aData, aLong, aLong);
        ClientMessage fromFile = clientMessages.get(fileClientMessageIndex);
        compareClientMessages(fromFile, encoded);
    }

    @Test
    public void test_MapPutTransientCodec_decodeResponse() {
        int fileClientMessageIndex = 63;
        ClientMessage fromFile = clientMessages.get(fileClientMessageIndex);
        MapPutTransientCodec.ResponseParameters parameters = MapPutTransientCodec.decodeResponse(fromFile);
    }

    @Test
    public void test_MapPutIfAbsentCodec_encodeRequest() {
        int fileClientMessageIndex = 64;
        ClientMessage encoded = MapPutIfAbsentCodec.encodeRequest(aString, aData, aData, aLong, aLong);
        ClientMessage fromFile = clientMessages.get(fileClientMessageIndex);
        compareClientMessages(fromFile, encoded);
    }

    @Test
    public void test_MapPutIfAbsentCodec_decodeResponse() {
        int fileClientMessageIndex = 65;
        ClientMessage fromFile = clientMessages.get(fileClientMessageIndex);
        MapPutIfAbsentCodec.ResponseParameters parameters = MapPutIfAbsentCodec.decodeResponse(fromFile);
        assertTrue(isEqual(null, parameters.response));
    }

    @Test
    public void test_MapSetCodec_encodeRequest() {
        int fileClientMessageIndex = 66;
        ClientMessage encoded = MapSetCodec.encodeRequest(aString, aData, aData, aLong, aLong);
        ClientMessage fromFile = clientMessages.get(fileClientMessageIndex);
        compareClientMessages(fromFile, encoded);
    }

    @Test
    public void test_MapSetCodec_decodeResponse() {
        int fileClientMessageIndex = 67;
        ClientMessage fromFile = clientMessages.get(fileClientMessageIndex);
        MapSetCodec.ResponseParameters parameters = MapSetCodec.decodeResponse(fromFile);
    }

    @Test
    public void test_MapLockCodec_encodeRequest() {
        int fileClientMessageIndex = 68;
        ClientMessage encoded = MapLockCodec.encodeRequest(aString, aData, aLong, aLong, aLong);
        ClientMessage fromFile = clientMessages.get(fileClientMessageIndex);
        compareClientMessages(fromFile, encoded);
    }

    @Test
    public void test_MapLockCodec_decodeResponse() {
        int fileClientMessageIndex = 69;
        ClientMessage fromFile = clientMessages.get(fileClientMessageIndex);
        MapLockCodec.ResponseParameters parameters = MapLockCodec.decodeResponse(fromFile);
    }

    @Test
    public void test_MapTryLockCodec_encodeRequest() {
        int fileClientMessageIndex = 70;
        ClientMessage encoded = MapTryLockCodec.encodeRequest(aString, aData, aLong, aLong, aLong, aLong);
        ClientMessage fromFile = clientMessages.get(fileClientMessageIndex);
        compareClientMessages(fromFile, encoded);
    }

    @Test
    public void test_MapTryLockCodec_decodeResponse() {
        int fileClientMessageIndex = 71;
        ClientMessage fromFile = clientMessages.get(fileClientMessageIndex);
        MapTryLockCodec.ResponseParameters parameters = MapTryLockCodec.decodeResponse(fromFile);
        assertTrue(isEqual(aBoolean, parameters.response));
    }

    @Test
    public void test_MapIsLockedCodec_encodeRequest() {
        int fileClientMessageIndex = 72;
        ClientMessage encoded = MapIsLockedCodec.encodeRequest(aString, aData);
        ClientMessage fromFile = clientMessages.get(fileClientMessageIndex);
        compareClientMessages(fromFile, encoded);
    }

    @Test
    public void test_MapIsLockedCodec_decodeResponse() {
        int fileClientMessageIndex = 73;
        ClientMessage fromFile = clientMessages.get(fileClientMessageIndex);
        MapIsLockedCodec.ResponseParameters parameters = MapIsLockedCodec.decodeResponse(fromFile);
        assertTrue(isEqual(aBoolean, parameters.response));
    }

    @Test
    public void test_MapUnlockCodec_encodeRequest() {
        int fileClientMessageIndex = 74;
        ClientMessage encoded = MapUnlockCodec.encodeRequest(aString, aData, aLong, aLong);
        ClientMessage fromFile = clientMessages.get(fileClientMessageIndex);
        compareClientMessages(fromFile, encoded);
    }

    @Test
    public void test_MapUnlockCodec_decodeResponse() {
        int fileClientMessageIndex = 75;
        ClientMessage fromFile = clientMessages.get(fileClientMessageIndex);
        MapUnlockCodec.ResponseParameters parameters = MapUnlockCodec.decodeResponse(fromFile);
    }

    @Test
    public void test_MapAddInterceptorCodec_encodeRequest() {
        int fileClientMessageIndex = 76;
        ClientMessage encoded = MapAddInterceptorCodec.encodeRequest(aString, aData);
        ClientMessage fromFile = clientMessages.get(fileClientMessageIndex);
        compareClientMessages(fromFile, encoded);
    }

    @Test
    public void test_MapAddInterceptorCodec_decodeResponse() {
        int fileClientMessageIndex = 77;
        ClientMessage fromFile = clientMessages.get(fileClientMessageIndex);
        MapAddInterceptorCodec.ResponseParameters parameters = MapAddInterceptorCodec.decodeResponse(fromFile);
        assertTrue(isEqual(aString, parameters.response));
    }

    @Test
    public void test_MapRemoveInterceptorCodec_encodeRequest() {
        int fileClientMessageIndex = 78;
        ClientMessage encoded = MapRemoveInterceptorCodec.encodeRequest(aString, aString);
        ClientMessage fromFile = clientMessages.get(fileClientMessageIndex);
        compareClientMessages(fromFile, encoded);
    }

    @Test
    public void test_MapRemoveInterceptorCodec_decodeResponse() {
        int fileClientMessageIndex = 79;
        ClientMessage fromFile = clientMessages.get(fileClientMessageIndex);
        MapRemoveInterceptorCodec.ResponseParameters parameters = MapRemoveInterceptorCodec.decodeResponse(fromFile);
        assertTrue(isEqual(aBoolean, parameters.response));
    }

    @Test
    public void test_MapAddEntryListenerToKeyWithPredicateCodec_encodeRequest() {
        int fileClientMessageIndex = 80;
        ClientMessage encoded = MapAddEntryListenerToKeyWithPredicateCodec.encodeRequest(aString, aData, aData, aBoolean, anInt, aBoolean);
        ClientMessage fromFile = clientMessages.get(fileClientMessageIndex);
        compareClientMessages(fromFile, encoded);
    }

    @Test
    public void test_MapAddEntryListenerToKeyWithPredicateCodec_decodeResponse() {
        int fileClientMessageIndex = 81;
        ClientMessage fromFile = clientMessages.get(fileClientMessageIndex);
        MapAddEntryListenerToKeyWithPredicateCodec.ResponseParameters parameters = MapAddEntryListenerToKeyWithPredicateCodec.decodeResponse(fromFile);
        assertTrue(isEqual(aUUID, parameters.response));
    }

    private class MapAddEntryListenerToKeyWithPredicateCodecHandler extends MapAddEntryListenerToKeyWithPredicateCodec.AbstractEventHandler {
        @Override
        public void handleEntryEvent(com.hazelcast.internal.serialization.Data key, com.hazelcast.internal.serialization.Data value, com.hazelcast.internal.serialization.Data oldValue, com.hazelcast.internal.serialization.Data mergingValue, int eventType, java.util.UUID uuid, int numberOfAffectedEntries) {
            assertTrue(isEqual(null, key));
            assertTrue(isEqual(null, value));
            assertTrue(isEqual(null, oldValue));
            assertTrue(isEqual(null, mergingValue));
            assertTrue(isEqual(anInt, eventType));
            assertTrue(isEqual(aUUID, uuid));
            assertTrue(isEqual(anInt, numberOfAffectedEntries));
        }
    }

    @Test
    public void test_MapAddEntryListenerToKeyWithPredicateCodec_handleEntryEvent() {
        int fileClientMessageIndex = 82;
        ClientMessage fromFile = clientMessages.get(fileClientMessageIndex);
        MapAddEntryListenerToKeyWithPredicateCodecHandler handler = new MapAddEntryListenerToKeyWithPredicateCodecHandler();
        handler.handle(fromFile);
    }

    @Test
    public void test_MapAddEntryListenerWithPredicateCodec_encodeRequest() {
        int fileClientMessageIndex = 83;
        ClientMessage encoded = MapAddEntryListenerWithPredicateCodec.encodeRequest(aString, aData, aBoolean, anInt, aBoolean);
        ClientMessage fromFile = clientMessages.get(fileClientMessageIndex);
        compareClientMessages(fromFile, encoded);
    }

    @Test
    public void test_MapAddEntryListenerWithPredicateCodec_decodeResponse() {
        int fileClientMessageIndex = 84;
        ClientMessage fromFile = clientMessages.get(fileClientMessageIndex);
        MapAddEntryListenerWithPredicateCodec.ResponseParameters parameters = MapAddEntryListenerWithPredicateCodec.decodeResponse(fromFile);
        assertTrue(isEqual(aUUID, parameters.response));
    }

    private class MapAddEntryListenerWithPredicateCodecHandler extends MapAddEntryListenerWithPredicateCodec.AbstractEventHandler {
        @Override
        public void handleEntryEvent(com.hazelcast.internal.serialization.Data key, com.hazelcast.internal.serialization.Data value, com.hazelcast.internal.serialization.Data oldValue, com.hazelcast.internal.serialization.Data mergingValue, int eventType, java.util.UUID uuid, int numberOfAffectedEntries) {
            assertTrue(isEqual(null, key));
            assertTrue(isEqual(null, value));
            assertTrue(isEqual(null, oldValue));
            assertTrue(isEqual(null, mergingValue));
            assertTrue(isEqual(anInt, eventType));
            assertTrue(isEqual(aUUID, uuid));
            assertTrue(isEqual(anInt, numberOfAffectedEntries));
        }
    }

    @Test
    public void test_MapAddEntryListenerWithPredicateCodec_handleEntryEvent() {
        int fileClientMessageIndex = 85;
        ClientMessage fromFile = clientMessages.get(fileClientMessageIndex);
        MapAddEntryListenerWithPredicateCodecHandler handler = new MapAddEntryListenerWithPredicateCodecHandler();
        handler.handle(fromFile);
    }

    @Test
    public void test_MapAddEntryListenerToKeyCodec_encodeRequest() {
        int fileClientMessageIndex = 86;
        ClientMessage encoded = MapAddEntryListenerToKeyCodec.encodeRequest(aString, aData, aBoolean, anInt, aBoolean);
        ClientMessage fromFile = clientMessages.get(fileClientMessageIndex);
        compareClientMessages(fromFile, encoded);
    }

    @Test
    public void test_MapAddEntryListenerToKeyCodec_decodeResponse() {
        int fileClientMessageIndex = 87;
        ClientMessage fromFile = clientMessages.get(fileClientMessageIndex);
        MapAddEntryListenerToKeyCodec.ResponseParameters parameters = MapAddEntryListenerToKeyCodec.decodeResponse(fromFile);
        assertTrue(isEqual(aUUID, parameters.response));
    }

    private class MapAddEntryListenerToKeyCodecHandler extends MapAddEntryListenerToKeyCodec.AbstractEventHandler {
        @Override
        public void handleEntryEvent(com.hazelcast.internal.serialization.Data key, com.hazelcast.internal.serialization.Data value, com.hazelcast.internal.serialization.Data oldValue, com.hazelcast.internal.serialization.Data mergingValue, int eventType, java.util.UUID uuid, int numberOfAffectedEntries) {
            assertTrue(isEqual(null, key));
            assertTrue(isEqual(null, value));
            assertTrue(isEqual(null, oldValue));
            assertTrue(isEqual(null, mergingValue));
            assertTrue(isEqual(anInt, eventType));
            assertTrue(isEqual(aUUID, uuid));
            assertTrue(isEqual(anInt, numberOfAffectedEntries));
        }
    }

    @Test
    public void test_MapAddEntryListenerToKeyCodec_handleEntryEvent() {
        int fileClientMessageIndex = 88;
        ClientMessage fromFile = clientMessages.get(fileClientMessageIndex);
        MapAddEntryListenerToKeyCodecHandler handler = new MapAddEntryListenerToKeyCodecHandler();
        handler.handle(fromFile);
    }

    @Test
    public void test_MapAddEntryListenerCodec_encodeRequest() {
        int fileClientMessageIndex = 89;
        ClientMessage encoded = MapAddEntryListenerCodec.encodeRequest(aString, aBoolean, anInt, aBoolean);
        ClientMessage fromFile = clientMessages.get(fileClientMessageIndex);
        compareClientMessages(fromFile, encoded);
    }

    @Test
    public void test_MapAddEntryListenerCodec_decodeResponse() {
        int fileClientMessageIndex = 90;
        ClientMessage fromFile = clientMessages.get(fileClientMessageIndex);
        MapAddEntryListenerCodec.ResponseParameters parameters = MapAddEntryListenerCodec.decodeResponse(fromFile);
        assertTrue(isEqual(aUUID, parameters.response));
    }

    private class MapAddEntryListenerCodecHandler extends MapAddEntryListenerCodec.AbstractEventHandler {
        @Override
        public void handleEntryEvent(com.hazelcast.internal.serialization.Data key, com.hazelcast.internal.serialization.Data value, com.hazelcast.internal.serialization.Data oldValue, com.hazelcast.internal.serialization.Data mergingValue, int eventType, java.util.UUID uuid, int numberOfAffectedEntries) {
            assertTrue(isEqual(null, key));
            assertTrue(isEqual(null, value));
            assertTrue(isEqual(null, oldValue));
            assertTrue(isEqual(null, mergingValue));
            assertTrue(isEqual(anInt, eventType));
            assertTrue(isEqual(aUUID, uuid));
            assertTrue(isEqual(anInt, numberOfAffectedEntries));
        }
    }

    @Test
    public void test_MapAddEntryListenerCodec_handleEntryEvent() {
        int fileClientMessageIndex = 91;
        ClientMessage fromFile = clientMessages.get(fileClientMessageIndex);
        MapAddEntryListenerCodecHandler handler = new MapAddEntryListenerCodecHandler();
        handler.handle(fromFile);
    }

    @Test
    public void test_MapRemoveEntryListenerCodec_encodeRequest() {
        int fileClientMessageIndex = 92;
        ClientMessage encoded = MapRemoveEntryListenerCodec.encodeRequest(aString, aUUID);
        ClientMessage fromFile = clientMessages.get(fileClientMessageIndex);
        compareClientMessages(fromFile, encoded);
    }

    @Test
    public void test_MapRemoveEntryListenerCodec_decodeResponse() {
        int fileClientMessageIndex = 93;
        ClientMessage fromFile = clientMessages.get(fileClientMessageIndex);
        MapRemoveEntryListenerCodec.ResponseParameters parameters = MapRemoveEntryListenerCodec.decodeResponse(fromFile);
        assertTrue(isEqual(aBoolean, parameters.response));
    }

    @Test
    public void test_MapAddPartitionLostListenerCodec_encodeRequest() {
        int fileClientMessageIndex = 94;
        ClientMessage encoded = MapAddPartitionLostListenerCodec.encodeRequest(aString, aBoolean);
        ClientMessage fromFile = clientMessages.get(fileClientMessageIndex);
        compareClientMessages(fromFile, encoded);
    }

    @Test
    public void test_MapAddPartitionLostListenerCodec_decodeResponse() {
        int fileClientMessageIndex = 95;
        ClientMessage fromFile = clientMessages.get(fileClientMessageIndex);
        MapAddPartitionLostListenerCodec.ResponseParameters parameters = MapAddPartitionLostListenerCodec.decodeResponse(fromFile);
        assertTrue(isEqual(aUUID, parameters.response));
    }

    private class MapAddPartitionLostListenerCodecHandler extends MapAddPartitionLostListenerCodec.AbstractEventHandler {
        @Override
        public void handleMapPartitionLostEvent(int partitionId, java.util.UUID uuid) {
            assertTrue(isEqual(anInt, partitionId));
            assertTrue(isEqual(aUUID, uuid));
        }
    }

    @Test
    public void test_MapAddPartitionLostListenerCodec_handleMapPartitionLostEvent() {
        int fileClientMessageIndex = 96;
        ClientMessage fromFile = clientMessages.get(fileClientMessageIndex);
        MapAddPartitionLostListenerCodecHandler handler = new MapAddPartitionLostListenerCodecHandler();
        handler.handle(fromFile);
    }

    @Test
    public void test_MapRemovePartitionLostListenerCodec_encodeRequest() {
        int fileClientMessageIndex = 97;
        ClientMessage encoded = MapRemovePartitionLostListenerCodec.encodeRequest(aString, aUUID);
        ClientMessage fromFile = clientMessages.get(fileClientMessageIndex);
        compareClientMessages(fromFile, encoded);
    }

    @Test
    public void test_MapRemovePartitionLostListenerCodec_decodeResponse() {
        int fileClientMessageIndex = 98;
        ClientMessage fromFile = clientMessages.get(fileClientMessageIndex);
        MapRemovePartitionLostListenerCodec.ResponseParameters parameters = MapRemovePartitionLostListenerCodec.decodeResponse(fromFile);
        assertTrue(isEqual(aBoolean, parameters.response));
    }

    @Test
    public void test_MapGetEntryViewCodec_encodeRequest() {
        int fileClientMessageIndex = 99;
        ClientMessage encoded = MapGetEntryViewCodec.encodeRequest(aString, aData, aLong);
        ClientMessage fromFile = clientMessages.get(fileClientMessageIndex);
        compareClientMessages(fromFile, encoded);
    }

    @Test
    public void test_MapGetEntryViewCodec_decodeResponse() {
        int fileClientMessageIndex = 100;
        ClientMessage fromFile = clientMessages.get(fileClientMessageIndex);
        MapGetEntryViewCodec.ResponseParameters parameters = MapGetEntryViewCodec.decodeResponse(fromFile);
        assertTrue(isEqual(null, parameters.response));
        assertTrue(isEqual(aLong, parameters.maxIdle));
    }

    @Test
    public void test_MapEvictCodec_encodeRequest() {
        int fileClientMessageIndex = 101;
        ClientMessage encoded = MapEvictCodec.encodeRequest(aString, aData, aLong);
        ClientMessage fromFile = clientMessages.get(fileClientMessageIndex);
        compareClientMessages(fromFile, encoded);
    }

    @Test
    public void test_MapEvictCodec_decodeResponse() {
        int fileClientMessageIndex = 102;
        ClientMessage fromFile = clientMessages.get(fileClientMessageIndex);
        MapEvictCodec.ResponseParameters parameters = MapEvictCodec.decodeResponse(fromFile);
        assertTrue(isEqual(aBoolean, parameters.response));
    }

    @Test
    public void test_MapEvictAllCodec_encodeRequest() {
        int fileClientMessageIndex = 103;
        ClientMessage encoded = MapEvictAllCodec.encodeRequest(aString);
        ClientMessage fromFile = clientMessages.get(fileClientMessageIndex);
        compareClientMessages(fromFile, encoded);
    }

    @Test
    public void test_MapEvictAllCodec_decodeResponse() {
        int fileClientMessageIndex = 104;
        ClientMessage fromFile = clientMessages.get(fileClientMessageIndex);
        MapEvictAllCodec.ResponseParameters parameters = MapEvictAllCodec.decodeResponse(fromFile);
    }

    @Test
    public void test_MapLoadAllCodec_encodeRequest() {
        int fileClientMessageIndex = 105;
        ClientMessage encoded = MapLoadAllCodec.encodeRequest(aString, aBoolean);
        ClientMessage fromFile = clientMessages.get(fileClientMessageIndex);
        compareClientMessages(fromFile, encoded);
    }

    @Test
    public void test_MapLoadAllCodec_decodeResponse() {
        int fileClientMessageIndex = 106;
        ClientMessage fromFile = clientMessages.get(fileClientMessageIndex);
        MapLoadAllCodec.ResponseParameters parameters = MapLoadAllCodec.decodeResponse(fromFile);
    }

    @Test
    public void test_MapLoadGivenKeysCodec_encodeRequest() {
        int fileClientMessageIndex = 107;
        ClientMessage encoded = MapLoadGivenKeysCodec.encodeRequest(aString, aListOfData, aBoolean);
        ClientMessage fromFile = clientMessages.get(fileClientMessageIndex);
        compareClientMessages(fromFile, encoded);
    }

    @Test
    public void test_MapLoadGivenKeysCodec_decodeResponse() {
        int fileClientMessageIndex = 108;
        ClientMessage fromFile = clientMessages.get(fileClientMessageIndex);
        MapLoadGivenKeysCodec.ResponseParameters parameters = MapLoadGivenKeysCodec.decodeResponse(fromFile);
    }

    @Test
    public void test_MapKeySetCodec_encodeRequest() {
        int fileClientMessageIndex = 109;
        ClientMessage encoded = MapKeySetCodec.encodeRequest(aString);
        ClientMessage fromFile = clientMessages.get(fileClientMessageIndex);
        compareClientMessages(fromFile, encoded);
    }

    @Test
    public void test_MapKeySetCodec_decodeResponse() {
        int fileClientMessageIndex = 110;
        ClientMessage fromFile = clientMessages.get(fileClientMessageIndex);
        MapKeySetCodec.ResponseParameters parameters = MapKeySetCodec.decodeResponse(fromFile);
        assertTrue(isEqual(aListOfData, parameters.response));
    }

    @Test
    public void test_MapGetAllCodec_encodeRequest() {
        int fileClientMessageIndex = 111;
        ClientMessage encoded = MapGetAllCodec.encodeRequest(aString, aListOfData);
        ClientMessage fromFile = clientMessages.get(fileClientMessageIndex);
        compareClientMessages(fromFile, encoded);
    }

    @Test
    public void test_MapGetAllCodec_decodeResponse() {
        int fileClientMessageIndex = 112;
        ClientMessage fromFile = clientMessages.get(fileClientMessageIndex);
        MapGetAllCodec.ResponseParameters parameters = MapGetAllCodec.decodeResponse(fromFile);
        assertTrue(isEqual(aListOfDataToData, parameters.response));
    }

    @Test
    public void test_MapValuesCodec_encodeRequest() {
        int fileClientMessageIndex = 113;
        ClientMessage encoded = MapValuesCodec.encodeRequest(aString);
        ClientMessage fromFile = clientMessages.get(fileClientMessageIndex);
        compareClientMessages(fromFile, encoded);
    }

    @Test
    public void test_MapValuesCodec_decodeResponse() {
        int fileClientMessageIndex = 114;
        ClientMessage fromFile = clientMessages.get(fileClientMessageIndex);
        MapValuesCodec.ResponseParameters parameters = MapValuesCodec.decodeResponse(fromFile);
        assertTrue(isEqual(aListOfData, parameters.response));
    }

    @Test
    public void test_MapEntrySetCodec_encodeRequest() {
        int fileClientMessageIndex = 115;
        ClientMessage encoded = MapEntrySetCodec.encodeRequest(aString);
        ClientMessage fromFile = clientMessages.get(fileClientMessageIndex);
        compareClientMessages(fromFile, encoded);
    }

    @Test
    public void test_MapEntrySetCodec_decodeResponse() {
        int fileClientMessageIndex = 116;
        ClientMessage fromFile = clientMessages.get(fileClientMessageIndex);
        MapEntrySetCodec.ResponseParameters parameters = MapEntrySetCodec.decodeResponse(fromFile);
        assertTrue(isEqual(aListOfDataToData, parameters.response));
    }

    @Test
    public void test_MapKeySetWithPredicateCodec_encodeRequest() {
        int fileClientMessageIndex = 117;
        ClientMessage encoded = MapKeySetWithPredicateCodec.encodeRequest(aString, aData);
        ClientMessage fromFile = clientMessages.get(fileClientMessageIndex);
        compareClientMessages(fromFile, encoded);
    }

    @Test
    public void test_MapKeySetWithPredicateCodec_decodeResponse() {
        int fileClientMessageIndex = 118;
        ClientMessage fromFile = clientMessages.get(fileClientMessageIndex);
        MapKeySetWithPredicateCodec.ResponseParameters parameters = MapKeySetWithPredicateCodec.decodeResponse(fromFile);
        assertTrue(isEqual(aListOfData, parameters.response));
    }

    @Test
    public void test_MapValuesWithPredicateCodec_encodeRequest() {
        int fileClientMessageIndex = 119;
        ClientMessage encoded = MapValuesWithPredicateCodec.encodeRequest(aString, aData);
        ClientMessage fromFile = clientMessages.get(fileClientMessageIndex);
        compareClientMessages(fromFile, encoded);
    }

    @Test
    public void test_MapValuesWithPredicateCodec_decodeResponse() {
        int fileClientMessageIndex = 120;
        ClientMessage fromFile = clientMessages.get(fileClientMessageIndex);
        MapValuesWithPredicateCodec.ResponseParameters parameters = MapValuesWithPredicateCodec.decodeResponse(fromFile);
        assertTrue(isEqual(aListOfData, parameters.response));
    }

    @Test
    public void test_MapEntriesWithPredicateCodec_encodeRequest() {
        int fileClientMessageIndex = 121;
        ClientMessage encoded = MapEntriesWithPredicateCodec.encodeRequest(aString, aData);
        ClientMessage fromFile = clientMessages.get(fileClientMessageIndex);
        compareClientMessages(fromFile, encoded);
    }

    @Test
    public void test_MapEntriesWithPredicateCodec_decodeResponse() {
        int fileClientMessageIndex = 122;
        ClientMessage fromFile = clientMessages.get(fileClientMessageIndex);
        MapEntriesWithPredicateCodec.ResponseParameters parameters = MapEntriesWithPredicateCodec.decodeResponse(fromFile);
        assertTrue(isEqual(aListOfDataToData, parameters.response));
    }

    @Test
    public void test_MapAddIndexCodec_encodeRequest() {
        int fileClientMessageIndex = 123;
        ClientMessage encoded = MapAddIndexCodec.encodeRequest(aString, anIndexConfig);
        ClientMessage fromFile = clientMessages.get(fileClientMessageIndex);
        compareClientMessages(fromFile, encoded);
    }

    @Test
    public void test_MapAddIndexCodec_decodeResponse() {
        int fileClientMessageIndex = 124;
        ClientMessage fromFile = clientMessages.get(fileClientMessageIndex);
        MapAddIndexCodec.ResponseParameters parameters = MapAddIndexCodec.decodeResponse(fromFile);
    }

    @Test
    public void test_MapSizeCodec_encodeRequest() {
        int fileClientMessageIndex = 125;
        ClientMessage encoded = MapSizeCodec.encodeRequest(aString);
        ClientMessage fromFile = clientMessages.get(fileClientMessageIndex);
        compareClientMessages(fromFile, encoded);
    }

    @Test
    public void test_MapSizeCodec_decodeResponse() {
        int fileClientMessageIndex = 126;
        ClientMessage fromFile = clientMessages.get(fileClientMessageIndex);
        MapSizeCodec.ResponseParameters parameters = MapSizeCodec.decodeResponse(fromFile);
        assertTrue(isEqual(anInt, parameters.response));
    }

    @Test
    public void test_MapIsEmptyCodec_encodeRequest() {
        int fileClientMessageIndex = 127;
        ClientMessage encoded = MapIsEmptyCodec.encodeRequest(aString);
        ClientMessage fromFile = clientMessages.get(fileClientMessageIndex);
        compareClientMessages(fromFile, encoded);
    }

    @Test
    public void test_MapIsEmptyCodec_decodeResponse() {
        int fileClientMessageIndex = 128;
        ClientMessage fromFile = clientMessages.get(fileClientMessageIndex);
        MapIsEmptyCodec.ResponseParameters parameters = MapIsEmptyCodec.decodeResponse(fromFile);
        assertTrue(isEqual(aBoolean, parameters.response));
    }

    @Test
    public void test_MapPutAllCodec_encodeRequest() {
        int fileClientMessageIndex = 129;
        ClientMessage encoded = MapPutAllCodec.encodeRequest(aString, aListOfDataToData);
        ClientMessage fromFile = clientMessages.get(fileClientMessageIndex);
        compareClientMessages(fromFile, encoded);
    }

    @Test
    public void test_MapPutAllCodec_decodeResponse() {
        int fileClientMessageIndex = 130;
        ClientMessage fromFile = clientMessages.get(fileClientMessageIndex);
        MapPutAllCodec.ResponseParameters parameters = MapPutAllCodec.decodeResponse(fromFile);
    }

    @Test
    public void test_MapClearCodec_encodeRequest() {
        int fileClientMessageIndex = 131;
        ClientMessage encoded = MapClearCodec.encodeRequest(aString);
        ClientMessage fromFile = clientMessages.get(fileClientMessageIndex);
        compareClientMessages(fromFile, encoded);
    }

    @Test
    public void test_MapClearCodec_decodeResponse() {
        int fileClientMessageIndex = 132;
        ClientMessage fromFile = clientMessages.get(fileClientMessageIndex);
        MapClearCodec.ResponseParameters parameters = MapClearCodec.decodeResponse(fromFile);
    }

    @Test
    public void test_MapExecuteOnKeyCodec_encodeRequest() {
        int fileClientMessageIndex = 133;
        ClientMessage encoded = MapExecuteOnKeyCodec.encodeRequest(aString, aData, aData, aLong);
        ClientMessage fromFile = clientMessages.get(fileClientMessageIndex);
        compareClientMessages(fromFile, encoded);
    }

    @Test
    public void test_MapExecuteOnKeyCodec_decodeResponse() {
        int fileClientMessageIndex = 134;
        ClientMessage fromFile = clientMessages.get(fileClientMessageIndex);
        MapExecuteOnKeyCodec.ResponseParameters parameters = MapExecuteOnKeyCodec.decodeResponse(fromFile);
        assertTrue(isEqual(null, parameters.response));
    }

    @Test
    public void test_MapSubmitToKeyCodec_encodeRequest() {
        int fileClientMessageIndex = 135;
        ClientMessage encoded = MapSubmitToKeyCodec.encodeRequest(aString, aData, aData, aLong);
        ClientMessage fromFile = clientMessages.get(fileClientMessageIndex);
        compareClientMessages(fromFile, encoded);
    }

    @Test
    public void test_MapSubmitToKeyCodec_decodeResponse() {
        int fileClientMessageIndex = 136;
        ClientMessage fromFile = clientMessages.get(fileClientMessageIndex);
        MapSubmitToKeyCodec.ResponseParameters parameters = MapSubmitToKeyCodec.decodeResponse(fromFile);
        assertTrue(isEqual(null, parameters.response));
    }

    @Test
    public void test_MapExecuteOnAllKeysCodec_encodeRequest() {
        int fileClientMessageIndex = 137;
        ClientMessage encoded = MapExecuteOnAllKeysCodec.encodeRequest(aString, aData);
        ClientMessage fromFile = clientMessages.get(fileClientMessageIndex);
        compareClientMessages(fromFile, encoded);
    }

    @Test
    public void test_MapExecuteOnAllKeysCodec_decodeResponse() {
        int fileClientMessageIndex = 138;
        ClientMessage fromFile = clientMessages.get(fileClientMessageIndex);
        MapExecuteOnAllKeysCodec.ResponseParameters parameters = MapExecuteOnAllKeysCodec.decodeResponse(fromFile);
        assertTrue(isEqual(aListOfDataToData, parameters.response));
    }

    @Test
    public void test_MapExecuteWithPredicateCodec_encodeRequest() {
        int fileClientMessageIndex = 139;
        ClientMessage encoded = MapExecuteWithPredicateCodec.encodeRequest(aString, aData, aData);
        ClientMessage fromFile = clientMessages.get(fileClientMessageIndex);
        compareClientMessages(fromFile, encoded);
    }

    @Test
    public void test_MapExecuteWithPredicateCodec_decodeResponse() {
        int fileClientMessageIndex = 140;
        ClientMessage fromFile = clientMessages.get(fileClientMessageIndex);
        MapExecuteWithPredicateCodec.ResponseParameters parameters = MapExecuteWithPredicateCodec.decodeResponse(fromFile);
        assertTrue(isEqual(aListOfDataToData, parameters.response));
    }

    @Test
    public void test_MapExecuteOnKeysCodec_encodeRequest() {
        int fileClientMessageIndex = 141;
        ClientMessage encoded = MapExecuteOnKeysCodec.encodeRequest(aString, aData, aListOfData);
        ClientMessage fromFile = clientMessages.get(fileClientMessageIndex);
        compareClientMessages(fromFile, encoded);
    }

    @Test
    public void test_MapExecuteOnKeysCodec_decodeResponse() {
        int fileClientMessageIndex = 142;
        ClientMessage fromFile = clientMessages.get(fileClientMessageIndex);
        MapExecuteOnKeysCodec.ResponseParameters parameters = MapExecuteOnKeysCodec.decodeResponse(fromFile);
        assertTrue(isEqual(aListOfDataToData, parameters.response));
    }

    @Test
    public void test_MapForceUnlockCodec_encodeRequest() {
        int fileClientMessageIndex = 143;
        ClientMessage encoded = MapForceUnlockCodec.encodeRequest(aString, aData, aLong);
        ClientMessage fromFile = clientMessages.get(fileClientMessageIndex);
        compareClientMessages(fromFile, encoded);
    }

    @Test
    public void test_MapForceUnlockCodec_decodeResponse() {
        int fileClientMessageIndex = 144;
        ClientMessage fromFile = clientMessages.get(fileClientMessageIndex);
        MapForceUnlockCodec.ResponseParameters parameters = MapForceUnlockCodec.decodeResponse(fromFile);
    }

    @Test
    public void test_MapKeySetWithPagingPredicateCodec_encodeRequest() {
        int fileClientMessageIndex = 145;
        ClientMessage encoded = MapKeySetWithPagingPredicateCodec.encodeRequest(aString, aData);
        ClientMessage fromFile = clientMessages.get(fileClientMessageIndex);
        compareClientMessages(fromFile, encoded);
    }

    @Test
    public void test_MapKeySetWithPagingPredicateCodec_decodeResponse() {
        int fileClientMessageIndex = 146;
        ClientMessage fromFile = clientMessages.get(fileClientMessageIndex);
        MapKeySetWithPagingPredicateCodec.ResponseParameters parameters = MapKeySetWithPagingPredicateCodec.decodeResponse(fromFile);
        assertTrue(isEqual(aListOfData, parameters.response));
    }

    @Test
    public void test_MapValuesWithPagingPredicateCodec_encodeRequest() {
        int fileClientMessageIndex = 147;
        ClientMessage encoded = MapValuesWithPagingPredicateCodec.encodeRequest(aString, aData);
        ClientMessage fromFile = clientMessages.get(fileClientMessageIndex);
        compareClientMessages(fromFile, encoded);
    }

    @Test
    public void test_MapValuesWithPagingPredicateCodec_decodeResponse() {
        int fileClientMessageIndex = 148;
        ClientMessage fromFile = clientMessages.get(fileClientMessageIndex);
        MapValuesWithPagingPredicateCodec.ResponseParameters parameters = MapValuesWithPagingPredicateCodec.decodeResponse(fromFile);
        assertTrue(isEqual(aListOfDataToData, parameters.response));
    }

    @Test
    public void test_MapEntriesWithPagingPredicateCodec_encodeRequest() {
        int fileClientMessageIndex = 149;
        ClientMessage encoded = MapEntriesWithPagingPredicateCodec.encodeRequest(aString, aData);
        ClientMessage fromFile = clientMessages.get(fileClientMessageIndex);
        compareClientMessages(fromFile, encoded);
    }

    @Test
    public void test_MapEntriesWithPagingPredicateCodec_decodeResponse() {
        int fileClientMessageIndex = 150;
        ClientMessage fromFile = clientMessages.get(fileClientMessageIndex);
        MapEntriesWithPagingPredicateCodec.ResponseParameters parameters = MapEntriesWithPagingPredicateCodec.decodeResponse(fromFile);
        assertTrue(isEqual(aListOfDataToData, parameters.response));
    }

    @Test
    public void test_MapClearNearCacheCodec_encodeRequest() {
        int fileClientMessageIndex = 151;
        ClientMessage encoded = MapClearNearCacheCodec.encodeRequest(aString, anAddress);
        ClientMessage fromFile = clientMessages.get(fileClientMessageIndex);
        compareClientMessages(fromFile, encoded);
    }

    @Test
    public void test_MapClearNearCacheCodec_decodeResponse() {
        int fileClientMessageIndex = 152;
        ClientMessage fromFile = clientMessages.get(fileClientMessageIndex);
        MapClearNearCacheCodec.ResponseParameters parameters = MapClearNearCacheCodec.decodeResponse(fromFile);
    }

    @Test
    public void test_MapFetchKeysCodec_encodeRequest() {
        int fileClientMessageIndex = 153;
        ClientMessage encoded = MapFetchKeysCodec.encodeRequest(aString, anInt, anInt);
        ClientMessage fromFile = clientMessages.get(fileClientMessageIndex);
        compareClientMessages(fromFile, encoded);
    }

    @Test
    public void test_MapFetchKeysCodec_decodeResponse() {
        int fileClientMessageIndex = 154;
        ClientMessage fromFile = clientMessages.get(fileClientMessageIndex);
        MapFetchKeysCodec.ResponseParameters parameters = MapFetchKeysCodec.decodeResponse(fromFile);
        assertTrue(isEqual(anInt, parameters.tableIndex));
        assertTrue(isEqual(aListOfData, parameters.keys));
    }

    @Test
    public void test_MapFetchEntriesCodec_encodeRequest() {
        int fileClientMessageIndex = 155;
        ClientMessage encoded = MapFetchEntriesCodec.encodeRequest(aString, anInt, anInt);
        ClientMessage fromFile = clientMessages.get(fileClientMessageIndex);
        compareClientMessages(fromFile, encoded);
    }

    @Test
    public void test_MapFetchEntriesCodec_decodeResponse() {
        int fileClientMessageIndex = 156;
        ClientMessage fromFile = clientMessages.get(fileClientMessageIndex);
        MapFetchEntriesCodec.ResponseParameters parameters = MapFetchEntriesCodec.decodeResponse(fromFile);
        assertTrue(isEqual(anInt, parameters.tableIndex));
        assertTrue(isEqual(aListOfDataToData, parameters.entries));
    }

    @Test
    public void test_MapAggregateCodec_encodeRequest() {
        int fileClientMessageIndex = 157;
        ClientMessage encoded = MapAggregateCodec.encodeRequest(aString, aData);
        ClientMessage fromFile = clientMessages.get(fileClientMessageIndex);
        compareClientMessages(fromFile, encoded);
    }

    @Test
    public void test_MapAggregateCodec_decodeResponse() {
        int fileClientMessageIndex = 158;
        ClientMessage fromFile = clientMessages.get(fileClientMessageIndex);
        MapAggregateCodec.ResponseParameters parameters = MapAggregateCodec.decodeResponse(fromFile);
        assertTrue(isEqual(null, parameters.response));
    }

    @Test
    public void test_MapAggregateWithPredicateCodec_encodeRequest() {
        int fileClientMessageIndex = 159;
        ClientMessage encoded = MapAggregateWithPredicateCodec.encodeRequest(aString, aData, aData);
        ClientMessage fromFile = clientMessages.get(fileClientMessageIndex);
        compareClientMessages(fromFile, encoded);
    }

    @Test
    public void test_MapAggregateWithPredicateCodec_decodeResponse() {
        int fileClientMessageIndex = 160;
        ClientMessage fromFile = clientMessages.get(fileClientMessageIndex);
        MapAggregateWithPredicateCodec.ResponseParameters parameters = MapAggregateWithPredicateCodec.decodeResponse(fromFile);
        assertTrue(isEqual(null, parameters.response));
    }

    @Test
    public void test_MapProjectCodec_encodeRequest() {
        int fileClientMessageIndex = 161;
        ClientMessage encoded = MapProjectCodec.encodeRequest(aString, aData);
        ClientMessage fromFile = clientMessages.get(fileClientMessageIndex);
        compareClientMessages(fromFile, encoded);
    }

    @Test
    public void test_MapProjectCodec_decodeResponse() {
        int fileClientMessageIndex = 162;
        ClientMessage fromFile = clientMessages.get(fileClientMessageIndex);
        MapProjectCodec.ResponseParameters parameters = MapProjectCodec.decodeResponse(fromFile);
        assertTrue(isEqual(aListOfData, parameters.response));
    }

    @Test
    public void test_MapProjectWithPredicateCodec_encodeRequest() {
        int fileClientMessageIndex = 163;
        ClientMessage encoded = MapProjectWithPredicateCodec.encodeRequest(aString, aData, aData);
        ClientMessage fromFile = clientMessages.get(fileClientMessageIndex);
        compareClientMessages(fromFile, encoded);
    }

    @Test
    public void test_MapProjectWithPredicateCodec_decodeResponse() {
        int fileClientMessageIndex = 164;
        ClientMessage fromFile = clientMessages.get(fileClientMessageIndex);
        MapProjectWithPredicateCodec.ResponseParameters parameters = MapProjectWithPredicateCodec.decodeResponse(fromFile);
        assertTrue(isEqual(aListOfData, parameters.response));
    }

    @Test
    public void test_MapFetchNearCacheInvalidationMetadataCodec_encodeRequest() {
        int fileClientMessageIndex = 165;
        ClientMessage encoded = MapFetchNearCacheInvalidationMetadataCodec.encodeRequest(aListOfStrings, anAddress);
        ClientMessage fromFile = clientMessages.get(fileClientMessageIndex);
        compareClientMessages(fromFile, encoded);
    }

    @Test
    public void test_MapFetchNearCacheInvalidationMetadataCodec_decodeResponse() {
        int fileClientMessageIndex = 166;
        ClientMessage fromFile = clientMessages.get(fileClientMessageIndex);
        MapFetchNearCacheInvalidationMetadataCodec.ResponseParameters parameters = MapFetchNearCacheInvalidationMetadataCodec.decodeResponse(fromFile);
        assertTrue(isEqual(aListOfStringToListOfIntegerToLong, parameters.namePartitionSequenceList));
        assertTrue(isEqual(aListOfIntegerToUUID, parameters.partitionUuidList));
    }

    @Test
    public void test_MapAssignAndGetUuidsCodec_encodeRequest() {
        int fileClientMessageIndex = 167;
        ClientMessage encoded = MapAssignAndGetUuidsCodec.encodeRequest();
        ClientMessage fromFile = clientMessages.get(fileClientMessageIndex);
        compareClientMessages(fromFile, encoded);
    }

    @Test
    public void test_MapAssignAndGetUuidsCodec_decodeResponse() {
        int fileClientMessageIndex = 168;
        ClientMessage fromFile = clientMessages.get(fileClientMessageIndex);
        MapAssignAndGetUuidsCodec.ResponseParameters parameters = MapAssignAndGetUuidsCodec.decodeResponse(fromFile);
        assertTrue(isEqual(aListOfIntegerToUUID, parameters.partitionUuidList));
    }

    @Test
    public void test_MapRemoveAllCodec_encodeRequest() {
        int fileClientMessageIndex = 169;
        ClientMessage encoded = MapRemoveAllCodec.encodeRequest(aString, aData);
        ClientMessage fromFile = clientMessages.get(fileClientMessageIndex);
        compareClientMessages(fromFile, encoded);
    }

    @Test
    public void test_MapRemoveAllCodec_decodeResponse() {
        int fileClientMessageIndex = 170;
        ClientMessage fromFile = clientMessages.get(fileClientMessageIndex);
        MapRemoveAllCodec.ResponseParameters parameters = MapRemoveAllCodec.decodeResponse(fromFile);
    }

    @Test
    public void test_MapAddNearCacheInvalidationListenerCodec_encodeRequest() {
        int fileClientMessageIndex = 171;
        ClientMessage encoded = MapAddNearCacheInvalidationListenerCodec.encodeRequest(aString, anInt, aBoolean);
        ClientMessage fromFile = clientMessages.get(fileClientMessageIndex);
        compareClientMessages(fromFile, encoded);
    }

    @Test
    public void test_MapAddNearCacheInvalidationListenerCodec_decodeResponse() {
        int fileClientMessageIndex = 172;
        ClientMessage fromFile = clientMessages.get(fileClientMessageIndex);
        MapAddNearCacheInvalidationListenerCodec.ResponseParameters parameters = MapAddNearCacheInvalidationListenerCodec.decodeResponse(fromFile);
        assertTrue(isEqual(aUUID, parameters.response));
    }

    private class MapAddNearCacheInvalidationListenerCodecHandler extends MapAddNearCacheInvalidationListenerCodec.AbstractEventHandler {
        @Override
        public void handleIMapInvalidationEvent(com.hazelcast.internal.serialization.Data key, java.util.UUID sourceUuid, java.util.UUID partitionUuid, long sequence) {
            assertTrue(isEqual(null, key));
            assertTrue(isEqual(aUUID, sourceUuid));
            assertTrue(isEqual(aUUID, partitionUuid));
            assertTrue(isEqual(aLong, sequence));
        }
        @Override
        public void handleIMapBatchInvalidationEvent(java.util.Collection<com.hazelcast.internal.serialization.Data> keys, java.util.Collection<java.util.UUID> sourceUuids, java.util.Collection<java.util.UUID> partitionUuids, java.util.Collection<java.lang.Long> sequences) {
            assertTrue(isEqual(aListOfData, keys));
            assertTrue(isEqual(aListOfUUIDs, sourceUuids));
            assertTrue(isEqual(aListOfUUIDs, partitionUuids));
            assertTrue(isEqual(aListOfLongs, sequences));
        }
    }

    @Test
    public void test_MapAddNearCacheInvalidationListenerCodec_handleIMapInvalidationEvent() {
        int fileClientMessageIndex = 173;
        ClientMessage fromFile = clientMessages.get(fileClientMessageIndex);
        MapAddNearCacheInvalidationListenerCodecHandler handler = new MapAddNearCacheInvalidationListenerCodecHandler();
        handler.handle(fromFile);
    }

    @Test
    public void test_MapAddNearCacheInvalidationListenerCodec_handleIMapBatchInvalidationEvent() {
        int fileClientMessageIndex = 174;
        ClientMessage fromFile = clientMessages.get(fileClientMessageIndex);
        MapAddNearCacheInvalidationListenerCodecHandler handler = new MapAddNearCacheInvalidationListenerCodecHandler();
        handler.handle(fromFile);
    }

    @Test
    public void test_MapFetchWithQueryCodec_encodeRequest() {
        int fileClientMessageIndex = 175;
        ClientMessage encoded = MapFetchWithQueryCodec.encodeRequest(aString, anInt, anInt, aData, aData);
        ClientMessage fromFile = clientMessages.get(fileClientMessageIndex);
        compareClientMessages(fromFile, encoded);
    }

    @Test
    public void test_MapFetchWithQueryCodec_decodeResponse() {
        int fileClientMessageIndex = 176;
        ClientMessage fromFile = clientMessages.get(fileClientMessageIndex);
        MapFetchWithQueryCodec.ResponseParameters parameters = MapFetchWithQueryCodec.decodeResponse(fromFile);
        assertTrue(isEqual(aListOfData, parameters.results));
        assertTrue(isEqual(anInt, parameters.nextTableIndexToReadFrom));
    }

    @Test
    public void test_MapEventJournalSubscribeCodec_encodeRequest() {
        int fileClientMessageIndex = 177;
        ClientMessage encoded = MapEventJournalSubscribeCodec.encodeRequest(aString);
        ClientMessage fromFile = clientMessages.get(fileClientMessageIndex);
        compareClientMessages(fromFile, encoded);
    }

    @Test
    public void test_MapEventJournalSubscribeCodec_decodeResponse() {
        int fileClientMessageIndex = 178;
        ClientMessage fromFile = clientMessages.get(fileClientMessageIndex);
        MapEventJournalSubscribeCodec.ResponseParameters parameters = MapEventJournalSubscribeCodec.decodeResponse(fromFile);
        assertTrue(isEqual(aLong, parameters.oldestSequence));
        assertTrue(isEqual(aLong, parameters.newestSequence));
    }

    @Test
    public void test_MapEventJournalReadCodec_encodeRequest() {
        int fileClientMessageIndex = 179;
        ClientMessage encoded = MapEventJournalReadCodec.encodeRequest(aString, aLong, anInt, anInt, null, null);
        ClientMessage fromFile = clientMessages.get(fileClientMessageIndex);
        compareClientMessages(fromFile, encoded);
    }

    @Test
    public void test_MapEventJournalReadCodec_decodeResponse() {
        int fileClientMessageIndex = 180;
        ClientMessage fromFile = clientMessages.get(fileClientMessageIndex);
        MapEventJournalReadCodec.ResponseParameters parameters = MapEventJournalReadCodec.decodeResponse(fromFile);
        assertTrue(isEqual(anInt, parameters.readCount));
        assertTrue(isEqual(aListOfData, parameters.items));
        assertTrue(isEqual(null, parameters.itemSeqs));
        assertTrue(isEqual(aLong, parameters.nextSeq));
    }

    @Test
    public void test_MapSetTtlCodec_encodeRequest() {
        int fileClientMessageIndex = 181;
        ClientMessage encoded = MapSetTtlCodec.encodeRequest(aString, aData, aLong);
        ClientMessage fromFile = clientMessages.get(fileClientMessageIndex);
        compareClientMessages(fromFile, encoded);
    }

    @Test
    public void test_MapSetTtlCodec_decodeResponse() {
        int fileClientMessageIndex = 182;
        ClientMessage fromFile = clientMessages.get(fileClientMessageIndex);
        MapSetTtlCodec.ResponseParameters parameters = MapSetTtlCodec.decodeResponse(fromFile);
        assertTrue(isEqual(aBoolean, parameters.response));
    }

    @Test
    public void test_MapPutWithMaxIdleCodec_encodeRequest() {
        int fileClientMessageIndex = 183;
        ClientMessage encoded = MapPutWithMaxIdleCodec.encodeRequest(aString, aData, aData, aLong, aLong, aLong);
        ClientMessage fromFile = clientMessages.get(fileClientMessageIndex);
        compareClientMessages(fromFile, encoded);
    }

    @Test
    public void test_MapPutWithMaxIdleCodec_decodeResponse() {
        int fileClientMessageIndex = 184;
        ClientMessage fromFile = clientMessages.get(fileClientMessageIndex);
        MapPutWithMaxIdleCodec.ResponseParameters parameters = MapPutWithMaxIdleCodec.decodeResponse(fromFile);
        assertTrue(isEqual(null, parameters.response));
    }

    @Test
    public void test_MapPutTransientWithMaxIdleCodec_encodeRequest() {
        int fileClientMessageIndex = 185;
        ClientMessage encoded = MapPutTransientWithMaxIdleCodec.encodeRequest(aString, aData, aData, aLong, aLong, aLong);
        ClientMessage fromFile = clientMessages.get(fileClientMessageIndex);
        compareClientMessages(fromFile, encoded);
    }

    @Test
    public void test_MapPutTransientWithMaxIdleCodec_decodeResponse() {
        int fileClientMessageIndex = 186;
        ClientMessage fromFile = clientMessages.get(fileClientMessageIndex);
        MapPutTransientWithMaxIdleCodec.ResponseParameters parameters = MapPutTransientWithMaxIdleCodec.decodeResponse(fromFile);
        assertTrue(isEqual(null, parameters.response));
    }

    @Test
    public void test_MapPutIfAbsentWithMaxIdleCodec_encodeRequest() {
        int fileClientMessageIndex = 187;
        ClientMessage encoded = MapPutIfAbsentWithMaxIdleCodec.encodeRequest(aString, aData, aData, aLong, aLong, aLong);
        ClientMessage fromFile = clientMessages.get(fileClientMessageIndex);
        compareClientMessages(fromFile, encoded);
    }

    @Test
    public void test_MapPutIfAbsentWithMaxIdleCodec_decodeResponse() {
        int fileClientMessageIndex = 188;
        ClientMessage fromFile = clientMessages.get(fileClientMessageIndex);
        MapPutIfAbsentWithMaxIdleCodec.ResponseParameters parameters = MapPutIfAbsentWithMaxIdleCodec.decodeResponse(fromFile);
        assertTrue(isEqual(null, parameters.response));
    }

    @Test
    public void test_MapSetWithMaxIdleCodec_encodeRequest() {
        int fileClientMessageIndex = 189;
        ClientMessage encoded = MapSetWithMaxIdleCodec.encodeRequest(aString, aData, aData, aLong, aLong, aLong);
        ClientMessage fromFile = clientMessages.get(fileClientMessageIndex);
        compareClientMessages(fromFile, encoded);
    }

    @Test
    public void test_MapSetWithMaxIdleCodec_decodeResponse() {
        int fileClientMessageIndex = 190;
        ClientMessage fromFile = clientMessages.get(fileClientMessageIndex);
        MapSetWithMaxIdleCodec.ResponseParameters parameters = MapSetWithMaxIdleCodec.decodeResponse(fromFile);
        assertTrue(isEqual(null, parameters.response));
    }

    @Test
    public void test_MultiMapPutCodec_encodeRequest() {
        int fileClientMessageIndex = 191;
        ClientMessage encoded = MultiMapPutCodec.encodeRequest(aString, aData, aData, aLong);
        ClientMessage fromFile = clientMessages.get(fileClientMessageIndex);
        compareClientMessages(fromFile, encoded);
    }

    @Test
    public void test_MultiMapPutCodec_decodeResponse() {
        int fileClientMessageIndex = 192;
        ClientMessage fromFile = clientMessages.get(fileClientMessageIndex);
        MultiMapPutCodec.ResponseParameters parameters = MultiMapPutCodec.decodeResponse(fromFile);
        assertTrue(isEqual(aBoolean, parameters.response));
    }

    @Test
    public void test_MultiMapGetCodec_encodeRequest() {
        int fileClientMessageIndex = 193;
        ClientMessage encoded = MultiMapGetCodec.encodeRequest(aString, aData, aLong);
        ClientMessage fromFile = clientMessages.get(fileClientMessageIndex);
        compareClientMessages(fromFile, encoded);
    }

    @Test
    public void test_MultiMapGetCodec_decodeResponse() {
        int fileClientMessageIndex = 194;
        ClientMessage fromFile = clientMessages.get(fileClientMessageIndex);
        MultiMapGetCodec.ResponseParameters parameters = MultiMapGetCodec.decodeResponse(fromFile);
        assertTrue(isEqual(aListOfData, parameters.response));
    }

    @Test
    public void test_MultiMapRemoveCodec_encodeRequest() {
        int fileClientMessageIndex = 195;
        ClientMessage encoded = MultiMapRemoveCodec.encodeRequest(aString, aData, aLong);
        ClientMessage fromFile = clientMessages.get(fileClientMessageIndex);
        compareClientMessages(fromFile, encoded);
    }

    @Test
    public void test_MultiMapRemoveCodec_decodeResponse() {
        int fileClientMessageIndex = 196;
        ClientMessage fromFile = clientMessages.get(fileClientMessageIndex);
        MultiMapRemoveCodec.ResponseParameters parameters = MultiMapRemoveCodec.decodeResponse(fromFile);
        assertTrue(isEqual(aListOfData, parameters.response));
    }

    @Test
    public void test_MultiMapKeySetCodec_encodeRequest() {
        int fileClientMessageIndex = 197;
        ClientMessage encoded = MultiMapKeySetCodec.encodeRequest(aString);
        ClientMessage fromFile = clientMessages.get(fileClientMessageIndex);
        compareClientMessages(fromFile, encoded);
    }

    @Test
    public void test_MultiMapKeySetCodec_decodeResponse() {
        int fileClientMessageIndex = 198;
        ClientMessage fromFile = clientMessages.get(fileClientMessageIndex);
        MultiMapKeySetCodec.ResponseParameters parameters = MultiMapKeySetCodec.decodeResponse(fromFile);
        assertTrue(isEqual(aListOfData, parameters.response));
    }

    @Test
    public void test_MultiMapValuesCodec_encodeRequest() {
        int fileClientMessageIndex = 199;
        ClientMessage encoded = MultiMapValuesCodec.encodeRequest(aString);
        ClientMessage fromFile = clientMessages.get(fileClientMessageIndex);
        compareClientMessages(fromFile, encoded);
    }

    @Test
    public void test_MultiMapValuesCodec_decodeResponse() {
        int fileClientMessageIndex = 200;
        ClientMessage fromFile = clientMessages.get(fileClientMessageIndex);
        MultiMapValuesCodec.ResponseParameters parameters = MultiMapValuesCodec.decodeResponse(fromFile);
        assertTrue(isEqual(aListOfData, parameters.response));
    }

    @Test
    public void test_MultiMapEntrySetCodec_encodeRequest() {
        int fileClientMessageIndex = 201;
        ClientMessage encoded = MultiMapEntrySetCodec.encodeRequest(aString);
        ClientMessage fromFile = clientMessages.get(fileClientMessageIndex);
        compareClientMessages(fromFile, encoded);
    }

    @Test
    public void test_MultiMapEntrySetCodec_decodeResponse() {
        int fileClientMessageIndex = 202;
        ClientMessage fromFile = clientMessages.get(fileClientMessageIndex);
        MultiMapEntrySetCodec.ResponseParameters parameters = MultiMapEntrySetCodec.decodeResponse(fromFile);
        assertTrue(isEqual(aListOfDataToData, parameters.response));
    }

    @Test
    public void test_MultiMapContainsKeyCodec_encodeRequest() {
        int fileClientMessageIndex = 203;
        ClientMessage encoded = MultiMapContainsKeyCodec.encodeRequest(aString, aData, aLong);
        ClientMessage fromFile = clientMessages.get(fileClientMessageIndex);
        compareClientMessages(fromFile, encoded);
    }

    @Test
    public void test_MultiMapContainsKeyCodec_decodeResponse() {
        int fileClientMessageIndex = 204;
        ClientMessage fromFile = clientMessages.get(fileClientMessageIndex);
        MultiMapContainsKeyCodec.ResponseParameters parameters = MultiMapContainsKeyCodec.decodeResponse(fromFile);
        assertTrue(isEqual(aBoolean, parameters.response));
    }

    @Test
    public void test_MultiMapContainsValueCodec_encodeRequest() {
        int fileClientMessageIndex = 205;
        ClientMessage encoded = MultiMapContainsValueCodec.encodeRequest(aString, aData);
        ClientMessage fromFile = clientMessages.get(fileClientMessageIndex);
        compareClientMessages(fromFile, encoded);
    }

    @Test
    public void test_MultiMapContainsValueCodec_decodeResponse() {
        int fileClientMessageIndex = 206;
        ClientMessage fromFile = clientMessages.get(fileClientMessageIndex);
        MultiMapContainsValueCodec.ResponseParameters parameters = MultiMapContainsValueCodec.decodeResponse(fromFile);
        assertTrue(isEqual(aBoolean, parameters.response));
    }

    @Test
    public void test_MultiMapContainsEntryCodec_encodeRequest() {
        int fileClientMessageIndex = 207;
        ClientMessage encoded = MultiMapContainsEntryCodec.encodeRequest(aString, aData, aData, aLong);
        ClientMessage fromFile = clientMessages.get(fileClientMessageIndex);
        compareClientMessages(fromFile, encoded);
    }

    @Test
    public void test_MultiMapContainsEntryCodec_decodeResponse() {
        int fileClientMessageIndex = 208;
        ClientMessage fromFile = clientMessages.get(fileClientMessageIndex);
        MultiMapContainsEntryCodec.ResponseParameters parameters = MultiMapContainsEntryCodec.decodeResponse(fromFile);
        assertTrue(isEqual(aBoolean, parameters.response));
    }

    @Test
    public void test_MultiMapSizeCodec_encodeRequest() {
        int fileClientMessageIndex = 209;
        ClientMessage encoded = MultiMapSizeCodec.encodeRequest(aString);
        ClientMessage fromFile = clientMessages.get(fileClientMessageIndex);
        compareClientMessages(fromFile, encoded);
    }

    @Test
    public void test_MultiMapSizeCodec_decodeResponse() {
        int fileClientMessageIndex = 210;
        ClientMessage fromFile = clientMessages.get(fileClientMessageIndex);
        MultiMapSizeCodec.ResponseParameters parameters = MultiMapSizeCodec.decodeResponse(fromFile);
        assertTrue(isEqual(anInt, parameters.response));
    }

    @Test
    public void test_MultiMapClearCodec_encodeRequest() {
        int fileClientMessageIndex = 211;
        ClientMessage encoded = MultiMapClearCodec.encodeRequest(aString);
        ClientMessage fromFile = clientMessages.get(fileClientMessageIndex);
        compareClientMessages(fromFile, encoded);
    }

    @Test
    public void test_MultiMapClearCodec_decodeResponse() {
        int fileClientMessageIndex = 212;
        ClientMessage fromFile = clientMessages.get(fileClientMessageIndex);
        MultiMapClearCodec.ResponseParameters parameters = MultiMapClearCodec.decodeResponse(fromFile);
    }

    @Test
    public void test_MultiMapValueCountCodec_encodeRequest() {
        int fileClientMessageIndex = 213;
        ClientMessage encoded = MultiMapValueCountCodec.encodeRequest(aString, aData, aLong);
        ClientMessage fromFile = clientMessages.get(fileClientMessageIndex);
        compareClientMessages(fromFile, encoded);
    }

    @Test
    public void test_MultiMapValueCountCodec_decodeResponse() {
        int fileClientMessageIndex = 214;
        ClientMessage fromFile = clientMessages.get(fileClientMessageIndex);
        MultiMapValueCountCodec.ResponseParameters parameters = MultiMapValueCountCodec.decodeResponse(fromFile);
        assertTrue(isEqual(anInt, parameters.response));
    }

    @Test
    public void test_MultiMapAddEntryListenerToKeyCodec_encodeRequest() {
        int fileClientMessageIndex = 215;
        ClientMessage encoded = MultiMapAddEntryListenerToKeyCodec.encodeRequest(aString, aData, aBoolean, aBoolean);
        ClientMessage fromFile = clientMessages.get(fileClientMessageIndex);
        compareClientMessages(fromFile, encoded);
    }

    @Test
    public void test_MultiMapAddEntryListenerToKeyCodec_decodeResponse() {
        int fileClientMessageIndex = 216;
        ClientMessage fromFile = clientMessages.get(fileClientMessageIndex);
        MultiMapAddEntryListenerToKeyCodec.ResponseParameters parameters = MultiMapAddEntryListenerToKeyCodec.decodeResponse(fromFile);
        assertTrue(isEqual(aUUID, parameters.response));
    }

    private class MultiMapAddEntryListenerToKeyCodecHandler extends MultiMapAddEntryListenerToKeyCodec.AbstractEventHandler {
        @Override
        public void handleEntryEvent(com.hazelcast.internal.serialization.Data key, com.hazelcast.internal.serialization.Data value, com.hazelcast.internal.serialization.Data oldValue, com.hazelcast.internal.serialization.Data mergingValue, int eventType, java.util.UUID uuid, int numberOfAffectedEntries) {
            assertTrue(isEqual(null, key));
            assertTrue(isEqual(null, value));
            assertTrue(isEqual(null, oldValue));
            assertTrue(isEqual(null, mergingValue));
            assertTrue(isEqual(anInt, eventType));
            assertTrue(isEqual(aUUID, uuid));
            assertTrue(isEqual(anInt, numberOfAffectedEntries));
        }
    }

    @Test
    public void test_MultiMapAddEntryListenerToKeyCodec_handleEntryEvent() {
        int fileClientMessageIndex = 217;
        ClientMessage fromFile = clientMessages.get(fileClientMessageIndex);
        MultiMapAddEntryListenerToKeyCodecHandler handler = new MultiMapAddEntryListenerToKeyCodecHandler();
        handler.handle(fromFile);
    }

    @Test
    public void test_MultiMapAddEntryListenerCodec_encodeRequest() {
        int fileClientMessageIndex = 218;
        ClientMessage encoded = MultiMapAddEntryListenerCodec.encodeRequest(aString, aBoolean, aBoolean);
        ClientMessage fromFile = clientMessages.get(fileClientMessageIndex);
        compareClientMessages(fromFile, encoded);
    }

    @Test
    public void test_MultiMapAddEntryListenerCodec_decodeResponse() {
        int fileClientMessageIndex = 219;
        ClientMessage fromFile = clientMessages.get(fileClientMessageIndex);
        MultiMapAddEntryListenerCodec.ResponseParameters parameters = MultiMapAddEntryListenerCodec.decodeResponse(fromFile);
        assertTrue(isEqual(aUUID, parameters.response));
    }

    private class MultiMapAddEntryListenerCodecHandler extends MultiMapAddEntryListenerCodec.AbstractEventHandler {
        @Override
        public void handleEntryEvent(com.hazelcast.internal.serialization.Data key, com.hazelcast.internal.serialization.Data value, com.hazelcast.internal.serialization.Data oldValue, com.hazelcast.internal.serialization.Data mergingValue, int eventType, java.util.UUID uuid, int numberOfAffectedEntries) {
            assertTrue(isEqual(null, key));
            assertTrue(isEqual(null, value));
            assertTrue(isEqual(null, oldValue));
            assertTrue(isEqual(null, mergingValue));
            assertTrue(isEqual(anInt, eventType));
            assertTrue(isEqual(aUUID, uuid));
            assertTrue(isEqual(anInt, numberOfAffectedEntries));
        }
    }

    @Test
    public void test_MultiMapAddEntryListenerCodec_handleEntryEvent() {
        int fileClientMessageIndex = 220;
        ClientMessage fromFile = clientMessages.get(fileClientMessageIndex);
        MultiMapAddEntryListenerCodecHandler handler = new MultiMapAddEntryListenerCodecHandler();
        handler.handle(fromFile);
    }

    @Test
    public void test_MultiMapRemoveEntryListenerCodec_encodeRequest() {
        int fileClientMessageIndex = 221;
        ClientMessage encoded = MultiMapRemoveEntryListenerCodec.encodeRequest(aString, aUUID);
        ClientMessage fromFile = clientMessages.get(fileClientMessageIndex);
        compareClientMessages(fromFile, encoded);
    }

    @Test
    public void test_MultiMapRemoveEntryListenerCodec_decodeResponse() {
        int fileClientMessageIndex = 222;
        ClientMessage fromFile = clientMessages.get(fileClientMessageIndex);
        MultiMapRemoveEntryListenerCodec.ResponseParameters parameters = MultiMapRemoveEntryListenerCodec.decodeResponse(fromFile);
        assertTrue(isEqual(aBoolean, parameters.response));
    }

    @Test
    public void test_MultiMapLockCodec_encodeRequest() {
        int fileClientMessageIndex = 223;
        ClientMessage encoded = MultiMapLockCodec.encodeRequest(aString, aData, aLong, aLong, aLong);
        ClientMessage fromFile = clientMessages.get(fileClientMessageIndex);
        compareClientMessages(fromFile, encoded);
    }

    @Test
    public void test_MultiMapLockCodec_decodeResponse() {
        int fileClientMessageIndex = 224;
        ClientMessage fromFile = clientMessages.get(fileClientMessageIndex);
        MultiMapLockCodec.ResponseParameters parameters = MultiMapLockCodec.decodeResponse(fromFile);
    }

    @Test
    public void test_MultiMapTryLockCodec_encodeRequest() {
        int fileClientMessageIndex = 225;
        ClientMessage encoded = MultiMapTryLockCodec.encodeRequest(aString, aData, aLong, aLong, aLong, aLong);
        ClientMessage fromFile = clientMessages.get(fileClientMessageIndex);
        compareClientMessages(fromFile, encoded);
    }

    @Test
    public void test_MultiMapTryLockCodec_decodeResponse() {
        int fileClientMessageIndex = 226;
        ClientMessage fromFile = clientMessages.get(fileClientMessageIndex);
        MultiMapTryLockCodec.ResponseParameters parameters = MultiMapTryLockCodec.decodeResponse(fromFile);
        assertTrue(isEqual(aBoolean, parameters.response));
    }

    @Test
    public void test_MultiMapIsLockedCodec_encodeRequest() {
        int fileClientMessageIndex = 227;
        ClientMessage encoded = MultiMapIsLockedCodec.encodeRequest(aString, aData);
        ClientMessage fromFile = clientMessages.get(fileClientMessageIndex);
        compareClientMessages(fromFile, encoded);
    }

    @Test
    public void test_MultiMapIsLockedCodec_decodeResponse() {
        int fileClientMessageIndex = 228;
        ClientMessage fromFile = clientMessages.get(fileClientMessageIndex);
        MultiMapIsLockedCodec.ResponseParameters parameters = MultiMapIsLockedCodec.decodeResponse(fromFile);
        assertTrue(isEqual(aBoolean, parameters.response));
    }

    @Test
    public void test_MultiMapUnlockCodec_encodeRequest() {
        int fileClientMessageIndex = 229;
        ClientMessage encoded = MultiMapUnlockCodec.encodeRequest(aString, aData, aLong, aLong);
        ClientMessage fromFile = clientMessages.get(fileClientMessageIndex);
        compareClientMessages(fromFile, encoded);
    }

    @Test
    public void test_MultiMapUnlockCodec_decodeResponse() {
        int fileClientMessageIndex = 230;
        ClientMessage fromFile = clientMessages.get(fileClientMessageIndex);
        MultiMapUnlockCodec.ResponseParameters parameters = MultiMapUnlockCodec.decodeResponse(fromFile);
    }

    @Test
    public void test_MultiMapForceUnlockCodec_encodeRequest() {
        int fileClientMessageIndex = 231;
        ClientMessage encoded = MultiMapForceUnlockCodec.encodeRequest(aString, aData, aLong);
        ClientMessage fromFile = clientMessages.get(fileClientMessageIndex);
        compareClientMessages(fromFile, encoded);
    }

    @Test
    public void test_MultiMapForceUnlockCodec_decodeResponse() {
        int fileClientMessageIndex = 232;
        ClientMessage fromFile = clientMessages.get(fileClientMessageIndex);
        MultiMapForceUnlockCodec.ResponseParameters parameters = MultiMapForceUnlockCodec.decodeResponse(fromFile);
    }

    @Test
    public void test_MultiMapRemoveEntryCodec_encodeRequest() {
        int fileClientMessageIndex = 233;
        ClientMessage encoded = MultiMapRemoveEntryCodec.encodeRequest(aString, aData, aData, aLong);
        ClientMessage fromFile = clientMessages.get(fileClientMessageIndex);
        compareClientMessages(fromFile, encoded);
    }

    @Test
    public void test_MultiMapRemoveEntryCodec_decodeResponse() {
        int fileClientMessageIndex = 234;
        ClientMessage fromFile = clientMessages.get(fileClientMessageIndex);
        MultiMapRemoveEntryCodec.ResponseParameters parameters = MultiMapRemoveEntryCodec.decodeResponse(fromFile);
        assertTrue(isEqual(aBoolean, parameters.response));
    }

    @Test
    public void test_MultiMapDeleteCodec_encodeRequest() {
        int fileClientMessageIndex = 235;
        ClientMessage encoded = MultiMapDeleteCodec.encodeRequest(aString, aData, aLong);
        ClientMessage fromFile = clientMessages.get(fileClientMessageIndex);
        compareClientMessages(fromFile, encoded);
    }

    @Test
    public void test_MultiMapDeleteCodec_decodeResponse() {
        int fileClientMessageIndex = 236;
        ClientMessage fromFile = clientMessages.get(fileClientMessageIndex);
        MultiMapDeleteCodec.ResponseParameters parameters = MultiMapDeleteCodec.decodeResponse(fromFile);
    }

    @Test
    public void test_QueueOfferCodec_encodeRequest() {
        int fileClientMessageIndex = 237;
        ClientMessage encoded = QueueOfferCodec.encodeRequest(aString, aData, aLong);
        ClientMessage fromFile = clientMessages.get(fileClientMessageIndex);
        compareClientMessages(fromFile, encoded);
    }

    @Test
    public void test_QueueOfferCodec_decodeResponse() {
        int fileClientMessageIndex = 238;
        ClientMessage fromFile = clientMessages.get(fileClientMessageIndex);
        QueueOfferCodec.ResponseParameters parameters = QueueOfferCodec.decodeResponse(fromFile);
        assertTrue(isEqual(aBoolean, parameters.response));
    }

    @Test
    public void test_QueuePutCodec_encodeRequest() {
        int fileClientMessageIndex = 239;
        ClientMessage encoded = QueuePutCodec.encodeRequest(aString, aData);
        ClientMessage fromFile = clientMessages.get(fileClientMessageIndex);
        compareClientMessages(fromFile, encoded);
    }

    @Test
    public void test_QueuePutCodec_decodeResponse() {
        int fileClientMessageIndex = 240;
        ClientMessage fromFile = clientMessages.get(fileClientMessageIndex);
        QueuePutCodec.ResponseParameters parameters = QueuePutCodec.decodeResponse(fromFile);
    }

    @Test
    public void test_QueueSizeCodec_encodeRequest() {
        int fileClientMessageIndex = 241;
        ClientMessage encoded = QueueSizeCodec.encodeRequest(aString);
        ClientMessage fromFile = clientMessages.get(fileClientMessageIndex);
        compareClientMessages(fromFile, encoded);
    }

    @Test
    public void test_QueueSizeCodec_decodeResponse() {
        int fileClientMessageIndex = 242;
        ClientMessage fromFile = clientMessages.get(fileClientMessageIndex);
        QueueSizeCodec.ResponseParameters parameters = QueueSizeCodec.decodeResponse(fromFile);
        assertTrue(isEqual(anInt, parameters.response));
    }

    @Test
    public void test_QueueRemoveCodec_encodeRequest() {
        int fileClientMessageIndex = 243;
        ClientMessage encoded = QueueRemoveCodec.encodeRequest(aString, aData);
        ClientMessage fromFile = clientMessages.get(fileClientMessageIndex);
        compareClientMessages(fromFile, encoded);
    }

    @Test
    public void test_QueueRemoveCodec_decodeResponse() {
        int fileClientMessageIndex = 244;
        ClientMessage fromFile = clientMessages.get(fileClientMessageIndex);
        QueueRemoveCodec.ResponseParameters parameters = QueueRemoveCodec.decodeResponse(fromFile);
        assertTrue(isEqual(aBoolean, parameters.response));
    }

    @Test
    public void test_QueuePollCodec_encodeRequest() {
        int fileClientMessageIndex = 245;
        ClientMessage encoded = QueuePollCodec.encodeRequest(aString, aLong);
        ClientMessage fromFile = clientMessages.get(fileClientMessageIndex);
        compareClientMessages(fromFile, encoded);
    }

    @Test
    public void test_QueuePollCodec_decodeResponse() {
        int fileClientMessageIndex = 246;
        ClientMessage fromFile = clientMessages.get(fileClientMessageIndex);
        QueuePollCodec.ResponseParameters parameters = QueuePollCodec.decodeResponse(fromFile);
        assertTrue(isEqual(null, parameters.response));
    }

    @Test
    public void test_QueueTakeCodec_encodeRequest() {
        int fileClientMessageIndex = 247;
        ClientMessage encoded = QueueTakeCodec.encodeRequest(aString);
        ClientMessage fromFile = clientMessages.get(fileClientMessageIndex);
        compareClientMessages(fromFile, encoded);
    }

    @Test
    public void test_QueueTakeCodec_decodeResponse() {
        int fileClientMessageIndex = 248;
        ClientMessage fromFile = clientMessages.get(fileClientMessageIndex);
        QueueTakeCodec.ResponseParameters parameters = QueueTakeCodec.decodeResponse(fromFile);
        assertTrue(isEqual(null, parameters.response));
    }

    @Test
    public void test_QueuePeekCodec_encodeRequest() {
        int fileClientMessageIndex = 249;
        ClientMessage encoded = QueuePeekCodec.encodeRequest(aString);
        ClientMessage fromFile = clientMessages.get(fileClientMessageIndex);
        compareClientMessages(fromFile, encoded);
    }

    @Test
    public void test_QueuePeekCodec_decodeResponse() {
        int fileClientMessageIndex = 250;
        ClientMessage fromFile = clientMessages.get(fileClientMessageIndex);
        QueuePeekCodec.ResponseParameters parameters = QueuePeekCodec.decodeResponse(fromFile);
        assertTrue(isEqual(null, parameters.response));
    }

    @Test
    public void test_QueueIteratorCodec_encodeRequest() {
        int fileClientMessageIndex = 251;
        ClientMessage encoded = QueueIteratorCodec.encodeRequest(aString);
        ClientMessage fromFile = clientMessages.get(fileClientMessageIndex);
        compareClientMessages(fromFile, encoded);
    }

    @Test
    public void test_QueueIteratorCodec_decodeResponse() {
        int fileClientMessageIndex = 252;
        ClientMessage fromFile = clientMessages.get(fileClientMessageIndex);
        QueueIteratorCodec.ResponseParameters parameters = QueueIteratorCodec.decodeResponse(fromFile);
        assertTrue(isEqual(aListOfData, parameters.response));
    }

    @Test
    public void test_QueueDrainToCodec_encodeRequest() {
        int fileClientMessageIndex = 253;
        ClientMessage encoded = QueueDrainToCodec.encodeRequest(aString);
        ClientMessage fromFile = clientMessages.get(fileClientMessageIndex);
        compareClientMessages(fromFile, encoded);
    }

    @Test
    public void test_QueueDrainToCodec_decodeResponse() {
        int fileClientMessageIndex = 254;
        ClientMessage fromFile = clientMessages.get(fileClientMessageIndex);
        QueueDrainToCodec.ResponseParameters parameters = QueueDrainToCodec.decodeResponse(fromFile);
        assertTrue(isEqual(aListOfData, parameters.response));
    }

    @Test
    public void test_QueueDrainToMaxSizeCodec_encodeRequest() {
        int fileClientMessageIndex = 255;
        ClientMessage encoded = QueueDrainToMaxSizeCodec.encodeRequest(aString, anInt);
        ClientMessage fromFile = clientMessages.get(fileClientMessageIndex);
        compareClientMessages(fromFile, encoded);
    }

    @Test
    public void test_QueueDrainToMaxSizeCodec_decodeResponse() {
        int fileClientMessageIndex = 256;
        ClientMessage fromFile = clientMessages.get(fileClientMessageIndex);
        QueueDrainToMaxSizeCodec.ResponseParameters parameters = QueueDrainToMaxSizeCodec.decodeResponse(fromFile);
        assertTrue(isEqual(aListOfData, parameters.response));
    }

    @Test
    public void test_QueueContainsCodec_encodeRequest() {
        int fileClientMessageIndex = 257;
        ClientMessage encoded = QueueContainsCodec.encodeRequest(aString, aData);
        ClientMessage fromFile = clientMessages.get(fileClientMessageIndex);
        compareClientMessages(fromFile, encoded);
    }

    @Test
    public void test_QueueContainsCodec_decodeResponse() {
        int fileClientMessageIndex = 258;
        ClientMessage fromFile = clientMessages.get(fileClientMessageIndex);
        QueueContainsCodec.ResponseParameters parameters = QueueContainsCodec.decodeResponse(fromFile);
        assertTrue(isEqual(aBoolean, parameters.response));
    }

    @Test
    public void test_QueueContainsAllCodec_encodeRequest() {
        int fileClientMessageIndex = 259;
        ClientMessage encoded = QueueContainsAllCodec.encodeRequest(aString, aListOfData);
        ClientMessage fromFile = clientMessages.get(fileClientMessageIndex);
        compareClientMessages(fromFile, encoded);
    }

    @Test
    public void test_QueueContainsAllCodec_decodeResponse() {
        int fileClientMessageIndex = 260;
        ClientMessage fromFile = clientMessages.get(fileClientMessageIndex);
        QueueContainsAllCodec.ResponseParameters parameters = QueueContainsAllCodec.decodeResponse(fromFile);
        assertTrue(isEqual(aBoolean, parameters.response));
    }

    @Test
    public void test_QueueCompareAndRemoveAllCodec_encodeRequest() {
        int fileClientMessageIndex = 261;
        ClientMessage encoded = QueueCompareAndRemoveAllCodec.encodeRequest(aString, aListOfData);
        ClientMessage fromFile = clientMessages.get(fileClientMessageIndex);
        compareClientMessages(fromFile, encoded);
    }

    @Test
    public void test_QueueCompareAndRemoveAllCodec_decodeResponse() {
        int fileClientMessageIndex = 262;
        ClientMessage fromFile = clientMessages.get(fileClientMessageIndex);
        QueueCompareAndRemoveAllCodec.ResponseParameters parameters = QueueCompareAndRemoveAllCodec.decodeResponse(fromFile);
        assertTrue(isEqual(aBoolean, parameters.response));
    }

    @Test
    public void test_QueueCompareAndRetainAllCodec_encodeRequest() {
        int fileClientMessageIndex = 263;
        ClientMessage encoded = QueueCompareAndRetainAllCodec.encodeRequest(aString, aListOfData);
        ClientMessage fromFile = clientMessages.get(fileClientMessageIndex);
        compareClientMessages(fromFile, encoded);
    }

    @Test
    public void test_QueueCompareAndRetainAllCodec_decodeResponse() {
        int fileClientMessageIndex = 264;
        ClientMessage fromFile = clientMessages.get(fileClientMessageIndex);
        QueueCompareAndRetainAllCodec.ResponseParameters parameters = QueueCompareAndRetainAllCodec.decodeResponse(fromFile);
        assertTrue(isEqual(aBoolean, parameters.response));
    }

    @Test
    public void test_QueueClearCodec_encodeRequest() {
        int fileClientMessageIndex = 265;
        ClientMessage encoded = QueueClearCodec.encodeRequest(aString);
        ClientMessage fromFile = clientMessages.get(fileClientMessageIndex);
        compareClientMessages(fromFile, encoded);
    }

    @Test
    public void test_QueueClearCodec_decodeResponse() {
        int fileClientMessageIndex = 266;
        ClientMessage fromFile = clientMessages.get(fileClientMessageIndex);
        QueueClearCodec.ResponseParameters parameters = QueueClearCodec.decodeResponse(fromFile);
    }

    @Test
    public void test_QueueAddAllCodec_encodeRequest() {
        int fileClientMessageIndex = 267;
        ClientMessage encoded = QueueAddAllCodec.encodeRequest(aString, aListOfData);
        ClientMessage fromFile = clientMessages.get(fileClientMessageIndex);
        compareClientMessages(fromFile, encoded);
    }

    @Test
    public void test_QueueAddAllCodec_decodeResponse() {
        int fileClientMessageIndex = 268;
        ClientMessage fromFile = clientMessages.get(fileClientMessageIndex);
        QueueAddAllCodec.ResponseParameters parameters = QueueAddAllCodec.decodeResponse(fromFile);
        assertTrue(isEqual(aBoolean, parameters.response));
    }

    @Test
    public void test_QueueAddListenerCodec_encodeRequest() {
        int fileClientMessageIndex = 269;
        ClientMessage encoded = QueueAddListenerCodec.encodeRequest(aString, aBoolean, aBoolean);
        ClientMessage fromFile = clientMessages.get(fileClientMessageIndex);
        compareClientMessages(fromFile, encoded);
    }

    @Test
    public void test_QueueAddListenerCodec_decodeResponse() {
        int fileClientMessageIndex = 270;
        ClientMessage fromFile = clientMessages.get(fileClientMessageIndex);
        QueueAddListenerCodec.ResponseParameters parameters = QueueAddListenerCodec.decodeResponse(fromFile);
        assertTrue(isEqual(aUUID, parameters.response));
    }

    private class QueueAddListenerCodecHandler extends QueueAddListenerCodec.AbstractEventHandler {
        @Override
        public void handleItemEvent(com.hazelcast.internal.serialization.Data item, java.util.UUID uuid, int eventType) {
            assertTrue(isEqual(null, item));
            assertTrue(isEqual(aUUID, uuid));
            assertTrue(isEqual(anInt, eventType));
        }
    }

    @Test
    public void test_QueueAddListenerCodec_handleItemEvent() {
        int fileClientMessageIndex = 271;
        ClientMessage fromFile = clientMessages.get(fileClientMessageIndex);
        QueueAddListenerCodecHandler handler = new QueueAddListenerCodecHandler();
        handler.handle(fromFile);
    }

    @Test
    public void test_QueueRemoveListenerCodec_encodeRequest() {
        int fileClientMessageIndex = 272;
        ClientMessage encoded = QueueRemoveListenerCodec.encodeRequest(aString, aUUID);
        ClientMessage fromFile = clientMessages.get(fileClientMessageIndex);
        compareClientMessages(fromFile, encoded);
    }

    @Test
    public void test_QueueRemoveListenerCodec_decodeResponse() {
        int fileClientMessageIndex = 273;
        ClientMessage fromFile = clientMessages.get(fileClientMessageIndex);
        QueueRemoveListenerCodec.ResponseParameters parameters = QueueRemoveListenerCodec.decodeResponse(fromFile);
        assertTrue(isEqual(aBoolean, parameters.response));
    }

    @Test
    public void test_QueueRemainingCapacityCodec_encodeRequest() {
        int fileClientMessageIndex = 274;
        ClientMessage encoded = QueueRemainingCapacityCodec.encodeRequest(aString);
        ClientMessage fromFile = clientMessages.get(fileClientMessageIndex);
        compareClientMessages(fromFile, encoded);
    }

    @Test
    public void test_QueueRemainingCapacityCodec_decodeResponse() {
        int fileClientMessageIndex = 275;
        ClientMessage fromFile = clientMessages.get(fileClientMessageIndex);
        QueueRemainingCapacityCodec.ResponseParameters parameters = QueueRemainingCapacityCodec.decodeResponse(fromFile);
        assertTrue(isEqual(anInt, parameters.response));
    }

    @Test
    public void test_QueueIsEmptyCodec_encodeRequest() {
        int fileClientMessageIndex = 276;
        ClientMessage encoded = QueueIsEmptyCodec.encodeRequest(aString);
        ClientMessage fromFile = clientMessages.get(fileClientMessageIndex);
        compareClientMessages(fromFile, encoded);
    }

    @Test
    public void test_QueueIsEmptyCodec_decodeResponse() {
        int fileClientMessageIndex = 277;
        ClientMessage fromFile = clientMessages.get(fileClientMessageIndex);
        QueueIsEmptyCodec.ResponseParameters parameters = QueueIsEmptyCodec.decodeResponse(fromFile);
        assertTrue(isEqual(aBoolean, parameters.response));
    }

    @Test
    public void test_TopicPublishCodec_encodeRequest() {
        int fileClientMessageIndex = 278;
        ClientMessage encoded = TopicPublishCodec.encodeRequest(aString, aData);
        ClientMessage fromFile = clientMessages.get(fileClientMessageIndex);
        compareClientMessages(fromFile, encoded);
    }

    @Test
    public void test_TopicPublishCodec_decodeResponse() {
        int fileClientMessageIndex = 279;
        ClientMessage fromFile = clientMessages.get(fileClientMessageIndex);
        TopicPublishCodec.ResponseParameters parameters = TopicPublishCodec.decodeResponse(fromFile);
    }

    @Test
    public void test_TopicAddMessageListenerCodec_encodeRequest() {
        int fileClientMessageIndex = 280;
        ClientMessage encoded = TopicAddMessageListenerCodec.encodeRequest(aString, aBoolean);
        ClientMessage fromFile = clientMessages.get(fileClientMessageIndex);
        compareClientMessages(fromFile, encoded);
    }

    @Test
    public void test_TopicAddMessageListenerCodec_decodeResponse() {
        int fileClientMessageIndex = 281;
        ClientMessage fromFile = clientMessages.get(fileClientMessageIndex);
        TopicAddMessageListenerCodec.ResponseParameters parameters = TopicAddMessageListenerCodec.decodeResponse(fromFile);
        assertTrue(isEqual(aUUID, parameters.response));
    }

    private class TopicAddMessageListenerCodecHandler extends TopicAddMessageListenerCodec.AbstractEventHandler {
        @Override
        public void handleTopicEvent(com.hazelcast.internal.serialization.Data item, long publishTime, java.util.UUID uuid) {
            assertTrue(isEqual(aData, item));
            assertTrue(isEqual(aLong, publishTime));
            assertTrue(isEqual(aUUID, uuid));
        }
    }

    @Test
    public void test_TopicAddMessageListenerCodec_handleTopicEvent() {
        int fileClientMessageIndex = 282;
        ClientMessage fromFile = clientMessages.get(fileClientMessageIndex);
        TopicAddMessageListenerCodecHandler handler = new TopicAddMessageListenerCodecHandler();
        handler.handle(fromFile);
    }

    @Test
    public void test_TopicRemoveMessageListenerCodec_encodeRequest() {
        int fileClientMessageIndex = 283;
        ClientMessage encoded = TopicRemoveMessageListenerCodec.encodeRequest(aString, aUUID);
        ClientMessage fromFile = clientMessages.get(fileClientMessageIndex);
        compareClientMessages(fromFile, encoded);
    }

    @Test
    public void test_TopicRemoveMessageListenerCodec_decodeResponse() {
        int fileClientMessageIndex = 284;
        ClientMessage fromFile = clientMessages.get(fileClientMessageIndex);
        TopicRemoveMessageListenerCodec.ResponseParameters parameters = TopicRemoveMessageListenerCodec.decodeResponse(fromFile);
        assertTrue(isEqual(aBoolean, parameters.response));
    }

    @Test
    public void test_ListSizeCodec_encodeRequest() {
        int fileClientMessageIndex = 285;
        ClientMessage encoded = ListSizeCodec.encodeRequest(aString);
        ClientMessage fromFile = clientMessages.get(fileClientMessageIndex);
        compareClientMessages(fromFile, encoded);
    }

    @Test
    public void test_ListSizeCodec_decodeResponse() {
        int fileClientMessageIndex = 286;
        ClientMessage fromFile = clientMessages.get(fileClientMessageIndex);
        ListSizeCodec.ResponseParameters parameters = ListSizeCodec.decodeResponse(fromFile);
        assertTrue(isEqual(anInt, parameters.response));
    }

    @Test
    public void test_ListContainsCodec_encodeRequest() {
        int fileClientMessageIndex = 287;
        ClientMessage encoded = ListContainsCodec.encodeRequest(aString, aData);
        ClientMessage fromFile = clientMessages.get(fileClientMessageIndex);
        compareClientMessages(fromFile, encoded);
    }

    @Test
    public void test_ListContainsCodec_decodeResponse() {
        int fileClientMessageIndex = 288;
        ClientMessage fromFile = clientMessages.get(fileClientMessageIndex);
        ListContainsCodec.ResponseParameters parameters = ListContainsCodec.decodeResponse(fromFile);
        assertTrue(isEqual(aBoolean, parameters.response));
    }

    @Test
    public void test_ListContainsAllCodec_encodeRequest() {
        int fileClientMessageIndex = 289;
        ClientMessage encoded = ListContainsAllCodec.encodeRequest(aString, aListOfData);
        ClientMessage fromFile = clientMessages.get(fileClientMessageIndex);
        compareClientMessages(fromFile, encoded);
    }

    @Test
    public void test_ListContainsAllCodec_decodeResponse() {
        int fileClientMessageIndex = 290;
        ClientMessage fromFile = clientMessages.get(fileClientMessageIndex);
        ListContainsAllCodec.ResponseParameters parameters = ListContainsAllCodec.decodeResponse(fromFile);
        assertTrue(isEqual(aBoolean, parameters.response));
    }

    @Test
    public void test_ListAddCodec_encodeRequest() {
        int fileClientMessageIndex = 291;
        ClientMessage encoded = ListAddCodec.encodeRequest(aString, aData);
        ClientMessage fromFile = clientMessages.get(fileClientMessageIndex);
        compareClientMessages(fromFile, encoded);
    }

    @Test
    public void test_ListAddCodec_decodeResponse() {
        int fileClientMessageIndex = 292;
        ClientMessage fromFile = clientMessages.get(fileClientMessageIndex);
        ListAddCodec.ResponseParameters parameters = ListAddCodec.decodeResponse(fromFile);
        assertTrue(isEqual(aBoolean, parameters.response));
    }

    @Test
    public void test_ListRemoveCodec_encodeRequest() {
        int fileClientMessageIndex = 293;
        ClientMessage encoded = ListRemoveCodec.encodeRequest(aString, aData);
        ClientMessage fromFile = clientMessages.get(fileClientMessageIndex);
        compareClientMessages(fromFile, encoded);
    }

    @Test
    public void test_ListRemoveCodec_decodeResponse() {
        int fileClientMessageIndex = 294;
        ClientMessage fromFile = clientMessages.get(fileClientMessageIndex);
        ListRemoveCodec.ResponseParameters parameters = ListRemoveCodec.decodeResponse(fromFile);
        assertTrue(isEqual(aBoolean, parameters.response));
    }

    @Test
    public void test_ListAddAllCodec_encodeRequest() {
        int fileClientMessageIndex = 295;
        ClientMessage encoded = ListAddAllCodec.encodeRequest(aString, aListOfData);
        ClientMessage fromFile = clientMessages.get(fileClientMessageIndex);
        compareClientMessages(fromFile, encoded);
    }

    @Test
    public void test_ListAddAllCodec_decodeResponse() {
        int fileClientMessageIndex = 296;
        ClientMessage fromFile = clientMessages.get(fileClientMessageIndex);
        ListAddAllCodec.ResponseParameters parameters = ListAddAllCodec.decodeResponse(fromFile);
        assertTrue(isEqual(aBoolean, parameters.response));
    }

    @Test
    public void test_ListCompareAndRemoveAllCodec_encodeRequest() {
        int fileClientMessageIndex = 297;
        ClientMessage encoded = ListCompareAndRemoveAllCodec.encodeRequest(aString, aListOfData);
        ClientMessage fromFile = clientMessages.get(fileClientMessageIndex);
        compareClientMessages(fromFile, encoded);
    }

    @Test
    public void test_ListCompareAndRemoveAllCodec_decodeResponse() {
        int fileClientMessageIndex = 298;
        ClientMessage fromFile = clientMessages.get(fileClientMessageIndex);
        ListCompareAndRemoveAllCodec.ResponseParameters parameters = ListCompareAndRemoveAllCodec.decodeResponse(fromFile);
        assertTrue(isEqual(aBoolean, parameters.response));
    }

    @Test
    public void test_ListCompareAndRetainAllCodec_encodeRequest() {
        int fileClientMessageIndex = 299;
        ClientMessage encoded = ListCompareAndRetainAllCodec.encodeRequest(aString, aListOfData);
        ClientMessage fromFile = clientMessages.get(fileClientMessageIndex);
        compareClientMessages(fromFile, encoded);
    }

    @Test
    public void test_ListCompareAndRetainAllCodec_decodeResponse() {
        int fileClientMessageIndex = 300;
        ClientMessage fromFile = clientMessages.get(fileClientMessageIndex);
        ListCompareAndRetainAllCodec.ResponseParameters parameters = ListCompareAndRetainAllCodec.decodeResponse(fromFile);
        assertTrue(isEqual(aBoolean, parameters.response));
    }

    @Test
    public void test_ListClearCodec_encodeRequest() {
        int fileClientMessageIndex = 301;
        ClientMessage encoded = ListClearCodec.encodeRequest(aString);
        ClientMessage fromFile = clientMessages.get(fileClientMessageIndex);
        compareClientMessages(fromFile, encoded);
    }

    @Test
    public void test_ListClearCodec_decodeResponse() {
        int fileClientMessageIndex = 302;
        ClientMessage fromFile = clientMessages.get(fileClientMessageIndex);
        ListClearCodec.ResponseParameters parameters = ListClearCodec.decodeResponse(fromFile);
    }

    @Test
    public void test_ListGetAllCodec_encodeRequest() {
        int fileClientMessageIndex = 303;
        ClientMessage encoded = ListGetAllCodec.encodeRequest(aString);
        ClientMessage fromFile = clientMessages.get(fileClientMessageIndex);
        compareClientMessages(fromFile, encoded);
    }

    @Test
    public void test_ListGetAllCodec_decodeResponse() {
        int fileClientMessageIndex = 304;
        ClientMessage fromFile = clientMessages.get(fileClientMessageIndex);
        ListGetAllCodec.ResponseParameters parameters = ListGetAllCodec.decodeResponse(fromFile);
        assertTrue(isEqual(aListOfData, parameters.response));
    }

    @Test
    public void test_ListAddListenerCodec_encodeRequest() {
        int fileClientMessageIndex = 305;
        ClientMessage encoded = ListAddListenerCodec.encodeRequest(aString, aBoolean, aBoolean);
        ClientMessage fromFile = clientMessages.get(fileClientMessageIndex);
        compareClientMessages(fromFile, encoded);
    }

    @Test
    public void test_ListAddListenerCodec_decodeResponse() {
        int fileClientMessageIndex = 306;
        ClientMessage fromFile = clientMessages.get(fileClientMessageIndex);
        ListAddListenerCodec.ResponseParameters parameters = ListAddListenerCodec.decodeResponse(fromFile);
        assertTrue(isEqual(aUUID, parameters.response));
    }

    private class ListAddListenerCodecHandler extends ListAddListenerCodec.AbstractEventHandler {
        @Override
        public void handleItemEvent(com.hazelcast.internal.serialization.Data item, java.util.UUID uuid, int eventType) {
            assertTrue(isEqual(null, item));
            assertTrue(isEqual(aUUID, uuid));
            assertTrue(isEqual(anInt, eventType));
        }
    }

    @Test
    public void test_ListAddListenerCodec_handleItemEvent() {
        int fileClientMessageIndex = 307;
        ClientMessage fromFile = clientMessages.get(fileClientMessageIndex);
        ListAddListenerCodecHandler handler = new ListAddListenerCodecHandler();
        handler.handle(fromFile);
    }

    @Test
    public void test_ListRemoveListenerCodec_encodeRequest() {
        int fileClientMessageIndex = 308;
        ClientMessage encoded = ListRemoveListenerCodec.encodeRequest(aString, aUUID);
        ClientMessage fromFile = clientMessages.get(fileClientMessageIndex);
        compareClientMessages(fromFile, encoded);
    }

    @Test
    public void test_ListRemoveListenerCodec_decodeResponse() {
        int fileClientMessageIndex = 309;
        ClientMessage fromFile = clientMessages.get(fileClientMessageIndex);
        ListRemoveListenerCodec.ResponseParameters parameters = ListRemoveListenerCodec.decodeResponse(fromFile);
        assertTrue(isEqual(aBoolean, parameters.response));
    }

    @Test
    public void test_ListIsEmptyCodec_encodeRequest() {
        int fileClientMessageIndex = 310;
        ClientMessage encoded = ListIsEmptyCodec.encodeRequest(aString);
        ClientMessage fromFile = clientMessages.get(fileClientMessageIndex);
        compareClientMessages(fromFile, encoded);
    }

    @Test
    public void test_ListIsEmptyCodec_decodeResponse() {
        int fileClientMessageIndex = 311;
        ClientMessage fromFile = clientMessages.get(fileClientMessageIndex);
        ListIsEmptyCodec.ResponseParameters parameters = ListIsEmptyCodec.decodeResponse(fromFile);
        assertTrue(isEqual(aBoolean, parameters.response));
    }

    @Test
    public void test_ListAddAllWithIndexCodec_encodeRequest() {
        int fileClientMessageIndex = 312;
        ClientMessage encoded = ListAddAllWithIndexCodec.encodeRequest(aString, anInt, aListOfData);
        ClientMessage fromFile = clientMessages.get(fileClientMessageIndex);
        compareClientMessages(fromFile, encoded);
    }

    @Test
    public void test_ListAddAllWithIndexCodec_decodeResponse() {
        int fileClientMessageIndex = 313;
        ClientMessage fromFile = clientMessages.get(fileClientMessageIndex);
        ListAddAllWithIndexCodec.ResponseParameters parameters = ListAddAllWithIndexCodec.decodeResponse(fromFile);
        assertTrue(isEqual(aBoolean, parameters.response));
    }

    @Test
    public void test_ListGetCodec_encodeRequest() {
        int fileClientMessageIndex = 314;
        ClientMessage encoded = ListGetCodec.encodeRequest(aString, anInt);
        ClientMessage fromFile = clientMessages.get(fileClientMessageIndex);
        compareClientMessages(fromFile, encoded);
    }

    @Test
    public void test_ListGetCodec_decodeResponse() {
        int fileClientMessageIndex = 315;
        ClientMessage fromFile = clientMessages.get(fileClientMessageIndex);
        ListGetCodec.ResponseParameters parameters = ListGetCodec.decodeResponse(fromFile);
        assertTrue(isEqual(null, parameters.response));
    }

    @Test
    public void test_ListSetCodec_encodeRequest() {
        int fileClientMessageIndex = 316;
        ClientMessage encoded = ListSetCodec.encodeRequest(aString, anInt, aData);
        ClientMessage fromFile = clientMessages.get(fileClientMessageIndex);
        compareClientMessages(fromFile, encoded);
    }

    @Test
    public void test_ListSetCodec_decodeResponse() {
        int fileClientMessageIndex = 317;
        ClientMessage fromFile = clientMessages.get(fileClientMessageIndex);
        ListSetCodec.ResponseParameters parameters = ListSetCodec.decodeResponse(fromFile);
        assertTrue(isEqual(null, parameters.response));
    }

    @Test
    public void test_ListAddWithIndexCodec_encodeRequest() {
        int fileClientMessageIndex = 318;
        ClientMessage encoded = ListAddWithIndexCodec.encodeRequest(aString, anInt, aData);
        ClientMessage fromFile = clientMessages.get(fileClientMessageIndex);
        compareClientMessages(fromFile, encoded);
    }

    @Test
    public void test_ListAddWithIndexCodec_decodeResponse() {
        int fileClientMessageIndex = 319;
        ClientMessage fromFile = clientMessages.get(fileClientMessageIndex);
        ListAddWithIndexCodec.ResponseParameters parameters = ListAddWithIndexCodec.decodeResponse(fromFile);
    }

    @Test
    public void test_ListRemoveWithIndexCodec_encodeRequest() {
        int fileClientMessageIndex = 320;
        ClientMessage encoded = ListRemoveWithIndexCodec.encodeRequest(aString, anInt);
        ClientMessage fromFile = clientMessages.get(fileClientMessageIndex);
        compareClientMessages(fromFile, encoded);
    }

    @Test
    public void test_ListRemoveWithIndexCodec_decodeResponse() {
        int fileClientMessageIndex = 321;
        ClientMessage fromFile = clientMessages.get(fileClientMessageIndex);
        ListRemoveWithIndexCodec.ResponseParameters parameters = ListRemoveWithIndexCodec.decodeResponse(fromFile);
        assertTrue(isEqual(null, parameters.response));
    }

    @Test
    public void test_ListLastIndexOfCodec_encodeRequest() {
        int fileClientMessageIndex = 322;
        ClientMessage encoded = ListLastIndexOfCodec.encodeRequest(aString, aData);
        ClientMessage fromFile = clientMessages.get(fileClientMessageIndex);
        compareClientMessages(fromFile, encoded);
    }

    @Test
    public void test_ListLastIndexOfCodec_decodeResponse() {
        int fileClientMessageIndex = 323;
        ClientMessage fromFile = clientMessages.get(fileClientMessageIndex);
        ListLastIndexOfCodec.ResponseParameters parameters = ListLastIndexOfCodec.decodeResponse(fromFile);
        assertTrue(isEqual(anInt, parameters.response));
    }

    @Test
    public void test_ListIndexOfCodec_encodeRequest() {
        int fileClientMessageIndex = 324;
        ClientMessage encoded = ListIndexOfCodec.encodeRequest(aString, aData);
        ClientMessage fromFile = clientMessages.get(fileClientMessageIndex);
        compareClientMessages(fromFile, encoded);
    }

    @Test
    public void test_ListIndexOfCodec_decodeResponse() {
        int fileClientMessageIndex = 325;
        ClientMessage fromFile = clientMessages.get(fileClientMessageIndex);
        ListIndexOfCodec.ResponseParameters parameters = ListIndexOfCodec.decodeResponse(fromFile);
        assertTrue(isEqual(anInt, parameters.response));
    }

    @Test
    public void test_ListSubCodec_encodeRequest() {
        int fileClientMessageIndex = 326;
        ClientMessage encoded = ListSubCodec.encodeRequest(aString, anInt, anInt);
        ClientMessage fromFile = clientMessages.get(fileClientMessageIndex);
        compareClientMessages(fromFile, encoded);
    }

    @Test
    public void test_ListSubCodec_decodeResponse() {
        int fileClientMessageIndex = 327;
        ClientMessage fromFile = clientMessages.get(fileClientMessageIndex);
        ListSubCodec.ResponseParameters parameters = ListSubCodec.decodeResponse(fromFile);
        assertTrue(isEqual(aListOfData, parameters.response));
    }

    @Test
    public void test_ListIteratorCodec_encodeRequest() {
        int fileClientMessageIndex = 328;
        ClientMessage encoded = ListIteratorCodec.encodeRequest(aString);
        ClientMessage fromFile = clientMessages.get(fileClientMessageIndex);
        compareClientMessages(fromFile, encoded);
    }

    @Test
    public void test_ListIteratorCodec_decodeResponse() {
        int fileClientMessageIndex = 329;
        ClientMessage fromFile = clientMessages.get(fileClientMessageIndex);
        ListIteratorCodec.ResponseParameters parameters = ListIteratorCodec.decodeResponse(fromFile);
        assertTrue(isEqual(aListOfData, parameters.response));
    }

    @Test
    public void test_ListListIteratorCodec_encodeRequest() {
        int fileClientMessageIndex = 330;
        ClientMessage encoded = ListListIteratorCodec.encodeRequest(aString, anInt);
        ClientMessage fromFile = clientMessages.get(fileClientMessageIndex);
        compareClientMessages(fromFile, encoded);
    }

    @Test
    public void test_ListListIteratorCodec_decodeResponse() {
        int fileClientMessageIndex = 331;
        ClientMessage fromFile = clientMessages.get(fileClientMessageIndex);
        ListListIteratorCodec.ResponseParameters parameters = ListListIteratorCodec.decodeResponse(fromFile);
        assertTrue(isEqual(aListOfData, parameters.response));
    }

    @Test
    public void test_SetSizeCodec_encodeRequest() {
        int fileClientMessageIndex = 332;
        ClientMessage encoded = SetSizeCodec.encodeRequest(aString);
        ClientMessage fromFile = clientMessages.get(fileClientMessageIndex);
        compareClientMessages(fromFile, encoded);
    }

    @Test
    public void test_SetSizeCodec_decodeResponse() {
        int fileClientMessageIndex = 333;
        ClientMessage fromFile = clientMessages.get(fileClientMessageIndex);
        SetSizeCodec.ResponseParameters parameters = SetSizeCodec.decodeResponse(fromFile);
        assertTrue(isEqual(anInt, parameters.response));
    }

    @Test
    public void test_SetContainsCodec_encodeRequest() {
        int fileClientMessageIndex = 334;
        ClientMessage encoded = SetContainsCodec.encodeRequest(aString, aData);
        ClientMessage fromFile = clientMessages.get(fileClientMessageIndex);
        compareClientMessages(fromFile, encoded);
    }

    @Test
    public void test_SetContainsCodec_decodeResponse() {
        int fileClientMessageIndex = 335;
        ClientMessage fromFile = clientMessages.get(fileClientMessageIndex);
        SetContainsCodec.ResponseParameters parameters = SetContainsCodec.decodeResponse(fromFile);
        assertTrue(isEqual(aBoolean, parameters.response));
    }

    @Test
    public void test_SetContainsAllCodec_encodeRequest() {
        int fileClientMessageIndex = 336;
        ClientMessage encoded = SetContainsAllCodec.encodeRequest(aString, aListOfData);
        ClientMessage fromFile = clientMessages.get(fileClientMessageIndex);
        compareClientMessages(fromFile, encoded);
    }

    @Test
    public void test_SetContainsAllCodec_decodeResponse() {
        int fileClientMessageIndex = 337;
        ClientMessage fromFile = clientMessages.get(fileClientMessageIndex);
        SetContainsAllCodec.ResponseParameters parameters = SetContainsAllCodec.decodeResponse(fromFile);
        assertTrue(isEqual(aBoolean, parameters.response));
    }

    @Test
    public void test_SetAddCodec_encodeRequest() {
        int fileClientMessageIndex = 338;
        ClientMessage encoded = SetAddCodec.encodeRequest(aString, aData);
        ClientMessage fromFile = clientMessages.get(fileClientMessageIndex);
        compareClientMessages(fromFile, encoded);
    }

    @Test
    public void test_SetAddCodec_decodeResponse() {
        int fileClientMessageIndex = 339;
        ClientMessage fromFile = clientMessages.get(fileClientMessageIndex);
        SetAddCodec.ResponseParameters parameters = SetAddCodec.decodeResponse(fromFile);
        assertTrue(isEqual(aBoolean, parameters.response));
    }

    @Test
    public void test_SetRemoveCodec_encodeRequest() {
        int fileClientMessageIndex = 340;
        ClientMessage encoded = SetRemoveCodec.encodeRequest(aString, aData);
        ClientMessage fromFile = clientMessages.get(fileClientMessageIndex);
        compareClientMessages(fromFile, encoded);
    }

    @Test
    public void test_SetRemoveCodec_decodeResponse() {
        int fileClientMessageIndex = 341;
        ClientMessage fromFile = clientMessages.get(fileClientMessageIndex);
        SetRemoveCodec.ResponseParameters parameters = SetRemoveCodec.decodeResponse(fromFile);
        assertTrue(isEqual(aBoolean, parameters.response));
    }

    @Test
    public void test_SetAddAllCodec_encodeRequest() {
        int fileClientMessageIndex = 342;
        ClientMessage encoded = SetAddAllCodec.encodeRequest(aString, aListOfData);
        ClientMessage fromFile = clientMessages.get(fileClientMessageIndex);
        compareClientMessages(fromFile, encoded);
    }

    @Test
    public void test_SetAddAllCodec_decodeResponse() {
        int fileClientMessageIndex = 343;
        ClientMessage fromFile = clientMessages.get(fileClientMessageIndex);
        SetAddAllCodec.ResponseParameters parameters = SetAddAllCodec.decodeResponse(fromFile);
        assertTrue(isEqual(aBoolean, parameters.response));
    }

    @Test
    public void test_SetCompareAndRemoveAllCodec_encodeRequest() {
        int fileClientMessageIndex = 344;
        ClientMessage encoded = SetCompareAndRemoveAllCodec.encodeRequest(aString, aListOfData);
        ClientMessage fromFile = clientMessages.get(fileClientMessageIndex);
        compareClientMessages(fromFile, encoded);
    }

    @Test
    public void test_SetCompareAndRemoveAllCodec_decodeResponse() {
        int fileClientMessageIndex = 345;
        ClientMessage fromFile = clientMessages.get(fileClientMessageIndex);
        SetCompareAndRemoveAllCodec.ResponseParameters parameters = SetCompareAndRemoveAllCodec.decodeResponse(fromFile);
        assertTrue(isEqual(aBoolean, parameters.response));
    }

    @Test
    public void test_SetCompareAndRetainAllCodec_encodeRequest() {
        int fileClientMessageIndex = 346;
        ClientMessage encoded = SetCompareAndRetainAllCodec.encodeRequest(aString, aListOfData);
        ClientMessage fromFile = clientMessages.get(fileClientMessageIndex);
        compareClientMessages(fromFile, encoded);
    }

    @Test
    public void test_SetCompareAndRetainAllCodec_decodeResponse() {
        int fileClientMessageIndex = 347;
        ClientMessage fromFile = clientMessages.get(fileClientMessageIndex);
        SetCompareAndRetainAllCodec.ResponseParameters parameters = SetCompareAndRetainAllCodec.decodeResponse(fromFile);
        assertTrue(isEqual(aBoolean, parameters.response));
    }

    @Test
    public void test_SetClearCodec_encodeRequest() {
        int fileClientMessageIndex = 348;
        ClientMessage encoded = SetClearCodec.encodeRequest(aString);
        ClientMessage fromFile = clientMessages.get(fileClientMessageIndex);
        compareClientMessages(fromFile, encoded);
    }

    @Test
    public void test_SetClearCodec_decodeResponse() {
        int fileClientMessageIndex = 349;
        ClientMessage fromFile = clientMessages.get(fileClientMessageIndex);
        SetClearCodec.ResponseParameters parameters = SetClearCodec.decodeResponse(fromFile);
    }

    @Test
    public void test_SetGetAllCodec_encodeRequest() {
        int fileClientMessageIndex = 350;
        ClientMessage encoded = SetGetAllCodec.encodeRequest(aString);
        ClientMessage fromFile = clientMessages.get(fileClientMessageIndex);
        compareClientMessages(fromFile, encoded);
    }

    @Test
    public void test_SetGetAllCodec_decodeResponse() {
        int fileClientMessageIndex = 351;
        ClientMessage fromFile = clientMessages.get(fileClientMessageIndex);
        SetGetAllCodec.ResponseParameters parameters = SetGetAllCodec.decodeResponse(fromFile);
        assertTrue(isEqual(aListOfData, parameters.response));
    }

    @Test
    public void test_SetAddListenerCodec_encodeRequest() {
        int fileClientMessageIndex = 352;
        ClientMessage encoded = SetAddListenerCodec.encodeRequest(aString, aBoolean, aBoolean);
        ClientMessage fromFile = clientMessages.get(fileClientMessageIndex);
        compareClientMessages(fromFile, encoded);
    }

    @Test
    public void test_SetAddListenerCodec_decodeResponse() {
        int fileClientMessageIndex = 353;
        ClientMessage fromFile = clientMessages.get(fileClientMessageIndex);
        SetAddListenerCodec.ResponseParameters parameters = SetAddListenerCodec.decodeResponse(fromFile);
        assertTrue(isEqual(aUUID, parameters.response));
    }

    private class SetAddListenerCodecHandler extends SetAddListenerCodec.AbstractEventHandler {
        @Override
        public void handleItemEvent(com.hazelcast.internal.serialization.Data item, java.util.UUID uuid, int eventType) {
            assertTrue(isEqual(null, item));
            assertTrue(isEqual(aUUID, uuid));
            assertTrue(isEqual(anInt, eventType));
        }
    }

    @Test
    public void test_SetAddListenerCodec_handleItemEvent() {
        int fileClientMessageIndex = 354;
        ClientMessage fromFile = clientMessages.get(fileClientMessageIndex);
        SetAddListenerCodecHandler handler = new SetAddListenerCodecHandler();
        handler.handle(fromFile);
    }

    @Test
    public void test_SetRemoveListenerCodec_encodeRequest() {
        int fileClientMessageIndex = 355;
        ClientMessage encoded = SetRemoveListenerCodec.encodeRequest(aString, aUUID);
        ClientMessage fromFile = clientMessages.get(fileClientMessageIndex);
        compareClientMessages(fromFile, encoded);
    }

    @Test
    public void test_SetRemoveListenerCodec_decodeResponse() {
        int fileClientMessageIndex = 356;
        ClientMessage fromFile = clientMessages.get(fileClientMessageIndex);
        SetRemoveListenerCodec.ResponseParameters parameters = SetRemoveListenerCodec.decodeResponse(fromFile);
        assertTrue(isEqual(aBoolean, parameters.response));
    }

    @Test
    public void test_SetIsEmptyCodec_encodeRequest() {
        int fileClientMessageIndex = 357;
        ClientMessage encoded = SetIsEmptyCodec.encodeRequest(aString);
        ClientMessage fromFile = clientMessages.get(fileClientMessageIndex);
        compareClientMessages(fromFile, encoded);
    }

    @Test
    public void test_SetIsEmptyCodec_decodeResponse() {
        int fileClientMessageIndex = 358;
        ClientMessage fromFile = clientMessages.get(fileClientMessageIndex);
        SetIsEmptyCodec.ResponseParameters parameters = SetIsEmptyCodec.decodeResponse(fromFile);
        assertTrue(isEqual(aBoolean, parameters.response));
    }

    @Test
    public void test_FencedLockLockCodec_encodeRequest() {
        int fileClientMessageIndex = 359;
        ClientMessage encoded = FencedLockLockCodec.encodeRequest(aRaftGroupId, aString, aLong, aLong, aUUID);
        ClientMessage fromFile = clientMessages.get(fileClientMessageIndex);
        compareClientMessages(fromFile, encoded);
    }

    @Test
    public void test_FencedLockLockCodec_decodeResponse() {
        int fileClientMessageIndex = 360;
        ClientMessage fromFile = clientMessages.get(fileClientMessageIndex);
        FencedLockLockCodec.ResponseParameters parameters = FencedLockLockCodec.decodeResponse(fromFile);
        assertTrue(isEqual(aLong, parameters.response));
    }

    @Test
    public void test_FencedLockTryLockCodec_encodeRequest() {
        int fileClientMessageIndex = 361;
        ClientMessage encoded = FencedLockTryLockCodec.encodeRequest(aRaftGroupId, aString, aLong, aLong, aUUID, aLong);
        ClientMessage fromFile = clientMessages.get(fileClientMessageIndex);
        compareClientMessages(fromFile, encoded);
    }

    @Test
    public void test_FencedLockTryLockCodec_decodeResponse() {
        int fileClientMessageIndex = 362;
        ClientMessage fromFile = clientMessages.get(fileClientMessageIndex);
        FencedLockTryLockCodec.ResponseParameters parameters = FencedLockTryLockCodec.decodeResponse(fromFile);
        assertTrue(isEqual(aLong, parameters.response));
    }

    @Test
    public void test_FencedLockUnlockCodec_encodeRequest() {
        int fileClientMessageIndex = 363;
        ClientMessage encoded = FencedLockUnlockCodec.encodeRequest(aRaftGroupId, aString, aLong, aLong, aUUID);
        ClientMessage fromFile = clientMessages.get(fileClientMessageIndex);
        compareClientMessages(fromFile, encoded);
    }

    @Test
    public void test_FencedLockUnlockCodec_decodeResponse() {
        int fileClientMessageIndex = 364;
        ClientMessage fromFile = clientMessages.get(fileClientMessageIndex);
        FencedLockUnlockCodec.ResponseParameters parameters = FencedLockUnlockCodec.decodeResponse(fromFile);
        assertTrue(isEqual(aBoolean, parameters.response));
    }

    @Test
    public void test_FencedLockGetLockOwnershipCodec_encodeRequest() {
        int fileClientMessageIndex = 365;
        ClientMessage encoded = FencedLockGetLockOwnershipCodec.encodeRequest(aRaftGroupId, aString);
        ClientMessage fromFile = clientMessages.get(fileClientMessageIndex);
        compareClientMessages(fromFile, encoded);
    }

    @Test
    public void test_FencedLockGetLockOwnershipCodec_decodeResponse() {
        int fileClientMessageIndex = 366;
        ClientMessage fromFile = clientMessages.get(fileClientMessageIndex);
        FencedLockGetLockOwnershipCodec.ResponseParameters parameters = FencedLockGetLockOwnershipCodec.decodeResponse(fromFile);
        assertTrue(isEqual(aLong, parameters.fence));
        assertTrue(isEqual(anInt, parameters.lockCount));
        assertTrue(isEqual(aLong, parameters.sessionId));
        assertTrue(isEqual(aLong, parameters.threadId));
    }

    @Test
    public void test_ExecutorServiceShutdownCodec_encodeRequest() {
        int fileClientMessageIndex = 367;
        ClientMessage encoded = ExecutorServiceShutdownCodec.encodeRequest(aString);
        ClientMessage fromFile = clientMessages.get(fileClientMessageIndex);
        compareClientMessages(fromFile, encoded);
    }

    @Test
    public void test_ExecutorServiceShutdownCodec_decodeResponse() {
        int fileClientMessageIndex = 368;
        ClientMessage fromFile = clientMessages.get(fileClientMessageIndex);
        ExecutorServiceShutdownCodec.ResponseParameters parameters = ExecutorServiceShutdownCodec.decodeResponse(fromFile);
    }

    @Test
    public void test_ExecutorServiceIsShutdownCodec_encodeRequest() {
        int fileClientMessageIndex = 369;
        ClientMessage encoded = ExecutorServiceIsShutdownCodec.encodeRequest(aString);
        ClientMessage fromFile = clientMessages.get(fileClientMessageIndex);
        compareClientMessages(fromFile, encoded);
    }

    @Test
    public void test_ExecutorServiceIsShutdownCodec_decodeResponse() {
        int fileClientMessageIndex = 370;
        ClientMessage fromFile = clientMessages.get(fileClientMessageIndex);
        ExecutorServiceIsShutdownCodec.ResponseParameters parameters = ExecutorServiceIsShutdownCodec.decodeResponse(fromFile);
        assertTrue(isEqual(aBoolean, parameters.response));
    }

    @Test
    public void test_ExecutorServiceCancelOnPartitionCodec_encodeRequest() {
        int fileClientMessageIndex = 371;
        ClientMessage encoded = ExecutorServiceCancelOnPartitionCodec.encodeRequest(aUUID, aBoolean);
        ClientMessage fromFile = clientMessages.get(fileClientMessageIndex);
        compareClientMessages(fromFile, encoded);
    }

    @Test
    public void test_ExecutorServiceCancelOnPartitionCodec_decodeResponse() {
        int fileClientMessageIndex = 372;
        ClientMessage fromFile = clientMessages.get(fileClientMessageIndex);
        ExecutorServiceCancelOnPartitionCodec.ResponseParameters parameters = ExecutorServiceCancelOnPartitionCodec.decodeResponse(fromFile);
        assertTrue(isEqual(aBoolean, parameters.response));
    }

    @Test
    public void test_ExecutorServiceCancelOnAddressCodec_encodeRequest() {
        int fileClientMessageIndex = 373;
        ClientMessage encoded = ExecutorServiceCancelOnAddressCodec.encodeRequest(aUUID, anAddress, aBoolean);
        ClientMessage fromFile = clientMessages.get(fileClientMessageIndex);
        compareClientMessages(fromFile, encoded);
    }

    @Test
    public void test_ExecutorServiceCancelOnAddressCodec_decodeResponse() {
        int fileClientMessageIndex = 374;
        ClientMessage fromFile = clientMessages.get(fileClientMessageIndex);
        ExecutorServiceCancelOnAddressCodec.ResponseParameters parameters = ExecutorServiceCancelOnAddressCodec.decodeResponse(fromFile);
        assertTrue(isEqual(aBoolean, parameters.response));
    }

    @Test
    public void test_ExecutorServiceSubmitToPartitionCodec_encodeRequest() {
        int fileClientMessageIndex = 375;
        ClientMessage encoded = ExecutorServiceSubmitToPartitionCodec.encodeRequest(aString, aUUID, aData);
        ClientMessage fromFile = clientMessages.get(fileClientMessageIndex);
        compareClientMessages(fromFile, encoded);
    }

    @Test
    public void test_ExecutorServiceSubmitToPartitionCodec_decodeResponse() {
        int fileClientMessageIndex = 376;
        ClientMessage fromFile = clientMessages.get(fileClientMessageIndex);
        ExecutorServiceSubmitToPartitionCodec.ResponseParameters parameters = ExecutorServiceSubmitToPartitionCodec.decodeResponse(fromFile);
        assertTrue(isEqual(null, parameters.response));
    }

    @Test
    public void test_ExecutorServiceSubmitToAddressCodec_encodeRequest() {
        int fileClientMessageIndex = 377;
        ClientMessage encoded = ExecutorServiceSubmitToAddressCodec.encodeRequest(aString, aUUID, aData, anAddress);
        ClientMessage fromFile = clientMessages.get(fileClientMessageIndex);
        compareClientMessages(fromFile, encoded);
    }

    @Test
    public void test_ExecutorServiceSubmitToAddressCodec_decodeResponse() {
        int fileClientMessageIndex = 378;
        ClientMessage fromFile = clientMessages.get(fileClientMessageIndex);
        ExecutorServiceSubmitToAddressCodec.ResponseParameters parameters = ExecutorServiceSubmitToAddressCodec.decodeResponse(fromFile);
        assertTrue(isEqual(null, parameters.response));
    }

    @Test
    public void test_AtomicLongApplyCodec_encodeRequest() {
        int fileClientMessageIndex = 379;
        ClientMessage encoded = AtomicLongApplyCodec.encodeRequest(aRaftGroupId, aString, aData);
        ClientMessage fromFile = clientMessages.get(fileClientMessageIndex);
        compareClientMessages(fromFile, encoded);
    }

    @Test
    public void test_AtomicLongApplyCodec_decodeResponse() {
        int fileClientMessageIndex = 380;
        ClientMessage fromFile = clientMessages.get(fileClientMessageIndex);
        AtomicLongApplyCodec.ResponseParameters parameters = AtomicLongApplyCodec.decodeResponse(fromFile);
        assertTrue(isEqual(null, parameters.response));
    }

    @Test
    public void test_AtomicLongAlterCodec_encodeRequest() {
        int fileClientMessageIndex = 381;
        ClientMessage encoded = AtomicLongAlterCodec.encodeRequest(aRaftGroupId, aString, aData, anInt);
        ClientMessage fromFile = clientMessages.get(fileClientMessageIndex);
        compareClientMessages(fromFile, encoded);
    }

    @Test
    public void test_AtomicLongAlterCodec_decodeResponse() {
        int fileClientMessageIndex = 382;
        ClientMessage fromFile = clientMessages.get(fileClientMessageIndex);
        AtomicLongAlterCodec.ResponseParameters parameters = AtomicLongAlterCodec.decodeResponse(fromFile);
        assertTrue(isEqual(aLong, parameters.response));
    }

    @Test
    public void test_AtomicLongAddAndGetCodec_encodeRequest() {
        int fileClientMessageIndex = 383;
        ClientMessage encoded = AtomicLongAddAndGetCodec.encodeRequest(aRaftGroupId, aString, aLong);
        ClientMessage fromFile = clientMessages.get(fileClientMessageIndex);
        compareClientMessages(fromFile, encoded);
    }

    @Test
    public void test_AtomicLongAddAndGetCodec_decodeResponse() {
        int fileClientMessageIndex = 384;
        ClientMessage fromFile = clientMessages.get(fileClientMessageIndex);
        AtomicLongAddAndGetCodec.ResponseParameters parameters = AtomicLongAddAndGetCodec.decodeResponse(fromFile);
        assertTrue(isEqual(aLong, parameters.response));
    }

    @Test
    public void test_AtomicLongCompareAndSetCodec_encodeRequest() {
        int fileClientMessageIndex = 385;
        ClientMessage encoded = AtomicLongCompareAndSetCodec.encodeRequest(aRaftGroupId, aString, aLong, aLong);
        ClientMessage fromFile = clientMessages.get(fileClientMessageIndex);
        compareClientMessages(fromFile, encoded);
    }

    @Test
    public void test_AtomicLongCompareAndSetCodec_decodeResponse() {
        int fileClientMessageIndex = 386;
        ClientMessage fromFile = clientMessages.get(fileClientMessageIndex);
        AtomicLongCompareAndSetCodec.ResponseParameters parameters = AtomicLongCompareAndSetCodec.decodeResponse(fromFile);
        assertTrue(isEqual(aBoolean, parameters.response));
    }

    @Test
    public void test_AtomicLongGetCodec_encodeRequest() {
        int fileClientMessageIndex = 387;
        ClientMessage encoded = AtomicLongGetCodec.encodeRequest(aRaftGroupId, aString);
        ClientMessage fromFile = clientMessages.get(fileClientMessageIndex);
        compareClientMessages(fromFile, encoded);
    }

    @Test
    public void test_AtomicLongGetCodec_decodeResponse() {
        int fileClientMessageIndex = 388;
        ClientMessage fromFile = clientMessages.get(fileClientMessageIndex);
        AtomicLongGetCodec.ResponseParameters parameters = AtomicLongGetCodec.decodeResponse(fromFile);
        assertTrue(isEqual(aLong, parameters.response));
    }

    @Test
    public void test_AtomicLongGetAndAddCodec_encodeRequest() {
        int fileClientMessageIndex = 389;
        ClientMessage encoded = AtomicLongGetAndAddCodec.encodeRequest(aRaftGroupId, aString, aLong);
        ClientMessage fromFile = clientMessages.get(fileClientMessageIndex);
        compareClientMessages(fromFile, encoded);
    }

    @Test
    public void test_AtomicLongGetAndAddCodec_decodeResponse() {
        int fileClientMessageIndex = 390;
        ClientMessage fromFile = clientMessages.get(fileClientMessageIndex);
        AtomicLongGetAndAddCodec.ResponseParameters parameters = AtomicLongGetAndAddCodec.decodeResponse(fromFile);
        assertTrue(isEqual(aLong, parameters.response));
    }

    @Test
    public void test_AtomicLongGetAndSetCodec_encodeRequest() {
        int fileClientMessageIndex = 391;
        ClientMessage encoded = AtomicLongGetAndSetCodec.encodeRequest(aRaftGroupId, aString, aLong);
        ClientMessage fromFile = clientMessages.get(fileClientMessageIndex);
        compareClientMessages(fromFile, encoded);
    }

    @Test
    public void test_AtomicLongGetAndSetCodec_decodeResponse() {
        int fileClientMessageIndex = 392;
        ClientMessage fromFile = clientMessages.get(fileClientMessageIndex);
        AtomicLongGetAndSetCodec.ResponseParameters parameters = AtomicLongGetAndSetCodec.decodeResponse(fromFile);
        assertTrue(isEqual(aLong, parameters.response));
    }

    @Test
    public void test_AtomicRefApplyCodec_encodeRequest() {
        int fileClientMessageIndex = 393;
        ClientMessage encoded = AtomicRefApplyCodec.encodeRequest(aRaftGroupId, aString, aData, anInt, aBoolean);
        ClientMessage fromFile = clientMessages.get(fileClientMessageIndex);
        compareClientMessages(fromFile, encoded);
    }

    @Test
    public void test_AtomicRefApplyCodec_decodeResponse() {
        int fileClientMessageIndex = 394;
        ClientMessage fromFile = clientMessages.get(fileClientMessageIndex);
        AtomicRefApplyCodec.ResponseParameters parameters = AtomicRefApplyCodec.decodeResponse(fromFile);
        assertTrue(isEqual(null, parameters.response));
    }

    @Test
    public void test_AtomicRefCompareAndSetCodec_encodeRequest() {
        int fileClientMessageIndex = 395;
        ClientMessage encoded = AtomicRefCompareAndSetCodec.encodeRequest(aRaftGroupId, aString, null, null);
        ClientMessage fromFile = clientMessages.get(fileClientMessageIndex);
        compareClientMessages(fromFile, encoded);
    }

    @Test
    public void test_AtomicRefCompareAndSetCodec_decodeResponse() {
        int fileClientMessageIndex = 396;
        ClientMessage fromFile = clientMessages.get(fileClientMessageIndex);
        AtomicRefCompareAndSetCodec.ResponseParameters parameters = AtomicRefCompareAndSetCodec.decodeResponse(fromFile);
        assertTrue(isEqual(aBoolean, parameters.response));
    }

    @Test
    public void test_AtomicRefContainsCodec_encodeRequest() {
        int fileClientMessageIndex = 397;
        ClientMessage encoded = AtomicRefContainsCodec.encodeRequest(aRaftGroupId, aString, null);
        ClientMessage fromFile = clientMessages.get(fileClientMessageIndex);
        compareClientMessages(fromFile, encoded);
    }

    @Test
    public void test_AtomicRefContainsCodec_decodeResponse() {
        int fileClientMessageIndex = 398;
        ClientMessage fromFile = clientMessages.get(fileClientMessageIndex);
        AtomicRefContainsCodec.ResponseParameters parameters = AtomicRefContainsCodec.decodeResponse(fromFile);
        assertTrue(isEqual(aBoolean, parameters.response));
    }

    @Test
    public void test_AtomicRefGetCodec_encodeRequest() {
        int fileClientMessageIndex = 399;
        ClientMessage encoded = AtomicRefGetCodec.encodeRequest(aRaftGroupId, aString);
        ClientMessage fromFile = clientMessages.get(fileClientMessageIndex);
        compareClientMessages(fromFile, encoded);
    }

    @Test
    public void test_AtomicRefGetCodec_decodeResponse() {
        int fileClientMessageIndex = 400;
        ClientMessage fromFile = clientMessages.get(fileClientMessageIndex);
        AtomicRefGetCodec.ResponseParameters parameters = AtomicRefGetCodec.decodeResponse(fromFile);
        assertTrue(isEqual(null, parameters.response));
    }

    @Test
    public void test_AtomicRefSetCodec_encodeRequest() {
        int fileClientMessageIndex = 401;
        ClientMessage encoded = AtomicRefSetCodec.encodeRequest(aRaftGroupId, aString, null, aBoolean);
        ClientMessage fromFile = clientMessages.get(fileClientMessageIndex);
        compareClientMessages(fromFile, encoded);
    }

    @Test
    public void test_AtomicRefSetCodec_decodeResponse() {
        int fileClientMessageIndex = 402;
        ClientMessage fromFile = clientMessages.get(fileClientMessageIndex);
        AtomicRefSetCodec.ResponseParameters parameters = AtomicRefSetCodec.decodeResponse(fromFile);
        assertTrue(isEqual(null, parameters.response));
    }

    @Test
    public void test_CountDownLatchTrySetCountCodec_encodeRequest() {
        int fileClientMessageIndex = 403;
        ClientMessage encoded = CountDownLatchTrySetCountCodec.encodeRequest(aRaftGroupId, aString, anInt);
        ClientMessage fromFile = clientMessages.get(fileClientMessageIndex);
        compareClientMessages(fromFile, encoded);
    }

    @Test
    public void test_CountDownLatchTrySetCountCodec_decodeResponse() {
        int fileClientMessageIndex = 404;
        ClientMessage fromFile = clientMessages.get(fileClientMessageIndex);
        CountDownLatchTrySetCountCodec.ResponseParameters parameters = CountDownLatchTrySetCountCodec.decodeResponse(fromFile);
        assertTrue(isEqual(aBoolean, parameters.response));
    }

    @Test
    public void test_CountDownLatchAwaitCodec_encodeRequest() {
        int fileClientMessageIndex = 405;
        ClientMessage encoded = CountDownLatchAwaitCodec.encodeRequest(aRaftGroupId, aString, aUUID, aLong);
        ClientMessage fromFile = clientMessages.get(fileClientMessageIndex);
        compareClientMessages(fromFile, encoded);
    }

    @Test
    public void test_CountDownLatchAwaitCodec_decodeResponse() {
        int fileClientMessageIndex = 406;
        ClientMessage fromFile = clientMessages.get(fileClientMessageIndex);
        CountDownLatchAwaitCodec.ResponseParameters parameters = CountDownLatchAwaitCodec.decodeResponse(fromFile);
        assertTrue(isEqual(aBoolean, parameters.response));
    }

    @Test
    public void test_CountDownLatchCountDownCodec_encodeRequest() {
        int fileClientMessageIndex = 407;
        ClientMessage encoded = CountDownLatchCountDownCodec.encodeRequest(aRaftGroupId, aString, aUUID, anInt);
        ClientMessage fromFile = clientMessages.get(fileClientMessageIndex);
        compareClientMessages(fromFile, encoded);
    }

    @Test
    public void test_CountDownLatchCountDownCodec_decodeResponse() {
        int fileClientMessageIndex = 408;
        ClientMessage fromFile = clientMessages.get(fileClientMessageIndex);
        CountDownLatchCountDownCodec.ResponseParameters parameters = CountDownLatchCountDownCodec.decodeResponse(fromFile);
    }

    @Test
    public void test_CountDownLatchGetCountCodec_encodeRequest() {
        int fileClientMessageIndex = 409;
        ClientMessage encoded = CountDownLatchGetCountCodec.encodeRequest(aRaftGroupId, aString);
        ClientMessage fromFile = clientMessages.get(fileClientMessageIndex);
        compareClientMessages(fromFile, encoded);
    }

    @Test
    public void test_CountDownLatchGetCountCodec_decodeResponse() {
        int fileClientMessageIndex = 410;
        ClientMessage fromFile = clientMessages.get(fileClientMessageIndex);
        CountDownLatchGetCountCodec.ResponseParameters parameters = CountDownLatchGetCountCodec.decodeResponse(fromFile);
        assertTrue(isEqual(anInt, parameters.response));
    }

    @Test
    public void test_CountDownLatchGetRoundCodec_encodeRequest() {
        int fileClientMessageIndex = 411;
        ClientMessage encoded = CountDownLatchGetRoundCodec.encodeRequest(aRaftGroupId, aString);
        ClientMessage fromFile = clientMessages.get(fileClientMessageIndex);
        compareClientMessages(fromFile, encoded);
    }

    @Test
    public void test_CountDownLatchGetRoundCodec_decodeResponse() {
        int fileClientMessageIndex = 412;
        ClientMessage fromFile = clientMessages.get(fileClientMessageIndex);
        CountDownLatchGetRoundCodec.ResponseParameters parameters = CountDownLatchGetRoundCodec.decodeResponse(fromFile);
        assertTrue(isEqual(anInt, parameters.response));
    }

    @Test
    public void test_SemaphoreInitCodec_encodeRequest() {
        int fileClientMessageIndex = 413;
        ClientMessage encoded = SemaphoreInitCodec.encodeRequest(aRaftGroupId, aString, anInt);
        ClientMessage fromFile = clientMessages.get(fileClientMessageIndex);
        compareClientMessages(fromFile, encoded);
    }

    @Test
    public void test_SemaphoreInitCodec_decodeResponse() {
        int fileClientMessageIndex = 414;
        ClientMessage fromFile = clientMessages.get(fileClientMessageIndex);
        SemaphoreInitCodec.ResponseParameters parameters = SemaphoreInitCodec.decodeResponse(fromFile);
        assertTrue(isEqual(aBoolean, parameters.response));
    }

    @Test
    public void test_SemaphoreAcquireCodec_encodeRequest() {
        int fileClientMessageIndex = 415;
        ClientMessage encoded = SemaphoreAcquireCodec.encodeRequest(aRaftGroupId, aString, aLong, aLong, aUUID, anInt, aLong);
        ClientMessage fromFile = clientMessages.get(fileClientMessageIndex);
        compareClientMessages(fromFile, encoded);
    }

    @Test
    public void test_SemaphoreAcquireCodec_decodeResponse() {
        int fileClientMessageIndex = 416;
        ClientMessage fromFile = clientMessages.get(fileClientMessageIndex);
        SemaphoreAcquireCodec.ResponseParameters parameters = SemaphoreAcquireCodec.decodeResponse(fromFile);
        assertTrue(isEqual(aBoolean, parameters.response));
    }

    @Test
    public void test_SemaphoreReleaseCodec_encodeRequest() {
        int fileClientMessageIndex = 417;
        ClientMessage encoded = SemaphoreReleaseCodec.encodeRequest(aRaftGroupId, aString, aLong, aLong, aUUID, anInt);
        ClientMessage fromFile = clientMessages.get(fileClientMessageIndex);
        compareClientMessages(fromFile, encoded);
    }

    @Test
    public void test_SemaphoreReleaseCodec_decodeResponse() {
        int fileClientMessageIndex = 418;
        ClientMessage fromFile = clientMessages.get(fileClientMessageIndex);
        SemaphoreReleaseCodec.ResponseParameters parameters = SemaphoreReleaseCodec.decodeResponse(fromFile);
        assertTrue(isEqual(aBoolean, parameters.response));
    }

    @Test
    public void test_SemaphoreDrainCodec_encodeRequest() {
        int fileClientMessageIndex = 419;
        ClientMessage encoded = SemaphoreDrainCodec.encodeRequest(aRaftGroupId, aString, aLong, aLong, aUUID);
        ClientMessage fromFile = clientMessages.get(fileClientMessageIndex);
        compareClientMessages(fromFile, encoded);
    }

    @Test
    public void test_SemaphoreDrainCodec_decodeResponse() {
        int fileClientMessageIndex = 420;
        ClientMessage fromFile = clientMessages.get(fileClientMessageIndex);
        SemaphoreDrainCodec.ResponseParameters parameters = SemaphoreDrainCodec.decodeResponse(fromFile);
        assertTrue(isEqual(anInt, parameters.response));
    }

    @Test
    public void test_SemaphoreChangeCodec_encodeRequest() {
        int fileClientMessageIndex = 421;
        ClientMessage encoded = SemaphoreChangeCodec.encodeRequest(aRaftGroupId, aString, aLong, aLong, aUUID, anInt);
        ClientMessage fromFile = clientMessages.get(fileClientMessageIndex);
        compareClientMessages(fromFile, encoded);
    }

    @Test
    public void test_SemaphoreChangeCodec_decodeResponse() {
        int fileClientMessageIndex = 422;
        ClientMessage fromFile = clientMessages.get(fileClientMessageIndex);
        SemaphoreChangeCodec.ResponseParameters parameters = SemaphoreChangeCodec.decodeResponse(fromFile);
        assertTrue(isEqual(aBoolean, parameters.response));
    }

    @Test
    public void test_SemaphoreAvailablePermitsCodec_encodeRequest() {
        int fileClientMessageIndex = 423;
        ClientMessage encoded = SemaphoreAvailablePermitsCodec.encodeRequest(aRaftGroupId, aString);
        ClientMessage fromFile = clientMessages.get(fileClientMessageIndex);
        compareClientMessages(fromFile, encoded);
    }

    @Test
    public void test_SemaphoreAvailablePermitsCodec_decodeResponse() {
        int fileClientMessageIndex = 424;
        ClientMessage fromFile = clientMessages.get(fileClientMessageIndex);
        SemaphoreAvailablePermitsCodec.ResponseParameters parameters = SemaphoreAvailablePermitsCodec.decodeResponse(fromFile);
        assertTrue(isEqual(anInt, parameters.response));
    }

    @Test
    public void test_SemaphoreGetSemaphoreTypeCodec_encodeRequest() {
        int fileClientMessageIndex = 425;
        ClientMessage encoded = SemaphoreGetSemaphoreTypeCodec.encodeRequest(aString);
        ClientMessage fromFile = clientMessages.get(fileClientMessageIndex);
        compareClientMessages(fromFile, encoded);
    }

    @Test
    public void test_SemaphoreGetSemaphoreTypeCodec_decodeResponse() {
        int fileClientMessageIndex = 426;
        ClientMessage fromFile = clientMessages.get(fileClientMessageIndex);
        SemaphoreGetSemaphoreTypeCodec.ResponseParameters parameters = SemaphoreGetSemaphoreTypeCodec.decodeResponse(fromFile);
        assertTrue(isEqual(aBoolean, parameters.response));
    }

    @Test
    public void test_ReplicatedMapPutCodec_encodeRequest() {
        int fileClientMessageIndex = 427;
        ClientMessage encoded = ReplicatedMapPutCodec.encodeRequest(aString, aData, aData, aLong);
        ClientMessage fromFile = clientMessages.get(fileClientMessageIndex);
        compareClientMessages(fromFile, encoded);
    }

    @Test
    public void test_ReplicatedMapPutCodec_decodeResponse() {
        int fileClientMessageIndex = 428;
        ClientMessage fromFile = clientMessages.get(fileClientMessageIndex);
        ReplicatedMapPutCodec.ResponseParameters parameters = ReplicatedMapPutCodec.decodeResponse(fromFile);
        assertTrue(isEqual(null, parameters.response));
    }

    @Test
    public void test_ReplicatedMapSizeCodec_encodeRequest() {
        int fileClientMessageIndex = 429;
        ClientMessage encoded = ReplicatedMapSizeCodec.encodeRequest(aString);
        ClientMessage fromFile = clientMessages.get(fileClientMessageIndex);
        compareClientMessages(fromFile, encoded);
    }

    @Test
    public void test_ReplicatedMapSizeCodec_decodeResponse() {
        int fileClientMessageIndex = 430;
        ClientMessage fromFile = clientMessages.get(fileClientMessageIndex);
        ReplicatedMapSizeCodec.ResponseParameters parameters = ReplicatedMapSizeCodec.decodeResponse(fromFile);
        assertTrue(isEqual(anInt, parameters.response));
    }

    @Test
    public void test_ReplicatedMapIsEmptyCodec_encodeRequest() {
        int fileClientMessageIndex = 431;
        ClientMessage encoded = ReplicatedMapIsEmptyCodec.encodeRequest(aString);
        ClientMessage fromFile = clientMessages.get(fileClientMessageIndex);
        compareClientMessages(fromFile, encoded);
    }

    @Test
    public void test_ReplicatedMapIsEmptyCodec_decodeResponse() {
        int fileClientMessageIndex = 432;
        ClientMessage fromFile = clientMessages.get(fileClientMessageIndex);
        ReplicatedMapIsEmptyCodec.ResponseParameters parameters = ReplicatedMapIsEmptyCodec.decodeResponse(fromFile);
        assertTrue(isEqual(aBoolean, parameters.response));
    }

    @Test
    public void test_ReplicatedMapContainsKeyCodec_encodeRequest() {
        int fileClientMessageIndex = 433;
        ClientMessage encoded = ReplicatedMapContainsKeyCodec.encodeRequest(aString, aData);
        ClientMessage fromFile = clientMessages.get(fileClientMessageIndex);
        compareClientMessages(fromFile, encoded);
    }

    @Test
    public void test_ReplicatedMapContainsKeyCodec_decodeResponse() {
        int fileClientMessageIndex = 434;
        ClientMessage fromFile = clientMessages.get(fileClientMessageIndex);
        ReplicatedMapContainsKeyCodec.ResponseParameters parameters = ReplicatedMapContainsKeyCodec.decodeResponse(fromFile);
        assertTrue(isEqual(aBoolean, parameters.response));
    }

    @Test
    public void test_ReplicatedMapContainsValueCodec_encodeRequest() {
        int fileClientMessageIndex = 435;
        ClientMessage encoded = ReplicatedMapContainsValueCodec.encodeRequest(aString, aData);
        ClientMessage fromFile = clientMessages.get(fileClientMessageIndex);
        compareClientMessages(fromFile, encoded);
    }

    @Test
    public void test_ReplicatedMapContainsValueCodec_decodeResponse() {
        int fileClientMessageIndex = 436;
        ClientMessage fromFile = clientMessages.get(fileClientMessageIndex);
        ReplicatedMapContainsValueCodec.ResponseParameters parameters = ReplicatedMapContainsValueCodec.decodeResponse(fromFile);
        assertTrue(isEqual(aBoolean, parameters.response));
    }

    @Test
    public void test_ReplicatedMapGetCodec_encodeRequest() {
        int fileClientMessageIndex = 437;
        ClientMessage encoded = ReplicatedMapGetCodec.encodeRequest(aString, aData);
        ClientMessage fromFile = clientMessages.get(fileClientMessageIndex);
        compareClientMessages(fromFile, encoded);
    }

    @Test
    public void test_ReplicatedMapGetCodec_decodeResponse() {
        int fileClientMessageIndex = 438;
        ClientMessage fromFile = clientMessages.get(fileClientMessageIndex);
        ReplicatedMapGetCodec.ResponseParameters parameters = ReplicatedMapGetCodec.decodeResponse(fromFile);
        assertTrue(isEqual(null, parameters.response));
    }

    @Test
    public void test_ReplicatedMapRemoveCodec_encodeRequest() {
        int fileClientMessageIndex = 439;
        ClientMessage encoded = ReplicatedMapRemoveCodec.encodeRequest(aString, aData);
        ClientMessage fromFile = clientMessages.get(fileClientMessageIndex);
        compareClientMessages(fromFile, encoded);
    }

    @Test
    public void test_ReplicatedMapRemoveCodec_decodeResponse() {
        int fileClientMessageIndex = 440;
        ClientMessage fromFile = clientMessages.get(fileClientMessageIndex);
        ReplicatedMapRemoveCodec.ResponseParameters parameters = ReplicatedMapRemoveCodec.decodeResponse(fromFile);
        assertTrue(isEqual(null, parameters.response));
    }

    @Test
    public void test_ReplicatedMapPutAllCodec_encodeRequest() {
        int fileClientMessageIndex = 441;
        ClientMessage encoded = ReplicatedMapPutAllCodec.encodeRequest(aString, aListOfDataToData);
        ClientMessage fromFile = clientMessages.get(fileClientMessageIndex);
        compareClientMessages(fromFile, encoded);
    }

    @Test
    public void test_ReplicatedMapPutAllCodec_decodeResponse() {
        int fileClientMessageIndex = 442;
        ClientMessage fromFile = clientMessages.get(fileClientMessageIndex);
        ReplicatedMapPutAllCodec.ResponseParameters parameters = ReplicatedMapPutAllCodec.decodeResponse(fromFile);
    }

    @Test
    public void test_ReplicatedMapClearCodec_encodeRequest() {
        int fileClientMessageIndex = 443;
        ClientMessage encoded = ReplicatedMapClearCodec.encodeRequest(aString);
        ClientMessage fromFile = clientMessages.get(fileClientMessageIndex);
        compareClientMessages(fromFile, encoded);
    }

    @Test
    public void test_ReplicatedMapClearCodec_decodeResponse() {
        int fileClientMessageIndex = 444;
        ClientMessage fromFile = clientMessages.get(fileClientMessageIndex);
        ReplicatedMapClearCodec.ResponseParameters parameters = ReplicatedMapClearCodec.decodeResponse(fromFile);
    }

    @Test
    public void test_ReplicatedMapAddEntryListenerToKeyWithPredicateCodec_encodeRequest() {
        int fileClientMessageIndex = 445;
        ClientMessage encoded = ReplicatedMapAddEntryListenerToKeyWithPredicateCodec.encodeRequest(aString, aData, aData, aBoolean);
        ClientMessage fromFile = clientMessages.get(fileClientMessageIndex);
        compareClientMessages(fromFile, encoded);
    }

    @Test
    public void test_ReplicatedMapAddEntryListenerToKeyWithPredicateCodec_decodeResponse() {
        int fileClientMessageIndex = 446;
        ClientMessage fromFile = clientMessages.get(fileClientMessageIndex);
        ReplicatedMapAddEntryListenerToKeyWithPredicateCodec.ResponseParameters parameters = ReplicatedMapAddEntryListenerToKeyWithPredicateCodec.decodeResponse(fromFile);
        assertTrue(isEqual(aUUID, parameters.response));
    }

    private class ReplicatedMapAddEntryListenerToKeyWithPredicateCodecHandler extends ReplicatedMapAddEntryListenerToKeyWithPredicateCodec.AbstractEventHandler {
        @Override
        public void handleEntryEvent(com.hazelcast.internal.serialization.Data key, com.hazelcast.internal.serialization.Data value, com.hazelcast.internal.serialization.Data oldValue, com.hazelcast.internal.serialization.Data mergingValue, int eventType, java.util.UUID uuid, int numberOfAffectedEntries) {
            assertTrue(isEqual(null, key));
            assertTrue(isEqual(null, value));
            assertTrue(isEqual(null, oldValue));
            assertTrue(isEqual(null, mergingValue));
            assertTrue(isEqual(anInt, eventType));
            assertTrue(isEqual(aUUID, uuid));
            assertTrue(isEqual(anInt, numberOfAffectedEntries));
        }
    }

    @Test
    public void test_ReplicatedMapAddEntryListenerToKeyWithPredicateCodec_handleEntryEvent() {
        int fileClientMessageIndex = 447;
        ClientMessage fromFile = clientMessages.get(fileClientMessageIndex);
        ReplicatedMapAddEntryListenerToKeyWithPredicateCodecHandler handler = new ReplicatedMapAddEntryListenerToKeyWithPredicateCodecHandler();
        handler.handle(fromFile);
    }

    @Test
    public void test_ReplicatedMapAddEntryListenerWithPredicateCodec_encodeRequest() {
        int fileClientMessageIndex = 448;
        ClientMessage encoded = ReplicatedMapAddEntryListenerWithPredicateCodec.encodeRequest(aString, aData, aBoolean);
        ClientMessage fromFile = clientMessages.get(fileClientMessageIndex);
        compareClientMessages(fromFile, encoded);
    }

    @Test
    public void test_ReplicatedMapAddEntryListenerWithPredicateCodec_decodeResponse() {
        int fileClientMessageIndex = 449;
        ClientMessage fromFile = clientMessages.get(fileClientMessageIndex);
        ReplicatedMapAddEntryListenerWithPredicateCodec.ResponseParameters parameters = ReplicatedMapAddEntryListenerWithPredicateCodec.decodeResponse(fromFile);
        assertTrue(isEqual(aUUID, parameters.response));
    }

    private class ReplicatedMapAddEntryListenerWithPredicateCodecHandler extends ReplicatedMapAddEntryListenerWithPredicateCodec.AbstractEventHandler {
        @Override
        public void handleEntryEvent(com.hazelcast.internal.serialization.Data key, com.hazelcast.internal.serialization.Data value, com.hazelcast.internal.serialization.Data oldValue, com.hazelcast.internal.serialization.Data mergingValue, int eventType, java.util.UUID uuid, int numberOfAffectedEntries) {
            assertTrue(isEqual(null, key));
            assertTrue(isEqual(null, value));
            assertTrue(isEqual(null, oldValue));
            assertTrue(isEqual(null, mergingValue));
            assertTrue(isEqual(anInt, eventType));
            assertTrue(isEqual(aUUID, uuid));
            assertTrue(isEqual(anInt, numberOfAffectedEntries));
        }
    }

    @Test
    public void test_ReplicatedMapAddEntryListenerWithPredicateCodec_handleEntryEvent() {
        int fileClientMessageIndex = 450;
        ClientMessage fromFile = clientMessages.get(fileClientMessageIndex);
        ReplicatedMapAddEntryListenerWithPredicateCodecHandler handler = new ReplicatedMapAddEntryListenerWithPredicateCodecHandler();
        handler.handle(fromFile);
    }

    @Test
    public void test_ReplicatedMapAddEntryListenerToKeyCodec_encodeRequest() {
        int fileClientMessageIndex = 451;
        ClientMessage encoded = ReplicatedMapAddEntryListenerToKeyCodec.encodeRequest(aString, aData, aBoolean);
        ClientMessage fromFile = clientMessages.get(fileClientMessageIndex);
        compareClientMessages(fromFile, encoded);
    }

    @Test
    public void test_ReplicatedMapAddEntryListenerToKeyCodec_decodeResponse() {
        int fileClientMessageIndex = 452;
        ClientMessage fromFile = clientMessages.get(fileClientMessageIndex);
        ReplicatedMapAddEntryListenerToKeyCodec.ResponseParameters parameters = ReplicatedMapAddEntryListenerToKeyCodec.decodeResponse(fromFile);
        assertTrue(isEqual(aUUID, parameters.response));
    }

    private class ReplicatedMapAddEntryListenerToKeyCodecHandler extends ReplicatedMapAddEntryListenerToKeyCodec.AbstractEventHandler {
        @Override
        public void handleEntryEvent(com.hazelcast.internal.serialization.Data key, com.hazelcast.internal.serialization.Data value, com.hazelcast.internal.serialization.Data oldValue, com.hazelcast.internal.serialization.Data mergingValue, int eventType, java.util.UUID uuid, int numberOfAffectedEntries) {
            assertTrue(isEqual(null, key));
            assertTrue(isEqual(null, value));
            assertTrue(isEqual(null, oldValue));
            assertTrue(isEqual(null, mergingValue));
            assertTrue(isEqual(anInt, eventType));
            assertTrue(isEqual(aUUID, uuid));
            assertTrue(isEqual(anInt, numberOfAffectedEntries));
        }
    }

    @Test
    public void test_ReplicatedMapAddEntryListenerToKeyCodec_handleEntryEvent() {
        int fileClientMessageIndex = 453;
        ClientMessage fromFile = clientMessages.get(fileClientMessageIndex);
        ReplicatedMapAddEntryListenerToKeyCodecHandler handler = new ReplicatedMapAddEntryListenerToKeyCodecHandler();
        handler.handle(fromFile);
    }

    @Test
    public void test_ReplicatedMapAddEntryListenerCodec_encodeRequest() {
        int fileClientMessageIndex = 454;
        ClientMessage encoded = ReplicatedMapAddEntryListenerCodec.encodeRequest(aString, aBoolean);
        ClientMessage fromFile = clientMessages.get(fileClientMessageIndex);
        compareClientMessages(fromFile, encoded);
    }

    @Test
    public void test_ReplicatedMapAddEntryListenerCodec_decodeResponse() {
        int fileClientMessageIndex = 455;
        ClientMessage fromFile = clientMessages.get(fileClientMessageIndex);
        ReplicatedMapAddEntryListenerCodec.ResponseParameters parameters = ReplicatedMapAddEntryListenerCodec.decodeResponse(fromFile);
        assertTrue(isEqual(aUUID, parameters.response));
    }

    private class ReplicatedMapAddEntryListenerCodecHandler extends ReplicatedMapAddEntryListenerCodec.AbstractEventHandler {
        @Override
        public void handleEntryEvent(com.hazelcast.internal.serialization.Data key, com.hazelcast.internal.serialization.Data value, com.hazelcast.internal.serialization.Data oldValue, com.hazelcast.internal.serialization.Data mergingValue, int eventType, java.util.UUID uuid, int numberOfAffectedEntries) {
            assertTrue(isEqual(null, key));
            assertTrue(isEqual(null, value));
            assertTrue(isEqual(null, oldValue));
            assertTrue(isEqual(null, mergingValue));
            assertTrue(isEqual(anInt, eventType));
            assertTrue(isEqual(aUUID, uuid));
            assertTrue(isEqual(anInt, numberOfAffectedEntries));
        }
    }

    @Test
    public void test_ReplicatedMapAddEntryListenerCodec_handleEntryEvent() {
        int fileClientMessageIndex = 456;
        ClientMessage fromFile = clientMessages.get(fileClientMessageIndex);
        ReplicatedMapAddEntryListenerCodecHandler handler = new ReplicatedMapAddEntryListenerCodecHandler();
        handler.handle(fromFile);
    }

    @Test
    public void test_ReplicatedMapRemoveEntryListenerCodec_encodeRequest() {
        int fileClientMessageIndex = 457;
        ClientMessage encoded = ReplicatedMapRemoveEntryListenerCodec.encodeRequest(aString, aUUID);
        ClientMessage fromFile = clientMessages.get(fileClientMessageIndex);
        compareClientMessages(fromFile, encoded);
    }

    @Test
    public void test_ReplicatedMapRemoveEntryListenerCodec_decodeResponse() {
        int fileClientMessageIndex = 458;
        ClientMessage fromFile = clientMessages.get(fileClientMessageIndex);
        ReplicatedMapRemoveEntryListenerCodec.ResponseParameters parameters = ReplicatedMapRemoveEntryListenerCodec.decodeResponse(fromFile);
        assertTrue(isEqual(aBoolean, parameters.response));
    }

    @Test
    public void test_ReplicatedMapKeySetCodec_encodeRequest() {
        int fileClientMessageIndex = 459;
        ClientMessage encoded = ReplicatedMapKeySetCodec.encodeRequest(aString);
        ClientMessage fromFile = clientMessages.get(fileClientMessageIndex);
        compareClientMessages(fromFile, encoded);
    }

    @Test
    public void test_ReplicatedMapKeySetCodec_decodeResponse() {
        int fileClientMessageIndex = 460;
        ClientMessage fromFile = clientMessages.get(fileClientMessageIndex);
        ReplicatedMapKeySetCodec.ResponseParameters parameters = ReplicatedMapKeySetCodec.decodeResponse(fromFile);
        assertTrue(isEqual(aListOfData, parameters.response));
    }

    @Test
    public void test_ReplicatedMapValuesCodec_encodeRequest() {
        int fileClientMessageIndex = 461;
        ClientMessage encoded = ReplicatedMapValuesCodec.encodeRequest(aString);
        ClientMessage fromFile = clientMessages.get(fileClientMessageIndex);
        compareClientMessages(fromFile, encoded);
    }

    @Test
    public void test_ReplicatedMapValuesCodec_decodeResponse() {
        int fileClientMessageIndex = 462;
        ClientMessage fromFile = clientMessages.get(fileClientMessageIndex);
        ReplicatedMapValuesCodec.ResponseParameters parameters = ReplicatedMapValuesCodec.decodeResponse(fromFile);
        assertTrue(isEqual(aListOfData, parameters.response));
    }

    @Test
    public void test_ReplicatedMapEntrySetCodec_encodeRequest() {
        int fileClientMessageIndex = 463;
        ClientMessage encoded = ReplicatedMapEntrySetCodec.encodeRequest(aString);
        ClientMessage fromFile = clientMessages.get(fileClientMessageIndex);
        compareClientMessages(fromFile, encoded);
    }

    @Test
    public void test_ReplicatedMapEntrySetCodec_decodeResponse() {
        int fileClientMessageIndex = 464;
        ClientMessage fromFile = clientMessages.get(fileClientMessageIndex);
        ReplicatedMapEntrySetCodec.ResponseParameters parameters = ReplicatedMapEntrySetCodec.decodeResponse(fromFile);
        assertTrue(isEqual(aListOfDataToData, parameters.response));
    }

    @Test
    public void test_ReplicatedMapAddNearCacheEntryListenerCodec_encodeRequest() {
        int fileClientMessageIndex = 465;
        ClientMessage encoded = ReplicatedMapAddNearCacheEntryListenerCodec.encodeRequest(aString, aBoolean, aBoolean);
        ClientMessage fromFile = clientMessages.get(fileClientMessageIndex);
        compareClientMessages(fromFile, encoded);
    }

    @Test
    public void test_ReplicatedMapAddNearCacheEntryListenerCodec_decodeResponse() {
        int fileClientMessageIndex = 466;
        ClientMessage fromFile = clientMessages.get(fileClientMessageIndex);
        ReplicatedMapAddNearCacheEntryListenerCodec.ResponseParameters parameters = ReplicatedMapAddNearCacheEntryListenerCodec.decodeResponse(fromFile);
        assertTrue(isEqual(aUUID, parameters.response));
    }

    private class ReplicatedMapAddNearCacheEntryListenerCodecHandler extends ReplicatedMapAddNearCacheEntryListenerCodec.AbstractEventHandler {
        @Override
        public void handleEntryEvent(com.hazelcast.internal.serialization.Data key, com.hazelcast.internal.serialization.Data value, com.hazelcast.internal.serialization.Data oldValue, com.hazelcast.internal.serialization.Data mergingValue, int eventType, java.util.UUID uuid, int numberOfAffectedEntries) {
            assertTrue(isEqual(null, key));
            assertTrue(isEqual(null, value));
            assertTrue(isEqual(null, oldValue));
            assertTrue(isEqual(null, mergingValue));
            assertTrue(isEqual(anInt, eventType));
            assertTrue(isEqual(aUUID, uuid));
            assertTrue(isEqual(anInt, numberOfAffectedEntries));
        }
    }

    @Test
    public void test_ReplicatedMapAddNearCacheEntryListenerCodec_handleEntryEvent() {
        int fileClientMessageIndex = 467;
        ClientMessage fromFile = clientMessages.get(fileClientMessageIndex);
        ReplicatedMapAddNearCacheEntryListenerCodecHandler handler = new ReplicatedMapAddNearCacheEntryListenerCodecHandler();
        handler.handle(fromFile);
    }

    @Test
    public void test_TransactionalMapContainsKeyCodec_encodeRequest() {
        int fileClientMessageIndex = 468;
        ClientMessage encoded = TransactionalMapContainsKeyCodec.encodeRequest(aString, aUUID, aLong, aData);
        ClientMessage fromFile = clientMessages.get(fileClientMessageIndex);
        compareClientMessages(fromFile, encoded);
    }

    @Test
    public void test_TransactionalMapContainsKeyCodec_decodeResponse() {
        int fileClientMessageIndex = 469;
        ClientMessage fromFile = clientMessages.get(fileClientMessageIndex);
        TransactionalMapContainsKeyCodec.ResponseParameters parameters = TransactionalMapContainsKeyCodec.decodeResponse(fromFile);
        assertTrue(isEqual(aBoolean, parameters.response));
    }

    @Test
    public void test_TransactionalMapGetCodec_encodeRequest() {
        int fileClientMessageIndex = 470;
        ClientMessage encoded = TransactionalMapGetCodec.encodeRequest(aString, aUUID, aLong, aData);
        ClientMessage fromFile = clientMessages.get(fileClientMessageIndex);
        compareClientMessages(fromFile, encoded);
    }

    @Test
    public void test_TransactionalMapGetCodec_decodeResponse() {
        int fileClientMessageIndex = 471;
        ClientMessage fromFile = clientMessages.get(fileClientMessageIndex);
        TransactionalMapGetCodec.ResponseParameters parameters = TransactionalMapGetCodec.decodeResponse(fromFile);
        assertTrue(isEqual(null, parameters.response));
    }

    @Test
    public void test_TransactionalMapGetForUpdateCodec_encodeRequest() {
        int fileClientMessageIndex = 472;
        ClientMessage encoded = TransactionalMapGetForUpdateCodec.encodeRequest(aString, aUUID, aLong, aData);
        ClientMessage fromFile = clientMessages.get(fileClientMessageIndex);
        compareClientMessages(fromFile, encoded);
    }

    @Test
    public void test_TransactionalMapGetForUpdateCodec_decodeResponse() {
        int fileClientMessageIndex = 473;
        ClientMessage fromFile = clientMessages.get(fileClientMessageIndex);
        TransactionalMapGetForUpdateCodec.ResponseParameters parameters = TransactionalMapGetForUpdateCodec.decodeResponse(fromFile);
        assertTrue(isEqual(null, parameters.response));
    }

    @Test
    public void test_TransactionalMapSizeCodec_encodeRequest() {
        int fileClientMessageIndex = 474;
        ClientMessage encoded = TransactionalMapSizeCodec.encodeRequest(aString, aUUID, aLong);
        ClientMessage fromFile = clientMessages.get(fileClientMessageIndex);
        compareClientMessages(fromFile, encoded);
    }

    @Test
    public void test_TransactionalMapSizeCodec_decodeResponse() {
        int fileClientMessageIndex = 475;
        ClientMessage fromFile = clientMessages.get(fileClientMessageIndex);
        TransactionalMapSizeCodec.ResponseParameters parameters = TransactionalMapSizeCodec.decodeResponse(fromFile);
        assertTrue(isEqual(anInt, parameters.response));
    }

    @Test
    public void test_TransactionalMapIsEmptyCodec_encodeRequest() {
        int fileClientMessageIndex = 476;
        ClientMessage encoded = TransactionalMapIsEmptyCodec.encodeRequest(aString, aUUID, aLong);
        ClientMessage fromFile = clientMessages.get(fileClientMessageIndex);
        compareClientMessages(fromFile, encoded);
    }

    @Test
    public void test_TransactionalMapIsEmptyCodec_decodeResponse() {
        int fileClientMessageIndex = 477;
        ClientMessage fromFile = clientMessages.get(fileClientMessageIndex);
        TransactionalMapIsEmptyCodec.ResponseParameters parameters = TransactionalMapIsEmptyCodec.decodeResponse(fromFile);
        assertTrue(isEqual(aBoolean, parameters.response));
    }

    @Test
    public void test_TransactionalMapPutCodec_encodeRequest() {
        int fileClientMessageIndex = 478;
        ClientMessage encoded = TransactionalMapPutCodec.encodeRequest(aString, aUUID, aLong, aData, aData, aLong);
        ClientMessage fromFile = clientMessages.get(fileClientMessageIndex);
        compareClientMessages(fromFile, encoded);
    }

    @Test
    public void test_TransactionalMapPutCodec_decodeResponse() {
        int fileClientMessageIndex = 479;
        ClientMessage fromFile = clientMessages.get(fileClientMessageIndex);
        TransactionalMapPutCodec.ResponseParameters parameters = TransactionalMapPutCodec.decodeResponse(fromFile);
        assertTrue(isEqual(null, parameters.response));
    }

    @Test
    public void test_TransactionalMapSetCodec_encodeRequest() {
        int fileClientMessageIndex = 480;
        ClientMessage encoded = TransactionalMapSetCodec.encodeRequest(aString, aUUID, aLong, aData, aData);
        ClientMessage fromFile = clientMessages.get(fileClientMessageIndex);
        compareClientMessages(fromFile, encoded);
    }

    @Test
    public void test_TransactionalMapSetCodec_decodeResponse() {
        int fileClientMessageIndex = 481;
        ClientMessage fromFile = clientMessages.get(fileClientMessageIndex);
        TransactionalMapSetCodec.ResponseParameters parameters = TransactionalMapSetCodec.decodeResponse(fromFile);
    }

    @Test
    public void test_TransactionalMapPutIfAbsentCodec_encodeRequest() {
        int fileClientMessageIndex = 482;
        ClientMessage encoded = TransactionalMapPutIfAbsentCodec.encodeRequest(aString, aUUID, aLong, aData, aData);
        ClientMessage fromFile = clientMessages.get(fileClientMessageIndex);
        compareClientMessages(fromFile, encoded);
    }

    @Test
    public void test_TransactionalMapPutIfAbsentCodec_decodeResponse() {
        int fileClientMessageIndex = 483;
        ClientMessage fromFile = clientMessages.get(fileClientMessageIndex);
        TransactionalMapPutIfAbsentCodec.ResponseParameters parameters = TransactionalMapPutIfAbsentCodec.decodeResponse(fromFile);
        assertTrue(isEqual(null, parameters.response));
    }

    @Test
    public void test_TransactionalMapReplaceCodec_encodeRequest() {
        int fileClientMessageIndex = 484;
        ClientMessage encoded = TransactionalMapReplaceCodec.encodeRequest(aString, aUUID, aLong, aData, aData);
        ClientMessage fromFile = clientMessages.get(fileClientMessageIndex);
        compareClientMessages(fromFile, encoded);
    }

    @Test
    public void test_TransactionalMapReplaceCodec_decodeResponse() {
        int fileClientMessageIndex = 485;
        ClientMessage fromFile = clientMessages.get(fileClientMessageIndex);
        TransactionalMapReplaceCodec.ResponseParameters parameters = TransactionalMapReplaceCodec.decodeResponse(fromFile);
        assertTrue(isEqual(null, parameters.response));
    }

    @Test
    public void test_TransactionalMapReplaceIfSameCodec_encodeRequest() {
        int fileClientMessageIndex = 486;
        ClientMessage encoded = TransactionalMapReplaceIfSameCodec.encodeRequest(aString, aUUID, aLong, aData, aData, aData);
        ClientMessage fromFile = clientMessages.get(fileClientMessageIndex);
        compareClientMessages(fromFile, encoded);
    }

    @Test
    public void test_TransactionalMapReplaceIfSameCodec_decodeResponse() {
        int fileClientMessageIndex = 487;
        ClientMessage fromFile = clientMessages.get(fileClientMessageIndex);
        TransactionalMapReplaceIfSameCodec.ResponseParameters parameters = TransactionalMapReplaceIfSameCodec.decodeResponse(fromFile);
        assertTrue(isEqual(aBoolean, parameters.response));
    }

    @Test
    public void test_TransactionalMapRemoveCodec_encodeRequest() {
        int fileClientMessageIndex = 488;
        ClientMessage encoded = TransactionalMapRemoveCodec.encodeRequest(aString, aUUID, aLong, aData);
        ClientMessage fromFile = clientMessages.get(fileClientMessageIndex);
        compareClientMessages(fromFile, encoded);
    }

    @Test
    public void test_TransactionalMapRemoveCodec_decodeResponse() {
        int fileClientMessageIndex = 489;
        ClientMessage fromFile = clientMessages.get(fileClientMessageIndex);
        TransactionalMapRemoveCodec.ResponseParameters parameters = TransactionalMapRemoveCodec.decodeResponse(fromFile);
        assertTrue(isEqual(null, parameters.response));
    }

    @Test
    public void test_TransactionalMapDeleteCodec_encodeRequest() {
        int fileClientMessageIndex = 490;
        ClientMessage encoded = TransactionalMapDeleteCodec.encodeRequest(aString, aUUID, aLong, aData);
        ClientMessage fromFile = clientMessages.get(fileClientMessageIndex);
        compareClientMessages(fromFile, encoded);
    }

    @Test
    public void test_TransactionalMapDeleteCodec_decodeResponse() {
        int fileClientMessageIndex = 491;
        ClientMessage fromFile = clientMessages.get(fileClientMessageIndex);
        TransactionalMapDeleteCodec.ResponseParameters parameters = TransactionalMapDeleteCodec.decodeResponse(fromFile);
    }

    @Test
    public void test_TransactionalMapRemoveIfSameCodec_encodeRequest() {
        int fileClientMessageIndex = 492;
        ClientMessage encoded = TransactionalMapRemoveIfSameCodec.encodeRequest(aString, aUUID, aLong, aData, aData);
        ClientMessage fromFile = clientMessages.get(fileClientMessageIndex);
        compareClientMessages(fromFile, encoded);
    }

    @Test
    public void test_TransactionalMapRemoveIfSameCodec_decodeResponse() {
        int fileClientMessageIndex = 493;
        ClientMessage fromFile = clientMessages.get(fileClientMessageIndex);
        TransactionalMapRemoveIfSameCodec.ResponseParameters parameters = TransactionalMapRemoveIfSameCodec.decodeResponse(fromFile);
        assertTrue(isEqual(aBoolean, parameters.response));
    }

    @Test
    public void test_TransactionalMapKeySetCodec_encodeRequest() {
        int fileClientMessageIndex = 494;
        ClientMessage encoded = TransactionalMapKeySetCodec.encodeRequest(aString, aUUID, aLong);
        ClientMessage fromFile = clientMessages.get(fileClientMessageIndex);
        compareClientMessages(fromFile, encoded);
    }

    @Test
    public void test_TransactionalMapKeySetCodec_decodeResponse() {
        int fileClientMessageIndex = 495;
        ClientMessage fromFile = clientMessages.get(fileClientMessageIndex);
        TransactionalMapKeySetCodec.ResponseParameters parameters = TransactionalMapKeySetCodec.decodeResponse(fromFile);
        assertTrue(isEqual(aListOfData, parameters.response));
    }

    @Test
    public void test_TransactionalMapKeySetWithPredicateCodec_encodeRequest() {
        int fileClientMessageIndex = 496;
        ClientMessage encoded = TransactionalMapKeySetWithPredicateCodec.encodeRequest(aString, aUUID, aLong, aData);
        ClientMessage fromFile = clientMessages.get(fileClientMessageIndex);
        compareClientMessages(fromFile, encoded);
    }

    @Test
    public void test_TransactionalMapKeySetWithPredicateCodec_decodeResponse() {
        int fileClientMessageIndex = 497;
        ClientMessage fromFile = clientMessages.get(fileClientMessageIndex);
        TransactionalMapKeySetWithPredicateCodec.ResponseParameters parameters = TransactionalMapKeySetWithPredicateCodec.decodeResponse(fromFile);
        assertTrue(isEqual(aListOfData, parameters.response));
    }

    @Test
    public void test_TransactionalMapValuesCodec_encodeRequest() {
        int fileClientMessageIndex = 498;
        ClientMessage encoded = TransactionalMapValuesCodec.encodeRequest(aString, aUUID, aLong);
        ClientMessage fromFile = clientMessages.get(fileClientMessageIndex);
        compareClientMessages(fromFile, encoded);
    }

    @Test
    public void test_TransactionalMapValuesCodec_decodeResponse() {
        int fileClientMessageIndex = 499;
        ClientMessage fromFile = clientMessages.get(fileClientMessageIndex);
        TransactionalMapValuesCodec.ResponseParameters parameters = TransactionalMapValuesCodec.decodeResponse(fromFile);
        assertTrue(isEqual(aListOfData, parameters.response));
    }

    @Test
    public void test_TransactionalMapValuesWithPredicateCodec_encodeRequest() {
        int fileClientMessageIndex = 500;
        ClientMessage encoded = TransactionalMapValuesWithPredicateCodec.encodeRequest(aString, aUUID, aLong, aData);
        ClientMessage fromFile = clientMessages.get(fileClientMessageIndex);
        compareClientMessages(fromFile, encoded);
    }

    @Test
    public void test_TransactionalMapValuesWithPredicateCodec_decodeResponse() {
        int fileClientMessageIndex = 501;
        ClientMessage fromFile = clientMessages.get(fileClientMessageIndex);
        TransactionalMapValuesWithPredicateCodec.ResponseParameters parameters = TransactionalMapValuesWithPredicateCodec.decodeResponse(fromFile);
        assertTrue(isEqual(aListOfData, parameters.response));
    }

    @Test
    public void test_TransactionalMapContainsValueCodec_encodeRequest() {
        int fileClientMessageIndex = 502;
        ClientMessage encoded = TransactionalMapContainsValueCodec.encodeRequest(aString, aUUID, aLong, aData);
        ClientMessage fromFile = clientMessages.get(fileClientMessageIndex);
        compareClientMessages(fromFile, encoded);
    }

    @Test
    public void test_TransactionalMapContainsValueCodec_decodeResponse() {
        int fileClientMessageIndex = 503;
        ClientMessage fromFile = clientMessages.get(fileClientMessageIndex);
        TransactionalMapContainsValueCodec.ResponseParameters parameters = TransactionalMapContainsValueCodec.decodeResponse(fromFile);
        assertTrue(isEqual(aBoolean, parameters.response));
    }

    @Test
    public void test_TransactionalMultiMapPutCodec_encodeRequest() {
        int fileClientMessageIndex = 504;
        ClientMessage encoded = TransactionalMultiMapPutCodec.encodeRequest(aString, aUUID, aLong, aData, aData);
        ClientMessage fromFile = clientMessages.get(fileClientMessageIndex);
        compareClientMessages(fromFile, encoded);
    }

    @Test
    public void test_TransactionalMultiMapPutCodec_decodeResponse() {
        int fileClientMessageIndex = 505;
        ClientMessage fromFile = clientMessages.get(fileClientMessageIndex);
        TransactionalMultiMapPutCodec.ResponseParameters parameters = TransactionalMultiMapPutCodec.decodeResponse(fromFile);
        assertTrue(isEqual(aBoolean, parameters.response));
    }

    @Test
    public void test_TransactionalMultiMapGetCodec_encodeRequest() {
        int fileClientMessageIndex = 506;
        ClientMessage encoded = TransactionalMultiMapGetCodec.encodeRequest(aString, aUUID, aLong, aData);
        ClientMessage fromFile = clientMessages.get(fileClientMessageIndex);
        compareClientMessages(fromFile, encoded);
    }

    @Test
    public void test_TransactionalMultiMapGetCodec_decodeResponse() {
        int fileClientMessageIndex = 507;
        ClientMessage fromFile = clientMessages.get(fileClientMessageIndex);
        TransactionalMultiMapGetCodec.ResponseParameters parameters = TransactionalMultiMapGetCodec.decodeResponse(fromFile);
        assertTrue(isEqual(aListOfData, parameters.response));
    }

    @Test
    public void test_TransactionalMultiMapRemoveCodec_encodeRequest() {
        int fileClientMessageIndex = 508;
        ClientMessage encoded = TransactionalMultiMapRemoveCodec.encodeRequest(aString, aUUID, aLong, aData);
        ClientMessage fromFile = clientMessages.get(fileClientMessageIndex);
        compareClientMessages(fromFile, encoded);
    }

    @Test
    public void test_TransactionalMultiMapRemoveCodec_decodeResponse() {
        int fileClientMessageIndex = 509;
        ClientMessage fromFile = clientMessages.get(fileClientMessageIndex);
        TransactionalMultiMapRemoveCodec.ResponseParameters parameters = TransactionalMultiMapRemoveCodec.decodeResponse(fromFile);
        assertTrue(isEqual(aListOfData, parameters.response));
    }

    @Test
    public void test_TransactionalMultiMapRemoveEntryCodec_encodeRequest() {
        int fileClientMessageIndex = 510;
        ClientMessage encoded = TransactionalMultiMapRemoveEntryCodec.encodeRequest(aString, aUUID, aLong, aData, aData);
        ClientMessage fromFile = clientMessages.get(fileClientMessageIndex);
        compareClientMessages(fromFile, encoded);
    }

    @Test
    public void test_TransactionalMultiMapRemoveEntryCodec_decodeResponse() {
        int fileClientMessageIndex = 511;
        ClientMessage fromFile = clientMessages.get(fileClientMessageIndex);
        TransactionalMultiMapRemoveEntryCodec.ResponseParameters parameters = TransactionalMultiMapRemoveEntryCodec.decodeResponse(fromFile);
        assertTrue(isEqual(aBoolean, parameters.response));
    }

    @Test
    public void test_TransactionalMultiMapValueCountCodec_encodeRequest() {
        int fileClientMessageIndex = 512;
        ClientMessage encoded = TransactionalMultiMapValueCountCodec.encodeRequest(aString, aUUID, aLong, aData);
        ClientMessage fromFile = clientMessages.get(fileClientMessageIndex);
        compareClientMessages(fromFile, encoded);
    }

    @Test
    public void test_TransactionalMultiMapValueCountCodec_decodeResponse() {
        int fileClientMessageIndex = 513;
        ClientMessage fromFile = clientMessages.get(fileClientMessageIndex);
        TransactionalMultiMapValueCountCodec.ResponseParameters parameters = TransactionalMultiMapValueCountCodec.decodeResponse(fromFile);
        assertTrue(isEqual(anInt, parameters.response));
    }

    @Test
    public void test_TransactionalMultiMapSizeCodec_encodeRequest() {
        int fileClientMessageIndex = 514;
        ClientMessage encoded = TransactionalMultiMapSizeCodec.encodeRequest(aString, aUUID, aLong);
        ClientMessage fromFile = clientMessages.get(fileClientMessageIndex);
        compareClientMessages(fromFile, encoded);
    }

    @Test
    public void test_TransactionalMultiMapSizeCodec_decodeResponse() {
        int fileClientMessageIndex = 515;
        ClientMessage fromFile = clientMessages.get(fileClientMessageIndex);
        TransactionalMultiMapSizeCodec.ResponseParameters parameters = TransactionalMultiMapSizeCodec.decodeResponse(fromFile);
        assertTrue(isEqual(anInt, parameters.response));
    }

    @Test
    public void test_TransactionalSetAddCodec_encodeRequest() {
        int fileClientMessageIndex = 516;
        ClientMessage encoded = TransactionalSetAddCodec.encodeRequest(aString, aUUID, aLong, aData);
        ClientMessage fromFile = clientMessages.get(fileClientMessageIndex);
        compareClientMessages(fromFile, encoded);
    }

    @Test
    public void test_TransactionalSetAddCodec_decodeResponse() {
        int fileClientMessageIndex = 517;
        ClientMessage fromFile = clientMessages.get(fileClientMessageIndex);
        TransactionalSetAddCodec.ResponseParameters parameters = TransactionalSetAddCodec.decodeResponse(fromFile);
        assertTrue(isEqual(aBoolean, parameters.response));
    }

    @Test
    public void test_TransactionalSetRemoveCodec_encodeRequest() {
        int fileClientMessageIndex = 518;
        ClientMessage encoded = TransactionalSetRemoveCodec.encodeRequest(aString, aUUID, aLong, aData);
        ClientMessage fromFile = clientMessages.get(fileClientMessageIndex);
        compareClientMessages(fromFile, encoded);
    }

    @Test
    public void test_TransactionalSetRemoveCodec_decodeResponse() {
        int fileClientMessageIndex = 519;
        ClientMessage fromFile = clientMessages.get(fileClientMessageIndex);
        TransactionalSetRemoveCodec.ResponseParameters parameters = TransactionalSetRemoveCodec.decodeResponse(fromFile);
        assertTrue(isEqual(aBoolean, parameters.response));
    }

    @Test
    public void test_TransactionalSetSizeCodec_encodeRequest() {
        int fileClientMessageIndex = 520;
        ClientMessage encoded = TransactionalSetSizeCodec.encodeRequest(aString, aUUID, aLong);
        ClientMessage fromFile = clientMessages.get(fileClientMessageIndex);
        compareClientMessages(fromFile, encoded);
    }

    @Test
    public void test_TransactionalSetSizeCodec_decodeResponse() {
        int fileClientMessageIndex = 521;
        ClientMessage fromFile = clientMessages.get(fileClientMessageIndex);
        TransactionalSetSizeCodec.ResponseParameters parameters = TransactionalSetSizeCodec.decodeResponse(fromFile);
        assertTrue(isEqual(anInt, parameters.response));
    }

    @Test
    public void test_TransactionalListAddCodec_encodeRequest() {
        int fileClientMessageIndex = 522;
        ClientMessage encoded = TransactionalListAddCodec.encodeRequest(aString, aUUID, aLong, aData);
        ClientMessage fromFile = clientMessages.get(fileClientMessageIndex);
        compareClientMessages(fromFile, encoded);
    }

    @Test
    public void test_TransactionalListAddCodec_decodeResponse() {
        int fileClientMessageIndex = 523;
        ClientMessage fromFile = clientMessages.get(fileClientMessageIndex);
        TransactionalListAddCodec.ResponseParameters parameters = TransactionalListAddCodec.decodeResponse(fromFile);
        assertTrue(isEqual(aBoolean, parameters.response));
    }

    @Test
    public void test_TransactionalListRemoveCodec_encodeRequest() {
        int fileClientMessageIndex = 524;
        ClientMessage encoded = TransactionalListRemoveCodec.encodeRequest(aString, aUUID, aLong, aData);
        ClientMessage fromFile = clientMessages.get(fileClientMessageIndex);
        compareClientMessages(fromFile, encoded);
    }

    @Test
    public void test_TransactionalListRemoveCodec_decodeResponse() {
        int fileClientMessageIndex = 525;
        ClientMessage fromFile = clientMessages.get(fileClientMessageIndex);
        TransactionalListRemoveCodec.ResponseParameters parameters = TransactionalListRemoveCodec.decodeResponse(fromFile);
        assertTrue(isEqual(aBoolean, parameters.response));
    }

    @Test
    public void test_TransactionalListSizeCodec_encodeRequest() {
        int fileClientMessageIndex = 526;
        ClientMessage encoded = TransactionalListSizeCodec.encodeRequest(aString, aUUID, aLong);
        ClientMessage fromFile = clientMessages.get(fileClientMessageIndex);
        compareClientMessages(fromFile, encoded);
    }

    @Test
    public void test_TransactionalListSizeCodec_decodeResponse() {
        int fileClientMessageIndex = 527;
        ClientMessage fromFile = clientMessages.get(fileClientMessageIndex);
        TransactionalListSizeCodec.ResponseParameters parameters = TransactionalListSizeCodec.decodeResponse(fromFile);
        assertTrue(isEqual(anInt, parameters.response));
    }

    @Test
    public void test_TransactionalQueueOfferCodec_encodeRequest() {
        int fileClientMessageIndex = 528;
        ClientMessage encoded = TransactionalQueueOfferCodec.encodeRequest(aString, aUUID, aLong, aData, aLong);
        ClientMessage fromFile = clientMessages.get(fileClientMessageIndex);
        compareClientMessages(fromFile, encoded);
    }

    @Test
    public void test_TransactionalQueueOfferCodec_decodeResponse() {
        int fileClientMessageIndex = 529;
        ClientMessage fromFile = clientMessages.get(fileClientMessageIndex);
        TransactionalQueueOfferCodec.ResponseParameters parameters = TransactionalQueueOfferCodec.decodeResponse(fromFile);
        assertTrue(isEqual(aBoolean, parameters.response));
    }

    @Test
    public void test_TransactionalQueueTakeCodec_encodeRequest() {
        int fileClientMessageIndex = 530;
        ClientMessage encoded = TransactionalQueueTakeCodec.encodeRequest(aString, aUUID, aLong);
        ClientMessage fromFile = clientMessages.get(fileClientMessageIndex);
        compareClientMessages(fromFile, encoded);
    }

    @Test
    public void test_TransactionalQueueTakeCodec_decodeResponse() {
        int fileClientMessageIndex = 531;
        ClientMessage fromFile = clientMessages.get(fileClientMessageIndex);
        TransactionalQueueTakeCodec.ResponseParameters parameters = TransactionalQueueTakeCodec.decodeResponse(fromFile);
        assertTrue(isEqual(null, parameters.response));
    }

    @Test
    public void test_TransactionalQueuePollCodec_encodeRequest() {
        int fileClientMessageIndex = 532;
        ClientMessage encoded = TransactionalQueuePollCodec.encodeRequest(aString, aUUID, aLong, aLong);
        ClientMessage fromFile = clientMessages.get(fileClientMessageIndex);
        compareClientMessages(fromFile, encoded);
    }

    @Test
    public void test_TransactionalQueuePollCodec_decodeResponse() {
        int fileClientMessageIndex = 533;
        ClientMessage fromFile = clientMessages.get(fileClientMessageIndex);
        TransactionalQueuePollCodec.ResponseParameters parameters = TransactionalQueuePollCodec.decodeResponse(fromFile);
        assertTrue(isEqual(null, parameters.response));
    }

    @Test
    public void test_TransactionalQueuePeekCodec_encodeRequest() {
        int fileClientMessageIndex = 534;
        ClientMessage encoded = TransactionalQueuePeekCodec.encodeRequest(aString, aUUID, aLong, aLong);
        ClientMessage fromFile = clientMessages.get(fileClientMessageIndex);
        compareClientMessages(fromFile, encoded);
    }

    @Test
    public void test_TransactionalQueuePeekCodec_decodeResponse() {
        int fileClientMessageIndex = 535;
        ClientMessage fromFile = clientMessages.get(fileClientMessageIndex);
        TransactionalQueuePeekCodec.ResponseParameters parameters = TransactionalQueuePeekCodec.decodeResponse(fromFile);
        assertTrue(isEqual(null, parameters.response));
    }

    @Test
    public void test_TransactionalQueueSizeCodec_encodeRequest() {
        int fileClientMessageIndex = 536;
        ClientMessage encoded = TransactionalQueueSizeCodec.encodeRequest(aString, aUUID, aLong);
        ClientMessage fromFile = clientMessages.get(fileClientMessageIndex);
        compareClientMessages(fromFile, encoded);
    }

    @Test
    public void test_TransactionalQueueSizeCodec_decodeResponse() {
        int fileClientMessageIndex = 537;
        ClientMessage fromFile = clientMessages.get(fileClientMessageIndex);
        TransactionalQueueSizeCodec.ResponseParameters parameters = TransactionalQueueSizeCodec.decodeResponse(fromFile);
        assertTrue(isEqual(anInt, parameters.response));
    }

    @Test
    public void test_CacheAddEntryListenerCodec_encodeRequest() {
        int fileClientMessageIndex = 538;
        ClientMessage encoded = CacheAddEntryListenerCodec.encodeRequest(aString, aBoolean);
        ClientMessage fromFile = clientMessages.get(fileClientMessageIndex);
        compareClientMessages(fromFile, encoded);
    }

    @Test
    public void test_CacheAddEntryListenerCodec_decodeResponse() {
        int fileClientMessageIndex = 539;
        ClientMessage fromFile = clientMessages.get(fileClientMessageIndex);
        CacheAddEntryListenerCodec.ResponseParameters parameters = CacheAddEntryListenerCodec.decodeResponse(fromFile);
        assertTrue(isEqual(aUUID, parameters.response));
    }

    private class CacheAddEntryListenerCodecHandler extends CacheAddEntryListenerCodec.AbstractEventHandler {
        @Override
        public void handleCacheEvent(int type, java.util.Collection<com.hazelcast.cache.impl.CacheEventData> keys, int completionId) {
            assertTrue(isEqual(anInt, type));
            assertTrue(isEqual(aListOfCacheEventData, keys));
            assertTrue(isEqual(anInt, completionId));
        }
    }

    @Test
    public void test_CacheAddEntryListenerCodec_handleCacheEvent() {
        int fileClientMessageIndex = 540;
        ClientMessage fromFile = clientMessages.get(fileClientMessageIndex);
        CacheAddEntryListenerCodecHandler handler = new CacheAddEntryListenerCodecHandler();
        handler.handle(fromFile);
    }

    @Test
    public void test_CacheClearCodec_encodeRequest() {
        int fileClientMessageIndex = 541;
        ClientMessage encoded = CacheClearCodec.encodeRequest(aString);
        ClientMessage fromFile = clientMessages.get(fileClientMessageIndex);
        compareClientMessages(fromFile, encoded);
    }

    @Test
    public void test_CacheClearCodec_decodeResponse() {
        int fileClientMessageIndex = 542;
        ClientMessage fromFile = clientMessages.get(fileClientMessageIndex);
        CacheClearCodec.ResponseParameters parameters = CacheClearCodec.decodeResponse(fromFile);
    }

    @Test
    public void test_CacheRemoveAllKeysCodec_encodeRequest() {
        int fileClientMessageIndex = 543;
        ClientMessage encoded = CacheRemoveAllKeysCodec.encodeRequest(aString, aListOfData, anInt);
        ClientMessage fromFile = clientMessages.get(fileClientMessageIndex);
        compareClientMessages(fromFile, encoded);
    }

    @Test
    public void test_CacheRemoveAllKeysCodec_decodeResponse() {
        int fileClientMessageIndex = 544;
        ClientMessage fromFile = clientMessages.get(fileClientMessageIndex);
        CacheRemoveAllKeysCodec.ResponseParameters parameters = CacheRemoveAllKeysCodec.decodeResponse(fromFile);
    }

    @Test
    public void test_CacheRemoveAllCodec_encodeRequest() {
        int fileClientMessageIndex = 545;
        ClientMessage encoded = CacheRemoveAllCodec.encodeRequest(aString, anInt);
        ClientMessage fromFile = clientMessages.get(fileClientMessageIndex);
        compareClientMessages(fromFile, encoded);
    }

    @Test
    public void test_CacheRemoveAllCodec_decodeResponse() {
        int fileClientMessageIndex = 546;
        ClientMessage fromFile = clientMessages.get(fileClientMessageIndex);
        CacheRemoveAllCodec.ResponseParameters parameters = CacheRemoveAllCodec.decodeResponse(fromFile);
    }

    @Test
    public void test_CacheContainsKeyCodec_encodeRequest() {
        int fileClientMessageIndex = 547;
        ClientMessage encoded = CacheContainsKeyCodec.encodeRequest(aString, aData);
        ClientMessage fromFile = clientMessages.get(fileClientMessageIndex);
        compareClientMessages(fromFile, encoded);
    }

    @Test
    public void test_CacheContainsKeyCodec_decodeResponse() {
        int fileClientMessageIndex = 548;
        ClientMessage fromFile = clientMessages.get(fileClientMessageIndex);
        CacheContainsKeyCodec.ResponseParameters parameters = CacheContainsKeyCodec.decodeResponse(fromFile);
        assertTrue(isEqual(aBoolean, parameters.response));
    }

    @Test
    public void test_CacheCreateConfigCodec_encodeRequest() {
        int fileClientMessageIndex = 549;
        ClientMessage encoded = CacheCreateConfigCodec.encodeRequest(aCacheConfigHolder, aBoolean);
        ClientMessage fromFile = clientMessages.get(fileClientMessageIndex);
        compareClientMessages(fromFile, encoded);
    }

    @Test
    public void test_CacheCreateConfigCodec_decodeResponse() {
        int fileClientMessageIndex = 550;
        ClientMessage fromFile = clientMessages.get(fileClientMessageIndex);
        CacheCreateConfigCodec.ResponseParameters parameters = CacheCreateConfigCodec.decodeResponse(fromFile);
        assertTrue(isEqual(null, parameters.response));
    }

    @Test
    public void test_CacheDestroyCodec_encodeRequest() {
        int fileClientMessageIndex = 551;
        ClientMessage encoded = CacheDestroyCodec.encodeRequest(aString);
        ClientMessage fromFile = clientMessages.get(fileClientMessageIndex);
        compareClientMessages(fromFile, encoded);
    }

    @Test
    public void test_CacheDestroyCodec_decodeResponse() {
        int fileClientMessageIndex = 552;
        ClientMessage fromFile = clientMessages.get(fileClientMessageIndex);
        CacheDestroyCodec.ResponseParameters parameters = CacheDestroyCodec.decodeResponse(fromFile);
    }

    @Test
    public void test_CacheEntryProcessorCodec_encodeRequest() {
        int fileClientMessageIndex = 553;
        ClientMessage encoded = CacheEntryProcessorCodec.encodeRequest(aString, aData, aData, aListOfData, anInt);
        ClientMessage fromFile = clientMessages.get(fileClientMessageIndex);
        compareClientMessages(fromFile, encoded);
    }

    @Test
    public void test_CacheEntryProcessorCodec_decodeResponse() {
        int fileClientMessageIndex = 554;
        ClientMessage fromFile = clientMessages.get(fileClientMessageIndex);
        CacheEntryProcessorCodec.ResponseParameters parameters = CacheEntryProcessorCodec.decodeResponse(fromFile);
        assertTrue(isEqual(null, parameters.response));
    }

    @Test
    public void test_CacheGetAllCodec_encodeRequest() {
        int fileClientMessageIndex = 555;
        ClientMessage encoded = CacheGetAllCodec.encodeRequest(aString, aListOfData, null);
        ClientMessage fromFile = clientMessages.get(fileClientMessageIndex);
        compareClientMessages(fromFile, encoded);
    }

    @Test
    public void test_CacheGetAllCodec_decodeResponse() {
        int fileClientMessageIndex = 556;
        ClientMessage fromFile = clientMessages.get(fileClientMessageIndex);
        CacheGetAllCodec.ResponseParameters parameters = CacheGetAllCodec.decodeResponse(fromFile);
        assertTrue(isEqual(aListOfDataToData, parameters.response));
    }

    @Test
    public void test_CacheGetAndRemoveCodec_encodeRequest() {
        int fileClientMessageIndex = 557;
        ClientMessage encoded = CacheGetAndRemoveCodec.encodeRequest(aString, aData, anInt);
        ClientMessage fromFile = clientMessages.get(fileClientMessageIndex);
        compareClientMessages(fromFile, encoded);
    }

    @Test
    public void test_CacheGetAndRemoveCodec_decodeResponse() {
        int fileClientMessageIndex = 558;
        ClientMessage fromFile = clientMessages.get(fileClientMessageIndex);
        CacheGetAndRemoveCodec.ResponseParameters parameters = CacheGetAndRemoveCodec.decodeResponse(fromFile);
        assertTrue(isEqual(null, parameters.response));
    }

    @Test
    public void test_CacheGetAndReplaceCodec_encodeRequest() {
        int fileClientMessageIndex = 559;
        ClientMessage encoded = CacheGetAndReplaceCodec.encodeRequest(aString, aData, aData, null, anInt);
        ClientMessage fromFile = clientMessages.get(fileClientMessageIndex);
        compareClientMessages(fromFile, encoded);
    }

    @Test
    public void test_CacheGetAndReplaceCodec_decodeResponse() {
        int fileClientMessageIndex = 560;
        ClientMessage fromFile = clientMessages.get(fileClientMessageIndex);
        CacheGetAndReplaceCodec.ResponseParameters parameters = CacheGetAndReplaceCodec.decodeResponse(fromFile);
        assertTrue(isEqual(null, parameters.response));
    }

    @Test
    public void test_CacheGetConfigCodec_encodeRequest() {
        int fileClientMessageIndex = 561;
        ClientMessage encoded = CacheGetConfigCodec.encodeRequest(aString, aString);
        ClientMessage fromFile = clientMessages.get(fileClientMessageIndex);
        compareClientMessages(fromFile, encoded);
    }

    @Test
    public void test_CacheGetConfigCodec_decodeResponse() {
        int fileClientMessageIndex = 562;
        ClientMessage fromFile = clientMessages.get(fileClientMessageIndex);
        CacheGetConfigCodec.ResponseParameters parameters = CacheGetConfigCodec.decodeResponse(fromFile);
        assertTrue(isEqual(null, parameters.response));
    }

    @Test
    public void test_CacheGetCodec_encodeRequest() {
        int fileClientMessageIndex = 563;
        ClientMessage encoded = CacheGetCodec.encodeRequest(aString, aData, null);
        ClientMessage fromFile = clientMessages.get(fileClientMessageIndex);
        compareClientMessages(fromFile, encoded);
    }

    @Test
    public void test_CacheGetCodec_decodeResponse() {
        int fileClientMessageIndex = 564;
        ClientMessage fromFile = clientMessages.get(fileClientMessageIndex);
        CacheGetCodec.ResponseParameters parameters = CacheGetCodec.decodeResponse(fromFile);
        assertTrue(isEqual(null, parameters.response));
    }

    @Test
    public void test_CacheIterateCodec_encodeRequest() {
        int fileClientMessageIndex = 565;
        ClientMessage encoded = CacheIterateCodec.encodeRequest(aString, anInt, anInt);
        ClientMessage fromFile = clientMessages.get(fileClientMessageIndex);
        compareClientMessages(fromFile, encoded);
    }

    @Test
    public void test_CacheIterateCodec_decodeResponse() {
        int fileClientMessageIndex = 566;
        ClientMessage fromFile = clientMessages.get(fileClientMessageIndex);
        CacheIterateCodec.ResponseParameters parameters = CacheIterateCodec.decodeResponse(fromFile);
        assertTrue(isEqual(anInt, parameters.tableIndex));
        assertTrue(isEqual(aListOfData, parameters.keys));
    }

    @Test
    public void test_CacheListenerRegistrationCodec_encodeRequest() {
        int fileClientMessageIndex = 567;
        ClientMessage encoded = CacheListenerRegistrationCodec.encodeRequest(aString, aData, aBoolean, anAddress);
        ClientMessage fromFile = clientMessages.get(fileClientMessageIndex);
        compareClientMessages(fromFile, encoded);
    }

    @Test
    public void test_CacheListenerRegistrationCodec_decodeResponse() {
        int fileClientMessageIndex = 568;
        ClientMessage fromFile = clientMessages.get(fileClientMessageIndex);
        CacheListenerRegistrationCodec.ResponseParameters parameters = CacheListenerRegistrationCodec.decodeResponse(fromFile);
    }

    @Test
    public void test_CacheLoadAllCodec_encodeRequest() {
        int fileClientMessageIndex = 569;
        ClientMessage encoded = CacheLoadAllCodec.encodeRequest(aString, aListOfData, aBoolean);
        ClientMessage fromFile = clientMessages.get(fileClientMessageIndex);
        compareClientMessages(fromFile, encoded);
    }

    @Test
    public void test_CacheLoadAllCodec_decodeResponse() {
        int fileClientMessageIndex = 570;
        ClientMessage fromFile = clientMessages.get(fileClientMessageIndex);
        CacheLoadAllCodec.ResponseParameters parameters = CacheLoadAllCodec.decodeResponse(fromFile);
    }

    @Test
    public void test_CacheManagementConfigCodec_encodeRequest() {
        int fileClientMessageIndex = 571;
        ClientMessage encoded = CacheManagementConfigCodec.encodeRequest(aString, aBoolean, aBoolean, anAddress);
        ClientMessage fromFile = clientMessages.get(fileClientMessageIndex);
        compareClientMessages(fromFile, encoded);
    }

    @Test
    public void test_CacheManagementConfigCodec_decodeResponse() {
        int fileClientMessageIndex = 572;
        ClientMessage fromFile = clientMessages.get(fileClientMessageIndex);
        CacheManagementConfigCodec.ResponseParameters parameters = CacheManagementConfigCodec.decodeResponse(fromFile);
    }

    @Test
    public void test_CachePutIfAbsentCodec_encodeRequest() {
        int fileClientMessageIndex = 573;
        ClientMessage encoded = CachePutIfAbsentCodec.encodeRequest(aString, aData, aData, null, anInt);
        ClientMessage fromFile = clientMessages.get(fileClientMessageIndex);
        compareClientMessages(fromFile, encoded);
    }

    @Test
    public void test_CachePutIfAbsentCodec_decodeResponse() {
        int fileClientMessageIndex = 574;
        ClientMessage fromFile = clientMessages.get(fileClientMessageIndex);
        CachePutIfAbsentCodec.ResponseParameters parameters = CachePutIfAbsentCodec.decodeResponse(fromFile);
        assertTrue(isEqual(aBoolean, parameters.response));
    }

    @Test
    public void test_CachePutCodec_encodeRequest() {
        int fileClientMessageIndex = 575;
        ClientMessage encoded = CachePutCodec.encodeRequest(aString, aData, aData, null, aBoolean, anInt);
        ClientMessage fromFile = clientMessages.get(fileClientMessageIndex);
        compareClientMessages(fromFile, encoded);
    }

    @Test
    public void test_CachePutCodec_decodeResponse() {
        int fileClientMessageIndex = 576;
        ClientMessage fromFile = clientMessages.get(fileClientMessageIndex);
        CachePutCodec.ResponseParameters parameters = CachePutCodec.decodeResponse(fromFile);
        assertTrue(isEqual(null, parameters.response));
    }

    @Test
    public void test_CacheRemoveEntryListenerCodec_encodeRequest() {
        int fileClientMessageIndex = 577;
        ClientMessage encoded = CacheRemoveEntryListenerCodec.encodeRequest(aString, aUUID);
        ClientMessage fromFile = clientMessages.get(fileClientMessageIndex);
        compareClientMessages(fromFile, encoded);
    }

    @Test
    public void test_CacheRemoveEntryListenerCodec_decodeResponse() {
        int fileClientMessageIndex = 578;
        ClientMessage fromFile = clientMessages.get(fileClientMessageIndex);
        CacheRemoveEntryListenerCodec.ResponseParameters parameters = CacheRemoveEntryListenerCodec.decodeResponse(fromFile);
        assertTrue(isEqual(aBoolean, parameters.response));
    }

    @Test
    public void test_CacheRemoveInvalidationListenerCodec_encodeRequest() {
        int fileClientMessageIndex = 579;
        ClientMessage encoded = CacheRemoveInvalidationListenerCodec.encodeRequest(aString, aUUID);
        ClientMessage fromFile = clientMessages.get(fileClientMessageIndex);
        compareClientMessages(fromFile, encoded);
    }

    @Test
    public void test_CacheRemoveInvalidationListenerCodec_decodeResponse() {
        int fileClientMessageIndex = 580;
        ClientMessage fromFile = clientMessages.get(fileClientMessageIndex);
        CacheRemoveInvalidationListenerCodec.ResponseParameters parameters = CacheRemoveInvalidationListenerCodec.decodeResponse(fromFile);
        assertTrue(isEqual(aBoolean, parameters.response));
    }

    @Test
    public void test_CacheRemoveCodec_encodeRequest() {
        int fileClientMessageIndex = 581;
        ClientMessage encoded = CacheRemoveCodec.encodeRequest(aString, aData, null, anInt);
        ClientMessage fromFile = clientMessages.get(fileClientMessageIndex);
        compareClientMessages(fromFile, encoded);
    }

    @Test
    public void test_CacheRemoveCodec_decodeResponse() {
        int fileClientMessageIndex = 582;
        ClientMessage fromFile = clientMessages.get(fileClientMessageIndex);
        CacheRemoveCodec.ResponseParameters parameters = CacheRemoveCodec.decodeResponse(fromFile);
        assertTrue(isEqual(aBoolean, parameters.response));
    }

    @Test
    public void test_CacheReplaceCodec_encodeRequest() {
        int fileClientMessageIndex = 583;
        ClientMessage encoded = CacheReplaceCodec.encodeRequest(aString, aData, null, aData, null, anInt);
        ClientMessage fromFile = clientMessages.get(fileClientMessageIndex);
        compareClientMessages(fromFile, encoded);
    }

    @Test
    public void test_CacheReplaceCodec_decodeResponse() {
        int fileClientMessageIndex = 584;
        ClientMessage fromFile = clientMessages.get(fileClientMessageIndex);
        CacheReplaceCodec.ResponseParameters parameters = CacheReplaceCodec.decodeResponse(fromFile);
        assertTrue(isEqual(null, parameters.response));
    }

    @Test
    public void test_CacheSizeCodec_encodeRequest() {
        int fileClientMessageIndex = 585;
        ClientMessage encoded = CacheSizeCodec.encodeRequest(aString);
        ClientMessage fromFile = clientMessages.get(fileClientMessageIndex);
        compareClientMessages(fromFile, encoded);
    }

    @Test
    public void test_CacheSizeCodec_decodeResponse() {
        int fileClientMessageIndex = 586;
        ClientMessage fromFile = clientMessages.get(fileClientMessageIndex);
        CacheSizeCodec.ResponseParameters parameters = CacheSizeCodec.decodeResponse(fromFile);
        assertTrue(isEqual(anInt, parameters.response));
    }

    @Test
    public void test_CacheAddPartitionLostListenerCodec_encodeRequest() {
        int fileClientMessageIndex = 587;
        ClientMessage encoded = CacheAddPartitionLostListenerCodec.encodeRequest(aString, aBoolean);
        ClientMessage fromFile = clientMessages.get(fileClientMessageIndex);
        compareClientMessages(fromFile, encoded);
    }

    @Test
    public void test_CacheAddPartitionLostListenerCodec_decodeResponse() {
        int fileClientMessageIndex = 588;
        ClientMessage fromFile = clientMessages.get(fileClientMessageIndex);
        CacheAddPartitionLostListenerCodec.ResponseParameters parameters = CacheAddPartitionLostListenerCodec.decodeResponse(fromFile);
        assertTrue(isEqual(aUUID, parameters.response));
    }

    private class CacheAddPartitionLostListenerCodecHandler extends CacheAddPartitionLostListenerCodec.AbstractEventHandler {
        @Override
        public void handleCachePartitionLostEvent(int partitionId, java.util.UUID uuid) {
            assertTrue(isEqual(anInt, partitionId));
            assertTrue(isEqual(aUUID, uuid));
        }
    }

    @Test
    public void test_CacheAddPartitionLostListenerCodec_handleCachePartitionLostEvent() {
        int fileClientMessageIndex = 589;
        ClientMessage fromFile = clientMessages.get(fileClientMessageIndex);
        CacheAddPartitionLostListenerCodecHandler handler = new CacheAddPartitionLostListenerCodecHandler();
        handler.handle(fromFile);
    }

    @Test
    public void test_CacheRemovePartitionLostListenerCodec_encodeRequest() {
        int fileClientMessageIndex = 590;
        ClientMessage encoded = CacheRemovePartitionLostListenerCodec.encodeRequest(aString, aUUID);
        ClientMessage fromFile = clientMessages.get(fileClientMessageIndex);
        compareClientMessages(fromFile, encoded);
    }

    @Test
    public void test_CacheRemovePartitionLostListenerCodec_decodeResponse() {
        int fileClientMessageIndex = 591;
        ClientMessage fromFile = clientMessages.get(fileClientMessageIndex);
        CacheRemovePartitionLostListenerCodec.ResponseParameters parameters = CacheRemovePartitionLostListenerCodec.decodeResponse(fromFile);
        assertTrue(isEqual(aBoolean, parameters.response));
    }

    @Test
    public void test_CachePutAllCodec_encodeRequest() {
        int fileClientMessageIndex = 592;
        ClientMessage encoded = CachePutAllCodec.encodeRequest(aString, aListOfDataToData, null, anInt);
        ClientMessage fromFile = clientMessages.get(fileClientMessageIndex);
        compareClientMessages(fromFile, encoded);
    }

    @Test
    public void test_CachePutAllCodec_decodeResponse() {
        int fileClientMessageIndex = 593;
        ClientMessage fromFile = clientMessages.get(fileClientMessageIndex);
        CachePutAllCodec.ResponseParameters parameters = CachePutAllCodec.decodeResponse(fromFile);
    }

    @Test
    public void test_CacheIterateEntriesCodec_encodeRequest() {
        int fileClientMessageIndex = 594;
        ClientMessage encoded = CacheIterateEntriesCodec.encodeRequest(aString, anInt, anInt);
        ClientMessage fromFile = clientMessages.get(fileClientMessageIndex);
        compareClientMessages(fromFile, encoded);
    }

    @Test
    public void test_CacheIterateEntriesCodec_decodeResponse() {
        int fileClientMessageIndex = 595;
        ClientMessage fromFile = clientMessages.get(fileClientMessageIndex);
        CacheIterateEntriesCodec.ResponseParameters parameters = CacheIterateEntriesCodec.decodeResponse(fromFile);
        assertTrue(isEqual(anInt, parameters.tableIndex));
        assertTrue(isEqual(aListOfDataToData, parameters.entries));
    }

    @Test
    public void test_CacheAddNearCacheInvalidationListenerCodec_encodeRequest() {
        int fileClientMessageIndex = 596;
        ClientMessage encoded = CacheAddNearCacheInvalidationListenerCodec.encodeRequest(aString, aBoolean);
        ClientMessage fromFile = clientMessages.get(fileClientMessageIndex);
        compareClientMessages(fromFile, encoded);
    }

    @Test
    public void test_CacheAddNearCacheInvalidationListenerCodec_decodeResponse() {
        int fileClientMessageIndex = 597;
        ClientMessage fromFile = clientMessages.get(fileClientMessageIndex);
        CacheAddNearCacheInvalidationListenerCodec.ResponseParameters parameters = CacheAddNearCacheInvalidationListenerCodec.decodeResponse(fromFile);
        assertTrue(isEqual(aUUID, parameters.response));
    }

    private class CacheAddNearCacheInvalidationListenerCodecHandler extends CacheAddNearCacheInvalidationListenerCodec.AbstractEventHandler {
        @Override
        public void handleCacheInvalidationEvent(java.lang.String name, com.hazelcast.internal.serialization.Data key, java.util.UUID sourceUuid, java.util.UUID partitionUuid, long sequence) {
            assertTrue(isEqual(aString, name));
            assertTrue(isEqual(null, key));
            assertTrue(isEqual(null, sourceUuid));
            assertTrue(isEqual(aUUID, partitionUuid));
            assertTrue(isEqual(aLong, sequence));
        }
        @Override
        public void handleCacheBatchInvalidationEvent(java.lang.String name, java.util.Collection<com.hazelcast.internal.serialization.Data> keys, java.util.Collection<java.util.UUID> sourceUuids, java.util.Collection<java.util.UUID> partitionUuids, java.util.Collection<java.lang.Long> sequences) {
            assertTrue(isEqual(aString, name));
            assertTrue(isEqual(aListOfData, keys));
            assertTrue(isEqual(aListOfUUIDs, sourceUuids));
            assertTrue(isEqual(aListOfUUIDs, partitionUuids));
            assertTrue(isEqual(aListOfLongs, sequences));
        }
    }

    @Test
    public void test_CacheAddNearCacheInvalidationListenerCodec_handleCacheInvalidationEvent() {
        int fileClientMessageIndex = 598;
        ClientMessage fromFile = clientMessages.get(fileClientMessageIndex);
        CacheAddNearCacheInvalidationListenerCodecHandler handler = new CacheAddNearCacheInvalidationListenerCodecHandler();
        handler.handle(fromFile);
    }

    @Test
    public void test_CacheAddNearCacheInvalidationListenerCodec_handleCacheBatchInvalidationEvent() {
        int fileClientMessageIndex = 599;
        ClientMessage fromFile = clientMessages.get(fileClientMessageIndex);
        CacheAddNearCacheInvalidationListenerCodecHandler handler = new CacheAddNearCacheInvalidationListenerCodecHandler();
        handler.handle(fromFile);
    }

    @Test
    public void test_CacheFetchNearCacheInvalidationMetadataCodec_encodeRequest() {
        int fileClientMessageIndex = 600;
        ClientMessage encoded = CacheFetchNearCacheInvalidationMetadataCodec.encodeRequest(aListOfStrings, anAddress);
        ClientMessage fromFile = clientMessages.get(fileClientMessageIndex);
        compareClientMessages(fromFile, encoded);
    }

    @Test
    public void test_CacheFetchNearCacheInvalidationMetadataCodec_decodeResponse() {
        int fileClientMessageIndex = 601;
        ClientMessage fromFile = clientMessages.get(fileClientMessageIndex);
        CacheFetchNearCacheInvalidationMetadataCodec.ResponseParameters parameters = CacheFetchNearCacheInvalidationMetadataCodec.decodeResponse(fromFile);
        assertTrue(isEqual(aListOfStringToListOfIntegerToLong, parameters.namePartitionSequenceList));
        assertTrue(isEqual(aListOfIntegerToUUID, parameters.partitionUuidList));
    }

    @Test
    public void test_CacheAssignAndGetUuidsCodec_encodeRequest() {
        int fileClientMessageIndex = 602;
        ClientMessage encoded = CacheAssignAndGetUuidsCodec.encodeRequest();
        ClientMessage fromFile = clientMessages.get(fileClientMessageIndex);
        compareClientMessages(fromFile, encoded);
    }

    @Test
    public void test_CacheAssignAndGetUuidsCodec_decodeResponse() {
        int fileClientMessageIndex = 603;
        ClientMessage fromFile = clientMessages.get(fileClientMessageIndex);
        CacheAssignAndGetUuidsCodec.ResponseParameters parameters = CacheAssignAndGetUuidsCodec.decodeResponse(fromFile);
        assertTrue(isEqual(aListOfIntegerToUUID, parameters.partitionUuidList));
    }

    @Test
    public void test_CacheEventJournalSubscribeCodec_encodeRequest() {
        int fileClientMessageIndex = 604;
        ClientMessage encoded = CacheEventJournalSubscribeCodec.encodeRequest(aString);
        ClientMessage fromFile = clientMessages.get(fileClientMessageIndex);
        compareClientMessages(fromFile, encoded);
    }

    @Test
    public void test_CacheEventJournalSubscribeCodec_decodeResponse() {
        int fileClientMessageIndex = 605;
        ClientMessage fromFile = clientMessages.get(fileClientMessageIndex);
        CacheEventJournalSubscribeCodec.ResponseParameters parameters = CacheEventJournalSubscribeCodec.decodeResponse(fromFile);
        assertTrue(isEqual(aLong, parameters.oldestSequence));
        assertTrue(isEqual(aLong, parameters.newestSequence));
    }

    @Test
    public void test_CacheEventJournalReadCodec_encodeRequest() {
        int fileClientMessageIndex = 606;
        ClientMessage encoded = CacheEventJournalReadCodec.encodeRequest(aString, aLong, anInt, anInt, null, null);
        ClientMessage fromFile = clientMessages.get(fileClientMessageIndex);
        compareClientMessages(fromFile, encoded);
    }

    @Test
    public void test_CacheEventJournalReadCodec_decodeResponse() {
        int fileClientMessageIndex = 607;
        ClientMessage fromFile = clientMessages.get(fileClientMessageIndex);
        CacheEventJournalReadCodec.ResponseParameters parameters = CacheEventJournalReadCodec.decodeResponse(fromFile);
        assertTrue(isEqual(anInt, parameters.readCount));
        assertTrue(isEqual(aListOfData, parameters.items));
        assertTrue(isEqual(null, parameters.itemSeqs));
        assertTrue(isEqual(aLong, parameters.nextSeq));
    }

    @Test
    public void test_CacheSetExpiryPolicyCodec_encodeRequest() {
        int fileClientMessageIndex = 608;
        ClientMessage encoded = CacheSetExpiryPolicyCodec.encodeRequest(aString, aListOfData, aData);
        ClientMessage fromFile = clientMessages.get(fileClientMessageIndex);
        compareClientMessages(fromFile, encoded);
    }

    @Test
    public void test_CacheSetExpiryPolicyCodec_decodeResponse() {
        int fileClientMessageIndex = 609;
        ClientMessage fromFile = clientMessages.get(fileClientMessageIndex);
        CacheSetExpiryPolicyCodec.ResponseParameters parameters = CacheSetExpiryPolicyCodec.decodeResponse(fromFile);
        assertTrue(isEqual(aBoolean, parameters.response));
    }

    @Test
    public void test_XATransactionClearRemoteCodec_encodeRequest() {
        int fileClientMessageIndex = 610;
        ClientMessage encoded = XATransactionClearRemoteCodec.encodeRequest(anXid);
        ClientMessage fromFile = clientMessages.get(fileClientMessageIndex);
        compareClientMessages(fromFile, encoded);
    }

    @Test
    public void test_XATransactionClearRemoteCodec_decodeResponse() {
        int fileClientMessageIndex = 611;
        ClientMessage fromFile = clientMessages.get(fileClientMessageIndex);
        XATransactionClearRemoteCodec.ResponseParameters parameters = XATransactionClearRemoteCodec.decodeResponse(fromFile);
    }

    @Test
    public void test_XATransactionCollectTransactionsCodec_encodeRequest() {
        int fileClientMessageIndex = 612;
        ClientMessage encoded = XATransactionCollectTransactionsCodec.encodeRequest();
        ClientMessage fromFile = clientMessages.get(fileClientMessageIndex);
        compareClientMessages(fromFile, encoded);
    }

    @Test
    public void test_XATransactionCollectTransactionsCodec_decodeResponse() {
        int fileClientMessageIndex = 613;
        ClientMessage fromFile = clientMessages.get(fileClientMessageIndex);
        XATransactionCollectTransactionsCodec.ResponseParameters parameters = XATransactionCollectTransactionsCodec.decodeResponse(fromFile);
        assertTrue(isEqual(aListOfXids, parameters.response));
    }

    @Test
    public void test_XATransactionFinalizeCodec_encodeRequest() {
        int fileClientMessageIndex = 614;
        ClientMessage encoded = XATransactionFinalizeCodec.encodeRequest(anXid, aBoolean);
        ClientMessage fromFile = clientMessages.get(fileClientMessageIndex);
        compareClientMessages(fromFile, encoded);
    }

    @Test
    public void test_XATransactionFinalizeCodec_decodeResponse() {
        int fileClientMessageIndex = 615;
        ClientMessage fromFile = clientMessages.get(fileClientMessageIndex);
        XATransactionFinalizeCodec.ResponseParameters parameters = XATransactionFinalizeCodec.decodeResponse(fromFile);
    }

    @Test
    public void test_XATransactionCommitCodec_encodeRequest() {
        int fileClientMessageIndex = 616;
        ClientMessage encoded = XATransactionCommitCodec.encodeRequest(aUUID, aBoolean);
        ClientMessage fromFile = clientMessages.get(fileClientMessageIndex);
        compareClientMessages(fromFile, encoded);
    }

    @Test
    public void test_XATransactionCommitCodec_decodeResponse() {
        int fileClientMessageIndex = 617;
        ClientMessage fromFile = clientMessages.get(fileClientMessageIndex);
        XATransactionCommitCodec.ResponseParameters parameters = XATransactionCommitCodec.decodeResponse(fromFile);
    }

    @Test
    public void test_XATransactionCreateCodec_encodeRequest() {
        int fileClientMessageIndex = 618;
        ClientMessage encoded = XATransactionCreateCodec.encodeRequest(anXid, aLong);
        ClientMessage fromFile = clientMessages.get(fileClientMessageIndex);
        compareClientMessages(fromFile, encoded);
    }

    @Test
    public void test_XATransactionCreateCodec_decodeResponse() {
        int fileClientMessageIndex = 619;
        ClientMessage fromFile = clientMessages.get(fileClientMessageIndex);
        XATransactionCreateCodec.ResponseParameters parameters = XATransactionCreateCodec.decodeResponse(fromFile);
        assertTrue(isEqual(aUUID, parameters.response));
    }

    @Test
    public void test_XATransactionPrepareCodec_encodeRequest() {
        int fileClientMessageIndex = 620;
        ClientMessage encoded = XATransactionPrepareCodec.encodeRequest(aUUID);
        ClientMessage fromFile = clientMessages.get(fileClientMessageIndex);
        compareClientMessages(fromFile, encoded);
    }

    @Test
    public void test_XATransactionPrepareCodec_decodeResponse() {
        int fileClientMessageIndex = 621;
        ClientMessage fromFile = clientMessages.get(fileClientMessageIndex);
        XATransactionPrepareCodec.ResponseParameters parameters = XATransactionPrepareCodec.decodeResponse(fromFile);
    }

    @Test
    public void test_XATransactionRollbackCodec_encodeRequest() {
        int fileClientMessageIndex = 622;
        ClientMessage encoded = XATransactionRollbackCodec.encodeRequest(aUUID);
        ClientMessage fromFile = clientMessages.get(fileClientMessageIndex);
        compareClientMessages(fromFile, encoded);
    }

    @Test
    public void test_XATransactionRollbackCodec_decodeResponse() {
        int fileClientMessageIndex = 623;
        ClientMessage fromFile = clientMessages.get(fileClientMessageIndex);
        XATransactionRollbackCodec.ResponseParameters parameters = XATransactionRollbackCodec.decodeResponse(fromFile);
    }

    @Test
    public void test_TransactionCommitCodec_encodeRequest() {
        int fileClientMessageIndex = 624;
        ClientMessage encoded = TransactionCommitCodec.encodeRequest(aUUID, aLong);
        ClientMessage fromFile = clientMessages.get(fileClientMessageIndex);
        compareClientMessages(fromFile, encoded);
    }

    @Test
    public void test_TransactionCommitCodec_decodeResponse() {
        int fileClientMessageIndex = 625;
        ClientMessage fromFile = clientMessages.get(fileClientMessageIndex);
        TransactionCommitCodec.ResponseParameters parameters = TransactionCommitCodec.decodeResponse(fromFile);
    }

    @Test
    public void test_TransactionCreateCodec_encodeRequest() {
        int fileClientMessageIndex = 626;
        ClientMessage encoded = TransactionCreateCodec.encodeRequest(aLong, anInt, anInt, aLong);
        ClientMessage fromFile = clientMessages.get(fileClientMessageIndex);
        compareClientMessages(fromFile, encoded);
    }

    @Test
    public void test_TransactionCreateCodec_decodeResponse() {
        int fileClientMessageIndex = 627;
        ClientMessage fromFile = clientMessages.get(fileClientMessageIndex);
        TransactionCreateCodec.ResponseParameters parameters = TransactionCreateCodec.decodeResponse(fromFile);
        assertTrue(isEqual(aUUID, parameters.response));
    }

    @Test
    public void test_TransactionRollbackCodec_encodeRequest() {
        int fileClientMessageIndex = 628;
        ClientMessage encoded = TransactionRollbackCodec.encodeRequest(aUUID, aLong);
        ClientMessage fromFile = clientMessages.get(fileClientMessageIndex);
        compareClientMessages(fromFile, encoded);
    }

    @Test
    public void test_TransactionRollbackCodec_decodeResponse() {
        int fileClientMessageIndex = 629;
        ClientMessage fromFile = clientMessages.get(fileClientMessageIndex);
        TransactionRollbackCodec.ResponseParameters parameters = TransactionRollbackCodec.decodeResponse(fromFile);
    }

    @Test
    public void test_ContinuousQueryPublisherCreateWithValueCodec_encodeRequest() {
        int fileClientMessageIndex = 630;
        ClientMessage encoded = ContinuousQueryPublisherCreateWithValueCodec.encodeRequest(aString, aString, aData, anInt, anInt, aLong, aBoolean, aBoolean);
        ClientMessage fromFile = clientMessages.get(fileClientMessageIndex);
        compareClientMessages(fromFile, encoded);
    }

    @Test
    public void test_ContinuousQueryPublisherCreateWithValueCodec_decodeResponse() {
        int fileClientMessageIndex = 631;
        ClientMessage fromFile = clientMessages.get(fileClientMessageIndex);
        ContinuousQueryPublisherCreateWithValueCodec.ResponseParameters parameters = ContinuousQueryPublisherCreateWithValueCodec.decodeResponse(fromFile);
        assertTrue(isEqual(aListOfDataToData, parameters.response));
    }

    @Test
    public void test_ContinuousQueryPublisherCreateCodec_encodeRequest() {
        int fileClientMessageIndex = 632;
        ClientMessage encoded = ContinuousQueryPublisherCreateCodec.encodeRequest(aString, aString, aData, anInt, anInt, aLong, aBoolean, aBoolean);
        ClientMessage fromFile = clientMessages.get(fileClientMessageIndex);
        compareClientMessages(fromFile, encoded);
    }

    @Test
    public void test_ContinuousQueryPublisherCreateCodec_decodeResponse() {
        int fileClientMessageIndex = 633;
        ClientMessage fromFile = clientMessages.get(fileClientMessageIndex);
        ContinuousQueryPublisherCreateCodec.ResponseParameters parameters = ContinuousQueryPublisherCreateCodec.decodeResponse(fromFile);
        assertTrue(isEqual(aListOfData, parameters.response));
    }

    @Test
    public void test_ContinuousQueryMadePublishableCodec_encodeRequest() {
        int fileClientMessageIndex = 634;
        ClientMessage encoded = ContinuousQueryMadePublishableCodec.encodeRequest(aString, aString);
        ClientMessage fromFile = clientMessages.get(fileClientMessageIndex);
        compareClientMessages(fromFile, encoded);
    }

    @Test
    public void test_ContinuousQueryMadePublishableCodec_decodeResponse() {
        int fileClientMessageIndex = 635;
        ClientMessage fromFile = clientMessages.get(fileClientMessageIndex);
        ContinuousQueryMadePublishableCodec.ResponseParameters parameters = ContinuousQueryMadePublishableCodec.decodeResponse(fromFile);
        assertTrue(isEqual(aBoolean, parameters.response));
    }

    @Test
    public void test_ContinuousQueryAddListenerCodec_encodeRequest() {
        int fileClientMessageIndex = 636;
        ClientMessage encoded = ContinuousQueryAddListenerCodec.encodeRequest(aString, aBoolean);
        ClientMessage fromFile = clientMessages.get(fileClientMessageIndex);
        compareClientMessages(fromFile, encoded);
    }

    @Test
    public void test_ContinuousQueryAddListenerCodec_decodeResponse() {
        int fileClientMessageIndex = 637;
        ClientMessage fromFile = clientMessages.get(fileClientMessageIndex);
        ContinuousQueryAddListenerCodec.ResponseParameters parameters = ContinuousQueryAddListenerCodec.decodeResponse(fromFile);
        assertTrue(isEqual(aUUID, parameters.response));
    }

    private class ContinuousQueryAddListenerCodecHandler extends ContinuousQueryAddListenerCodec.AbstractEventHandler {
        @Override
        public void handleQueryCacheSingleEvent(com.hazelcast.map.impl.querycache.event.QueryCacheEventData data) {
            assertTrue(isEqual(aQueryCacheEventData, data));
        }
        @Override
        public void handleQueryCacheBatchEvent(java.util.Collection<com.hazelcast.map.impl.querycache.event.QueryCacheEventData> events, java.lang.String source, int partitionId) {
            assertTrue(isEqual(aListOfQueryCacheEventData, events));
            assertTrue(isEqual(aString, source));
            assertTrue(isEqual(anInt, partitionId));
        }
    }

    @Test
    public void test_ContinuousQueryAddListenerCodec_handleQueryCacheSingleEvent() {
        int fileClientMessageIndex = 638;
        ClientMessage fromFile = clientMessages.get(fileClientMessageIndex);
        ContinuousQueryAddListenerCodecHandler handler = new ContinuousQueryAddListenerCodecHandler();
        handler.handle(fromFile);
    }

    @Test
    public void test_ContinuousQueryAddListenerCodec_handleQueryCacheBatchEvent() {
        int fileClientMessageIndex = 639;
        ClientMessage fromFile = clientMessages.get(fileClientMessageIndex);
        ContinuousQueryAddListenerCodecHandler handler = new ContinuousQueryAddListenerCodecHandler();
        handler.handle(fromFile);
    }

    @Test
    public void test_ContinuousQuerySetReadCursorCodec_encodeRequest() {
        int fileClientMessageIndex = 640;
        ClientMessage encoded = ContinuousQuerySetReadCursorCodec.encodeRequest(aString, aString, aLong);
        ClientMessage fromFile = clientMessages.get(fileClientMessageIndex);
        compareClientMessages(fromFile, encoded);
    }

    @Test
    public void test_ContinuousQuerySetReadCursorCodec_decodeResponse() {
        int fileClientMessageIndex = 641;
        ClientMessage fromFile = clientMessages.get(fileClientMessageIndex);
        ContinuousQuerySetReadCursorCodec.ResponseParameters parameters = ContinuousQuerySetReadCursorCodec.decodeResponse(fromFile);
        assertTrue(isEqual(aBoolean, parameters.response));
    }

    @Test
    public void test_ContinuousQueryDestroyCacheCodec_encodeRequest() {
        int fileClientMessageIndex = 642;
        ClientMessage encoded = ContinuousQueryDestroyCacheCodec.encodeRequest(aString, aString);
        ClientMessage fromFile = clientMessages.get(fileClientMessageIndex);
        compareClientMessages(fromFile, encoded);
    }

    @Test
    public void test_ContinuousQueryDestroyCacheCodec_decodeResponse() {
        int fileClientMessageIndex = 643;
        ClientMessage fromFile = clientMessages.get(fileClientMessageIndex);
        ContinuousQueryDestroyCacheCodec.ResponseParameters parameters = ContinuousQueryDestroyCacheCodec.decodeResponse(fromFile);
        assertTrue(isEqual(aBoolean, parameters.response));
    }

    @Test
    public void test_RingbufferSizeCodec_encodeRequest() {
        int fileClientMessageIndex = 644;
        ClientMessage encoded = RingbufferSizeCodec.encodeRequest(aString);
        ClientMessage fromFile = clientMessages.get(fileClientMessageIndex);
        compareClientMessages(fromFile, encoded);
    }

    @Test
    public void test_RingbufferSizeCodec_decodeResponse() {
        int fileClientMessageIndex = 645;
        ClientMessage fromFile = clientMessages.get(fileClientMessageIndex);
        RingbufferSizeCodec.ResponseParameters parameters = RingbufferSizeCodec.decodeResponse(fromFile);
        assertTrue(isEqual(aLong, parameters.response));
    }

    @Test
    public void test_RingbufferTailSequenceCodec_encodeRequest() {
        int fileClientMessageIndex = 646;
        ClientMessage encoded = RingbufferTailSequenceCodec.encodeRequest(aString);
        ClientMessage fromFile = clientMessages.get(fileClientMessageIndex);
        compareClientMessages(fromFile, encoded);
    }

    @Test
    public void test_RingbufferTailSequenceCodec_decodeResponse() {
        int fileClientMessageIndex = 647;
        ClientMessage fromFile = clientMessages.get(fileClientMessageIndex);
        RingbufferTailSequenceCodec.ResponseParameters parameters = RingbufferTailSequenceCodec.decodeResponse(fromFile);
        assertTrue(isEqual(aLong, parameters.response));
    }

    @Test
    public void test_RingbufferHeadSequenceCodec_encodeRequest() {
        int fileClientMessageIndex = 648;
        ClientMessage encoded = RingbufferHeadSequenceCodec.encodeRequest(aString);
        ClientMessage fromFile = clientMessages.get(fileClientMessageIndex);
        compareClientMessages(fromFile, encoded);
    }

    @Test
    public void test_RingbufferHeadSequenceCodec_decodeResponse() {
        int fileClientMessageIndex = 649;
        ClientMessage fromFile = clientMessages.get(fileClientMessageIndex);
        RingbufferHeadSequenceCodec.ResponseParameters parameters = RingbufferHeadSequenceCodec.decodeResponse(fromFile);
        assertTrue(isEqual(aLong, parameters.response));
    }

    @Test
    public void test_RingbufferCapacityCodec_encodeRequest() {
        int fileClientMessageIndex = 650;
        ClientMessage encoded = RingbufferCapacityCodec.encodeRequest(aString);
        ClientMessage fromFile = clientMessages.get(fileClientMessageIndex);
        compareClientMessages(fromFile, encoded);
    }

    @Test
    public void test_RingbufferCapacityCodec_decodeResponse() {
        int fileClientMessageIndex = 651;
        ClientMessage fromFile = clientMessages.get(fileClientMessageIndex);
        RingbufferCapacityCodec.ResponseParameters parameters = RingbufferCapacityCodec.decodeResponse(fromFile);
        assertTrue(isEqual(aLong, parameters.response));
    }

    @Test
    public void test_RingbufferRemainingCapacityCodec_encodeRequest() {
        int fileClientMessageIndex = 652;
        ClientMessage encoded = RingbufferRemainingCapacityCodec.encodeRequest(aString);
        ClientMessage fromFile = clientMessages.get(fileClientMessageIndex);
        compareClientMessages(fromFile, encoded);
    }

    @Test
    public void test_RingbufferRemainingCapacityCodec_decodeResponse() {
        int fileClientMessageIndex = 653;
        ClientMessage fromFile = clientMessages.get(fileClientMessageIndex);
        RingbufferRemainingCapacityCodec.ResponseParameters parameters = RingbufferRemainingCapacityCodec.decodeResponse(fromFile);
        assertTrue(isEqual(aLong, parameters.response));
    }

    @Test
    public void test_RingbufferAddCodec_encodeRequest() {
        int fileClientMessageIndex = 654;
        ClientMessage encoded = RingbufferAddCodec.encodeRequest(aString, anInt, aData);
        ClientMessage fromFile = clientMessages.get(fileClientMessageIndex);
        compareClientMessages(fromFile, encoded);
    }

    @Test
    public void test_RingbufferAddCodec_decodeResponse() {
        int fileClientMessageIndex = 655;
        ClientMessage fromFile = clientMessages.get(fileClientMessageIndex);
        RingbufferAddCodec.ResponseParameters parameters = RingbufferAddCodec.decodeResponse(fromFile);
        assertTrue(isEqual(aLong, parameters.response));
    }

    @Test
    public void test_RingbufferReadOneCodec_encodeRequest() {
        int fileClientMessageIndex = 656;
        ClientMessage encoded = RingbufferReadOneCodec.encodeRequest(aString, aLong);
        ClientMessage fromFile = clientMessages.get(fileClientMessageIndex);
        compareClientMessages(fromFile, encoded);
    }

    @Test
    public void test_RingbufferReadOneCodec_decodeResponse() {
        int fileClientMessageIndex = 657;
        ClientMessage fromFile = clientMessages.get(fileClientMessageIndex);
        RingbufferReadOneCodec.ResponseParameters parameters = RingbufferReadOneCodec.decodeResponse(fromFile);
        assertTrue(isEqual(null, parameters.response));
    }

    @Test
    public void test_RingbufferAddAllCodec_encodeRequest() {
        int fileClientMessageIndex = 658;
        ClientMessage encoded = RingbufferAddAllCodec.encodeRequest(aString, aListOfData, anInt);
        ClientMessage fromFile = clientMessages.get(fileClientMessageIndex);
        compareClientMessages(fromFile, encoded);
    }

    @Test
    public void test_RingbufferAddAllCodec_decodeResponse() {
        int fileClientMessageIndex = 659;
        ClientMessage fromFile = clientMessages.get(fileClientMessageIndex);
        RingbufferAddAllCodec.ResponseParameters parameters = RingbufferAddAllCodec.decodeResponse(fromFile);
        assertTrue(isEqual(aLong, parameters.response));
    }

    @Test
    public void test_RingbufferReadManyCodec_encodeRequest() {
        int fileClientMessageIndex = 660;
        ClientMessage encoded = RingbufferReadManyCodec.encodeRequest(aString, aLong, anInt, anInt, null);
        ClientMessage fromFile = clientMessages.get(fileClientMessageIndex);
        compareClientMessages(fromFile, encoded);
    }

    @Test
    public void test_RingbufferReadManyCodec_decodeResponse() {
        int fileClientMessageIndex = 661;
        ClientMessage fromFile = clientMessages.get(fileClientMessageIndex);
        RingbufferReadManyCodec.ResponseParameters parameters = RingbufferReadManyCodec.decodeResponse(fromFile);
        assertTrue(isEqual(anInt, parameters.readCount));
        assertTrue(isEqual(aListOfData, parameters.items));
        assertTrue(isEqual(null, parameters.itemSeqs));
        assertTrue(isEqual(aLong, parameters.nextSeq));
    }

    @Test
    public void test_DurableExecutorShutdownCodec_encodeRequest() {
        int fileClientMessageIndex = 662;
        ClientMessage encoded = DurableExecutorShutdownCodec.encodeRequest(aString);
        ClientMessage fromFile = clientMessages.get(fileClientMessageIndex);
        compareClientMessages(fromFile, encoded);
    }

    @Test
    public void test_DurableExecutorShutdownCodec_decodeResponse() {
        int fileClientMessageIndex = 663;
        ClientMessage fromFile = clientMessages.get(fileClientMessageIndex);
        DurableExecutorShutdownCodec.ResponseParameters parameters = DurableExecutorShutdownCodec.decodeResponse(fromFile);
    }

    @Test
    public void test_DurableExecutorIsShutdownCodec_encodeRequest() {
        int fileClientMessageIndex = 664;
        ClientMessage encoded = DurableExecutorIsShutdownCodec.encodeRequest(aString);
        ClientMessage fromFile = clientMessages.get(fileClientMessageIndex);
        compareClientMessages(fromFile, encoded);
    }

    @Test
    public void test_DurableExecutorIsShutdownCodec_decodeResponse() {
        int fileClientMessageIndex = 665;
        ClientMessage fromFile = clientMessages.get(fileClientMessageIndex);
        DurableExecutorIsShutdownCodec.ResponseParameters parameters = DurableExecutorIsShutdownCodec.decodeResponse(fromFile);
        assertTrue(isEqual(aBoolean, parameters.response));
    }

    @Test
    public void test_DurableExecutorSubmitToPartitionCodec_encodeRequest() {
        int fileClientMessageIndex = 666;
        ClientMessage encoded = DurableExecutorSubmitToPartitionCodec.encodeRequest(aString, aData);
        ClientMessage fromFile = clientMessages.get(fileClientMessageIndex);
        compareClientMessages(fromFile, encoded);
    }

    @Test
    public void test_DurableExecutorSubmitToPartitionCodec_decodeResponse() {
        int fileClientMessageIndex = 667;
        ClientMessage fromFile = clientMessages.get(fileClientMessageIndex);
        DurableExecutorSubmitToPartitionCodec.ResponseParameters parameters = DurableExecutorSubmitToPartitionCodec.decodeResponse(fromFile);
        assertTrue(isEqual(anInt, parameters.response));
    }

    @Test
    public void test_DurableExecutorRetrieveResultCodec_encodeRequest() {
        int fileClientMessageIndex = 668;
        ClientMessage encoded = DurableExecutorRetrieveResultCodec.encodeRequest(aString, anInt);
        ClientMessage fromFile = clientMessages.get(fileClientMessageIndex);
        compareClientMessages(fromFile, encoded);
    }

    @Test
    public void test_DurableExecutorRetrieveResultCodec_decodeResponse() {
        int fileClientMessageIndex = 669;
        ClientMessage fromFile = clientMessages.get(fileClientMessageIndex);
        DurableExecutorRetrieveResultCodec.ResponseParameters parameters = DurableExecutorRetrieveResultCodec.decodeResponse(fromFile);
        assertTrue(isEqual(null, parameters.response));
    }

    @Test
    public void test_DurableExecutorDisposeResultCodec_encodeRequest() {
        int fileClientMessageIndex = 670;
        ClientMessage encoded = DurableExecutorDisposeResultCodec.encodeRequest(aString, anInt);
        ClientMessage fromFile = clientMessages.get(fileClientMessageIndex);
        compareClientMessages(fromFile, encoded);
    }

    @Test
    public void test_DurableExecutorDisposeResultCodec_decodeResponse() {
        int fileClientMessageIndex = 671;
        ClientMessage fromFile = clientMessages.get(fileClientMessageIndex);
        DurableExecutorDisposeResultCodec.ResponseParameters parameters = DurableExecutorDisposeResultCodec.decodeResponse(fromFile);
    }

    @Test
    public void test_DurableExecutorRetrieveAndDisposeResultCodec_encodeRequest() {
        int fileClientMessageIndex = 672;
        ClientMessage encoded = DurableExecutorRetrieveAndDisposeResultCodec.encodeRequest(aString, anInt);
        ClientMessage fromFile = clientMessages.get(fileClientMessageIndex);
        compareClientMessages(fromFile, encoded);
    }

    @Test
    public void test_DurableExecutorRetrieveAndDisposeResultCodec_decodeResponse() {
        int fileClientMessageIndex = 673;
        ClientMessage fromFile = clientMessages.get(fileClientMessageIndex);
        DurableExecutorRetrieveAndDisposeResultCodec.ResponseParameters parameters = DurableExecutorRetrieveAndDisposeResultCodec.decodeResponse(fromFile);
        assertTrue(isEqual(null, parameters.response));
    }

    @Test
    public void test_CardinalityEstimatorAddCodec_encodeRequest() {
        int fileClientMessageIndex = 674;
        ClientMessage encoded = CardinalityEstimatorAddCodec.encodeRequest(aString, aLong);
        ClientMessage fromFile = clientMessages.get(fileClientMessageIndex);
        compareClientMessages(fromFile, encoded);
    }

    @Test
    public void test_CardinalityEstimatorAddCodec_decodeResponse() {
        int fileClientMessageIndex = 675;
        ClientMessage fromFile = clientMessages.get(fileClientMessageIndex);
        CardinalityEstimatorAddCodec.ResponseParameters parameters = CardinalityEstimatorAddCodec.decodeResponse(fromFile);
    }

    @Test
    public void test_CardinalityEstimatorEstimateCodec_encodeRequest() {
        int fileClientMessageIndex = 676;
        ClientMessage encoded = CardinalityEstimatorEstimateCodec.encodeRequest(aString);
        ClientMessage fromFile = clientMessages.get(fileClientMessageIndex);
        compareClientMessages(fromFile, encoded);
    }

    @Test
    public void test_CardinalityEstimatorEstimateCodec_decodeResponse() {
        int fileClientMessageIndex = 677;
        ClientMessage fromFile = clientMessages.get(fileClientMessageIndex);
        CardinalityEstimatorEstimateCodec.ResponseParameters parameters = CardinalityEstimatorEstimateCodec.decodeResponse(fromFile);
        assertTrue(isEqual(aLong, parameters.response));
    }

    @Test
    public void test_ScheduledExecutorShutdownCodec_encodeRequest() {
        int fileClientMessageIndex = 678;
        ClientMessage encoded = ScheduledExecutorShutdownCodec.encodeRequest(aString, anAddress);
        ClientMessage fromFile = clientMessages.get(fileClientMessageIndex);
        compareClientMessages(fromFile, encoded);
    }

    @Test
    public void test_ScheduledExecutorShutdownCodec_decodeResponse() {
        int fileClientMessageIndex = 679;
        ClientMessage fromFile = clientMessages.get(fileClientMessageIndex);
        ScheduledExecutorShutdownCodec.ResponseParameters parameters = ScheduledExecutorShutdownCodec.decodeResponse(fromFile);
    }

    @Test
    public void test_ScheduledExecutorSubmitToPartitionCodec_encodeRequest() {
        int fileClientMessageIndex = 680;
        ClientMessage encoded = ScheduledExecutorSubmitToPartitionCodec.encodeRequest(aString, aByte, aString, aData, aLong, aLong);
        ClientMessage fromFile = clientMessages.get(fileClientMessageIndex);
        compareClientMessages(fromFile, encoded);
    }

    @Test
    public void test_ScheduledExecutorSubmitToPartitionCodec_decodeResponse() {
        int fileClientMessageIndex = 681;
        ClientMessage fromFile = clientMessages.get(fileClientMessageIndex);
        ScheduledExecutorSubmitToPartitionCodec.ResponseParameters parameters = ScheduledExecutorSubmitToPartitionCodec.decodeResponse(fromFile);
    }

    @Test
    public void test_ScheduledExecutorSubmitToAddressCodec_encodeRequest() {
        int fileClientMessageIndex = 682;
        ClientMessage encoded = ScheduledExecutorSubmitToAddressCodec.encodeRequest(aString, anAddress, aByte, aString, aData, aLong, aLong);
        ClientMessage fromFile = clientMessages.get(fileClientMessageIndex);
        compareClientMessages(fromFile, encoded);
    }

    @Test
    public void test_ScheduledExecutorSubmitToAddressCodec_decodeResponse() {
        int fileClientMessageIndex = 683;
        ClientMessage fromFile = clientMessages.get(fileClientMessageIndex);
        ScheduledExecutorSubmitToAddressCodec.ResponseParameters parameters = ScheduledExecutorSubmitToAddressCodec.decodeResponse(fromFile);
    }

    @Test
    public void test_ScheduledExecutorGetAllScheduledFuturesCodec_encodeRequest() {
        int fileClientMessageIndex = 684;
        ClientMessage encoded = ScheduledExecutorGetAllScheduledFuturesCodec.encodeRequest(aString);
        ClientMessage fromFile = clientMessages.get(fileClientMessageIndex);
        compareClientMessages(fromFile, encoded);
    }

    @Test
    public void test_ScheduledExecutorGetAllScheduledFuturesCodec_decodeResponse() {
        int fileClientMessageIndex = 685;
        ClientMessage fromFile = clientMessages.get(fileClientMessageIndex);
        ScheduledExecutorGetAllScheduledFuturesCodec.ResponseParameters parameters = ScheduledExecutorGetAllScheduledFuturesCodec.decodeResponse(fromFile);
        assertTrue(isEqual(aListOfMemberToListOfScheduledTaskHandlers, parameters.handlers));
    }

    @Test
    public void test_ScheduledExecutorGetStatsFromPartitionCodec_encodeRequest() {
        int fileClientMessageIndex = 686;
        ClientMessage encoded = ScheduledExecutorGetStatsFromPartitionCodec.encodeRequest(aString, aString);
        ClientMessage fromFile = clientMessages.get(fileClientMessageIndex);
        compareClientMessages(fromFile, encoded);
    }

    @Test
    public void test_ScheduledExecutorGetStatsFromPartitionCodec_decodeResponse() {
        int fileClientMessageIndex = 687;
        ClientMessage fromFile = clientMessages.get(fileClientMessageIndex);
        ScheduledExecutorGetStatsFromPartitionCodec.ResponseParameters parameters = ScheduledExecutorGetStatsFromPartitionCodec.decodeResponse(fromFile);
        assertTrue(isEqual(aLong, parameters.lastIdleTimeNanos));
        assertTrue(isEqual(aLong, parameters.totalIdleTimeNanos));
        assertTrue(isEqual(aLong, parameters.totalRuns));
        assertTrue(isEqual(aLong, parameters.totalRunTimeNanos));
        assertTrue(isEqual(aLong, parameters.lastRunDurationNanos));
    }

    @Test
    public void test_ScheduledExecutorGetStatsFromAddressCodec_encodeRequest() {
        int fileClientMessageIndex = 688;
        ClientMessage encoded = ScheduledExecutorGetStatsFromAddressCodec.encodeRequest(aString, aString, anAddress);
        ClientMessage fromFile = clientMessages.get(fileClientMessageIndex);
        compareClientMessages(fromFile, encoded);
    }

    @Test
    public void test_ScheduledExecutorGetStatsFromAddressCodec_decodeResponse() {
        int fileClientMessageIndex = 689;
        ClientMessage fromFile = clientMessages.get(fileClientMessageIndex);
        ScheduledExecutorGetStatsFromAddressCodec.ResponseParameters parameters = ScheduledExecutorGetStatsFromAddressCodec.decodeResponse(fromFile);
        assertTrue(isEqual(aLong, parameters.lastIdleTimeNanos));
        assertTrue(isEqual(aLong, parameters.totalIdleTimeNanos));
        assertTrue(isEqual(aLong, parameters.totalRuns));
        assertTrue(isEqual(aLong, parameters.totalRunTimeNanos));
        assertTrue(isEqual(aLong, parameters.lastRunDurationNanos));
    }

    @Test
    public void test_ScheduledExecutorGetDelayFromPartitionCodec_encodeRequest() {
        int fileClientMessageIndex = 690;
        ClientMessage encoded = ScheduledExecutorGetDelayFromPartitionCodec.encodeRequest(aString, aString);
        ClientMessage fromFile = clientMessages.get(fileClientMessageIndex);
        compareClientMessages(fromFile, encoded);
    }

    @Test
    public void test_ScheduledExecutorGetDelayFromPartitionCodec_decodeResponse() {
        int fileClientMessageIndex = 691;
        ClientMessage fromFile = clientMessages.get(fileClientMessageIndex);
        ScheduledExecutorGetDelayFromPartitionCodec.ResponseParameters parameters = ScheduledExecutorGetDelayFromPartitionCodec.decodeResponse(fromFile);
        assertTrue(isEqual(aLong, parameters.response));
    }

    @Test
    public void test_ScheduledExecutorGetDelayFromAddressCodec_encodeRequest() {
        int fileClientMessageIndex = 692;
        ClientMessage encoded = ScheduledExecutorGetDelayFromAddressCodec.encodeRequest(aString, aString, anAddress);
        ClientMessage fromFile = clientMessages.get(fileClientMessageIndex);
        compareClientMessages(fromFile, encoded);
    }

    @Test
    public void test_ScheduledExecutorGetDelayFromAddressCodec_decodeResponse() {
        int fileClientMessageIndex = 693;
        ClientMessage fromFile = clientMessages.get(fileClientMessageIndex);
        ScheduledExecutorGetDelayFromAddressCodec.ResponseParameters parameters = ScheduledExecutorGetDelayFromAddressCodec.decodeResponse(fromFile);
        assertTrue(isEqual(aLong, parameters.response));
    }

    @Test
    public void test_ScheduledExecutorCancelFromPartitionCodec_encodeRequest() {
        int fileClientMessageIndex = 694;
        ClientMessage encoded = ScheduledExecutorCancelFromPartitionCodec.encodeRequest(aString, aString, aBoolean);
        ClientMessage fromFile = clientMessages.get(fileClientMessageIndex);
        compareClientMessages(fromFile, encoded);
    }

    @Test
    public void test_ScheduledExecutorCancelFromPartitionCodec_decodeResponse() {
        int fileClientMessageIndex = 695;
        ClientMessage fromFile = clientMessages.get(fileClientMessageIndex);
        ScheduledExecutorCancelFromPartitionCodec.ResponseParameters parameters = ScheduledExecutorCancelFromPartitionCodec.decodeResponse(fromFile);
        assertTrue(isEqual(aBoolean, parameters.response));
    }

    @Test
    public void test_ScheduledExecutorCancelFromAddressCodec_encodeRequest() {
        int fileClientMessageIndex = 696;
        ClientMessage encoded = ScheduledExecutorCancelFromAddressCodec.encodeRequest(aString, aString, anAddress, aBoolean);
        ClientMessage fromFile = clientMessages.get(fileClientMessageIndex);
        compareClientMessages(fromFile, encoded);
    }

    @Test
    public void test_ScheduledExecutorCancelFromAddressCodec_decodeResponse() {
        int fileClientMessageIndex = 697;
        ClientMessage fromFile = clientMessages.get(fileClientMessageIndex);
        ScheduledExecutorCancelFromAddressCodec.ResponseParameters parameters = ScheduledExecutorCancelFromAddressCodec.decodeResponse(fromFile);
        assertTrue(isEqual(aBoolean, parameters.response));
    }

    @Test
    public void test_ScheduledExecutorIsCancelledFromPartitionCodec_encodeRequest() {
        int fileClientMessageIndex = 698;
        ClientMessage encoded = ScheduledExecutorIsCancelledFromPartitionCodec.encodeRequest(aString, aString);
        ClientMessage fromFile = clientMessages.get(fileClientMessageIndex);
        compareClientMessages(fromFile, encoded);
    }

    @Test
    public void test_ScheduledExecutorIsCancelledFromPartitionCodec_decodeResponse() {
        int fileClientMessageIndex = 699;
        ClientMessage fromFile = clientMessages.get(fileClientMessageIndex);
        ScheduledExecutorIsCancelledFromPartitionCodec.ResponseParameters parameters = ScheduledExecutorIsCancelledFromPartitionCodec.decodeResponse(fromFile);
        assertTrue(isEqual(aBoolean, parameters.response));
    }

    @Test
    public void test_ScheduledExecutorIsCancelledFromAddressCodec_encodeRequest() {
        int fileClientMessageIndex = 700;
        ClientMessage encoded = ScheduledExecutorIsCancelledFromAddressCodec.encodeRequest(aString, aString, anAddress);
        ClientMessage fromFile = clientMessages.get(fileClientMessageIndex);
        compareClientMessages(fromFile, encoded);
    }

    @Test
    public void test_ScheduledExecutorIsCancelledFromAddressCodec_decodeResponse() {
        int fileClientMessageIndex = 701;
        ClientMessage fromFile = clientMessages.get(fileClientMessageIndex);
        ScheduledExecutorIsCancelledFromAddressCodec.ResponseParameters parameters = ScheduledExecutorIsCancelledFromAddressCodec.decodeResponse(fromFile);
        assertTrue(isEqual(aBoolean, parameters.response));
    }

    @Test
    public void test_ScheduledExecutorIsDoneFromPartitionCodec_encodeRequest() {
        int fileClientMessageIndex = 702;
        ClientMessage encoded = ScheduledExecutorIsDoneFromPartitionCodec.encodeRequest(aString, aString);
        ClientMessage fromFile = clientMessages.get(fileClientMessageIndex);
        compareClientMessages(fromFile, encoded);
    }

    @Test
    public void test_ScheduledExecutorIsDoneFromPartitionCodec_decodeResponse() {
        int fileClientMessageIndex = 703;
        ClientMessage fromFile = clientMessages.get(fileClientMessageIndex);
        ScheduledExecutorIsDoneFromPartitionCodec.ResponseParameters parameters = ScheduledExecutorIsDoneFromPartitionCodec.decodeResponse(fromFile);
        assertTrue(isEqual(aBoolean, parameters.response));
    }

    @Test
    public void test_ScheduledExecutorIsDoneFromAddressCodec_encodeRequest() {
        int fileClientMessageIndex = 704;
        ClientMessage encoded = ScheduledExecutorIsDoneFromAddressCodec.encodeRequest(aString, aString, anAddress);
        ClientMessage fromFile = clientMessages.get(fileClientMessageIndex);
        compareClientMessages(fromFile, encoded);
    }

    @Test
    public void test_ScheduledExecutorIsDoneFromAddressCodec_decodeResponse() {
        int fileClientMessageIndex = 705;
        ClientMessage fromFile = clientMessages.get(fileClientMessageIndex);
        ScheduledExecutorIsDoneFromAddressCodec.ResponseParameters parameters = ScheduledExecutorIsDoneFromAddressCodec.decodeResponse(fromFile);
        assertTrue(isEqual(aBoolean, parameters.response));
    }

    @Test
    public void test_ScheduledExecutorGetResultFromPartitionCodec_encodeRequest() {
        int fileClientMessageIndex = 706;
        ClientMessage encoded = ScheduledExecutorGetResultFromPartitionCodec.encodeRequest(aString, aString);
        ClientMessage fromFile = clientMessages.get(fileClientMessageIndex);
        compareClientMessages(fromFile, encoded);
    }

    @Test
    public void test_ScheduledExecutorGetResultFromPartitionCodec_decodeResponse() {
        int fileClientMessageIndex = 707;
        ClientMessage fromFile = clientMessages.get(fileClientMessageIndex);
        ScheduledExecutorGetResultFromPartitionCodec.ResponseParameters parameters = ScheduledExecutorGetResultFromPartitionCodec.decodeResponse(fromFile);
        assertTrue(isEqual(null, parameters.response));
    }

    @Test
    public void test_ScheduledExecutorGetResultFromAddressCodec_encodeRequest() {
        int fileClientMessageIndex = 708;
        ClientMessage encoded = ScheduledExecutorGetResultFromAddressCodec.encodeRequest(aString, aString, anAddress);
        ClientMessage fromFile = clientMessages.get(fileClientMessageIndex);
        compareClientMessages(fromFile, encoded);
    }

    @Test
    public void test_ScheduledExecutorGetResultFromAddressCodec_decodeResponse() {
        int fileClientMessageIndex = 709;
        ClientMessage fromFile = clientMessages.get(fileClientMessageIndex);
        ScheduledExecutorGetResultFromAddressCodec.ResponseParameters parameters = ScheduledExecutorGetResultFromAddressCodec.decodeResponse(fromFile);
        assertTrue(isEqual(null, parameters.response));
    }

    @Test
    public void test_ScheduledExecutorDisposeFromPartitionCodec_encodeRequest() {
        int fileClientMessageIndex = 710;
        ClientMessage encoded = ScheduledExecutorDisposeFromPartitionCodec.encodeRequest(aString, aString);
        ClientMessage fromFile = clientMessages.get(fileClientMessageIndex);
        compareClientMessages(fromFile, encoded);
    }

    @Test
    public void test_ScheduledExecutorDisposeFromPartitionCodec_decodeResponse() {
        int fileClientMessageIndex = 711;
        ClientMessage fromFile = clientMessages.get(fileClientMessageIndex);
        ScheduledExecutorDisposeFromPartitionCodec.ResponseParameters parameters = ScheduledExecutorDisposeFromPartitionCodec.decodeResponse(fromFile);
    }

    @Test
    public void test_ScheduledExecutorDisposeFromAddressCodec_encodeRequest() {
        int fileClientMessageIndex = 712;
        ClientMessage encoded = ScheduledExecutorDisposeFromAddressCodec.encodeRequest(aString, aString, anAddress);
        ClientMessage fromFile = clientMessages.get(fileClientMessageIndex);
        compareClientMessages(fromFile, encoded);
    }

    @Test
    public void test_ScheduledExecutorDisposeFromAddressCodec_decodeResponse() {
        int fileClientMessageIndex = 713;
        ClientMessage fromFile = clientMessages.get(fileClientMessageIndex);
        ScheduledExecutorDisposeFromAddressCodec.ResponseParameters parameters = ScheduledExecutorDisposeFromAddressCodec.decodeResponse(fromFile);
    }

    @Test
    public void test_DynamicConfigAddMultiMapConfigCodec_encodeRequest() {
        int fileClientMessageIndex = 714;
        ClientMessage encoded = DynamicConfigAddMultiMapConfigCodec.encodeRequest(aString, aString, null, aBoolean, anInt, anInt, aBoolean, null, aString, anInt);
        ClientMessage fromFile = clientMessages.get(fileClientMessageIndex);
        compareClientMessages(fromFile, encoded);
    }

    @Test
    public void test_DynamicConfigAddMultiMapConfigCodec_decodeResponse() {
        int fileClientMessageIndex = 715;
        ClientMessage fromFile = clientMessages.get(fileClientMessageIndex);
        DynamicConfigAddMultiMapConfigCodec.ResponseParameters parameters = DynamicConfigAddMultiMapConfigCodec.decodeResponse(fromFile);
    }

    @Test
    public void test_DynamicConfigAddRingbufferConfigCodec_encodeRequest() {
        int fileClientMessageIndex = 716;
        ClientMessage encoded = DynamicConfigAddRingbufferConfigCodec.encodeRequest(aString, anInt, anInt, anInt, anInt, aString, null, null, aString, anInt);
        ClientMessage fromFile = clientMessages.get(fileClientMessageIndex);
        compareClientMessages(fromFile, encoded);
    }

    @Test
    public void test_DynamicConfigAddRingbufferConfigCodec_decodeResponse() {
        int fileClientMessageIndex = 717;
        ClientMessage fromFile = clientMessages.get(fileClientMessageIndex);
        DynamicConfigAddRingbufferConfigCodec.ResponseParameters parameters = DynamicConfigAddRingbufferConfigCodec.decodeResponse(fromFile);
    }

    @Test
    public void test_DynamicConfigAddCardinalityEstimatorConfigCodec_encodeRequest() {
        int fileClientMessageIndex = 718;
        ClientMessage encoded = DynamicConfigAddCardinalityEstimatorConfigCodec.encodeRequest(aString, anInt, anInt, null, aString, anInt);
        ClientMessage fromFile = clientMessages.get(fileClientMessageIndex);
        compareClientMessages(fromFile, encoded);
    }

    @Test
    public void test_DynamicConfigAddCardinalityEstimatorConfigCodec_decodeResponse() {
        int fileClientMessageIndex = 719;
        ClientMessage fromFile = clientMessages.get(fileClientMessageIndex);
        DynamicConfigAddCardinalityEstimatorConfigCodec.ResponseParameters parameters = DynamicConfigAddCardinalityEstimatorConfigCodec.decodeResponse(fromFile);
    }

    @Test
    public void test_DynamicConfigAddListConfigCodec_encodeRequest() {
        int fileClientMessageIndex = 720;
        ClientMessage encoded = DynamicConfigAddListConfigCodec.encodeRequest(aString, null, anInt, anInt, anInt, aBoolean, null, aString, anInt);
        ClientMessage fromFile = clientMessages.get(fileClientMessageIndex);
        compareClientMessages(fromFile, encoded);
    }

    @Test
    public void test_DynamicConfigAddListConfigCodec_decodeResponse() {
        int fileClientMessageIndex = 721;
        ClientMessage fromFile = clientMessages.get(fileClientMessageIndex);
        DynamicConfigAddListConfigCodec.ResponseParameters parameters = DynamicConfigAddListConfigCodec.decodeResponse(fromFile);
    }

    @Test
    public void test_DynamicConfigAddSetConfigCodec_encodeRequest() {
        int fileClientMessageIndex = 722;
        ClientMessage encoded = DynamicConfigAddSetConfigCodec.encodeRequest(aString, null, anInt, anInt, anInt, aBoolean, null, aString, anInt);
        ClientMessage fromFile = clientMessages.get(fileClientMessageIndex);
        compareClientMessages(fromFile, encoded);
    }

    @Test
    public void test_DynamicConfigAddSetConfigCodec_decodeResponse() {
        int fileClientMessageIndex = 723;
        ClientMessage fromFile = clientMessages.get(fileClientMessageIndex);
        DynamicConfigAddSetConfigCodec.ResponseParameters parameters = DynamicConfigAddSetConfigCodec.decodeResponse(fromFile);
    }

    @Test
    public void test_DynamicConfigAddReplicatedMapConfigCodec_encodeRequest() {
        int fileClientMessageIndex = 724;
        ClientMessage encoded = DynamicConfigAddReplicatedMapConfigCodec.encodeRequest(aString, aString, aBoolean, aBoolean, aString, null, null, anInt);
        ClientMessage fromFile = clientMessages.get(fileClientMessageIndex);
        compareClientMessages(fromFile, encoded);
    }

    @Test
    public void test_DynamicConfigAddReplicatedMapConfigCodec_decodeResponse() {
        int fileClientMessageIndex = 725;
        ClientMessage fromFile = clientMessages.get(fileClientMessageIndex);
        DynamicConfigAddReplicatedMapConfigCodec.ResponseParameters parameters = DynamicConfigAddReplicatedMapConfigCodec.decodeResponse(fromFile);
    }

    @Test
    public void test_DynamicConfigAddTopicConfigCodec_encodeRequest() {
        int fileClientMessageIndex = 726;
        ClientMessage encoded = DynamicConfigAddTopicConfigCodec.encodeRequest(aString, aBoolean, aBoolean, aBoolean, null);
        ClientMessage fromFile = clientMessages.get(fileClientMessageIndex);
        compareClientMessages(fromFile, encoded);
    }

    @Test
    public void test_DynamicConfigAddTopicConfigCodec_decodeResponse() {
        int fileClientMessageIndex = 727;
        ClientMessage fromFile = clientMessages.get(fileClientMessageIndex);
        DynamicConfigAddTopicConfigCodec.ResponseParameters parameters = DynamicConfigAddTopicConfigCodec.decodeResponse(fromFile);
    }

    @Test
    public void test_DynamicConfigAddExecutorConfigCodec_encodeRequest() {
        int fileClientMessageIndex = 728;
        ClientMessage encoded = DynamicConfigAddExecutorConfigCodec.encodeRequest(aString, anInt, anInt, aBoolean, null);
        ClientMessage fromFile = clientMessages.get(fileClientMessageIndex);
        compareClientMessages(fromFile, encoded);
    }

    @Test
    public void test_DynamicConfigAddExecutorConfigCodec_decodeResponse() {
        int fileClientMessageIndex = 729;
        ClientMessage fromFile = clientMessages.get(fileClientMessageIndex);
        DynamicConfigAddExecutorConfigCodec.ResponseParameters parameters = DynamicConfigAddExecutorConfigCodec.decodeResponse(fromFile);
    }

    @Test
    public void test_DynamicConfigAddDurableExecutorConfigCodec_encodeRequest() {
        int fileClientMessageIndex = 730;
        ClientMessage encoded = DynamicConfigAddDurableExecutorConfigCodec.encodeRequest(aString, anInt, anInt, anInt, null);
        ClientMessage fromFile = clientMessages.get(fileClientMessageIndex);
        compareClientMessages(fromFile, encoded);
    }

    @Test
    public void test_DynamicConfigAddDurableExecutorConfigCodec_decodeResponse() {
        int fileClientMessageIndex = 731;
        ClientMessage fromFile = clientMessages.get(fileClientMessageIndex);
        DynamicConfigAddDurableExecutorConfigCodec.ResponseParameters parameters = DynamicConfigAddDurableExecutorConfigCodec.decodeResponse(fromFile);
    }

    @Test
    public void test_DynamicConfigAddScheduledExecutorConfigCodec_encodeRequest() {
        int fileClientMessageIndex = 732;
        ClientMessage encoded = DynamicConfigAddScheduledExecutorConfigCodec.encodeRequest(aString, anInt, anInt, anInt, null, aString, anInt);
        ClientMessage fromFile = clientMessages.get(fileClientMessageIndex);
        compareClientMessages(fromFile, encoded);
    }

    @Test
    public void test_DynamicConfigAddScheduledExecutorConfigCodec_decodeResponse() {
        int fileClientMessageIndex = 733;
        ClientMessage fromFile = clientMessages.get(fileClientMessageIndex);
        DynamicConfigAddScheduledExecutorConfigCodec.ResponseParameters parameters = DynamicConfigAddScheduledExecutorConfigCodec.decodeResponse(fromFile);
    }

    @Test
    public void test_DynamicConfigAddQueueConfigCodec_encodeRequest() {
        int fileClientMessageIndex = 734;
        ClientMessage encoded = DynamicConfigAddQueueConfigCodec.encodeRequest(aString, null, anInt, anInt, anInt, anInt, aBoolean, null, null, aString, anInt);
        ClientMessage fromFile = clientMessages.get(fileClientMessageIndex);
        compareClientMessages(fromFile, encoded);
    }

    @Test
    public void test_DynamicConfigAddQueueConfigCodec_decodeResponse() {
        int fileClientMessageIndex = 735;
        ClientMessage fromFile = clientMessages.get(fileClientMessageIndex);
        DynamicConfigAddQueueConfigCodec.ResponseParameters parameters = DynamicConfigAddQueueConfigCodec.decodeResponse(fromFile);
    }

    @Test
    public void test_DynamicConfigAddMapConfigCodec_encodeRequest() {
        int fileClientMessageIndex = 736;
        ClientMessage encoded = DynamicConfigAddMapConfigCodec.encodeRequest(aString, anInt, anInt, anInt, anInt, null, aBoolean, aString, aString, anInt, aString, null, null, aBoolean, null, null, null, null, null, null, null, null, null, null, null, null, anInt);
        ClientMessage fromFile = clientMessages.get(fileClientMessageIndex);
        compareClientMessages(fromFile, encoded);
    }

    @Test
    public void test_DynamicConfigAddMapConfigCodec_decodeResponse() {
        int fileClientMessageIndex = 737;
        ClientMessage fromFile = clientMessages.get(fileClientMessageIndex);
        DynamicConfigAddMapConfigCodec.ResponseParameters parameters = DynamicConfigAddMapConfigCodec.decodeResponse(fromFile);
    }

    @Test
    public void test_DynamicConfigAddReliableTopicConfigCodec_encodeRequest() {
        int fileClientMessageIndex = 738;
        ClientMessage encoded = DynamicConfigAddReliableTopicConfigCodec.encodeRequest(aString, null, anInt, aBoolean, aString, null);
        ClientMessage fromFile = clientMessages.get(fileClientMessageIndex);
        compareClientMessages(fromFile, encoded);
    }

    @Test
    public void test_DynamicConfigAddReliableTopicConfigCodec_decodeResponse() {
        int fileClientMessageIndex = 739;
        ClientMessage fromFile = clientMessages.get(fileClientMessageIndex);
        DynamicConfigAddReliableTopicConfigCodec.ResponseParameters parameters = DynamicConfigAddReliableTopicConfigCodec.decodeResponse(fromFile);
    }

    @Test
    public void test_DynamicConfigAddCacheConfigCodec_encodeRequest() {
        int fileClientMessageIndex = 740;
        ClientMessage encoded = DynamicConfigAddCacheConfigCodec.encodeRequest(aString, null, null, aBoolean, aBoolean, aBoolean, aBoolean, null, null, null, null, anInt, anInt, aString, null, null, anInt, aBoolean, null, null, null, null, null, null, null, null);
        ClientMessage fromFile = clientMessages.get(fileClientMessageIndex);
        compareClientMessages(fromFile, encoded);
    }

    @Test
    public void test_DynamicConfigAddCacheConfigCodec_decodeResponse() {
        int fileClientMessageIndex = 741;
        ClientMessage fromFile = clientMessages.get(fileClientMessageIndex);
        DynamicConfigAddCacheConfigCodec.ResponseParameters parameters = DynamicConfigAddCacheConfigCodec.decodeResponse(fromFile);
    }

    @Test
    public void test_DynamicConfigAddFlakeIdGeneratorConfigCodec_encodeRequest() {
        int fileClientMessageIndex = 742;
        ClientMessage encoded = DynamicConfigAddFlakeIdGeneratorConfigCodec.encodeRequest(aString, anInt, aLong, aLong, aBoolean, aLong);
        ClientMessage fromFile = clientMessages.get(fileClientMessageIndex);
        compareClientMessages(fromFile, encoded);
    }

    @Test
    public void test_DynamicConfigAddFlakeIdGeneratorConfigCodec_decodeResponse() {
        int fileClientMessageIndex = 743;
        ClientMessage fromFile = clientMessages.get(fileClientMessageIndex);
        DynamicConfigAddFlakeIdGeneratorConfigCodec.ResponseParameters parameters = DynamicConfigAddFlakeIdGeneratorConfigCodec.decodeResponse(fromFile);
    }

    @Test
    public void test_DynamicConfigAddPNCounterConfigCodec_encodeRequest() {
        int fileClientMessageIndex = 744;
        ClientMessage encoded = DynamicConfigAddPNCounterConfigCodec.encodeRequest(aString, anInt, aBoolean, null);
        ClientMessage fromFile = clientMessages.get(fileClientMessageIndex);
        compareClientMessages(fromFile, encoded);
    }

    @Test
    public void test_DynamicConfigAddPNCounterConfigCodec_decodeResponse() {
        int fileClientMessageIndex = 745;
        ClientMessage fromFile = clientMessages.get(fileClientMessageIndex);
        DynamicConfigAddPNCounterConfigCodec.ResponseParameters parameters = DynamicConfigAddPNCounterConfigCodec.decodeResponse(fromFile);
    }

    @Test
    public void test_FlakeIdGeneratorNewIdBatchCodec_encodeRequest() {
        int fileClientMessageIndex = 746;
        ClientMessage encoded = FlakeIdGeneratorNewIdBatchCodec.encodeRequest(aString, anInt);
        ClientMessage fromFile = clientMessages.get(fileClientMessageIndex);
        compareClientMessages(fromFile, encoded);
    }

    @Test
    public void test_FlakeIdGeneratorNewIdBatchCodec_decodeResponse() {
        int fileClientMessageIndex = 747;
        ClientMessage fromFile = clientMessages.get(fileClientMessageIndex);
        FlakeIdGeneratorNewIdBatchCodec.ResponseParameters parameters = FlakeIdGeneratorNewIdBatchCodec.decodeResponse(fromFile);
        assertTrue(isEqual(aLong, parameters.base));
        assertTrue(isEqual(aLong, parameters.increment));
        assertTrue(isEqual(anInt, parameters.batchSize));
    }

    @Test
    public void test_PNCounterGetCodec_encodeRequest() {
        int fileClientMessageIndex = 748;
        ClientMessage encoded = PNCounterGetCodec.encodeRequest(aString, aListOfUuidToLong, anAddress);
        ClientMessage fromFile = clientMessages.get(fileClientMessageIndex);
        compareClientMessages(fromFile, encoded);
    }

    @Test
    public void test_PNCounterGetCodec_decodeResponse() {
        int fileClientMessageIndex = 749;
        ClientMessage fromFile = clientMessages.get(fileClientMessageIndex);
        PNCounterGetCodec.ResponseParameters parameters = PNCounterGetCodec.decodeResponse(fromFile);
        assertTrue(isEqual(aLong, parameters.value));
        assertTrue(isEqual(aListOfUuidToLong, parameters.replicaTimestamps));
        assertTrue(isEqual(anInt, parameters.replicaCount));
    }

    @Test
    public void test_PNCounterAddCodec_encodeRequest() {
        int fileClientMessageIndex = 750;
        ClientMessage encoded = PNCounterAddCodec.encodeRequest(aString, aLong, aBoolean, aListOfUuidToLong, anAddress);
        ClientMessage fromFile = clientMessages.get(fileClientMessageIndex);
        compareClientMessages(fromFile, encoded);
    }

    @Test
    public void test_PNCounterAddCodec_decodeResponse() {
        int fileClientMessageIndex = 751;
        ClientMessage fromFile = clientMessages.get(fileClientMessageIndex);
        PNCounterAddCodec.ResponseParameters parameters = PNCounterAddCodec.decodeResponse(fromFile);
        assertTrue(isEqual(aLong, parameters.value));
        assertTrue(isEqual(aListOfUuidToLong, parameters.replicaTimestamps));
        assertTrue(isEqual(anInt, parameters.replicaCount));
    }

    @Test
    public void test_PNCounterGetConfiguredReplicaCountCodec_encodeRequest() {
        int fileClientMessageIndex = 752;
        ClientMessage encoded = PNCounterGetConfiguredReplicaCountCodec.encodeRequest(aString);
        ClientMessage fromFile = clientMessages.get(fileClientMessageIndex);
        compareClientMessages(fromFile, encoded);
    }

    @Test
    public void test_PNCounterGetConfiguredReplicaCountCodec_decodeResponse() {
        int fileClientMessageIndex = 753;
        ClientMessage fromFile = clientMessages.get(fileClientMessageIndex);
        PNCounterGetConfiguredReplicaCountCodec.ResponseParameters parameters = PNCounterGetConfiguredReplicaCountCodec.decodeResponse(fromFile);
        assertTrue(isEqual(anInt, parameters.response));
    }

    @Test
    public void test_CPGroupCreateCPGroupCodec_encodeRequest() {
        int fileClientMessageIndex = 754;
        ClientMessage encoded = CPGroupCreateCPGroupCodec.encodeRequest(aString);
        ClientMessage fromFile = clientMessages.get(fileClientMessageIndex);
        compareClientMessages(fromFile, encoded);
    }

    @Test
    public void test_CPGroupCreateCPGroupCodec_decodeResponse() {
        int fileClientMessageIndex = 755;
        ClientMessage fromFile = clientMessages.get(fileClientMessageIndex);
        CPGroupCreateCPGroupCodec.ResponseParameters parameters = CPGroupCreateCPGroupCodec.decodeResponse(fromFile);
        assertTrue(isEqual(aRaftGroupId, parameters.groupId));
    }

    @Test
    public void test_CPGroupDestroyCPObjectCodec_encodeRequest() {
        int fileClientMessageIndex = 756;
        ClientMessage encoded = CPGroupDestroyCPObjectCodec.encodeRequest(aRaftGroupId, aString, aString);
        ClientMessage fromFile = clientMessages.get(fileClientMessageIndex);
        compareClientMessages(fromFile, encoded);
    }

    @Test
    public void test_CPGroupDestroyCPObjectCodec_decodeResponse() {
        int fileClientMessageIndex = 757;
        ClientMessage fromFile = clientMessages.get(fileClientMessageIndex);
        CPGroupDestroyCPObjectCodec.ResponseParameters parameters = CPGroupDestroyCPObjectCodec.decodeResponse(fromFile);
    }

    @Test
    public void test_CPSessionCreateSessionCodec_encodeRequest() {
        int fileClientMessageIndex = 758;
        ClientMessage encoded = CPSessionCreateSessionCodec.encodeRequest(aRaftGroupId, aString);
        ClientMessage fromFile = clientMessages.get(fileClientMessageIndex);
        compareClientMessages(fromFile, encoded);
    }

    @Test
    public void test_CPSessionCreateSessionCodec_decodeResponse() {
        int fileClientMessageIndex = 759;
        ClientMessage fromFile = clientMessages.get(fileClientMessageIndex);
        CPSessionCreateSessionCodec.ResponseParameters parameters = CPSessionCreateSessionCodec.decodeResponse(fromFile);
        assertTrue(isEqual(aLong, parameters.sessionId));
        assertTrue(isEqual(aLong, parameters.ttlMillis));
        assertTrue(isEqual(aLong, parameters.heartbeatMillis));
    }

    @Test
    public void test_CPSessionCloseSessionCodec_encodeRequest() {
        int fileClientMessageIndex = 760;
        ClientMessage encoded = CPSessionCloseSessionCodec.encodeRequest(aRaftGroupId, aLong);
        ClientMessage fromFile = clientMessages.get(fileClientMessageIndex);
        compareClientMessages(fromFile, encoded);
    }

    @Test
    public void test_CPSessionCloseSessionCodec_decodeResponse() {
        int fileClientMessageIndex = 761;
        ClientMessage fromFile = clientMessages.get(fileClientMessageIndex);
        CPSessionCloseSessionCodec.ResponseParameters parameters = CPSessionCloseSessionCodec.decodeResponse(fromFile);
        assertTrue(isEqual(aBoolean, parameters.response));
    }

    @Test
    public void test_CPSessionHeartbeatSessionCodec_encodeRequest() {
        int fileClientMessageIndex = 762;
        ClientMessage encoded = CPSessionHeartbeatSessionCodec.encodeRequest(aRaftGroupId, aLong);
        ClientMessage fromFile = clientMessages.get(fileClientMessageIndex);
        compareClientMessages(fromFile, encoded);
    }

    @Test
    public void test_CPSessionHeartbeatSessionCodec_decodeResponse() {
        int fileClientMessageIndex = 763;
        ClientMessage fromFile = clientMessages.get(fileClientMessageIndex);
        CPSessionHeartbeatSessionCodec.ResponseParameters parameters = CPSessionHeartbeatSessionCodec.decodeResponse(fromFile);
    }

    @Test
    public void test_CPSessionGenerateThreadIdCodec_encodeRequest() {
        int fileClientMessageIndex = 764;
        ClientMessage encoded = CPSessionGenerateThreadIdCodec.encodeRequest(aRaftGroupId);
        ClientMessage fromFile = clientMessages.get(fileClientMessageIndex);
        compareClientMessages(fromFile, encoded);
    }

    @Test
    public void test_CPSessionGenerateThreadIdCodec_decodeResponse() {
        int fileClientMessageIndex = 765;
        ClientMessage fromFile = clientMessages.get(fileClientMessageIndex);
        CPSessionGenerateThreadIdCodec.ResponseParameters parameters = CPSessionGenerateThreadIdCodec.decodeResponse(fromFile);
        assertTrue(isEqual(aLong, parameters.response));
    }

    @Test
    public void test_MCReadMetricsCodec_encodeRequest() {
        int fileClientMessageIndex = 766;
        ClientMessage encoded = MCReadMetricsCodec.encodeRequest(aUUID, aLong);
        ClientMessage fromFile = clientMessages.get(fileClientMessageIndex);
        compareClientMessages(fromFile, encoded);
    }

    @Test
    public void test_MCReadMetricsCodec_decodeResponse() {
        int fileClientMessageIndex = 767;
        ClientMessage fromFile = clientMessages.get(fileClientMessageIndex);
        MCReadMetricsCodec.ResponseParameters parameters = MCReadMetricsCodec.decodeResponse(fromFile);
        assertTrue(isEqual(aListOfLongToByteArray, parameters.elements));
        assertTrue(isEqual(aLong, parameters.nextSequence));
    }

    @Test
    public void test_MCChangeClusterStateCodec_encodeRequest() {
        int fileClientMessageIndex = 768;
        ClientMessage encoded = MCChangeClusterStateCodec.encodeRequest(anInt);
        ClientMessage fromFile = clientMessages.get(fileClientMessageIndex);
        compareClientMessages(fromFile, encoded);
    }

    @Test
    public void test_MCChangeClusterStateCodec_decodeResponse() {
        int fileClientMessageIndex = 769;
        ClientMessage fromFile = clientMessages.get(fileClientMessageIndex);
        MCChangeClusterStateCodec.ResponseParameters parameters = MCChangeClusterStateCodec.decodeResponse(fromFile);
    }

    @Test
    public void test_MCGetMapConfigCodec_encodeRequest() {
        int fileClientMessageIndex = 770;
        ClientMessage encoded = MCGetMapConfigCodec.encodeRequest(aString);
        ClientMessage fromFile = clientMessages.get(fileClientMessageIndex);
        compareClientMessages(fromFile, encoded);
    }

    @Test
    public void test_MCGetMapConfigCodec_decodeResponse() {
        int fileClientMessageIndex = 771;
        ClientMessage fromFile = clientMessages.get(fileClientMessageIndex);
        MCGetMapConfigCodec.ResponseParameters parameters = MCGetMapConfigCodec.decodeResponse(fromFile);
        assertTrue(isEqual(anInt, parameters.inMemoryFormat));
        assertTrue(isEqual(anInt, parameters.backupCount));
        assertTrue(isEqual(anInt, parameters.asyncBackupCount));
        assertTrue(isEqual(anInt, parameters.timeToLiveSeconds));
        assertTrue(isEqual(anInt, parameters.maxIdleSeconds));
        assertTrue(isEqual(anInt, parameters.maxSize));
        assertTrue(isEqual(anInt, parameters.maxSizePolicy));
        assertTrue(isEqual(aBoolean, parameters.readBackupData));
        assertTrue(isEqual(anInt, parameters.evictionPolicy));
        assertTrue(isEqual(aString, parameters.mergePolicy));
    }

    @Test
    public void test_MCUpdateMapConfigCodec_encodeRequest() {
        int fileClientMessageIndex = 772;
        ClientMessage encoded = MCUpdateMapConfigCodec.encodeRequest(aString, anInt, anInt, anInt, aBoolean, anInt, anInt);
        ClientMessage fromFile = clientMessages.get(fileClientMessageIndex);
        compareClientMessages(fromFile, encoded);
    }

    @Test
    public void test_MCUpdateMapConfigCodec_decodeResponse() {
        int fileClientMessageIndex = 773;
        ClientMessage fromFile = clientMessages.get(fileClientMessageIndex);
        MCUpdateMapConfigCodec.ResponseParameters parameters = MCUpdateMapConfigCodec.decodeResponse(fromFile);
    }

    @Test
    public void test_MCGetMemberConfigCodec_encodeRequest() {
        int fileClientMessageIndex = 774;
        ClientMessage encoded = MCGetMemberConfigCodec.encodeRequest();
        ClientMessage fromFile = clientMessages.get(fileClientMessageIndex);
        compareClientMessages(fromFile, encoded);
    }

    @Test
    public void test_MCGetMemberConfigCodec_decodeResponse() {
        int fileClientMessageIndex = 775;
        ClientMessage fromFile = clientMessages.get(fileClientMessageIndex);
        MCGetMemberConfigCodec.ResponseParameters parameters = MCGetMemberConfigCodec.decodeResponse(fromFile);
        assertTrue(isEqual(aString, parameters.configXml));
    }

    @Test
    public void test_MCRunGcCodec_encodeRequest() {
        int fileClientMessageIndex = 776;
        ClientMessage encoded = MCRunGcCodec.encodeRequest();
        ClientMessage fromFile = clientMessages.get(fileClientMessageIndex);
        compareClientMessages(fromFile, encoded);
    }

    @Test
    public void test_MCRunGcCodec_decodeResponse() {
        int fileClientMessageIndex = 777;
        ClientMessage fromFile = clientMessages.get(fileClientMessageIndex);
        MCRunGcCodec.ResponseParameters parameters = MCRunGcCodec.decodeResponse(fromFile);
    }

    @Test
    public void test_MCGetThreadDumpCodec_encodeRequest() {
        int fileClientMessageIndex = 778;
        ClientMessage encoded = MCGetThreadDumpCodec.encodeRequest(aBoolean);
        ClientMessage fromFile = clientMessages.get(fileClientMessageIndex);
        compareClientMessages(fromFile, encoded);
    }

    @Test
    public void test_MCGetThreadDumpCodec_decodeResponse() {
        int fileClientMessageIndex = 779;
        ClientMessage fromFile = clientMessages.get(fileClientMessageIndex);
        MCGetThreadDumpCodec.ResponseParameters parameters = MCGetThreadDumpCodec.decodeResponse(fromFile);
        assertTrue(isEqual(aString, parameters.threadDump));
    }

    @Test
    public void test_MCShutdownMemberCodec_encodeRequest() {
        int fileClientMessageIndex = 780;
        ClientMessage encoded = MCShutdownMemberCodec.encodeRequest();
        ClientMessage fromFile = clientMessages.get(fileClientMessageIndex);
        compareClientMessages(fromFile, encoded);
    }

    @Test
    public void test_MCShutdownMemberCodec_decodeResponse() {
        int fileClientMessageIndex = 781;
        ClientMessage fromFile = clientMessages.get(fileClientMessageIndex);
        MCShutdownMemberCodec.ResponseParameters parameters = MCShutdownMemberCodec.decodeResponse(fromFile);
    }

    @Test
    public void test_MCPromoteLiteMemberCodec_encodeRequest() {
        int fileClientMessageIndex = 782;
        ClientMessage encoded = MCPromoteLiteMemberCodec.encodeRequest();
        ClientMessage fromFile = clientMessages.get(fileClientMessageIndex);
        compareClientMessages(fromFile, encoded);
    }

    @Test
    public void test_MCPromoteLiteMemberCodec_decodeResponse() {
        int fileClientMessageIndex = 783;
        ClientMessage fromFile = clientMessages.get(fileClientMessageIndex);
        MCPromoteLiteMemberCodec.ResponseParameters parameters = MCPromoteLiteMemberCodec.decodeResponse(fromFile);
    }

    @Test
    public void test_MCGetSystemPropertiesCodec_encodeRequest() {
        int fileClientMessageIndex = 784;
        ClientMessage encoded = MCGetSystemPropertiesCodec.encodeRequest();
        ClientMessage fromFile = clientMessages.get(fileClientMessageIndex);
        compareClientMessages(fromFile, encoded);
    }

    @Test
    public void test_MCGetSystemPropertiesCodec_decodeResponse() {
        int fileClientMessageIndex = 785;
        ClientMessage fromFile = clientMessages.get(fileClientMessageIndex);
        MCGetSystemPropertiesCodec.ResponseParameters parameters = MCGetSystemPropertiesCodec.decodeResponse(fromFile);
        assertTrue(isEqual(aListOfStringToString, parameters.systemProperties));
    }

    @Test
    public void test_MCGetTimedMemberStateCodec_encodeRequest() {
        int fileClientMessageIndex = 786;
        ClientMessage encoded = MCGetTimedMemberStateCodec.encodeRequest();
        ClientMessage fromFile = clientMessages.get(fileClientMessageIndex);
        compareClientMessages(fromFile, encoded);
    }

    @Test
    public void test_MCGetTimedMemberStateCodec_decodeResponse() {
        int fileClientMessageIndex = 787;
        ClientMessage fromFile = clientMessages.get(fileClientMessageIndex);
        MCGetTimedMemberStateCodec.ResponseParameters parameters = MCGetTimedMemberStateCodec.decodeResponse(fromFile);
        assertTrue(isEqual(null, parameters.timedMemberStateJson));
    }

    @Test
    public void test_MCMatchMCConfigCodec_encodeRequest() {
        int fileClientMessageIndex = 788;
        ClientMessage encoded = MCMatchMCConfigCodec.encodeRequest(aString);
        ClientMessage fromFile = clientMessages.get(fileClientMessageIndex);
        compareClientMessages(fromFile, encoded);
    }

    @Test
    public void test_MCMatchMCConfigCodec_decodeResponse() {
        int fileClientMessageIndex = 789;
        ClientMessage fromFile = clientMessages.get(fileClientMessageIndex);
        MCMatchMCConfigCodec.ResponseParameters parameters = MCMatchMCConfigCodec.decodeResponse(fromFile);
        assertTrue(isEqual(aBoolean, parameters.result));
    }

    @Test
    public void test_MCApplyMCConfigCodec_encodeRequest() {
<<<<<<< HEAD
        int fileClientMessageIndex = 791;
        ClientMessage encoded = MCApplyMCConfigCodec.encodeRequest(aString, anInt, aListOfClientBwListEntries);
=======
        int fileClientMessageIndex = 790;
        ClientMessage encoded = MCApplyMCConfigCodec.encodeRequest(aString, anInt, null);
>>>>>>> 320b492c
        ClientMessage fromFile = clientMessages.get(fileClientMessageIndex);
        compareClientMessages(fromFile, encoded);
    }

    @Test
    public void test_MCApplyMCConfigCodec_decodeResponse() {
        int fileClientMessageIndex = 791;
        ClientMessage fromFile = clientMessages.get(fileClientMessageIndex);
        MCApplyMCConfigCodec.ResponseParameters parameters = MCApplyMCConfigCodec.decodeResponse(fromFile);
    }

    @Test
    public void test_MCGetClusterMetadataCodec_encodeRequest() {
        int fileClientMessageIndex = 792;
        ClientMessage encoded = MCGetClusterMetadataCodec.encodeRequest();
        ClientMessage fromFile = clientMessages.get(fileClientMessageIndex);
        compareClientMessages(fromFile, encoded);
    }

    @Test
    public void test_MCGetClusterMetadataCodec_decodeResponse() {
        int fileClientMessageIndex = 793;
        ClientMessage fromFile = clientMessages.get(fileClientMessageIndex);
        MCGetClusterMetadataCodec.ResponseParameters parameters = MCGetClusterMetadataCodec.decodeResponse(fromFile);
        assertTrue(isEqual(aByte, parameters.currentState));
        assertTrue(isEqual(aString, parameters.memberVersion));
        assertTrue(isEqual(null, parameters.jetVersion));
        assertTrue(isEqual(aLong, parameters.clusterTime));
    }

    @Test
    public void test_MCShutdownClusterCodec_encodeRequest() {
        int fileClientMessageIndex = 794;
        ClientMessage encoded = MCShutdownClusterCodec.encodeRequest();
        ClientMessage fromFile = clientMessages.get(fileClientMessageIndex);
        compareClientMessages(fromFile, encoded);
    }

    @Test
    public void test_MCShutdownClusterCodec_decodeResponse() {
        int fileClientMessageIndex = 795;
        ClientMessage fromFile = clientMessages.get(fileClientMessageIndex);
        MCShutdownClusterCodec.ResponseParameters parameters = MCShutdownClusterCodec.decodeResponse(fromFile);
    }

    @Test
    public void test_MCChangeClusterVersionCodec_encodeRequest() {
        int fileClientMessageIndex = 796;
        ClientMessage encoded = MCChangeClusterVersionCodec.encodeRequest(aByte, aByte);
        ClientMessage fromFile = clientMessages.get(fileClientMessageIndex);
        compareClientMessages(fromFile, encoded);
    }

    @Test
    public void test_MCChangeClusterVersionCodec_decodeResponse() {
        int fileClientMessageIndex = 797;
        ClientMessage fromFile = clientMessages.get(fileClientMessageIndex);
        MCChangeClusterVersionCodec.ResponseParameters parameters = MCChangeClusterVersionCodec.decodeResponse(fromFile);
    }

    @Test
    public void test_MCRunScriptCodec_encodeRequest() {
        int fileClientMessageIndex = 798;
        ClientMessage encoded = MCRunScriptCodec.encodeRequest(aString, aString);
        ClientMessage fromFile = clientMessages.get(fileClientMessageIndex);
        compareClientMessages(fromFile, encoded);
    }

    @Test
    public void test_MCRunScriptCodec_decodeResponse() {
        int fileClientMessageIndex = 799;
        ClientMessage fromFile = clientMessages.get(fileClientMessageIndex);
        MCRunScriptCodec.ResponseParameters parameters = MCRunScriptCodec.decodeResponse(fromFile);
        assertTrue(isEqual(null, parameters.result));
    }

    @Test
    public void test_MCRunConsoleCommandCodec_encodeRequest() {
        int fileClientMessageIndex = 800;
        ClientMessage encoded = MCRunConsoleCommandCodec.encodeRequest(null, aString);
        ClientMessage fromFile = clientMessages.get(fileClientMessageIndex);
        compareClientMessages(fromFile, encoded);
    }

    @Test
    public void test_MCRunConsoleCommandCodec_decodeResponse() {
        int fileClientMessageIndex = 801;
        ClientMessage fromFile = clientMessages.get(fileClientMessageIndex);
        MCRunConsoleCommandCodec.ResponseParameters parameters = MCRunConsoleCommandCodec.decodeResponse(fromFile);
        assertTrue(isEqual(aString, parameters.result));
    }

    @Test
    public void test_MCChangeWanReplicationStateCodec_encodeRequest() {
        int fileClientMessageIndex = 802;
        ClientMessage encoded = MCChangeWanReplicationStateCodec.encodeRequest(aString, aString, aByte);
        ClientMessage fromFile = clientMessages.get(fileClientMessageIndex);
        compareClientMessages(fromFile, encoded);
    }

    @Test
    public void test_MCChangeWanReplicationStateCodec_decodeResponse() {
        int fileClientMessageIndex = 803;
        ClientMessage fromFile = clientMessages.get(fileClientMessageIndex);
        MCChangeWanReplicationStateCodec.ResponseParameters parameters = MCChangeWanReplicationStateCodec.decodeResponse(fromFile);
    }

    @Test
    public void test_MCClearWanQueuesCodec_encodeRequest() {
        int fileClientMessageIndex = 804;
        ClientMessage encoded = MCClearWanQueuesCodec.encodeRequest(aString, aString);
        ClientMessage fromFile = clientMessages.get(fileClientMessageIndex);
        compareClientMessages(fromFile, encoded);
    }

    @Test
    public void test_MCClearWanQueuesCodec_decodeResponse() {
        int fileClientMessageIndex = 805;
        ClientMessage fromFile = clientMessages.get(fileClientMessageIndex);
        MCClearWanQueuesCodec.ResponseParameters parameters = MCClearWanQueuesCodec.decodeResponse(fromFile);
    }

    @Test
    public void test_MCAddWanBatchPublisherConfigCodec_encodeRequest() {
        int fileClientMessageIndex = 806;
        ClientMessage encoded = MCAddWanBatchPublisherConfigCodec.encodeRequest(aString, aString, null, aString, anInt, anInt, anInt, anInt, anInt, anInt);
        ClientMessage fromFile = clientMessages.get(fileClientMessageIndex);
        compareClientMessages(fromFile, encoded);
    }

    @Test
    public void test_MCAddWanBatchPublisherConfigCodec_decodeResponse() {
        int fileClientMessageIndex = 807;
        ClientMessage fromFile = clientMessages.get(fileClientMessageIndex);
        MCAddWanBatchPublisherConfigCodec.ResponseParameters parameters = MCAddWanBatchPublisherConfigCodec.decodeResponse(fromFile);
        assertTrue(isEqual(aListOfStrings, parameters.addedPublisherIds));
        assertTrue(isEqual(aListOfStrings, parameters.ignoredPublisherIds));
    }

    @Test
    public void test_MCWanSyncMapCodec_encodeRequest() {
        int fileClientMessageIndex = 808;
        ClientMessage encoded = MCWanSyncMapCodec.encodeRequest(aString, aString, anInt, null);
        ClientMessage fromFile = clientMessages.get(fileClientMessageIndex);
        compareClientMessages(fromFile, encoded);
    }

    @Test
    public void test_MCWanSyncMapCodec_decodeResponse() {
        int fileClientMessageIndex = 809;
        ClientMessage fromFile = clientMessages.get(fileClientMessageIndex);
        MCWanSyncMapCodec.ResponseParameters parameters = MCWanSyncMapCodec.decodeResponse(fromFile);
        assertTrue(isEqual(aUUID, parameters.uuid));
    }

    @Test
    public void test_MCCheckWanConsistencyCodec_encodeRequest() {
        int fileClientMessageIndex = 810;
        ClientMessage encoded = MCCheckWanConsistencyCodec.encodeRequest(aString, aString, null);
        ClientMessage fromFile = clientMessages.get(fileClientMessageIndex);
        compareClientMessages(fromFile, encoded);
    }

    @Test
    public void test_MCCheckWanConsistencyCodec_decodeResponse() {
        int fileClientMessageIndex = 811;
        ClientMessage fromFile = clientMessages.get(fileClientMessageIndex);
        MCCheckWanConsistencyCodec.ResponseParameters parameters = MCCheckWanConsistencyCodec.decodeResponse(fromFile);
        assertTrue(isEqual(null, parameters.uuid));
    }

    @Test
    public void test_MCPollMCEventsCodec_encodeRequest() {
        int fileClientMessageIndex = 813;
        ClientMessage encoded = MCPollMCEventsCodec.encodeRequest();
        ClientMessage fromFile = clientMessages.get(fileClientMessageIndex);
        compareClientMessages(fromFile, encoded);
    }

    @Test
    public void test_MCPollMCEventsCodec_decodeResponse() {
        int fileClientMessageIndex = 814;
        ClientMessage fromFile = clientMessages.get(fileClientMessageIndex);
        MCPollMCEventsCodec.ResponseParameters parameters = MCPollMCEventsCodec.decodeResponse(fromFile);
        assertTrue(isEqual(aListOfMCEvents, parameters.events));
    }

    private void compareClientMessages(ClientMessage binaryMessage, ClientMessage encodedMessage) {
        ClientMessage.Frame binaryFrame, encodedFrame;

        ClientMessage.ForwardFrameIterator binaryFrameIterator = binaryMessage.frameIterator();
        ClientMessage.ForwardFrameIterator encodedFrameIterator = encodedMessage.frameIterator();

        boolean isInitialFramesCompared = false;
        while (binaryFrameIterator.hasNext()) {
            binaryFrame = binaryFrameIterator.next();
            encodedFrame = encodedFrameIterator.next();
            assertNotNull("Encoded client message has less frames.", encodedFrame);

            boolean isFinal = binaryFrameIterator.peekNext() == null;
            if (!isInitialFramesCompared) {
                compareInitialFrame(binaryFrame, encodedFrame, isFinal);
                isInitialFramesCompared = true;
            } else {
                assertArrayEquals("Frames have different contents", binaryFrame.content, encodedFrame.content);
                int flags = isFinal ? encodedFrame.flags | IS_FINAL_FLAG : encodedFrame.flags;
                assertEquals("Frames have different flags", binaryFrame.flags, flags);
            }
        }
        assertTrue("Client message that is read from the binary file does not have any frames", isInitialFramesCompared);
    }

    private void compareInitialFrame(ClientMessage.Frame binaryFrame, ClientMessage.Frame encodedFrame, boolean isFinal) {
        assertTrue("Encoded client message have shorter initial frame",
                binaryFrame.content.length <= encodedFrame.content.length);
        assertArrayEquals("Initial frames have different contents",
                binaryFrame.content, Arrays.copyOf(encodedFrame.content, binaryFrame.content.length));
        int flags = isFinal ? encodedFrame.flags | IS_FINAL_FLAG : encodedFrame.flags;
        assertEquals("Initial frames have different flags", binaryFrame.flags, flags);
    }
}<|MERGE_RESOLUTION|>--- conflicted
+++ resolved
@@ -6646,13 +6646,8 @@
 
     @Test
     public void test_MCApplyMCConfigCodec_encodeRequest() {
-<<<<<<< HEAD
-        int fileClientMessageIndex = 791;
+        int fileClientMessageIndex = 790;
         ClientMessage encoded = MCApplyMCConfigCodec.encodeRequest(aString, anInt, aListOfClientBwListEntries);
-=======
-        int fileClientMessageIndex = 790;
-        ClientMessage encoded = MCApplyMCConfigCodec.encodeRequest(aString, anInt, null);
->>>>>>> 320b492c
         ClientMessage fromFile = clientMessages.get(fileClientMessageIndex);
         compareClientMessages(fromFile, encoded);
     }
@@ -6826,15 +6821,15 @@
 
     @Test
     public void test_MCPollMCEventsCodec_encodeRequest() {
+        int fileClientMessageIndex = 812;
+        ClientMessage encoded = MCPollMCEventsCodec.encodeRequest();
+        ClientMessage fromFile = clientMessages.get(fileClientMessageIndex);
+        compareClientMessages(fromFile, encoded);
+    }
+
+    @Test
+    public void test_MCPollMCEventsCodec_decodeResponse() {
         int fileClientMessageIndex = 813;
-        ClientMessage encoded = MCPollMCEventsCodec.encodeRequest();
-        ClientMessage fromFile = clientMessages.get(fileClientMessageIndex);
-        compareClientMessages(fromFile, encoded);
-    }
-
-    @Test
-    public void test_MCPollMCEventsCodec_decodeResponse() {
-        int fileClientMessageIndex = 814;
         ClientMessage fromFile = clientMessages.get(fileClientMessageIndex);
         MCPollMCEventsCodec.ResponseParameters parameters = MCPollMCEventsCodec.decodeResponse(fromFile);
         assertTrue(isEqual(aListOfMCEvents, parameters.events));
