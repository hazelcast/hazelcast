/*
 * Copyright (c) 2008-2019, Hazelcast, Inc. All Rights Reserved.
 *
 * Licensed under the Apache License, Version 2.0 (the "License");
 * you may not use this file except in compliance with the License.
 * You may obtain a copy of the License at
 *
 * http://www.apache.org/licenses/LICENSE-2.0
 *
 * Unless required by applicable law or agreed to in writing, software
 * distributed under the License is distributed on an "AS IS" BASIS,
 * WITHOUT WARRANTIES OR CONDITIONS OF ANY KIND, either express or implied.
 * See the License for the specific language governing permissions and
 * limitations under the License.
 */

package com.hazelcast.client.protocol.compatibility;

import com.hazelcast.client.impl.protocol.ClientMessage;
import com.hazelcast.client.impl.protocol.ClientMessageReader;
import com.hazelcast.client.impl.protocol.codec.*;
import com.hazelcast.test.HazelcastParallelClassRunner;
import com.hazelcast.test.annotation.ParallelJVMTest;
import com.hazelcast.test.annotation.QuickTest;
import org.junit.Before;
import org.junit.Test;
import org.junit.experimental.categories.Category;
import org.junit.runner.RunWith;

import java.io.File;
import java.io.FileInputStream;
import java.io.IOException;
import java.io.InputStream;
import java.nio.ByteBuffer;
import java.util.ArrayList;
import java.util.Arrays;
import java.util.List;

import static com.hazelcast.client.impl.protocol.ClientMessage.IS_FINAL_FLAG;
import static com.hazelcast.client.protocol.compatibility.ReferenceObjects.*;
import static org.junit.Assert.assertArrayEquals;
import static org.junit.Assert.assertEquals;
import static org.junit.Assert.assertNotNull;
import static org.junit.Assert.assertTrue;

@RunWith(HazelcastParallelClassRunner.class)
@Category({QuickTest.class, ParallelJVMTest.class})
public class ClientCompatibilityNullTest_2_0 {
    private List<ClientMessage> clientMessages = new ArrayList<>();

    @Before
    public void setUp() throws IOException {
        File file = new File(getClass().getResource("/2.0.protocol.compatibility.null.binary").getFile());
        InputStream inputStream = new FileInputStream(file);
        byte[] data = new byte[(int) file.length()];
        inputStream.read(data);
        ByteBuffer buffer = ByteBuffer.wrap(data);
        ClientMessageReader reader = new ClientMessageReader(0);
        while (reader.readFrom(buffer, true)) {
            clientMessages.add(reader.getClientMessage());
            reader.reset();
        }
    }

    @Test
    public void test_ClientAuthenticationCodec_encodeRequest() {
        int fileClientMessageIndex = 0;
        ClientMessage encoded = ClientAuthenticationCodec.encodeRequest(aString, null, null, null, aString, aByte, aString, aString, aListOfStrings, anInt, null);
        ClientMessage fromFile = clientMessages.get(fileClientMessageIndex);
        compareClientMessages(fromFile, encoded);
    }

    @Test
    public void test_ClientAuthenticationCodec_decodeResponse() {
        int fileClientMessageIndex = 1;
        ClientMessage fromFile = clientMessages.get(fileClientMessageIndex);
        ClientAuthenticationCodec.ResponseParameters parameters = ClientAuthenticationCodec.decodeResponse(fromFile);
        assertTrue(isEqual(aByte, parameters.status));
        assertTrue(isEqual(null, parameters.address));
        assertTrue(isEqual(null, parameters.uuid));
        assertTrue(isEqual(aByte, parameters.serializationVersion));
        assertTrue(isEqual(aString, parameters.serverHazelcastVersion));
        assertTrue(isEqual(anInt, parameters.partitionCount));
        assertTrue(isEqual(aUUID, parameters.clusterId));
    }

    @Test
    public void test_ClientAuthenticationCustomCodec_encodeRequest() {
        int fileClientMessageIndex = 2;
        ClientMessage encoded = ClientAuthenticationCustomCodec.encodeRequest(aString, aData, null, aString, aByte, aString, aString, aListOfStrings, anInt, null);
        ClientMessage fromFile = clientMessages.get(fileClientMessageIndex);
        compareClientMessages(fromFile, encoded);
    }

    @Test
    public void test_ClientAuthenticationCustomCodec_decodeResponse() {
        int fileClientMessageIndex = 3;
        ClientMessage fromFile = clientMessages.get(fileClientMessageIndex);
        ClientAuthenticationCustomCodec.ResponseParameters parameters = ClientAuthenticationCustomCodec.decodeResponse(fromFile);
        assertTrue(isEqual(aByte, parameters.status));
        assertTrue(isEqual(null, parameters.address));
        assertTrue(isEqual(null, parameters.uuid));
        assertTrue(isEqual(aByte, parameters.serializationVersion));
        assertTrue(isEqual(aString, parameters.serverHazelcastVersion));
        assertTrue(isEqual(anInt, parameters.partitionCount));
        assertTrue(isEqual(aUUID, parameters.clusterId));
    }

    @Test
    public void test_ClientAddMembershipListenerCodec_encodeRequest() {
        int fileClientMessageIndex = 4;
        ClientMessage encoded = ClientAddMembershipListenerCodec.encodeRequest(aBoolean);
        ClientMessage fromFile = clientMessages.get(fileClientMessageIndex);
        compareClientMessages(fromFile, encoded);
    }

    @Test
    public void test_ClientAddMembershipListenerCodec_decodeResponse() {
        int fileClientMessageIndex = 5;
        ClientMessage fromFile = clientMessages.get(fileClientMessageIndex);
        ClientAddMembershipListenerCodec.ResponseParameters parameters = ClientAddMembershipListenerCodec.decodeResponse(fromFile);
        assertTrue(isEqual(aUUID, parameters.response));
    }

    private class ClientAddMembershipListenerCodecHandler extends ClientAddMembershipListenerCodec.AbstractEventHandler {
        @Override
        public void handleMemberEvent(com.hazelcast.cluster.Member member, int eventType) {
            assertTrue(isEqual(aMember, member));
            assertTrue(isEqual(anInt, eventType));
        }
        @Override
        public void handleMemberListEvent(java.util.Collection<com.hazelcast.cluster.Member> members) {
            assertTrue(isEqual(aListOfMembers, members));
        }
        @Override
        public void handleMemberAttributeChangeEvent(com.hazelcast.cluster.Member member, java.util.Collection<com.hazelcast.cluster.Member> members, java.lang.String key, int operationType, java.lang.String value) {
            assertTrue(isEqual(aMember, member));
            assertTrue(isEqual(aListOfMembers, members));
            assertTrue(isEqual(aString, key));
            assertTrue(isEqual(anInt, operationType));
            assertTrue(isEqual(null, value));
        }
    }

    @Test
    public void test_ClientAddMembershipListenerCodec_handleMemberEvent() {
        int fileClientMessageIndex = 6;
        ClientMessage fromFile = clientMessages.get(fileClientMessageIndex);
        ClientAddMembershipListenerCodecHandler handler = new ClientAddMembershipListenerCodecHandler();
        handler.handle(fromFile);
    }

    @Test
    public void test_ClientAddMembershipListenerCodec_handleMemberListEvent() {
        int fileClientMessageIndex = 7;
        ClientMessage fromFile = clientMessages.get(fileClientMessageIndex);
        ClientAddMembershipListenerCodecHandler handler = new ClientAddMembershipListenerCodecHandler();
        handler.handle(fromFile);
    }

    @Test
    public void test_ClientAddMembershipListenerCodec_handleMemberAttributeChangeEvent() {
        int fileClientMessageIndex = 8;
        ClientMessage fromFile = clientMessages.get(fileClientMessageIndex);
        ClientAddMembershipListenerCodecHandler handler = new ClientAddMembershipListenerCodecHandler();
        handler.handle(fromFile);
    }

    @Test
    public void test_ClientCreateProxyCodec_encodeRequest() {
        int fileClientMessageIndex = 9;
        ClientMessage encoded = ClientCreateProxyCodec.encodeRequest(aString, aString, anAddress);
        ClientMessage fromFile = clientMessages.get(fileClientMessageIndex);
        compareClientMessages(fromFile, encoded);
    }

    @Test
    public void test_ClientCreateProxyCodec_decodeResponse() {
        int fileClientMessageIndex = 10;
        ClientMessage fromFile = clientMessages.get(fileClientMessageIndex);
        ClientCreateProxyCodec.ResponseParameters parameters = ClientCreateProxyCodec.decodeResponse(fromFile);
    }

    @Test
    public void test_ClientDestroyProxyCodec_encodeRequest() {
        int fileClientMessageIndex = 11;
        ClientMessage encoded = ClientDestroyProxyCodec.encodeRequest(aString, aString);
        ClientMessage fromFile = clientMessages.get(fileClientMessageIndex);
        compareClientMessages(fromFile, encoded);
    }

    @Test
    public void test_ClientDestroyProxyCodec_decodeResponse() {
        int fileClientMessageIndex = 12;
        ClientMessage fromFile = clientMessages.get(fileClientMessageIndex);
        ClientDestroyProxyCodec.ResponseParameters parameters = ClientDestroyProxyCodec.decodeResponse(fromFile);
    }

    @Test
    public void test_ClientGetPartitionsCodec_encodeRequest() {
        int fileClientMessageIndex = 13;
        ClientMessage encoded = ClientGetPartitionsCodec.encodeRequest();
        ClientMessage fromFile = clientMessages.get(fileClientMessageIndex);
        compareClientMessages(fromFile, encoded);
    }

    @Test
    public void test_ClientGetPartitionsCodec_decodeResponse() {
        int fileClientMessageIndex = 14;
        ClientMessage fromFile = clientMessages.get(fileClientMessageIndex);
        ClientGetPartitionsCodec.ResponseParameters parameters = ClientGetPartitionsCodec.decodeResponse(fromFile);
        assertTrue(isEqual(aListOfAddressToListOfIntegers, parameters.partitions));
        assertTrue(isEqual(anInt, parameters.partitionStateVersion));
    }

    @Test
    public void test_ClientRemoveAllListenersCodec_encodeRequest() {
        int fileClientMessageIndex = 15;
        ClientMessage encoded = ClientRemoveAllListenersCodec.encodeRequest();
        ClientMessage fromFile = clientMessages.get(fileClientMessageIndex);
        compareClientMessages(fromFile, encoded);
    }

    @Test
    public void test_ClientRemoveAllListenersCodec_decodeResponse() {
        int fileClientMessageIndex = 16;
        ClientMessage fromFile = clientMessages.get(fileClientMessageIndex);
        ClientRemoveAllListenersCodec.ResponseParameters parameters = ClientRemoveAllListenersCodec.decodeResponse(fromFile);
    }

    @Test
    public void test_ClientAddPartitionLostListenerCodec_encodeRequest() {
        int fileClientMessageIndex = 17;
        ClientMessage encoded = ClientAddPartitionLostListenerCodec.encodeRequest(aBoolean);
        ClientMessage fromFile = clientMessages.get(fileClientMessageIndex);
        compareClientMessages(fromFile, encoded);
    }

    @Test
    public void test_ClientAddPartitionLostListenerCodec_decodeResponse() {
        int fileClientMessageIndex = 18;
        ClientMessage fromFile = clientMessages.get(fileClientMessageIndex);
        ClientAddPartitionLostListenerCodec.ResponseParameters parameters = ClientAddPartitionLostListenerCodec.decodeResponse(fromFile);
        assertTrue(isEqual(aUUID, parameters.response));
    }

    private class ClientAddPartitionLostListenerCodecHandler extends ClientAddPartitionLostListenerCodec.AbstractEventHandler {
        @Override
        public void handlePartitionLostEvent(int partitionId, int lostBackupCount, com.hazelcast.cluster.Address source) {
            assertTrue(isEqual(anInt, partitionId));
            assertTrue(isEqual(anInt, lostBackupCount));
            assertTrue(isEqual(null, source));
        }
    }

    @Test
    public void test_ClientAddPartitionLostListenerCodec_handlePartitionLostEvent() {
        int fileClientMessageIndex = 19;
        ClientMessage fromFile = clientMessages.get(fileClientMessageIndex);
        ClientAddPartitionLostListenerCodecHandler handler = new ClientAddPartitionLostListenerCodecHandler();
        handler.handle(fromFile);
    }

    @Test
    public void test_ClientRemovePartitionLostListenerCodec_encodeRequest() {
        int fileClientMessageIndex = 20;
        ClientMessage encoded = ClientRemovePartitionLostListenerCodec.encodeRequest(aUUID);
        ClientMessage fromFile = clientMessages.get(fileClientMessageIndex);
        compareClientMessages(fromFile, encoded);
    }

    @Test
    public void test_ClientRemovePartitionLostListenerCodec_decodeResponse() {
        int fileClientMessageIndex = 21;
        ClientMessage fromFile = clientMessages.get(fileClientMessageIndex);
        ClientRemovePartitionLostListenerCodec.ResponseParameters parameters = ClientRemovePartitionLostListenerCodec.decodeResponse(fromFile);
        assertTrue(isEqual(aBoolean, parameters.response));
    }

    @Test
    public void test_ClientGetDistributedObjectsCodec_encodeRequest() {
        int fileClientMessageIndex = 22;
        ClientMessage encoded = ClientGetDistributedObjectsCodec.encodeRequest();
        ClientMessage fromFile = clientMessages.get(fileClientMessageIndex);
        compareClientMessages(fromFile, encoded);
    }

    @Test
    public void test_ClientGetDistributedObjectsCodec_decodeResponse() {
        int fileClientMessageIndex = 23;
        ClientMessage fromFile = clientMessages.get(fileClientMessageIndex);
        ClientGetDistributedObjectsCodec.ResponseParameters parameters = ClientGetDistributedObjectsCodec.decodeResponse(fromFile);
        assertTrue(isEqual(aListOfDistributedObjectInfo, parameters.response));
    }

    @Test
    public void test_ClientAddDistributedObjectListenerCodec_encodeRequest() {
        int fileClientMessageIndex = 24;
        ClientMessage encoded = ClientAddDistributedObjectListenerCodec.encodeRequest(aBoolean);
        ClientMessage fromFile = clientMessages.get(fileClientMessageIndex);
        compareClientMessages(fromFile, encoded);
    }

    @Test
    public void test_ClientAddDistributedObjectListenerCodec_decodeResponse() {
        int fileClientMessageIndex = 25;
        ClientMessage fromFile = clientMessages.get(fileClientMessageIndex);
        ClientAddDistributedObjectListenerCodec.ResponseParameters parameters = ClientAddDistributedObjectListenerCodec.decodeResponse(fromFile);
        assertTrue(isEqual(aUUID, parameters.response));
    }

    private class ClientAddDistributedObjectListenerCodecHandler extends ClientAddDistributedObjectListenerCodec.AbstractEventHandler {
        @Override
        public void handleDistributedObjectEvent(java.lang.String name, java.lang.String serviceName, java.lang.String eventType) {
            assertTrue(isEqual(aString, name));
            assertTrue(isEqual(aString, serviceName));
            assertTrue(isEqual(aString, eventType));
        }
    }

    @Test
    public void test_ClientAddDistributedObjectListenerCodec_handleDistributedObjectEvent() {
        int fileClientMessageIndex = 26;
        ClientMessage fromFile = clientMessages.get(fileClientMessageIndex);
        ClientAddDistributedObjectListenerCodecHandler handler = new ClientAddDistributedObjectListenerCodecHandler();
        handler.handle(fromFile);
    }

    @Test
    public void test_ClientRemoveDistributedObjectListenerCodec_encodeRequest() {
        int fileClientMessageIndex = 27;
        ClientMessage encoded = ClientRemoveDistributedObjectListenerCodec.encodeRequest(aUUID);
        ClientMessage fromFile = clientMessages.get(fileClientMessageIndex);
        compareClientMessages(fromFile, encoded);
    }

    @Test
    public void test_ClientRemoveDistributedObjectListenerCodec_decodeResponse() {
        int fileClientMessageIndex = 28;
        ClientMessage fromFile = clientMessages.get(fileClientMessageIndex);
        ClientRemoveDistributedObjectListenerCodec.ResponseParameters parameters = ClientRemoveDistributedObjectListenerCodec.decodeResponse(fromFile);
        assertTrue(isEqual(aBoolean, parameters.response));
    }

    @Test
    public void test_ClientPingCodec_encodeRequest() {
        int fileClientMessageIndex = 29;
        ClientMessage encoded = ClientPingCodec.encodeRequest();
        ClientMessage fromFile = clientMessages.get(fileClientMessageIndex);
        compareClientMessages(fromFile, encoded);
    }

    @Test
    public void test_ClientPingCodec_decodeResponse() {
        int fileClientMessageIndex = 30;
        ClientMessage fromFile = clientMessages.get(fileClientMessageIndex);
        ClientPingCodec.ResponseParameters parameters = ClientPingCodec.decodeResponse(fromFile);
    }

    @Test
    public void test_ClientStatisticsCodec_encodeRequest() {
        int fileClientMessageIndex = 31;
        ClientMessage encoded = ClientStatisticsCodec.encodeRequest(aLong, aString, aByteArray);
        ClientMessage fromFile = clientMessages.get(fileClientMessageIndex);
        compareClientMessages(fromFile, encoded);
    }

    @Test
    public void test_ClientStatisticsCodec_decodeResponse() {
        int fileClientMessageIndex = 32;
        ClientMessage fromFile = clientMessages.get(fileClientMessageIndex);
        ClientStatisticsCodec.ResponseParameters parameters = ClientStatisticsCodec.decodeResponse(fromFile);
    }

    @Test
    public void test_ClientDeployClassesCodec_encodeRequest() {
        int fileClientMessageIndex = 33;
        ClientMessage encoded = ClientDeployClassesCodec.encodeRequest(aListOfStringToByteArray);
        ClientMessage fromFile = clientMessages.get(fileClientMessageIndex);
        compareClientMessages(fromFile, encoded);
    }

    @Test
    public void test_ClientDeployClassesCodec_decodeResponse() {
        int fileClientMessageIndex = 34;
        ClientMessage fromFile = clientMessages.get(fileClientMessageIndex);
        ClientDeployClassesCodec.ResponseParameters parameters = ClientDeployClassesCodec.decodeResponse(fromFile);
    }

    @Test
    public void test_ClientAddPartitionListenerCodec_encodeRequest() {
        int fileClientMessageIndex = 35;
        ClientMessage encoded = ClientAddPartitionListenerCodec.encodeRequest();
        ClientMessage fromFile = clientMessages.get(fileClientMessageIndex);
        compareClientMessages(fromFile, encoded);
    }

    @Test
    public void test_ClientAddPartitionListenerCodec_decodeResponse() {
        int fileClientMessageIndex = 36;
        ClientMessage fromFile = clientMessages.get(fileClientMessageIndex);
        ClientAddPartitionListenerCodec.ResponseParameters parameters = ClientAddPartitionListenerCodec.decodeResponse(fromFile);
    }

    private class ClientAddPartitionListenerCodecHandler extends ClientAddPartitionListenerCodec.AbstractEventHandler {
        @Override
        public void handlePartitionsEvent(java.util.Collection<java.util.Map.Entry<com.hazelcast.cluster.Address, java.util.List<java.lang.Integer>>> partitions, int partitionStateVersion) {
            assertTrue(isEqual(aListOfAddressToListOfIntegers, partitions));
            assertTrue(isEqual(anInt, partitionStateVersion));
        }
    }

    @Test
    public void test_ClientAddPartitionListenerCodec_handlePartitionsEvent() {
        int fileClientMessageIndex = 37;
        ClientMessage fromFile = clientMessages.get(fileClientMessageIndex);
        ClientAddPartitionListenerCodecHandler handler = new ClientAddPartitionListenerCodecHandler();
        handler.handle(fromFile);
    }

    @Test
    public void test_ClientCreateProxiesCodec_encodeRequest() {
        int fileClientMessageIndex = 38;
        ClientMessage encoded = ClientCreateProxiesCodec.encodeRequest(aListOfStringToString);
        ClientMessage fromFile = clientMessages.get(fileClientMessageIndex);
        compareClientMessages(fromFile, encoded);
    }

    @Test
    public void test_ClientCreateProxiesCodec_decodeResponse() {
        int fileClientMessageIndex = 39;
        ClientMessage fromFile = clientMessages.get(fileClientMessageIndex);
        ClientCreateProxiesCodec.ResponseParameters parameters = ClientCreateProxiesCodec.decodeResponse(fromFile);
    }

    @Test
    public void test_ClientIsFailoverSupportedCodec_encodeRequest() {
        int fileClientMessageIndex = 40;
        ClientMessage encoded = ClientIsFailoverSupportedCodec.encodeRequest();
        ClientMessage fromFile = clientMessages.get(fileClientMessageIndex);
        compareClientMessages(fromFile, encoded);
    }

    @Test
    public void test_ClientIsFailoverSupportedCodec_decodeResponse() {
        int fileClientMessageIndex = 41;
        ClientMessage fromFile = clientMessages.get(fileClientMessageIndex);
        ClientIsFailoverSupportedCodec.ResponseParameters parameters = ClientIsFailoverSupportedCodec.decodeResponse(fromFile);
        assertTrue(isEqual(aBoolean, parameters.response));
    }

    @Test
    public void test_ClientLocalBackupListenerCodec_encodeRequest() {
        int fileClientMessageIndex = 42;
        ClientMessage encoded = ClientLocalBackupListenerCodec.encodeRequest();
        ClientMessage fromFile = clientMessages.get(fileClientMessageIndex);
        compareClientMessages(fromFile, encoded);
    }

    @Test
    public void test_ClientLocalBackupListenerCodec_decodeResponse() {
        int fileClientMessageIndex = 43;
        ClientMessage fromFile = clientMessages.get(fileClientMessageIndex);
        ClientLocalBackupListenerCodec.ResponseParameters parameters = ClientLocalBackupListenerCodec.decodeResponse(fromFile);
        assertTrue(isEqual(aUUID, parameters.response));
    }

    private class ClientLocalBackupListenerCodecHandler extends ClientLocalBackupListenerCodec.AbstractEventHandler {
        @Override
        public void handleBackupEvent(long sourceInvocationCorrelationId) {
            assertTrue(isEqual(aLong, sourceInvocationCorrelationId));
        }
    }

    @Test
    public void test_ClientLocalBackupListenerCodec_handleBackupEvent() {
        int fileClientMessageIndex = 44;
        ClientMessage fromFile = clientMessages.get(fileClientMessageIndex);
        ClientLocalBackupListenerCodecHandler handler = new ClientLocalBackupListenerCodecHandler();
        handler.handle(fromFile);
    }

    @Test
    public void test_MapPutCodec_encodeRequest() {
        int fileClientMessageIndex = 45;
        ClientMessage encoded = MapPutCodec.encodeRequest(aString, aData, aData, aLong, aLong);
        ClientMessage fromFile = clientMessages.get(fileClientMessageIndex);
        compareClientMessages(fromFile, encoded);
    }

    @Test
    public void test_MapPutCodec_decodeResponse() {
        int fileClientMessageIndex = 46;
        ClientMessage fromFile = clientMessages.get(fileClientMessageIndex);
        MapPutCodec.ResponseParameters parameters = MapPutCodec.decodeResponse(fromFile);
        assertTrue(isEqual(null, parameters.response));
    }

    @Test
    public void test_MapGetCodec_encodeRequest() {
        int fileClientMessageIndex = 47;
        ClientMessage encoded = MapGetCodec.encodeRequest(aString, aData, aLong);
        ClientMessage fromFile = clientMessages.get(fileClientMessageIndex);
        compareClientMessages(fromFile, encoded);
    }

    @Test
    public void test_MapGetCodec_decodeResponse() {
        int fileClientMessageIndex = 48;
        ClientMessage fromFile = clientMessages.get(fileClientMessageIndex);
        MapGetCodec.ResponseParameters parameters = MapGetCodec.decodeResponse(fromFile);
        assertTrue(isEqual(null, parameters.response));
    }

    @Test
    public void test_MapRemoveCodec_encodeRequest() {
        int fileClientMessageIndex = 49;
        ClientMessage encoded = MapRemoveCodec.encodeRequest(aString, aData, aLong);
        ClientMessage fromFile = clientMessages.get(fileClientMessageIndex);
        compareClientMessages(fromFile, encoded);
    }

    @Test
    public void test_MapRemoveCodec_decodeResponse() {
        int fileClientMessageIndex = 50;
        ClientMessage fromFile = clientMessages.get(fileClientMessageIndex);
        MapRemoveCodec.ResponseParameters parameters = MapRemoveCodec.decodeResponse(fromFile);
        assertTrue(isEqual(null, parameters.response));
    }

    @Test
    public void test_MapReplaceCodec_encodeRequest() {
        int fileClientMessageIndex = 51;
        ClientMessage encoded = MapReplaceCodec.encodeRequest(aString, aData, aData, aLong);
        ClientMessage fromFile = clientMessages.get(fileClientMessageIndex);
        compareClientMessages(fromFile, encoded);
    }

    @Test
    public void test_MapReplaceCodec_decodeResponse() {
        int fileClientMessageIndex = 52;
        ClientMessage fromFile = clientMessages.get(fileClientMessageIndex);
        MapReplaceCodec.ResponseParameters parameters = MapReplaceCodec.decodeResponse(fromFile);
        assertTrue(isEqual(null, parameters.response));
    }

    @Test
    public void test_MapReplaceIfSameCodec_encodeRequest() {
        int fileClientMessageIndex = 53;
        ClientMessage encoded = MapReplaceIfSameCodec.encodeRequest(aString, aData, aData, aData, aLong);
        ClientMessage fromFile = clientMessages.get(fileClientMessageIndex);
        compareClientMessages(fromFile, encoded);
    }

    @Test
    public void test_MapReplaceIfSameCodec_decodeResponse() {
        int fileClientMessageIndex = 54;
        ClientMessage fromFile = clientMessages.get(fileClientMessageIndex);
        MapReplaceIfSameCodec.ResponseParameters parameters = MapReplaceIfSameCodec.decodeResponse(fromFile);
        assertTrue(isEqual(aBoolean, parameters.response));
    }

    @Test
    public void test_MapContainsKeyCodec_encodeRequest() {
        int fileClientMessageIndex = 55;
        ClientMessage encoded = MapContainsKeyCodec.encodeRequest(aString, aData, aLong);
        ClientMessage fromFile = clientMessages.get(fileClientMessageIndex);
        compareClientMessages(fromFile, encoded);
    }

    @Test
    public void test_MapContainsKeyCodec_decodeResponse() {
        int fileClientMessageIndex = 56;
        ClientMessage fromFile = clientMessages.get(fileClientMessageIndex);
        MapContainsKeyCodec.ResponseParameters parameters = MapContainsKeyCodec.decodeResponse(fromFile);
        assertTrue(isEqual(aBoolean, parameters.response));
    }

    @Test
    public void test_MapContainsValueCodec_encodeRequest() {
        int fileClientMessageIndex = 57;
        ClientMessage encoded = MapContainsValueCodec.encodeRequest(aString, aData);
        ClientMessage fromFile = clientMessages.get(fileClientMessageIndex);
        compareClientMessages(fromFile, encoded);
    }

    @Test
    public void test_MapContainsValueCodec_decodeResponse() {
        int fileClientMessageIndex = 58;
        ClientMessage fromFile = clientMessages.get(fileClientMessageIndex);
        MapContainsValueCodec.ResponseParameters parameters = MapContainsValueCodec.decodeResponse(fromFile);
        assertTrue(isEqual(aBoolean, parameters.response));
    }

    @Test
    public void test_MapRemoveIfSameCodec_encodeRequest() {
        int fileClientMessageIndex = 59;
        ClientMessage encoded = MapRemoveIfSameCodec.encodeRequest(aString, aData, aData, aLong);
        ClientMessage fromFile = clientMessages.get(fileClientMessageIndex);
        compareClientMessages(fromFile, encoded);
    }

    @Test
    public void test_MapRemoveIfSameCodec_decodeResponse() {
        int fileClientMessageIndex = 60;
        ClientMessage fromFile = clientMessages.get(fileClientMessageIndex);
        MapRemoveIfSameCodec.ResponseParameters parameters = MapRemoveIfSameCodec.decodeResponse(fromFile);
        assertTrue(isEqual(aBoolean, parameters.response));
    }

    @Test
    public void test_MapDeleteCodec_encodeRequest() {
        int fileClientMessageIndex = 61;
        ClientMessage encoded = MapDeleteCodec.encodeRequest(aString, aData, aLong);
        ClientMessage fromFile = clientMessages.get(fileClientMessageIndex);
        compareClientMessages(fromFile, encoded);
    }

    @Test
    public void test_MapDeleteCodec_decodeResponse() {
        int fileClientMessageIndex = 62;
        ClientMessage fromFile = clientMessages.get(fileClientMessageIndex);
        MapDeleteCodec.ResponseParameters parameters = MapDeleteCodec.decodeResponse(fromFile);
    }

    @Test
    public void test_MapFlushCodec_encodeRequest() {
        int fileClientMessageIndex = 63;
        ClientMessage encoded = MapFlushCodec.encodeRequest(aString);
        ClientMessage fromFile = clientMessages.get(fileClientMessageIndex);
        compareClientMessages(fromFile, encoded);
    }

    @Test
    public void test_MapFlushCodec_decodeResponse() {
        int fileClientMessageIndex = 64;
        ClientMessage fromFile = clientMessages.get(fileClientMessageIndex);
        MapFlushCodec.ResponseParameters parameters = MapFlushCodec.decodeResponse(fromFile);
    }

    @Test
    public void test_MapTryRemoveCodec_encodeRequest() {
        int fileClientMessageIndex = 65;
        ClientMessage encoded = MapTryRemoveCodec.encodeRequest(aString, aData, aLong, aLong);
        ClientMessage fromFile = clientMessages.get(fileClientMessageIndex);
        compareClientMessages(fromFile, encoded);
    }

    @Test
    public void test_MapTryRemoveCodec_decodeResponse() {
        int fileClientMessageIndex = 66;
        ClientMessage fromFile = clientMessages.get(fileClientMessageIndex);
        MapTryRemoveCodec.ResponseParameters parameters = MapTryRemoveCodec.decodeResponse(fromFile);
        assertTrue(isEqual(aBoolean, parameters.response));
    }

    @Test
    public void test_MapTryPutCodec_encodeRequest() {
        int fileClientMessageIndex = 67;
        ClientMessage encoded = MapTryPutCodec.encodeRequest(aString, aData, aData, aLong, aLong);
        ClientMessage fromFile = clientMessages.get(fileClientMessageIndex);
        compareClientMessages(fromFile, encoded);
    }

    @Test
    public void test_MapTryPutCodec_decodeResponse() {
        int fileClientMessageIndex = 68;
        ClientMessage fromFile = clientMessages.get(fileClientMessageIndex);
        MapTryPutCodec.ResponseParameters parameters = MapTryPutCodec.decodeResponse(fromFile);
        assertTrue(isEqual(aBoolean, parameters.response));
    }

    @Test
    public void test_MapPutTransientCodec_encodeRequest() {
        int fileClientMessageIndex = 69;
        ClientMessage encoded = MapPutTransientCodec.encodeRequest(aString, aData, aData, aLong, aLong);
        ClientMessage fromFile = clientMessages.get(fileClientMessageIndex);
        compareClientMessages(fromFile, encoded);
    }

    @Test
    public void test_MapPutTransientCodec_decodeResponse() {
        int fileClientMessageIndex = 70;
        ClientMessage fromFile = clientMessages.get(fileClientMessageIndex);
        MapPutTransientCodec.ResponseParameters parameters = MapPutTransientCodec.decodeResponse(fromFile);
    }

    @Test
    public void test_MapPutIfAbsentCodec_encodeRequest() {
        int fileClientMessageIndex = 71;
        ClientMessage encoded = MapPutIfAbsentCodec.encodeRequest(aString, aData, aData, aLong, aLong);
        ClientMessage fromFile = clientMessages.get(fileClientMessageIndex);
        compareClientMessages(fromFile, encoded);
    }

    @Test
    public void test_MapPutIfAbsentCodec_decodeResponse() {
        int fileClientMessageIndex = 72;
        ClientMessage fromFile = clientMessages.get(fileClientMessageIndex);
        MapPutIfAbsentCodec.ResponseParameters parameters = MapPutIfAbsentCodec.decodeResponse(fromFile);
        assertTrue(isEqual(null, parameters.response));
    }

    @Test
    public void test_MapSetCodec_encodeRequest() {
        int fileClientMessageIndex = 73;
        ClientMessage encoded = MapSetCodec.encodeRequest(aString, aData, aData, aLong, aLong);
        ClientMessage fromFile = clientMessages.get(fileClientMessageIndex);
        compareClientMessages(fromFile, encoded);
    }

    @Test
    public void test_MapSetCodec_decodeResponse() {
        int fileClientMessageIndex = 74;
        ClientMessage fromFile = clientMessages.get(fileClientMessageIndex);
        MapSetCodec.ResponseParameters parameters = MapSetCodec.decodeResponse(fromFile);
    }

    @Test
    public void test_MapLockCodec_encodeRequest() {
        int fileClientMessageIndex = 75;
        ClientMessage encoded = MapLockCodec.encodeRequest(aString, aData, aLong, aLong, aLong);
        ClientMessage fromFile = clientMessages.get(fileClientMessageIndex);
        compareClientMessages(fromFile, encoded);
    }

    @Test
    public void test_MapLockCodec_decodeResponse() {
        int fileClientMessageIndex = 76;
        ClientMessage fromFile = clientMessages.get(fileClientMessageIndex);
        MapLockCodec.ResponseParameters parameters = MapLockCodec.decodeResponse(fromFile);
    }

    @Test
    public void test_MapTryLockCodec_encodeRequest() {
        int fileClientMessageIndex = 77;
        ClientMessage encoded = MapTryLockCodec.encodeRequest(aString, aData, aLong, aLong, aLong, aLong);
        ClientMessage fromFile = clientMessages.get(fileClientMessageIndex);
        compareClientMessages(fromFile, encoded);
    }

    @Test
    public void test_MapTryLockCodec_decodeResponse() {
        int fileClientMessageIndex = 78;
        ClientMessage fromFile = clientMessages.get(fileClientMessageIndex);
        MapTryLockCodec.ResponseParameters parameters = MapTryLockCodec.decodeResponse(fromFile);
        assertTrue(isEqual(aBoolean, parameters.response));
    }

    @Test
    public void test_MapIsLockedCodec_encodeRequest() {
        int fileClientMessageIndex = 79;
        ClientMessage encoded = MapIsLockedCodec.encodeRequest(aString, aData);
        ClientMessage fromFile = clientMessages.get(fileClientMessageIndex);
        compareClientMessages(fromFile, encoded);
    }

    @Test
    public void test_MapIsLockedCodec_decodeResponse() {
        int fileClientMessageIndex = 80;
        ClientMessage fromFile = clientMessages.get(fileClientMessageIndex);
        MapIsLockedCodec.ResponseParameters parameters = MapIsLockedCodec.decodeResponse(fromFile);
        assertTrue(isEqual(aBoolean, parameters.response));
    }

    @Test
    public void test_MapUnlockCodec_encodeRequest() {
        int fileClientMessageIndex = 81;
        ClientMessage encoded = MapUnlockCodec.encodeRequest(aString, aData, aLong, aLong);
        ClientMessage fromFile = clientMessages.get(fileClientMessageIndex);
        compareClientMessages(fromFile, encoded);
    }

    @Test
    public void test_MapUnlockCodec_decodeResponse() {
        int fileClientMessageIndex = 82;
        ClientMessage fromFile = clientMessages.get(fileClientMessageIndex);
        MapUnlockCodec.ResponseParameters parameters = MapUnlockCodec.decodeResponse(fromFile);
    }

    @Test
    public void test_MapAddInterceptorCodec_encodeRequest() {
        int fileClientMessageIndex = 83;
        ClientMessage encoded = MapAddInterceptorCodec.encodeRequest(aString, aData);
        ClientMessage fromFile = clientMessages.get(fileClientMessageIndex);
        compareClientMessages(fromFile, encoded);
    }

    @Test
    public void test_MapAddInterceptorCodec_decodeResponse() {
        int fileClientMessageIndex = 84;
        ClientMessage fromFile = clientMessages.get(fileClientMessageIndex);
        MapAddInterceptorCodec.ResponseParameters parameters = MapAddInterceptorCodec.decodeResponse(fromFile);
        assertTrue(isEqual(aString, parameters.response));
    }

    @Test
    public void test_MapRemoveInterceptorCodec_encodeRequest() {
        int fileClientMessageIndex = 85;
        ClientMessage encoded = MapRemoveInterceptorCodec.encodeRequest(aString, aString);
        ClientMessage fromFile = clientMessages.get(fileClientMessageIndex);
        compareClientMessages(fromFile, encoded);
    }

    @Test
    public void test_MapRemoveInterceptorCodec_decodeResponse() {
        int fileClientMessageIndex = 86;
        ClientMessage fromFile = clientMessages.get(fileClientMessageIndex);
        MapRemoveInterceptorCodec.ResponseParameters parameters = MapRemoveInterceptorCodec.decodeResponse(fromFile);
        assertTrue(isEqual(aBoolean, parameters.response));
    }

    @Test
    public void test_MapAddEntryListenerToKeyWithPredicateCodec_encodeRequest() {
        int fileClientMessageIndex = 87;
        ClientMessage encoded = MapAddEntryListenerToKeyWithPredicateCodec.encodeRequest(aString, aData, aData, aBoolean, anInt, aBoolean);
        ClientMessage fromFile = clientMessages.get(fileClientMessageIndex);
        compareClientMessages(fromFile, encoded);
    }

    @Test
    public void test_MapAddEntryListenerToKeyWithPredicateCodec_decodeResponse() {
        int fileClientMessageIndex = 88;
        ClientMessage fromFile = clientMessages.get(fileClientMessageIndex);
        MapAddEntryListenerToKeyWithPredicateCodec.ResponseParameters parameters = MapAddEntryListenerToKeyWithPredicateCodec.decodeResponse(fromFile);
        assertTrue(isEqual(aUUID, parameters.response));
    }

    private class MapAddEntryListenerToKeyWithPredicateCodecHandler extends MapAddEntryListenerToKeyWithPredicateCodec.AbstractEventHandler {
        @Override
        public void handleEntryEvent(com.hazelcast.nio.serialization.Data key, com.hazelcast.nio.serialization.Data value, com.hazelcast.nio.serialization.Data oldValue, com.hazelcast.nio.serialization.Data mergingValue, int eventType, java.util.UUID uuid, int numberOfAffectedEntries) {
            assertTrue(isEqual(null, key));
            assertTrue(isEqual(null, value));
            assertTrue(isEqual(null, oldValue));
            assertTrue(isEqual(null, mergingValue));
            assertTrue(isEqual(anInt, eventType));
            assertTrue(isEqual(aUUID, uuid));
            assertTrue(isEqual(anInt, numberOfAffectedEntries));
        }
    }

    @Test
    public void test_MapAddEntryListenerToKeyWithPredicateCodec_handleEntryEvent() {
        int fileClientMessageIndex = 89;
        ClientMessage fromFile = clientMessages.get(fileClientMessageIndex);
        MapAddEntryListenerToKeyWithPredicateCodecHandler handler = new MapAddEntryListenerToKeyWithPredicateCodecHandler();
        handler.handle(fromFile);
    }

    @Test
    public void test_MapAddEntryListenerWithPredicateCodec_encodeRequest() {
        int fileClientMessageIndex = 90;
        ClientMessage encoded = MapAddEntryListenerWithPredicateCodec.encodeRequest(aString, aData, aBoolean, anInt, aBoolean);
        ClientMessage fromFile = clientMessages.get(fileClientMessageIndex);
        compareClientMessages(fromFile, encoded);
    }

    @Test
    public void test_MapAddEntryListenerWithPredicateCodec_decodeResponse() {
        int fileClientMessageIndex = 91;
        ClientMessage fromFile = clientMessages.get(fileClientMessageIndex);
        MapAddEntryListenerWithPredicateCodec.ResponseParameters parameters = MapAddEntryListenerWithPredicateCodec.decodeResponse(fromFile);
        assertTrue(isEqual(aUUID, parameters.response));
    }

    private class MapAddEntryListenerWithPredicateCodecHandler extends MapAddEntryListenerWithPredicateCodec.AbstractEventHandler {
        @Override
        public void handleEntryEvent(com.hazelcast.nio.serialization.Data key, com.hazelcast.nio.serialization.Data value, com.hazelcast.nio.serialization.Data oldValue, com.hazelcast.nio.serialization.Data mergingValue, int eventType, java.util.UUID uuid, int numberOfAffectedEntries) {
            assertTrue(isEqual(null, key));
            assertTrue(isEqual(null, value));
            assertTrue(isEqual(null, oldValue));
            assertTrue(isEqual(null, mergingValue));
            assertTrue(isEqual(anInt, eventType));
            assertTrue(isEqual(aUUID, uuid));
            assertTrue(isEqual(anInt, numberOfAffectedEntries));
        }
    }

    @Test
    public void test_MapAddEntryListenerWithPredicateCodec_handleEntryEvent() {
        int fileClientMessageIndex = 92;
        ClientMessage fromFile = clientMessages.get(fileClientMessageIndex);
        MapAddEntryListenerWithPredicateCodecHandler handler = new MapAddEntryListenerWithPredicateCodecHandler();
        handler.handle(fromFile);
    }

    @Test
    public void test_MapAddEntryListenerToKeyCodec_encodeRequest() {
        int fileClientMessageIndex = 93;
        ClientMessage encoded = MapAddEntryListenerToKeyCodec.encodeRequest(aString, aData, aBoolean, anInt, aBoolean);
        ClientMessage fromFile = clientMessages.get(fileClientMessageIndex);
        compareClientMessages(fromFile, encoded);
    }

    @Test
    public void test_MapAddEntryListenerToKeyCodec_decodeResponse() {
        int fileClientMessageIndex = 94;
        ClientMessage fromFile = clientMessages.get(fileClientMessageIndex);
        MapAddEntryListenerToKeyCodec.ResponseParameters parameters = MapAddEntryListenerToKeyCodec.decodeResponse(fromFile);
        assertTrue(isEqual(aUUID, parameters.response));
    }

    private class MapAddEntryListenerToKeyCodecHandler extends MapAddEntryListenerToKeyCodec.AbstractEventHandler {
        @Override
        public void handleEntryEvent(com.hazelcast.nio.serialization.Data key, com.hazelcast.nio.serialization.Data value, com.hazelcast.nio.serialization.Data oldValue, com.hazelcast.nio.serialization.Data mergingValue, int eventType, java.util.UUID uuid, int numberOfAffectedEntries) {
            assertTrue(isEqual(null, key));
            assertTrue(isEqual(null, value));
            assertTrue(isEqual(null, oldValue));
            assertTrue(isEqual(null, mergingValue));
            assertTrue(isEqual(anInt, eventType));
            assertTrue(isEqual(aUUID, uuid));
            assertTrue(isEqual(anInt, numberOfAffectedEntries));
        }
    }

    @Test
    public void test_MapAddEntryListenerToKeyCodec_handleEntryEvent() {
        int fileClientMessageIndex = 95;
        ClientMessage fromFile = clientMessages.get(fileClientMessageIndex);
        MapAddEntryListenerToKeyCodecHandler handler = new MapAddEntryListenerToKeyCodecHandler();
        handler.handle(fromFile);
    }

    @Test
    public void test_MapAddEntryListenerCodec_encodeRequest() {
        int fileClientMessageIndex = 96;
        ClientMessage encoded = MapAddEntryListenerCodec.encodeRequest(aString, aBoolean, anInt, aBoolean);
        ClientMessage fromFile = clientMessages.get(fileClientMessageIndex);
        compareClientMessages(fromFile, encoded);
    }

    @Test
    public void test_MapAddEntryListenerCodec_decodeResponse() {
        int fileClientMessageIndex = 97;
        ClientMessage fromFile = clientMessages.get(fileClientMessageIndex);
        MapAddEntryListenerCodec.ResponseParameters parameters = MapAddEntryListenerCodec.decodeResponse(fromFile);
        assertTrue(isEqual(aUUID, parameters.response));
    }

    private class MapAddEntryListenerCodecHandler extends MapAddEntryListenerCodec.AbstractEventHandler {
        @Override
        public void handleEntryEvent(com.hazelcast.nio.serialization.Data key, com.hazelcast.nio.serialization.Data value, com.hazelcast.nio.serialization.Data oldValue, com.hazelcast.nio.serialization.Data mergingValue, int eventType, java.util.UUID uuid, int numberOfAffectedEntries) {
            assertTrue(isEqual(null, key));
            assertTrue(isEqual(null, value));
            assertTrue(isEqual(null, oldValue));
            assertTrue(isEqual(null, mergingValue));
            assertTrue(isEqual(anInt, eventType));
            assertTrue(isEqual(aUUID, uuid));
            assertTrue(isEqual(anInt, numberOfAffectedEntries));
        }
    }

    @Test
    public void test_MapAddEntryListenerCodec_handleEntryEvent() {
        int fileClientMessageIndex = 98;
        ClientMessage fromFile = clientMessages.get(fileClientMessageIndex);
        MapAddEntryListenerCodecHandler handler = new MapAddEntryListenerCodecHandler();
        handler.handle(fromFile);
    }

    @Test
    public void test_MapAddNearCacheEntryListenerCodec_encodeRequest() {
        int fileClientMessageIndex = 99;
        ClientMessage encoded = MapAddNearCacheEntryListenerCodec.encodeRequest(aString, anInt, aBoolean);
        ClientMessage fromFile = clientMessages.get(fileClientMessageIndex);
        compareClientMessages(fromFile, encoded);
    }

    @Test
    public void test_MapAddNearCacheEntryListenerCodec_decodeResponse() {
        int fileClientMessageIndex = 100;
        ClientMessage fromFile = clientMessages.get(fileClientMessageIndex);
        MapAddNearCacheEntryListenerCodec.ResponseParameters parameters = MapAddNearCacheEntryListenerCodec.decodeResponse(fromFile);
        assertTrue(isEqual(aUUID, parameters.response));
    }

    private class MapAddNearCacheEntryListenerCodecHandler extends MapAddNearCacheEntryListenerCodec.AbstractEventHandler {
        @Override
        public void handleIMapInvalidationEvent(com.hazelcast.nio.serialization.Data key, java.util.UUID sourceUuid, java.util.UUID partitionUuid, long sequence) {
            assertTrue(isEqual(null, key));
            assertTrue(isEqual(aUUID, sourceUuid));
            assertTrue(isEqual(aUUID, partitionUuid));
            assertTrue(isEqual(aLong, sequence));
        }
        @Override
        public void handleIMapBatchInvalidationEvent(java.util.Collection<com.hazelcast.nio.serialization.Data> keys, java.util.Collection<java.util.UUID> sourceUuids, java.util.Collection<java.util.UUID> partitionUuids, java.util.Collection<java.lang.Long> sequences) {
            assertTrue(isEqual(aListOfData, keys));
            assertTrue(isEqual(aListOfUUIDs, sourceUuids));
            assertTrue(isEqual(aListOfUUIDs, partitionUuids));
            assertTrue(isEqual(aListOfLongs, sequences));
        }
    }

    @Test
    public void test_MapAddNearCacheEntryListenerCodec_handleIMapInvalidationEvent() {
        int fileClientMessageIndex = 101;
        ClientMessage fromFile = clientMessages.get(fileClientMessageIndex);
        MapAddNearCacheEntryListenerCodecHandler handler = new MapAddNearCacheEntryListenerCodecHandler();
        handler.handle(fromFile);
    }

    @Test
    public void test_MapAddNearCacheEntryListenerCodec_handleIMapBatchInvalidationEvent() {
        int fileClientMessageIndex = 102;
        ClientMessage fromFile = clientMessages.get(fileClientMessageIndex);
        MapAddNearCacheEntryListenerCodecHandler handler = new MapAddNearCacheEntryListenerCodecHandler();
        handler.handle(fromFile);
    }

    @Test
    public void test_MapRemoveEntryListenerCodec_encodeRequest() {
        int fileClientMessageIndex = 103;
        ClientMessage encoded = MapRemoveEntryListenerCodec.encodeRequest(aString, aUUID);
        ClientMessage fromFile = clientMessages.get(fileClientMessageIndex);
        compareClientMessages(fromFile, encoded);
    }

    @Test
    public void test_MapRemoveEntryListenerCodec_decodeResponse() {
        int fileClientMessageIndex = 104;
        ClientMessage fromFile = clientMessages.get(fileClientMessageIndex);
        MapRemoveEntryListenerCodec.ResponseParameters parameters = MapRemoveEntryListenerCodec.decodeResponse(fromFile);
        assertTrue(isEqual(aBoolean, parameters.response));
    }

    @Test
    public void test_MapAddPartitionLostListenerCodec_encodeRequest() {
        int fileClientMessageIndex = 105;
        ClientMessage encoded = MapAddPartitionLostListenerCodec.encodeRequest(aString, aBoolean);
        ClientMessage fromFile = clientMessages.get(fileClientMessageIndex);
        compareClientMessages(fromFile, encoded);
    }

    @Test
    public void test_MapAddPartitionLostListenerCodec_decodeResponse() {
        int fileClientMessageIndex = 106;
        ClientMessage fromFile = clientMessages.get(fileClientMessageIndex);
        MapAddPartitionLostListenerCodec.ResponseParameters parameters = MapAddPartitionLostListenerCodec.decodeResponse(fromFile);
        assertTrue(isEqual(aUUID, parameters.response));
    }

    private class MapAddPartitionLostListenerCodecHandler extends MapAddPartitionLostListenerCodec.AbstractEventHandler {
        @Override
        public void handleMapPartitionLostEvent(int partitionId, java.util.UUID uuid) {
            assertTrue(isEqual(anInt, partitionId));
            assertTrue(isEqual(aUUID, uuid));
        }
    }

    @Test
    public void test_MapAddPartitionLostListenerCodec_handleMapPartitionLostEvent() {
        int fileClientMessageIndex = 107;
        ClientMessage fromFile = clientMessages.get(fileClientMessageIndex);
        MapAddPartitionLostListenerCodecHandler handler = new MapAddPartitionLostListenerCodecHandler();
        handler.handle(fromFile);
    }

    @Test
    public void test_MapRemovePartitionLostListenerCodec_encodeRequest() {
        int fileClientMessageIndex = 108;
        ClientMessage encoded = MapRemovePartitionLostListenerCodec.encodeRequest(aString, aUUID);
        ClientMessage fromFile = clientMessages.get(fileClientMessageIndex);
        compareClientMessages(fromFile, encoded);
    }

    @Test
    public void test_MapRemovePartitionLostListenerCodec_decodeResponse() {
        int fileClientMessageIndex = 109;
        ClientMessage fromFile = clientMessages.get(fileClientMessageIndex);
        MapRemovePartitionLostListenerCodec.ResponseParameters parameters = MapRemovePartitionLostListenerCodec.decodeResponse(fromFile);
        assertTrue(isEqual(aBoolean, parameters.response));
    }

    @Test
    public void test_MapGetEntryViewCodec_encodeRequest() {
        int fileClientMessageIndex = 110;
        ClientMessage encoded = MapGetEntryViewCodec.encodeRequest(aString, aData, aLong);
        ClientMessage fromFile = clientMessages.get(fileClientMessageIndex);
        compareClientMessages(fromFile, encoded);
    }

    @Test
    public void test_MapGetEntryViewCodec_decodeResponse() {
        int fileClientMessageIndex = 111;
        ClientMessage fromFile = clientMessages.get(fileClientMessageIndex);
        MapGetEntryViewCodec.ResponseParameters parameters = MapGetEntryViewCodec.decodeResponse(fromFile);
        assertTrue(isEqual(null, parameters.response));
        assertTrue(isEqual(aLong, parameters.maxIdle));
    }

    @Test
    public void test_MapEvictCodec_encodeRequest() {
        int fileClientMessageIndex = 112;
        ClientMessage encoded = MapEvictCodec.encodeRequest(aString, aData, aLong);
        ClientMessage fromFile = clientMessages.get(fileClientMessageIndex);
        compareClientMessages(fromFile, encoded);
    }

    @Test
    public void test_MapEvictCodec_decodeResponse() {
        int fileClientMessageIndex = 113;
        ClientMessage fromFile = clientMessages.get(fileClientMessageIndex);
        MapEvictCodec.ResponseParameters parameters = MapEvictCodec.decodeResponse(fromFile);
        assertTrue(isEqual(aBoolean, parameters.response));
    }

    @Test
    public void test_MapEvictAllCodec_encodeRequest() {
        int fileClientMessageIndex = 114;
        ClientMessage encoded = MapEvictAllCodec.encodeRequest(aString);
        ClientMessage fromFile = clientMessages.get(fileClientMessageIndex);
        compareClientMessages(fromFile, encoded);
    }

    @Test
    public void test_MapEvictAllCodec_decodeResponse() {
        int fileClientMessageIndex = 115;
        ClientMessage fromFile = clientMessages.get(fileClientMessageIndex);
        MapEvictAllCodec.ResponseParameters parameters = MapEvictAllCodec.decodeResponse(fromFile);
    }

    @Test
    public void test_MapLoadAllCodec_encodeRequest() {
        int fileClientMessageIndex = 116;
        ClientMessage encoded = MapLoadAllCodec.encodeRequest(aString, aBoolean);
        ClientMessage fromFile = clientMessages.get(fileClientMessageIndex);
        compareClientMessages(fromFile, encoded);
    }

    @Test
    public void test_MapLoadAllCodec_decodeResponse() {
        int fileClientMessageIndex = 117;
        ClientMessage fromFile = clientMessages.get(fileClientMessageIndex);
        MapLoadAllCodec.ResponseParameters parameters = MapLoadAllCodec.decodeResponse(fromFile);
    }

    @Test
    public void test_MapLoadGivenKeysCodec_encodeRequest() {
        int fileClientMessageIndex = 118;
        ClientMessage encoded = MapLoadGivenKeysCodec.encodeRequest(aString, aListOfData, aBoolean);
        ClientMessage fromFile = clientMessages.get(fileClientMessageIndex);
        compareClientMessages(fromFile, encoded);
    }

    @Test
    public void test_MapLoadGivenKeysCodec_decodeResponse() {
        int fileClientMessageIndex = 119;
        ClientMessage fromFile = clientMessages.get(fileClientMessageIndex);
        MapLoadGivenKeysCodec.ResponseParameters parameters = MapLoadGivenKeysCodec.decodeResponse(fromFile);
    }

    @Test
    public void test_MapKeySetCodec_encodeRequest() {
        int fileClientMessageIndex = 120;
        ClientMessage encoded = MapKeySetCodec.encodeRequest(aString);
        ClientMessage fromFile = clientMessages.get(fileClientMessageIndex);
        compareClientMessages(fromFile, encoded);
    }

    @Test
    public void test_MapKeySetCodec_decodeResponse() {
        int fileClientMessageIndex = 121;
        ClientMessage fromFile = clientMessages.get(fileClientMessageIndex);
        MapKeySetCodec.ResponseParameters parameters = MapKeySetCodec.decodeResponse(fromFile);
        assertTrue(isEqual(aListOfData, parameters.response));
    }

    @Test
    public void test_MapGetAllCodec_encodeRequest() {
        int fileClientMessageIndex = 122;
        ClientMessage encoded = MapGetAllCodec.encodeRequest(aString, aListOfData);
        ClientMessage fromFile = clientMessages.get(fileClientMessageIndex);
        compareClientMessages(fromFile, encoded);
    }

    @Test
    public void test_MapGetAllCodec_decodeResponse() {
        int fileClientMessageIndex = 123;
        ClientMessage fromFile = clientMessages.get(fileClientMessageIndex);
        MapGetAllCodec.ResponseParameters parameters = MapGetAllCodec.decodeResponse(fromFile);
        assertTrue(isEqual(aListOfDataToData, parameters.response));
    }

    @Test
    public void test_MapValuesCodec_encodeRequest() {
        int fileClientMessageIndex = 124;
        ClientMessage encoded = MapValuesCodec.encodeRequest(aString);
        ClientMessage fromFile = clientMessages.get(fileClientMessageIndex);
        compareClientMessages(fromFile, encoded);
    }

    @Test
    public void test_MapValuesCodec_decodeResponse() {
        int fileClientMessageIndex = 125;
        ClientMessage fromFile = clientMessages.get(fileClientMessageIndex);
        MapValuesCodec.ResponseParameters parameters = MapValuesCodec.decodeResponse(fromFile);
        assertTrue(isEqual(aListOfData, parameters.response));
    }

    @Test
    public void test_MapEntrySetCodec_encodeRequest() {
        int fileClientMessageIndex = 126;
        ClientMessage encoded = MapEntrySetCodec.encodeRequest(aString);
        ClientMessage fromFile = clientMessages.get(fileClientMessageIndex);
        compareClientMessages(fromFile, encoded);
    }

    @Test
    public void test_MapEntrySetCodec_decodeResponse() {
        int fileClientMessageIndex = 127;
        ClientMessage fromFile = clientMessages.get(fileClientMessageIndex);
        MapEntrySetCodec.ResponseParameters parameters = MapEntrySetCodec.decodeResponse(fromFile);
        assertTrue(isEqual(aListOfDataToData, parameters.response));
    }

    @Test
    public void test_MapKeySetWithPredicateCodec_encodeRequest() {
        int fileClientMessageIndex = 128;
        ClientMessage encoded = MapKeySetWithPredicateCodec.encodeRequest(aString, aData);
        ClientMessage fromFile = clientMessages.get(fileClientMessageIndex);
        compareClientMessages(fromFile, encoded);
    }

    @Test
    public void test_MapKeySetWithPredicateCodec_decodeResponse() {
        int fileClientMessageIndex = 129;
        ClientMessage fromFile = clientMessages.get(fileClientMessageIndex);
        MapKeySetWithPredicateCodec.ResponseParameters parameters = MapKeySetWithPredicateCodec.decodeResponse(fromFile);
        assertTrue(isEqual(aListOfData, parameters.response));
    }

    @Test
    public void test_MapValuesWithPredicateCodec_encodeRequest() {
        int fileClientMessageIndex = 130;
        ClientMessage encoded = MapValuesWithPredicateCodec.encodeRequest(aString, aData);
        ClientMessage fromFile = clientMessages.get(fileClientMessageIndex);
        compareClientMessages(fromFile, encoded);
    }

    @Test
    public void test_MapValuesWithPredicateCodec_decodeResponse() {
        int fileClientMessageIndex = 131;
        ClientMessage fromFile = clientMessages.get(fileClientMessageIndex);
        MapValuesWithPredicateCodec.ResponseParameters parameters = MapValuesWithPredicateCodec.decodeResponse(fromFile);
        assertTrue(isEqual(aListOfData, parameters.response));
    }

    @Test
    public void test_MapEntriesWithPredicateCodec_encodeRequest() {
        int fileClientMessageIndex = 132;
        ClientMessage encoded = MapEntriesWithPredicateCodec.encodeRequest(aString, aData);
        ClientMessage fromFile = clientMessages.get(fileClientMessageIndex);
        compareClientMessages(fromFile, encoded);
    }

    @Test
    public void test_MapEntriesWithPredicateCodec_decodeResponse() {
        int fileClientMessageIndex = 133;
        ClientMessage fromFile = clientMessages.get(fileClientMessageIndex);
        MapEntriesWithPredicateCodec.ResponseParameters parameters = MapEntriesWithPredicateCodec.decodeResponse(fromFile);
        assertTrue(isEqual(aListOfDataToData, parameters.response));
    }

    @Test
    public void test_MapAddIndexCodec_encodeRequest() {
        int fileClientMessageIndex = 134;
        ClientMessage encoded = MapAddIndexCodec.encodeRequest(aString, anIndexConfig);
        ClientMessage fromFile = clientMessages.get(fileClientMessageIndex);
        compareClientMessages(fromFile, encoded);
    }

    @Test
    public void test_MapAddIndexCodec_decodeResponse() {
        int fileClientMessageIndex = 135;
        ClientMessage fromFile = clientMessages.get(fileClientMessageIndex);
        MapAddIndexCodec.ResponseParameters parameters = MapAddIndexCodec.decodeResponse(fromFile);
    }

    @Test
    public void test_MapSizeCodec_encodeRequest() {
        int fileClientMessageIndex = 136;
        ClientMessage encoded = MapSizeCodec.encodeRequest(aString);
        ClientMessage fromFile = clientMessages.get(fileClientMessageIndex);
        compareClientMessages(fromFile, encoded);
    }

    @Test
    public void test_MapSizeCodec_decodeResponse() {
        int fileClientMessageIndex = 137;
        ClientMessage fromFile = clientMessages.get(fileClientMessageIndex);
        MapSizeCodec.ResponseParameters parameters = MapSizeCodec.decodeResponse(fromFile);
        assertTrue(isEqual(anInt, parameters.response));
    }

    @Test
    public void test_MapIsEmptyCodec_encodeRequest() {
        int fileClientMessageIndex = 138;
        ClientMessage encoded = MapIsEmptyCodec.encodeRequest(aString);
        ClientMessage fromFile = clientMessages.get(fileClientMessageIndex);
        compareClientMessages(fromFile, encoded);
    }

    @Test
    public void test_MapIsEmptyCodec_decodeResponse() {
        int fileClientMessageIndex = 139;
        ClientMessage fromFile = clientMessages.get(fileClientMessageIndex);
        MapIsEmptyCodec.ResponseParameters parameters = MapIsEmptyCodec.decodeResponse(fromFile);
        assertTrue(isEqual(aBoolean, parameters.response));
    }

    @Test
    public void test_MapPutAllCodec_encodeRequest() {
        int fileClientMessageIndex = 140;
        ClientMessage encoded = MapPutAllCodec.encodeRequest(aString, aListOfDataToData);
        ClientMessage fromFile = clientMessages.get(fileClientMessageIndex);
        compareClientMessages(fromFile, encoded);
    }

    @Test
    public void test_MapPutAllCodec_decodeResponse() {
        int fileClientMessageIndex = 141;
        ClientMessage fromFile = clientMessages.get(fileClientMessageIndex);
        MapPutAllCodec.ResponseParameters parameters = MapPutAllCodec.decodeResponse(fromFile);
    }

    @Test
    public void test_MapClearCodec_encodeRequest() {
        int fileClientMessageIndex = 142;
        ClientMessage encoded = MapClearCodec.encodeRequest(aString);
        ClientMessage fromFile = clientMessages.get(fileClientMessageIndex);
        compareClientMessages(fromFile, encoded);
    }

    @Test
    public void test_MapClearCodec_decodeResponse() {
        int fileClientMessageIndex = 143;
        ClientMessage fromFile = clientMessages.get(fileClientMessageIndex);
        MapClearCodec.ResponseParameters parameters = MapClearCodec.decodeResponse(fromFile);
    }

    @Test
    public void test_MapExecuteOnKeyCodec_encodeRequest() {
        int fileClientMessageIndex = 144;
        ClientMessage encoded = MapExecuteOnKeyCodec.encodeRequest(aString, aData, aData, aLong);
        ClientMessage fromFile = clientMessages.get(fileClientMessageIndex);
        compareClientMessages(fromFile, encoded);
    }

    @Test
    public void test_MapExecuteOnKeyCodec_decodeResponse() {
        int fileClientMessageIndex = 145;
        ClientMessage fromFile = clientMessages.get(fileClientMessageIndex);
        MapExecuteOnKeyCodec.ResponseParameters parameters = MapExecuteOnKeyCodec.decodeResponse(fromFile);
        assertTrue(isEqual(null, parameters.response));
    }

    @Test
    public void test_MapSubmitToKeyCodec_encodeRequest() {
        int fileClientMessageIndex = 146;
        ClientMessage encoded = MapSubmitToKeyCodec.encodeRequest(aString, aData, aData, aLong);
        ClientMessage fromFile = clientMessages.get(fileClientMessageIndex);
        compareClientMessages(fromFile, encoded);
    }

    @Test
    public void test_MapSubmitToKeyCodec_decodeResponse() {
        int fileClientMessageIndex = 147;
        ClientMessage fromFile = clientMessages.get(fileClientMessageIndex);
        MapSubmitToKeyCodec.ResponseParameters parameters = MapSubmitToKeyCodec.decodeResponse(fromFile);
        assertTrue(isEqual(null, parameters.response));
    }

    @Test
    public void test_MapExecuteOnAllKeysCodec_encodeRequest() {
        int fileClientMessageIndex = 148;
        ClientMessage encoded = MapExecuteOnAllKeysCodec.encodeRequest(aString, aData);
        ClientMessage fromFile = clientMessages.get(fileClientMessageIndex);
        compareClientMessages(fromFile, encoded);
    }

    @Test
    public void test_MapExecuteOnAllKeysCodec_decodeResponse() {
        int fileClientMessageIndex = 149;
        ClientMessage fromFile = clientMessages.get(fileClientMessageIndex);
        MapExecuteOnAllKeysCodec.ResponseParameters parameters = MapExecuteOnAllKeysCodec.decodeResponse(fromFile);
        assertTrue(isEqual(aListOfDataToData, parameters.response));
    }

    @Test
    public void test_MapExecuteWithPredicateCodec_encodeRequest() {
        int fileClientMessageIndex = 150;
        ClientMessage encoded = MapExecuteWithPredicateCodec.encodeRequest(aString, aData, aData);
        ClientMessage fromFile = clientMessages.get(fileClientMessageIndex);
        compareClientMessages(fromFile, encoded);
    }

    @Test
    public void test_MapExecuteWithPredicateCodec_decodeResponse() {
        int fileClientMessageIndex = 151;
        ClientMessage fromFile = clientMessages.get(fileClientMessageIndex);
        MapExecuteWithPredicateCodec.ResponseParameters parameters = MapExecuteWithPredicateCodec.decodeResponse(fromFile);
        assertTrue(isEqual(aListOfDataToData, parameters.response));
    }

    @Test
    public void test_MapExecuteOnKeysCodec_encodeRequest() {
        int fileClientMessageIndex = 152;
        ClientMessage encoded = MapExecuteOnKeysCodec.encodeRequest(aString, aData, aListOfData);
        ClientMessage fromFile = clientMessages.get(fileClientMessageIndex);
        compareClientMessages(fromFile, encoded);
    }

    @Test
    public void test_MapExecuteOnKeysCodec_decodeResponse() {
        int fileClientMessageIndex = 153;
        ClientMessage fromFile = clientMessages.get(fileClientMessageIndex);
        MapExecuteOnKeysCodec.ResponseParameters parameters = MapExecuteOnKeysCodec.decodeResponse(fromFile);
        assertTrue(isEqual(aListOfDataToData, parameters.response));
    }

    @Test
    public void test_MapForceUnlockCodec_encodeRequest() {
        int fileClientMessageIndex = 154;
        ClientMessage encoded = MapForceUnlockCodec.encodeRequest(aString, aData, aLong);
        ClientMessage fromFile = clientMessages.get(fileClientMessageIndex);
        compareClientMessages(fromFile, encoded);
    }

    @Test
    public void test_MapForceUnlockCodec_decodeResponse() {
        int fileClientMessageIndex = 155;
        ClientMessage fromFile = clientMessages.get(fileClientMessageIndex);
        MapForceUnlockCodec.ResponseParameters parameters = MapForceUnlockCodec.decodeResponse(fromFile);
    }

    @Test
    public void test_MapKeySetWithPagingPredicateCodec_encodeRequest() {
        int fileClientMessageIndex = 156;
        ClientMessage encoded = MapKeySetWithPagingPredicateCodec.encodeRequest(aString, aData);
        ClientMessage fromFile = clientMessages.get(fileClientMessageIndex);
        compareClientMessages(fromFile, encoded);
    }

    @Test
    public void test_MapKeySetWithPagingPredicateCodec_decodeResponse() {
        int fileClientMessageIndex = 157;
        ClientMessage fromFile = clientMessages.get(fileClientMessageIndex);
        MapKeySetWithPagingPredicateCodec.ResponseParameters parameters = MapKeySetWithPagingPredicateCodec.decodeResponse(fromFile);
        assertTrue(isEqual(aListOfData, parameters.response));
    }

    @Test
    public void test_MapValuesWithPagingPredicateCodec_encodeRequest() {
        int fileClientMessageIndex = 158;
        ClientMessage encoded = MapValuesWithPagingPredicateCodec.encodeRequest(aString, aData);
        ClientMessage fromFile = clientMessages.get(fileClientMessageIndex);
        compareClientMessages(fromFile, encoded);
    }

    @Test
    public void test_MapValuesWithPagingPredicateCodec_decodeResponse() {
        int fileClientMessageIndex = 159;
        ClientMessage fromFile = clientMessages.get(fileClientMessageIndex);
        MapValuesWithPagingPredicateCodec.ResponseParameters parameters = MapValuesWithPagingPredicateCodec.decodeResponse(fromFile);
        assertTrue(isEqual(aListOfDataToData, parameters.response));
    }

    @Test
    public void test_MapEntriesWithPagingPredicateCodec_encodeRequest() {
        int fileClientMessageIndex = 160;
        ClientMessage encoded = MapEntriesWithPagingPredicateCodec.encodeRequest(aString, aData);
        ClientMessage fromFile = clientMessages.get(fileClientMessageIndex);
        compareClientMessages(fromFile, encoded);
    }

    @Test
    public void test_MapEntriesWithPagingPredicateCodec_decodeResponse() {
        int fileClientMessageIndex = 161;
        ClientMessage fromFile = clientMessages.get(fileClientMessageIndex);
        MapEntriesWithPagingPredicateCodec.ResponseParameters parameters = MapEntriesWithPagingPredicateCodec.decodeResponse(fromFile);
        assertTrue(isEqual(aListOfDataToData, parameters.response));
    }

    @Test
    public void test_MapClearNearCacheCodec_encodeRequest() {
        int fileClientMessageIndex = 162;
        ClientMessage encoded = MapClearNearCacheCodec.encodeRequest(aString, anAddress);
        ClientMessage fromFile = clientMessages.get(fileClientMessageIndex);
        compareClientMessages(fromFile, encoded);
    }

    @Test
    public void test_MapClearNearCacheCodec_decodeResponse() {
        int fileClientMessageIndex = 163;
        ClientMessage fromFile = clientMessages.get(fileClientMessageIndex);
        MapClearNearCacheCodec.ResponseParameters parameters = MapClearNearCacheCodec.decodeResponse(fromFile);
    }

    @Test
    public void test_MapFetchKeysCodec_encodeRequest() {
        int fileClientMessageIndex = 164;
        ClientMessage encoded = MapFetchKeysCodec.encodeRequest(aString, anInt, anInt);
        ClientMessage fromFile = clientMessages.get(fileClientMessageIndex);
        compareClientMessages(fromFile, encoded);
    }

    @Test
    public void test_MapFetchKeysCodec_decodeResponse() {
        int fileClientMessageIndex = 165;
        ClientMessage fromFile = clientMessages.get(fileClientMessageIndex);
        MapFetchKeysCodec.ResponseParameters parameters = MapFetchKeysCodec.decodeResponse(fromFile);
        assertTrue(isEqual(anInt, parameters.tableIndex));
        assertTrue(isEqual(aListOfData, parameters.keys));
    }

    @Test
    public void test_MapFetchEntriesCodec_encodeRequest() {
        int fileClientMessageIndex = 166;
        ClientMessage encoded = MapFetchEntriesCodec.encodeRequest(aString, anInt, anInt);
        ClientMessage fromFile = clientMessages.get(fileClientMessageIndex);
        compareClientMessages(fromFile, encoded);
    }

    @Test
    public void test_MapFetchEntriesCodec_decodeResponse() {
        int fileClientMessageIndex = 167;
        ClientMessage fromFile = clientMessages.get(fileClientMessageIndex);
        MapFetchEntriesCodec.ResponseParameters parameters = MapFetchEntriesCodec.decodeResponse(fromFile);
        assertTrue(isEqual(anInt, parameters.tableIndex));
        assertTrue(isEqual(aListOfDataToData, parameters.entries));
    }

    @Test
    public void test_MapAggregateCodec_encodeRequest() {
        int fileClientMessageIndex = 168;
        ClientMessage encoded = MapAggregateCodec.encodeRequest(aString, aData);
        ClientMessage fromFile = clientMessages.get(fileClientMessageIndex);
        compareClientMessages(fromFile, encoded);
    }

    @Test
    public void test_MapAggregateCodec_decodeResponse() {
        int fileClientMessageIndex = 169;
        ClientMessage fromFile = clientMessages.get(fileClientMessageIndex);
        MapAggregateCodec.ResponseParameters parameters = MapAggregateCodec.decodeResponse(fromFile);
        assertTrue(isEqual(null, parameters.response));
    }

    @Test
    public void test_MapAggregateWithPredicateCodec_encodeRequest() {
        int fileClientMessageIndex = 170;
        ClientMessage encoded = MapAggregateWithPredicateCodec.encodeRequest(aString, aData, aData);
        ClientMessage fromFile = clientMessages.get(fileClientMessageIndex);
        compareClientMessages(fromFile, encoded);
    }

    @Test
    public void test_MapAggregateWithPredicateCodec_decodeResponse() {
        int fileClientMessageIndex = 171;
        ClientMessage fromFile = clientMessages.get(fileClientMessageIndex);
        MapAggregateWithPredicateCodec.ResponseParameters parameters = MapAggregateWithPredicateCodec.decodeResponse(fromFile);
        assertTrue(isEqual(null, parameters.response));
    }

    @Test
    public void test_MapProjectCodec_encodeRequest() {
        int fileClientMessageIndex = 172;
        ClientMessage encoded = MapProjectCodec.encodeRequest(aString, aData);
        ClientMessage fromFile = clientMessages.get(fileClientMessageIndex);
        compareClientMessages(fromFile, encoded);
    }

    @Test
    public void test_MapProjectCodec_decodeResponse() {
        int fileClientMessageIndex = 173;
        ClientMessage fromFile = clientMessages.get(fileClientMessageIndex);
        MapProjectCodec.ResponseParameters parameters = MapProjectCodec.decodeResponse(fromFile);
        assertTrue(isEqual(aListOfData, parameters.response));
    }

    @Test
    public void test_MapProjectWithPredicateCodec_encodeRequest() {
        int fileClientMessageIndex = 174;
        ClientMessage encoded = MapProjectWithPredicateCodec.encodeRequest(aString, aData, aData);
        ClientMessage fromFile = clientMessages.get(fileClientMessageIndex);
        compareClientMessages(fromFile, encoded);
    }

    @Test
    public void test_MapProjectWithPredicateCodec_decodeResponse() {
        int fileClientMessageIndex = 175;
        ClientMessage fromFile = clientMessages.get(fileClientMessageIndex);
        MapProjectWithPredicateCodec.ResponseParameters parameters = MapProjectWithPredicateCodec.decodeResponse(fromFile);
        assertTrue(isEqual(aListOfData, parameters.response));
    }

    @Test
    public void test_MapFetchNearCacheInvalidationMetadataCodec_encodeRequest() {
        int fileClientMessageIndex = 176;
        ClientMessage encoded = MapFetchNearCacheInvalidationMetadataCodec.encodeRequest(aListOfStrings, anAddress);
        ClientMessage fromFile = clientMessages.get(fileClientMessageIndex);
        compareClientMessages(fromFile, encoded);
    }

    @Test
    public void test_MapFetchNearCacheInvalidationMetadataCodec_decodeResponse() {
        int fileClientMessageIndex = 177;
        ClientMessage fromFile = clientMessages.get(fileClientMessageIndex);
        MapFetchNearCacheInvalidationMetadataCodec.ResponseParameters parameters = MapFetchNearCacheInvalidationMetadataCodec.decodeResponse(fromFile);
        assertTrue(isEqual(aListOfStringToListOfIntegerToLong, parameters.namePartitionSequenceList));
        assertTrue(isEqual(aListOfIntegerToUUID, parameters.partitionUuidList));
    }

    @Test
    public void test_MapAssignAndGetUuidsCodec_encodeRequest() {
        int fileClientMessageIndex = 178;
        ClientMessage encoded = MapAssignAndGetUuidsCodec.encodeRequest();
        ClientMessage fromFile = clientMessages.get(fileClientMessageIndex);
        compareClientMessages(fromFile, encoded);
    }

    @Test
    public void test_MapAssignAndGetUuidsCodec_decodeResponse() {
        int fileClientMessageIndex = 179;
        ClientMessage fromFile = clientMessages.get(fileClientMessageIndex);
        MapAssignAndGetUuidsCodec.ResponseParameters parameters = MapAssignAndGetUuidsCodec.decodeResponse(fromFile);
        assertTrue(isEqual(aListOfIntegerToUUID, parameters.partitionUuidList));
    }

    @Test
    public void test_MapRemoveAllCodec_encodeRequest() {
        int fileClientMessageIndex = 180;
        ClientMessage encoded = MapRemoveAllCodec.encodeRequest(aString, aData);
        ClientMessage fromFile = clientMessages.get(fileClientMessageIndex);
        compareClientMessages(fromFile, encoded);
    }

    @Test
    public void test_MapRemoveAllCodec_decodeResponse() {
        int fileClientMessageIndex = 181;
        ClientMessage fromFile = clientMessages.get(fileClientMessageIndex);
        MapRemoveAllCodec.ResponseParameters parameters = MapRemoveAllCodec.decodeResponse(fromFile);
    }

    @Test
    public void test_MapAddNearCacheInvalidationListenerCodec_encodeRequest() {
        int fileClientMessageIndex = 182;
        ClientMessage encoded = MapAddNearCacheInvalidationListenerCodec.encodeRequest(aString, anInt, aBoolean);
        ClientMessage fromFile = clientMessages.get(fileClientMessageIndex);
        compareClientMessages(fromFile, encoded);
    }

    @Test
    public void test_MapAddNearCacheInvalidationListenerCodec_decodeResponse() {
        int fileClientMessageIndex = 183;
        ClientMessage fromFile = clientMessages.get(fileClientMessageIndex);
        MapAddNearCacheInvalidationListenerCodec.ResponseParameters parameters = MapAddNearCacheInvalidationListenerCodec.decodeResponse(fromFile);
        assertTrue(isEqual(aUUID, parameters.response));
    }

    private class MapAddNearCacheInvalidationListenerCodecHandler extends MapAddNearCacheInvalidationListenerCodec.AbstractEventHandler {
        @Override
        public void handleIMapInvalidationEvent(com.hazelcast.nio.serialization.Data key, java.util.UUID sourceUuid, java.util.UUID partitionUuid, long sequence) {
            assertTrue(isEqual(null, key));
            assertTrue(isEqual(aUUID, sourceUuid));
            assertTrue(isEqual(aUUID, partitionUuid));
            assertTrue(isEqual(aLong, sequence));
        }
        @Override
        public void handleIMapBatchInvalidationEvent(java.util.Collection<com.hazelcast.nio.serialization.Data> keys, java.util.Collection<java.util.UUID> sourceUuids, java.util.Collection<java.util.UUID> partitionUuids, java.util.Collection<java.lang.Long> sequences) {
            assertTrue(isEqual(aListOfData, keys));
            assertTrue(isEqual(aListOfUUIDs, sourceUuids));
            assertTrue(isEqual(aListOfUUIDs, partitionUuids));
            assertTrue(isEqual(aListOfLongs, sequences));
        }
    }

    @Test
    public void test_MapAddNearCacheInvalidationListenerCodec_handleIMapInvalidationEvent() {
        int fileClientMessageIndex = 184;
        ClientMessage fromFile = clientMessages.get(fileClientMessageIndex);
        MapAddNearCacheInvalidationListenerCodecHandler handler = new MapAddNearCacheInvalidationListenerCodecHandler();
        handler.handle(fromFile);
    }

    @Test
    public void test_MapAddNearCacheInvalidationListenerCodec_handleIMapBatchInvalidationEvent() {
        int fileClientMessageIndex = 185;
        ClientMessage fromFile = clientMessages.get(fileClientMessageIndex);
        MapAddNearCacheInvalidationListenerCodecHandler handler = new MapAddNearCacheInvalidationListenerCodecHandler();
        handler.handle(fromFile);
    }

    @Test
    public void test_MapFetchWithQueryCodec_encodeRequest() {
        int fileClientMessageIndex = 186;
        ClientMessage encoded = MapFetchWithQueryCodec.encodeRequest(aString, anInt, anInt, aData, aData);
        ClientMessage fromFile = clientMessages.get(fileClientMessageIndex);
        compareClientMessages(fromFile, encoded);
    }

    @Test
    public void test_MapFetchWithQueryCodec_decodeResponse() {
        int fileClientMessageIndex = 187;
        ClientMessage fromFile = clientMessages.get(fileClientMessageIndex);
        MapFetchWithQueryCodec.ResponseParameters parameters = MapFetchWithQueryCodec.decodeResponse(fromFile);
        assertTrue(isEqual(aListOfData, parameters.results));
        assertTrue(isEqual(anInt, parameters.nextTableIndexToReadFrom));
    }

    @Test
    public void test_MapEventJournalSubscribeCodec_encodeRequest() {
        int fileClientMessageIndex = 188;
        ClientMessage encoded = MapEventJournalSubscribeCodec.encodeRequest(aString);
        ClientMessage fromFile = clientMessages.get(fileClientMessageIndex);
        compareClientMessages(fromFile, encoded);
    }

    @Test
    public void test_MapEventJournalSubscribeCodec_decodeResponse() {
        int fileClientMessageIndex = 189;
        ClientMessage fromFile = clientMessages.get(fileClientMessageIndex);
        MapEventJournalSubscribeCodec.ResponseParameters parameters = MapEventJournalSubscribeCodec.decodeResponse(fromFile);
        assertTrue(isEqual(aLong, parameters.oldestSequence));
        assertTrue(isEqual(aLong, parameters.newestSequence));
    }

    @Test
    public void test_MapEventJournalReadCodec_encodeRequest() {
        int fileClientMessageIndex = 190;
        ClientMessage encoded = MapEventJournalReadCodec.encodeRequest(aString, aLong, anInt, anInt, null, null);
        ClientMessage fromFile = clientMessages.get(fileClientMessageIndex);
        compareClientMessages(fromFile, encoded);
    }

    @Test
    public void test_MapEventJournalReadCodec_decodeResponse() {
        int fileClientMessageIndex = 191;
        ClientMessage fromFile = clientMessages.get(fileClientMessageIndex);
        MapEventJournalReadCodec.ResponseParameters parameters = MapEventJournalReadCodec.decodeResponse(fromFile);
        assertTrue(isEqual(anInt, parameters.readCount));
        assertTrue(isEqual(aListOfData, parameters.items));
        assertTrue(isEqual(null, parameters.itemSeqs));
        assertTrue(isEqual(aLong, parameters.nextSeq));
    }

    @Test
    public void test_MapSetTtlCodec_encodeRequest() {
        int fileClientMessageIndex = 192;
        ClientMessage encoded = MapSetTtlCodec.encodeRequest(aString, aData, aLong);
        ClientMessage fromFile = clientMessages.get(fileClientMessageIndex);
        compareClientMessages(fromFile, encoded);
    }

    @Test
    public void test_MapSetTtlCodec_decodeResponse() {
        int fileClientMessageIndex = 193;
        ClientMessage fromFile = clientMessages.get(fileClientMessageIndex);
        MapSetTtlCodec.ResponseParameters parameters = MapSetTtlCodec.decodeResponse(fromFile);
        assertTrue(isEqual(aBoolean, parameters.response));
    }

    @Test
    public void test_MapPutWithMaxIdleCodec_encodeRequest() {
        int fileClientMessageIndex = 194;
        ClientMessage encoded = MapPutWithMaxIdleCodec.encodeRequest(aString, aData, aData, aLong, aLong, aLong);
        ClientMessage fromFile = clientMessages.get(fileClientMessageIndex);
        compareClientMessages(fromFile, encoded);
    }

    @Test
    public void test_MapPutWithMaxIdleCodec_decodeResponse() {
        int fileClientMessageIndex = 195;
        ClientMessage fromFile = clientMessages.get(fileClientMessageIndex);
        MapPutWithMaxIdleCodec.ResponseParameters parameters = MapPutWithMaxIdleCodec.decodeResponse(fromFile);
        assertTrue(isEqual(null, parameters.response));
    }

    @Test
    public void test_MapPutTransientWithMaxIdleCodec_encodeRequest() {
        int fileClientMessageIndex = 196;
        ClientMessage encoded = MapPutTransientWithMaxIdleCodec.encodeRequest(aString, aData, aData, aLong, aLong, aLong);
        ClientMessage fromFile = clientMessages.get(fileClientMessageIndex);
        compareClientMessages(fromFile, encoded);
    }

    @Test
    public void test_MapPutTransientWithMaxIdleCodec_decodeResponse() {
        int fileClientMessageIndex = 197;
        ClientMessage fromFile = clientMessages.get(fileClientMessageIndex);
        MapPutTransientWithMaxIdleCodec.ResponseParameters parameters = MapPutTransientWithMaxIdleCodec.decodeResponse(fromFile);
        assertTrue(isEqual(null, parameters.response));
    }

    @Test
    public void test_MapPutIfAbsentWithMaxIdleCodec_encodeRequest() {
        int fileClientMessageIndex = 198;
        ClientMessage encoded = MapPutIfAbsentWithMaxIdleCodec.encodeRequest(aString, aData, aData, aLong, aLong, aLong);
        ClientMessage fromFile = clientMessages.get(fileClientMessageIndex);
        compareClientMessages(fromFile, encoded);
    }

    @Test
    public void test_MapPutIfAbsentWithMaxIdleCodec_decodeResponse() {
        int fileClientMessageIndex = 199;
        ClientMessage fromFile = clientMessages.get(fileClientMessageIndex);
        MapPutIfAbsentWithMaxIdleCodec.ResponseParameters parameters = MapPutIfAbsentWithMaxIdleCodec.decodeResponse(fromFile);
        assertTrue(isEqual(null, parameters.response));
    }

    @Test
    public void test_MapSetWithMaxIdleCodec_encodeRequest() {
        int fileClientMessageIndex = 200;
        ClientMessage encoded = MapSetWithMaxIdleCodec.encodeRequest(aString, aData, aData, aLong, aLong, aLong);
        ClientMessage fromFile = clientMessages.get(fileClientMessageIndex);
        compareClientMessages(fromFile, encoded);
    }

    @Test
    public void test_MapSetWithMaxIdleCodec_decodeResponse() {
        int fileClientMessageIndex = 201;
        ClientMessage fromFile = clientMessages.get(fileClientMessageIndex);
        MapSetWithMaxIdleCodec.ResponseParameters parameters = MapSetWithMaxIdleCodec.decodeResponse(fromFile);
        assertTrue(isEqual(null, parameters.response));
    }

    @Test
    public void test_MultiMapPutCodec_encodeRequest() {
        int fileClientMessageIndex = 202;
        ClientMessage encoded = MultiMapPutCodec.encodeRequest(aString, aData, aData, aLong);
        ClientMessage fromFile = clientMessages.get(fileClientMessageIndex);
        compareClientMessages(fromFile, encoded);
    }

    @Test
    public void test_MultiMapPutCodec_decodeResponse() {
        int fileClientMessageIndex = 203;
        ClientMessage fromFile = clientMessages.get(fileClientMessageIndex);
        MultiMapPutCodec.ResponseParameters parameters = MultiMapPutCodec.decodeResponse(fromFile);
        assertTrue(isEqual(aBoolean, parameters.response));
    }

    @Test
    public void test_MultiMapGetCodec_encodeRequest() {
        int fileClientMessageIndex = 204;
        ClientMessage encoded = MultiMapGetCodec.encodeRequest(aString, aData, aLong);
        ClientMessage fromFile = clientMessages.get(fileClientMessageIndex);
        compareClientMessages(fromFile, encoded);
    }

    @Test
    public void test_MultiMapGetCodec_decodeResponse() {
        int fileClientMessageIndex = 205;
        ClientMessage fromFile = clientMessages.get(fileClientMessageIndex);
        MultiMapGetCodec.ResponseParameters parameters = MultiMapGetCodec.decodeResponse(fromFile);
        assertTrue(isEqual(aListOfData, parameters.response));
    }

    @Test
    public void test_MultiMapRemoveCodec_encodeRequest() {
        int fileClientMessageIndex = 206;
        ClientMessage encoded = MultiMapRemoveCodec.encodeRequest(aString, aData, aLong);
        ClientMessage fromFile = clientMessages.get(fileClientMessageIndex);
        compareClientMessages(fromFile, encoded);
    }

    @Test
    public void test_MultiMapRemoveCodec_decodeResponse() {
        int fileClientMessageIndex = 207;
        ClientMessage fromFile = clientMessages.get(fileClientMessageIndex);
        MultiMapRemoveCodec.ResponseParameters parameters = MultiMapRemoveCodec.decodeResponse(fromFile);
        assertTrue(isEqual(aListOfData, parameters.response));
    }

    @Test
    public void test_MultiMapKeySetCodec_encodeRequest() {
        int fileClientMessageIndex = 208;
        ClientMessage encoded = MultiMapKeySetCodec.encodeRequest(aString);
        ClientMessage fromFile = clientMessages.get(fileClientMessageIndex);
        compareClientMessages(fromFile, encoded);
    }

    @Test
    public void test_MultiMapKeySetCodec_decodeResponse() {
        int fileClientMessageIndex = 209;
        ClientMessage fromFile = clientMessages.get(fileClientMessageIndex);
        MultiMapKeySetCodec.ResponseParameters parameters = MultiMapKeySetCodec.decodeResponse(fromFile);
        assertTrue(isEqual(aListOfData, parameters.response));
    }

    @Test
    public void test_MultiMapValuesCodec_encodeRequest() {
        int fileClientMessageIndex = 210;
        ClientMessage encoded = MultiMapValuesCodec.encodeRequest(aString);
        ClientMessage fromFile = clientMessages.get(fileClientMessageIndex);
        compareClientMessages(fromFile, encoded);
    }

    @Test
    public void test_MultiMapValuesCodec_decodeResponse() {
        int fileClientMessageIndex = 211;
        ClientMessage fromFile = clientMessages.get(fileClientMessageIndex);
        MultiMapValuesCodec.ResponseParameters parameters = MultiMapValuesCodec.decodeResponse(fromFile);
        assertTrue(isEqual(aListOfData, parameters.response));
    }

    @Test
    public void test_MultiMapEntrySetCodec_encodeRequest() {
        int fileClientMessageIndex = 212;
        ClientMessage encoded = MultiMapEntrySetCodec.encodeRequest(aString);
        ClientMessage fromFile = clientMessages.get(fileClientMessageIndex);
        compareClientMessages(fromFile, encoded);
    }

    @Test
    public void test_MultiMapEntrySetCodec_decodeResponse() {
        int fileClientMessageIndex = 213;
        ClientMessage fromFile = clientMessages.get(fileClientMessageIndex);
        MultiMapEntrySetCodec.ResponseParameters parameters = MultiMapEntrySetCodec.decodeResponse(fromFile);
        assertTrue(isEqual(aListOfDataToData, parameters.response));
    }

    @Test
    public void test_MultiMapContainsKeyCodec_encodeRequest() {
        int fileClientMessageIndex = 214;
        ClientMessage encoded = MultiMapContainsKeyCodec.encodeRequest(aString, aData, aLong);
        ClientMessage fromFile = clientMessages.get(fileClientMessageIndex);
        compareClientMessages(fromFile, encoded);
    }

    @Test
    public void test_MultiMapContainsKeyCodec_decodeResponse() {
        int fileClientMessageIndex = 215;
        ClientMessage fromFile = clientMessages.get(fileClientMessageIndex);
        MultiMapContainsKeyCodec.ResponseParameters parameters = MultiMapContainsKeyCodec.decodeResponse(fromFile);
        assertTrue(isEqual(aBoolean, parameters.response));
    }

    @Test
    public void test_MultiMapContainsValueCodec_encodeRequest() {
        int fileClientMessageIndex = 216;
        ClientMessage encoded = MultiMapContainsValueCodec.encodeRequest(aString, aData);
        ClientMessage fromFile = clientMessages.get(fileClientMessageIndex);
        compareClientMessages(fromFile, encoded);
    }

    @Test
    public void test_MultiMapContainsValueCodec_decodeResponse() {
        int fileClientMessageIndex = 217;
        ClientMessage fromFile = clientMessages.get(fileClientMessageIndex);
        MultiMapContainsValueCodec.ResponseParameters parameters = MultiMapContainsValueCodec.decodeResponse(fromFile);
        assertTrue(isEqual(aBoolean, parameters.response));
    }

    @Test
    public void test_MultiMapContainsEntryCodec_encodeRequest() {
        int fileClientMessageIndex = 218;
        ClientMessage encoded = MultiMapContainsEntryCodec.encodeRequest(aString, aData, aData, aLong);
        ClientMessage fromFile = clientMessages.get(fileClientMessageIndex);
        compareClientMessages(fromFile, encoded);
    }

    @Test
    public void test_MultiMapContainsEntryCodec_decodeResponse() {
        int fileClientMessageIndex = 219;
        ClientMessage fromFile = clientMessages.get(fileClientMessageIndex);
        MultiMapContainsEntryCodec.ResponseParameters parameters = MultiMapContainsEntryCodec.decodeResponse(fromFile);
        assertTrue(isEqual(aBoolean, parameters.response));
    }

    @Test
    public void test_MultiMapSizeCodec_encodeRequest() {
        int fileClientMessageIndex = 220;
        ClientMessage encoded = MultiMapSizeCodec.encodeRequest(aString);
        ClientMessage fromFile = clientMessages.get(fileClientMessageIndex);
        compareClientMessages(fromFile, encoded);
    }

    @Test
    public void test_MultiMapSizeCodec_decodeResponse() {
        int fileClientMessageIndex = 221;
        ClientMessage fromFile = clientMessages.get(fileClientMessageIndex);
        MultiMapSizeCodec.ResponseParameters parameters = MultiMapSizeCodec.decodeResponse(fromFile);
        assertTrue(isEqual(anInt, parameters.response));
    }

    @Test
    public void test_MultiMapClearCodec_encodeRequest() {
        int fileClientMessageIndex = 222;
        ClientMessage encoded = MultiMapClearCodec.encodeRequest(aString);
        ClientMessage fromFile = clientMessages.get(fileClientMessageIndex);
        compareClientMessages(fromFile, encoded);
    }

    @Test
    public void test_MultiMapClearCodec_decodeResponse() {
        int fileClientMessageIndex = 223;
        ClientMessage fromFile = clientMessages.get(fileClientMessageIndex);
        MultiMapClearCodec.ResponseParameters parameters = MultiMapClearCodec.decodeResponse(fromFile);
    }

    @Test
    public void test_MultiMapValueCountCodec_encodeRequest() {
        int fileClientMessageIndex = 224;
        ClientMessage encoded = MultiMapValueCountCodec.encodeRequest(aString, aData, aLong);
        ClientMessage fromFile = clientMessages.get(fileClientMessageIndex);
        compareClientMessages(fromFile, encoded);
    }

    @Test
    public void test_MultiMapValueCountCodec_decodeResponse() {
        int fileClientMessageIndex = 225;
        ClientMessage fromFile = clientMessages.get(fileClientMessageIndex);
        MultiMapValueCountCodec.ResponseParameters parameters = MultiMapValueCountCodec.decodeResponse(fromFile);
        assertTrue(isEqual(anInt, parameters.response));
    }

    @Test
    public void test_MultiMapAddEntryListenerToKeyCodec_encodeRequest() {
        int fileClientMessageIndex = 226;
        ClientMessage encoded = MultiMapAddEntryListenerToKeyCodec.encodeRequest(aString, aData, aBoolean, aBoolean);
        ClientMessage fromFile = clientMessages.get(fileClientMessageIndex);
        compareClientMessages(fromFile, encoded);
    }

    @Test
    public void test_MultiMapAddEntryListenerToKeyCodec_decodeResponse() {
        int fileClientMessageIndex = 227;
        ClientMessage fromFile = clientMessages.get(fileClientMessageIndex);
        MultiMapAddEntryListenerToKeyCodec.ResponseParameters parameters = MultiMapAddEntryListenerToKeyCodec.decodeResponse(fromFile);
        assertTrue(isEqual(aUUID, parameters.response));
    }

    private class MultiMapAddEntryListenerToKeyCodecHandler extends MultiMapAddEntryListenerToKeyCodec.AbstractEventHandler {
        @Override
        public void handleEntryEvent(com.hazelcast.nio.serialization.Data key, com.hazelcast.nio.serialization.Data value, com.hazelcast.nio.serialization.Data oldValue, com.hazelcast.nio.serialization.Data mergingValue, int eventType, java.util.UUID uuid, int numberOfAffectedEntries) {
            assertTrue(isEqual(null, key));
            assertTrue(isEqual(null, value));
            assertTrue(isEqual(null, oldValue));
            assertTrue(isEqual(null, mergingValue));
            assertTrue(isEqual(anInt, eventType));
            assertTrue(isEqual(aUUID, uuid));
            assertTrue(isEqual(anInt, numberOfAffectedEntries));
        }
    }

    @Test
    public void test_MultiMapAddEntryListenerToKeyCodec_handleEntryEvent() {
        int fileClientMessageIndex = 228;
        ClientMessage fromFile = clientMessages.get(fileClientMessageIndex);
        MultiMapAddEntryListenerToKeyCodecHandler handler = new MultiMapAddEntryListenerToKeyCodecHandler();
        handler.handle(fromFile);
    }

    @Test
    public void test_MultiMapAddEntryListenerCodec_encodeRequest() {
        int fileClientMessageIndex = 229;
        ClientMessage encoded = MultiMapAddEntryListenerCodec.encodeRequest(aString, aBoolean, aBoolean);
        ClientMessage fromFile = clientMessages.get(fileClientMessageIndex);
        compareClientMessages(fromFile, encoded);
    }

    @Test
    public void test_MultiMapAddEntryListenerCodec_decodeResponse() {
        int fileClientMessageIndex = 230;
        ClientMessage fromFile = clientMessages.get(fileClientMessageIndex);
        MultiMapAddEntryListenerCodec.ResponseParameters parameters = MultiMapAddEntryListenerCodec.decodeResponse(fromFile);
        assertTrue(isEqual(aUUID, parameters.response));
    }

    private class MultiMapAddEntryListenerCodecHandler extends MultiMapAddEntryListenerCodec.AbstractEventHandler {
        @Override
        public void handleEntryEvent(com.hazelcast.nio.serialization.Data key, com.hazelcast.nio.serialization.Data value, com.hazelcast.nio.serialization.Data oldValue, com.hazelcast.nio.serialization.Data mergingValue, int eventType, java.util.UUID uuid, int numberOfAffectedEntries) {
            assertTrue(isEqual(null, key));
            assertTrue(isEqual(null, value));
            assertTrue(isEqual(null, oldValue));
            assertTrue(isEqual(null, mergingValue));
            assertTrue(isEqual(anInt, eventType));
            assertTrue(isEqual(aUUID, uuid));
            assertTrue(isEqual(anInt, numberOfAffectedEntries));
        }
    }

    @Test
    public void test_MultiMapAddEntryListenerCodec_handleEntryEvent() {
        int fileClientMessageIndex = 231;
        ClientMessage fromFile = clientMessages.get(fileClientMessageIndex);
        MultiMapAddEntryListenerCodecHandler handler = new MultiMapAddEntryListenerCodecHandler();
        handler.handle(fromFile);
    }

    @Test
    public void test_MultiMapRemoveEntryListenerCodec_encodeRequest() {
        int fileClientMessageIndex = 232;
        ClientMessage encoded = MultiMapRemoveEntryListenerCodec.encodeRequest(aString, aUUID);
        ClientMessage fromFile = clientMessages.get(fileClientMessageIndex);
        compareClientMessages(fromFile, encoded);
    }

    @Test
    public void test_MultiMapRemoveEntryListenerCodec_decodeResponse() {
        int fileClientMessageIndex = 233;
        ClientMessage fromFile = clientMessages.get(fileClientMessageIndex);
        MultiMapRemoveEntryListenerCodec.ResponseParameters parameters = MultiMapRemoveEntryListenerCodec.decodeResponse(fromFile);
        assertTrue(isEqual(aBoolean, parameters.response));
    }

    @Test
    public void test_MultiMapLockCodec_encodeRequest() {
        int fileClientMessageIndex = 234;
        ClientMessage encoded = MultiMapLockCodec.encodeRequest(aString, aData, aLong, aLong, aLong);
        ClientMessage fromFile = clientMessages.get(fileClientMessageIndex);
        compareClientMessages(fromFile, encoded);
    }

    @Test
    public void test_MultiMapLockCodec_decodeResponse() {
        int fileClientMessageIndex = 235;
        ClientMessage fromFile = clientMessages.get(fileClientMessageIndex);
        MultiMapLockCodec.ResponseParameters parameters = MultiMapLockCodec.decodeResponse(fromFile);
    }

    @Test
    public void test_MultiMapTryLockCodec_encodeRequest() {
        int fileClientMessageIndex = 236;
        ClientMessage encoded = MultiMapTryLockCodec.encodeRequest(aString, aData, aLong, aLong, aLong, aLong);
        ClientMessage fromFile = clientMessages.get(fileClientMessageIndex);
        compareClientMessages(fromFile, encoded);
    }

    @Test
    public void test_MultiMapTryLockCodec_decodeResponse() {
        int fileClientMessageIndex = 237;
        ClientMessage fromFile = clientMessages.get(fileClientMessageIndex);
        MultiMapTryLockCodec.ResponseParameters parameters = MultiMapTryLockCodec.decodeResponse(fromFile);
        assertTrue(isEqual(aBoolean, parameters.response));
    }

    @Test
    public void test_MultiMapIsLockedCodec_encodeRequest() {
        int fileClientMessageIndex = 238;
        ClientMessage encoded = MultiMapIsLockedCodec.encodeRequest(aString, aData);
        ClientMessage fromFile = clientMessages.get(fileClientMessageIndex);
        compareClientMessages(fromFile, encoded);
    }

    @Test
    public void test_MultiMapIsLockedCodec_decodeResponse() {
        int fileClientMessageIndex = 239;
        ClientMessage fromFile = clientMessages.get(fileClientMessageIndex);
        MultiMapIsLockedCodec.ResponseParameters parameters = MultiMapIsLockedCodec.decodeResponse(fromFile);
        assertTrue(isEqual(aBoolean, parameters.response));
    }

    @Test
    public void test_MultiMapUnlockCodec_encodeRequest() {
        int fileClientMessageIndex = 240;
        ClientMessage encoded = MultiMapUnlockCodec.encodeRequest(aString, aData, aLong, aLong);
        ClientMessage fromFile = clientMessages.get(fileClientMessageIndex);
        compareClientMessages(fromFile, encoded);
    }

    @Test
    public void test_MultiMapUnlockCodec_decodeResponse() {
        int fileClientMessageIndex = 241;
        ClientMessage fromFile = clientMessages.get(fileClientMessageIndex);
        MultiMapUnlockCodec.ResponseParameters parameters = MultiMapUnlockCodec.decodeResponse(fromFile);
    }

    @Test
    public void test_MultiMapForceUnlockCodec_encodeRequest() {
        int fileClientMessageIndex = 242;
        ClientMessage encoded = MultiMapForceUnlockCodec.encodeRequest(aString, aData, aLong);
        ClientMessage fromFile = clientMessages.get(fileClientMessageIndex);
        compareClientMessages(fromFile, encoded);
    }

    @Test
    public void test_MultiMapForceUnlockCodec_decodeResponse() {
        int fileClientMessageIndex = 243;
        ClientMessage fromFile = clientMessages.get(fileClientMessageIndex);
        MultiMapForceUnlockCodec.ResponseParameters parameters = MultiMapForceUnlockCodec.decodeResponse(fromFile);
    }

    @Test
    public void test_MultiMapRemoveEntryCodec_encodeRequest() {
        int fileClientMessageIndex = 244;
        ClientMessage encoded = MultiMapRemoveEntryCodec.encodeRequest(aString, aData, aData, aLong);
        ClientMessage fromFile = clientMessages.get(fileClientMessageIndex);
        compareClientMessages(fromFile, encoded);
    }

    @Test
    public void test_MultiMapRemoveEntryCodec_decodeResponse() {
        int fileClientMessageIndex = 245;
        ClientMessage fromFile = clientMessages.get(fileClientMessageIndex);
        MultiMapRemoveEntryCodec.ResponseParameters parameters = MultiMapRemoveEntryCodec.decodeResponse(fromFile);
        assertTrue(isEqual(aBoolean, parameters.response));
    }

    @Test
    public void test_MultiMapDeleteCodec_encodeRequest() {
        int fileClientMessageIndex = 246;
        ClientMessage encoded = MultiMapDeleteCodec.encodeRequest(aString, aData, aLong);
        ClientMessage fromFile = clientMessages.get(fileClientMessageIndex);
        compareClientMessages(fromFile, encoded);
    }

    @Test
    public void test_MultiMapDeleteCodec_decodeResponse() {
        int fileClientMessageIndex = 247;
        ClientMessage fromFile = clientMessages.get(fileClientMessageIndex);
        MultiMapDeleteCodec.ResponseParameters parameters = MultiMapDeleteCodec.decodeResponse(fromFile);
    }

    @Test
    public void test_QueueOfferCodec_encodeRequest() {
        int fileClientMessageIndex = 248;
        ClientMessage encoded = QueueOfferCodec.encodeRequest(aString, aData, aLong);
        ClientMessage fromFile = clientMessages.get(fileClientMessageIndex);
        compareClientMessages(fromFile, encoded);
    }

    @Test
    public void test_QueueOfferCodec_decodeResponse() {
        int fileClientMessageIndex = 249;
        ClientMessage fromFile = clientMessages.get(fileClientMessageIndex);
        QueueOfferCodec.ResponseParameters parameters = QueueOfferCodec.decodeResponse(fromFile);
        assertTrue(isEqual(aBoolean, parameters.response));
    }

    @Test
    public void test_QueuePutCodec_encodeRequest() {
        int fileClientMessageIndex = 250;
        ClientMessage encoded = QueuePutCodec.encodeRequest(aString, aData);
        ClientMessage fromFile = clientMessages.get(fileClientMessageIndex);
        compareClientMessages(fromFile, encoded);
    }

    @Test
    public void test_QueuePutCodec_decodeResponse() {
        int fileClientMessageIndex = 251;
        ClientMessage fromFile = clientMessages.get(fileClientMessageIndex);
        QueuePutCodec.ResponseParameters parameters = QueuePutCodec.decodeResponse(fromFile);
    }

    @Test
    public void test_QueueSizeCodec_encodeRequest() {
        int fileClientMessageIndex = 252;
        ClientMessage encoded = QueueSizeCodec.encodeRequest(aString);
        ClientMessage fromFile = clientMessages.get(fileClientMessageIndex);
        compareClientMessages(fromFile, encoded);
    }

    @Test
    public void test_QueueSizeCodec_decodeResponse() {
        int fileClientMessageIndex = 253;
        ClientMessage fromFile = clientMessages.get(fileClientMessageIndex);
        QueueSizeCodec.ResponseParameters parameters = QueueSizeCodec.decodeResponse(fromFile);
        assertTrue(isEqual(anInt, parameters.response));
    }

    @Test
    public void test_QueueRemoveCodec_encodeRequest() {
        int fileClientMessageIndex = 254;
        ClientMessage encoded = QueueRemoveCodec.encodeRequest(aString, aData);
        ClientMessage fromFile = clientMessages.get(fileClientMessageIndex);
        compareClientMessages(fromFile, encoded);
    }

    @Test
    public void test_QueueRemoveCodec_decodeResponse() {
        int fileClientMessageIndex = 255;
        ClientMessage fromFile = clientMessages.get(fileClientMessageIndex);
        QueueRemoveCodec.ResponseParameters parameters = QueueRemoveCodec.decodeResponse(fromFile);
        assertTrue(isEqual(aBoolean, parameters.response));
    }

    @Test
    public void test_QueuePollCodec_encodeRequest() {
        int fileClientMessageIndex = 256;
        ClientMessage encoded = QueuePollCodec.encodeRequest(aString, aLong);
        ClientMessage fromFile = clientMessages.get(fileClientMessageIndex);
        compareClientMessages(fromFile, encoded);
    }

    @Test
    public void test_QueuePollCodec_decodeResponse() {
        int fileClientMessageIndex = 257;
        ClientMessage fromFile = clientMessages.get(fileClientMessageIndex);
        QueuePollCodec.ResponseParameters parameters = QueuePollCodec.decodeResponse(fromFile);
        assertTrue(isEqual(null, parameters.response));
    }

    @Test
    public void test_QueueTakeCodec_encodeRequest() {
        int fileClientMessageIndex = 258;
        ClientMessage encoded = QueueTakeCodec.encodeRequest(aString);
        ClientMessage fromFile = clientMessages.get(fileClientMessageIndex);
        compareClientMessages(fromFile, encoded);
    }

    @Test
    public void test_QueueTakeCodec_decodeResponse() {
        int fileClientMessageIndex = 259;
        ClientMessage fromFile = clientMessages.get(fileClientMessageIndex);
        QueueTakeCodec.ResponseParameters parameters = QueueTakeCodec.decodeResponse(fromFile);
        assertTrue(isEqual(null, parameters.response));
    }

    @Test
    public void test_QueuePeekCodec_encodeRequest() {
        int fileClientMessageIndex = 260;
        ClientMessage encoded = QueuePeekCodec.encodeRequest(aString);
        ClientMessage fromFile = clientMessages.get(fileClientMessageIndex);
        compareClientMessages(fromFile, encoded);
    }

    @Test
    public void test_QueuePeekCodec_decodeResponse() {
        int fileClientMessageIndex = 261;
        ClientMessage fromFile = clientMessages.get(fileClientMessageIndex);
        QueuePeekCodec.ResponseParameters parameters = QueuePeekCodec.decodeResponse(fromFile);
        assertTrue(isEqual(null, parameters.response));
    }

    @Test
    public void test_QueueIteratorCodec_encodeRequest() {
        int fileClientMessageIndex = 262;
        ClientMessage encoded = QueueIteratorCodec.encodeRequest(aString);
        ClientMessage fromFile = clientMessages.get(fileClientMessageIndex);
        compareClientMessages(fromFile, encoded);
    }

    @Test
    public void test_QueueIteratorCodec_decodeResponse() {
        int fileClientMessageIndex = 263;
        ClientMessage fromFile = clientMessages.get(fileClientMessageIndex);
        QueueIteratorCodec.ResponseParameters parameters = QueueIteratorCodec.decodeResponse(fromFile);
        assertTrue(isEqual(aListOfData, parameters.response));
    }

    @Test
    public void test_QueueDrainToCodec_encodeRequest() {
        int fileClientMessageIndex = 264;
        ClientMessage encoded = QueueDrainToCodec.encodeRequest(aString);
        ClientMessage fromFile = clientMessages.get(fileClientMessageIndex);
        compareClientMessages(fromFile, encoded);
    }

    @Test
    public void test_QueueDrainToCodec_decodeResponse() {
        int fileClientMessageIndex = 265;
        ClientMessage fromFile = clientMessages.get(fileClientMessageIndex);
        QueueDrainToCodec.ResponseParameters parameters = QueueDrainToCodec.decodeResponse(fromFile);
        assertTrue(isEqual(aListOfData, parameters.response));
    }

    @Test
    public void test_QueueDrainToMaxSizeCodec_encodeRequest() {
        int fileClientMessageIndex = 266;
        ClientMessage encoded = QueueDrainToMaxSizeCodec.encodeRequest(aString, anInt);
        ClientMessage fromFile = clientMessages.get(fileClientMessageIndex);
        compareClientMessages(fromFile, encoded);
    }

    @Test
    public void test_QueueDrainToMaxSizeCodec_decodeResponse() {
        int fileClientMessageIndex = 267;
        ClientMessage fromFile = clientMessages.get(fileClientMessageIndex);
        QueueDrainToMaxSizeCodec.ResponseParameters parameters = QueueDrainToMaxSizeCodec.decodeResponse(fromFile);
        assertTrue(isEqual(aListOfData, parameters.response));
    }

    @Test
    public void test_QueueContainsCodec_encodeRequest() {
        int fileClientMessageIndex = 268;
        ClientMessage encoded = QueueContainsCodec.encodeRequest(aString, aData);
        ClientMessage fromFile = clientMessages.get(fileClientMessageIndex);
        compareClientMessages(fromFile, encoded);
    }

    @Test
    public void test_QueueContainsCodec_decodeResponse() {
        int fileClientMessageIndex = 269;
        ClientMessage fromFile = clientMessages.get(fileClientMessageIndex);
        QueueContainsCodec.ResponseParameters parameters = QueueContainsCodec.decodeResponse(fromFile);
        assertTrue(isEqual(aBoolean, parameters.response));
    }

    @Test
    public void test_QueueContainsAllCodec_encodeRequest() {
        int fileClientMessageIndex = 270;
        ClientMessage encoded = QueueContainsAllCodec.encodeRequest(aString, aListOfData);
        ClientMessage fromFile = clientMessages.get(fileClientMessageIndex);
        compareClientMessages(fromFile, encoded);
    }

    @Test
    public void test_QueueContainsAllCodec_decodeResponse() {
        int fileClientMessageIndex = 271;
        ClientMessage fromFile = clientMessages.get(fileClientMessageIndex);
        QueueContainsAllCodec.ResponseParameters parameters = QueueContainsAllCodec.decodeResponse(fromFile);
        assertTrue(isEqual(aBoolean, parameters.response));
    }

    @Test
    public void test_QueueCompareAndRemoveAllCodec_encodeRequest() {
        int fileClientMessageIndex = 272;
        ClientMessage encoded = QueueCompareAndRemoveAllCodec.encodeRequest(aString, aListOfData);
        ClientMessage fromFile = clientMessages.get(fileClientMessageIndex);
        compareClientMessages(fromFile, encoded);
    }

    @Test
    public void test_QueueCompareAndRemoveAllCodec_decodeResponse() {
        int fileClientMessageIndex = 273;
        ClientMessage fromFile = clientMessages.get(fileClientMessageIndex);
        QueueCompareAndRemoveAllCodec.ResponseParameters parameters = QueueCompareAndRemoveAllCodec.decodeResponse(fromFile);
        assertTrue(isEqual(aBoolean, parameters.response));
    }

    @Test
    public void test_QueueCompareAndRetainAllCodec_encodeRequest() {
        int fileClientMessageIndex = 274;
        ClientMessage encoded = QueueCompareAndRetainAllCodec.encodeRequest(aString, aListOfData);
        ClientMessage fromFile = clientMessages.get(fileClientMessageIndex);
        compareClientMessages(fromFile, encoded);
    }

    @Test
    public void test_QueueCompareAndRetainAllCodec_decodeResponse() {
        int fileClientMessageIndex = 275;
        ClientMessage fromFile = clientMessages.get(fileClientMessageIndex);
        QueueCompareAndRetainAllCodec.ResponseParameters parameters = QueueCompareAndRetainAllCodec.decodeResponse(fromFile);
        assertTrue(isEqual(aBoolean, parameters.response));
    }

    @Test
    public void test_QueueClearCodec_encodeRequest() {
        int fileClientMessageIndex = 276;
        ClientMessage encoded = QueueClearCodec.encodeRequest(aString);
        ClientMessage fromFile = clientMessages.get(fileClientMessageIndex);
        compareClientMessages(fromFile, encoded);
    }

    @Test
    public void test_QueueClearCodec_decodeResponse() {
        int fileClientMessageIndex = 277;
        ClientMessage fromFile = clientMessages.get(fileClientMessageIndex);
        QueueClearCodec.ResponseParameters parameters = QueueClearCodec.decodeResponse(fromFile);
    }

    @Test
    public void test_QueueAddAllCodec_encodeRequest() {
        int fileClientMessageIndex = 278;
        ClientMessage encoded = QueueAddAllCodec.encodeRequest(aString, aListOfData);
        ClientMessage fromFile = clientMessages.get(fileClientMessageIndex);
        compareClientMessages(fromFile, encoded);
    }

    @Test
    public void test_QueueAddAllCodec_decodeResponse() {
        int fileClientMessageIndex = 279;
        ClientMessage fromFile = clientMessages.get(fileClientMessageIndex);
        QueueAddAllCodec.ResponseParameters parameters = QueueAddAllCodec.decodeResponse(fromFile);
        assertTrue(isEqual(aBoolean, parameters.response));
    }

    @Test
    public void test_QueueAddListenerCodec_encodeRequest() {
        int fileClientMessageIndex = 280;
        ClientMessage encoded = QueueAddListenerCodec.encodeRequest(aString, aBoolean, aBoolean);
        ClientMessage fromFile = clientMessages.get(fileClientMessageIndex);
        compareClientMessages(fromFile, encoded);
    }

    @Test
    public void test_QueueAddListenerCodec_decodeResponse() {
        int fileClientMessageIndex = 281;
        ClientMessage fromFile = clientMessages.get(fileClientMessageIndex);
        QueueAddListenerCodec.ResponseParameters parameters = QueueAddListenerCodec.decodeResponse(fromFile);
        assertTrue(isEqual(aUUID, parameters.response));
    }

    private class QueueAddListenerCodecHandler extends QueueAddListenerCodec.AbstractEventHandler {
        @Override
        public void handleItemEvent(com.hazelcast.nio.serialization.Data item, java.util.UUID uuid, int eventType) {
            assertTrue(isEqual(null, item));
            assertTrue(isEqual(aUUID, uuid));
            assertTrue(isEqual(anInt, eventType));
        }
    }

    @Test
    public void test_QueueAddListenerCodec_handleItemEvent() {
        int fileClientMessageIndex = 282;
        ClientMessage fromFile = clientMessages.get(fileClientMessageIndex);
        QueueAddListenerCodecHandler handler = new QueueAddListenerCodecHandler();
        handler.handle(fromFile);
    }

    @Test
    public void test_QueueRemoveListenerCodec_encodeRequest() {
        int fileClientMessageIndex = 283;
        ClientMessage encoded = QueueRemoveListenerCodec.encodeRequest(aString, aUUID);
        ClientMessage fromFile = clientMessages.get(fileClientMessageIndex);
        compareClientMessages(fromFile, encoded);
    }

    @Test
    public void test_QueueRemoveListenerCodec_decodeResponse() {
        int fileClientMessageIndex = 284;
        ClientMessage fromFile = clientMessages.get(fileClientMessageIndex);
        QueueRemoveListenerCodec.ResponseParameters parameters = QueueRemoveListenerCodec.decodeResponse(fromFile);
        assertTrue(isEqual(aBoolean, parameters.response));
    }

    @Test
    public void test_QueueRemainingCapacityCodec_encodeRequest() {
        int fileClientMessageIndex = 285;
        ClientMessage encoded = QueueRemainingCapacityCodec.encodeRequest(aString);
        ClientMessage fromFile = clientMessages.get(fileClientMessageIndex);
        compareClientMessages(fromFile, encoded);
    }

    @Test
    public void test_QueueRemainingCapacityCodec_decodeResponse() {
        int fileClientMessageIndex = 286;
        ClientMessage fromFile = clientMessages.get(fileClientMessageIndex);
        QueueRemainingCapacityCodec.ResponseParameters parameters = QueueRemainingCapacityCodec.decodeResponse(fromFile);
        assertTrue(isEqual(anInt, parameters.response));
    }

    @Test
    public void test_QueueIsEmptyCodec_encodeRequest() {
        int fileClientMessageIndex = 287;
        ClientMessage encoded = QueueIsEmptyCodec.encodeRequest(aString);
        ClientMessage fromFile = clientMessages.get(fileClientMessageIndex);
        compareClientMessages(fromFile, encoded);
    }

    @Test
    public void test_QueueIsEmptyCodec_decodeResponse() {
        int fileClientMessageIndex = 288;
        ClientMessage fromFile = clientMessages.get(fileClientMessageIndex);
        QueueIsEmptyCodec.ResponseParameters parameters = QueueIsEmptyCodec.decodeResponse(fromFile);
        assertTrue(isEqual(aBoolean, parameters.response));
    }

    @Test
    public void test_TopicPublishCodec_encodeRequest() {
        int fileClientMessageIndex = 289;
        ClientMessage encoded = TopicPublishCodec.encodeRequest(aString, aData);
        ClientMessage fromFile = clientMessages.get(fileClientMessageIndex);
        compareClientMessages(fromFile, encoded);
    }

    @Test
    public void test_TopicPublishCodec_decodeResponse() {
        int fileClientMessageIndex = 290;
        ClientMessage fromFile = clientMessages.get(fileClientMessageIndex);
        TopicPublishCodec.ResponseParameters parameters = TopicPublishCodec.decodeResponse(fromFile);
    }

    @Test
    public void test_TopicAddMessageListenerCodec_encodeRequest() {
        int fileClientMessageIndex = 291;
        ClientMessage encoded = TopicAddMessageListenerCodec.encodeRequest(aString, aBoolean);
        ClientMessage fromFile = clientMessages.get(fileClientMessageIndex);
        compareClientMessages(fromFile, encoded);
    }

    @Test
    public void test_TopicAddMessageListenerCodec_decodeResponse() {
        int fileClientMessageIndex = 292;
        ClientMessage fromFile = clientMessages.get(fileClientMessageIndex);
        TopicAddMessageListenerCodec.ResponseParameters parameters = TopicAddMessageListenerCodec.decodeResponse(fromFile);
        assertTrue(isEqual(aUUID, parameters.response));
    }

    private class TopicAddMessageListenerCodecHandler extends TopicAddMessageListenerCodec.AbstractEventHandler {
        @Override
        public void handleTopicEvent(com.hazelcast.nio.serialization.Data item, long publishTime, java.util.UUID uuid) {
            assertTrue(isEqual(aData, item));
            assertTrue(isEqual(aLong, publishTime));
            assertTrue(isEqual(aUUID, uuid));
        }
    }

    @Test
    public void test_TopicAddMessageListenerCodec_handleTopicEvent() {
        int fileClientMessageIndex = 293;
        ClientMessage fromFile = clientMessages.get(fileClientMessageIndex);
        TopicAddMessageListenerCodecHandler handler = new TopicAddMessageListenerCodecHandler();
        handler.handle(fromFile);
    }

    @Test
    public void test_TopicRemoveMessageListenerCodec_encodeRequest() {
        int fileClientMessageIndex = 294;
        ClientMessage encoded = TopicRemoveMessageListenerCodec.encodeRequest(aString, aUUID);
        ClientMessage fromFile = clientMessages.get(fileClientMessageIndex);
        compareClientMessages(fromFile, encoded);
    }

    @Test
    public void test_TopicRemoveMessageListenerCodec_decodeResponse() {
        int fileClientMessageIndex = 295;
        ClientMessage fromFile = clientMessages.get(fileClientMessageIndex);
        TopicRemoveMessageListenerCodec.ResponseParameters parameters = TopicRemoveMessageListenerCodec.decodeResponse(fromFile);
        assertTrue(isEqual(aBoolean, parameters.response));
    }

    @Test
    public void test_ListSizeCodec_encodeRequest() {
        int fileClientMessageIndex = 296;
        ClientMessage encoded = ListSizeCodec.encodeRequest(aString);
        ClientMessage fromFile = clientMessages.get(fileClientMessageIndex);
        compareClientMessages(fromFile, encoded);
    }

    @Test
    public void test_ListSizeCodec_decodeResponse() {
        int fileClientMessageIndex = 297;
        ClientMessage fromFile = clientMessages.get(fileClientMessageIndex);
        ListSizeCodec.ResponseParameters parameters = ListSizeCodec.decodeResponse(fromFile);
        assertTrue(isEqual(anInt, parameters.response));
    }

    @Test
    public void test_ListContainsCodec_encodeRequest() {
        int fileClientMessageIndex = 298;
        ClientMessage encoded = ListContainsCodec.encodeRequest(aString, aData);
        ClientMessage fromFile = clientMessages.get(fileClientMessageIndex);
        compareClientMessages(fromFile, encoded);
    }

    @Test
    public void test_ListContainsCodec_decodeResponse() {
        int fileClientMessageIndex = 299;
        ClientMessage fromFile = clientMessages.get(fileClientMessageIndex);
        ListContainsCodec.ResponseParameters parameters = ListContainsCodec.decodeResponse(fromFile);
        assertTrue(isEqual(aBoolean, parameters.response));
    }

    @Test
    public void test_ListContainsAllCodec_encodeRequest() {
        int fileClientMessageIndex = 300;
        ClientMessage encoded = ListContainsAllCodec.encodeRequest(aString, aListOfData);
        ClientMessage fromFile = clientMessages.get(fileClientMessageIndex);
        compareClientMessages(fromFile, encoded);
    }

    @Test
    public void test_ListContainsAllCodec_decodeResponse() {
        int fileClientMessageIndex = 301;
        ClientMessage fromFile = clientMessages.get(fileClientMessageIndex);
        ListContainsAllCodec.ResponseParameters parameters = ListContainsAllCodec.decodeResponse(fromFile);
        assertTrue(isEqual(aBoolean, parameters.response));
    }

    @Test
    public void test_ListAddCodec_encodeRequest() {
        int fileClientMessageIndex = 302;
        ClientMessage encoded = ListAddCodec.encodeRequest(aString, aData);
        ClientMessage fromFile = clientMessages.get(fileClientMessageIndex);
        compareClientMessages(fromFile, encoded);
    }

    @Test
    public void test_ListAddCodec_decodeResponse() {
        int fileClientMessageIndex = 303;
        ClientMessage fromFile = clientMessages.get(fileClientMessageIndex);
        ListAddCodec.ResponseParameters parameters = ListAddCodec.decodeResponse(fromFile);
        assertTrue(isEqual(aBoolean, parameters.response));
    }

    @Test
    public void test_ListRemoveCodec_encodeRequest() {
        int fileClientMessageIndex = 304;
        ClientMessage encoded = ListRemoveCodec.encodeRequest(aString, aData);
        ClientMessage fromFile = clientMessages.get(fileClientMessageIndex);
        compareClientMessages(fromFile, encoded);
    }

    @Test
    public void test_ListRemoveCodec_decodeResponse() {
        int fileClientMessageIndex = 305;
        ClientMessage fromFile = clientMessages.get(fileClientMessageIndex);
        ListRemoveCodec.ResponseParameters parameters = ListRemoveCodec.decodeResponse(fromFile);
        assertTrue(isEqual(aBoolean, parameters.response));
    }

    @Test
    public void test_ListAddAllCodec_encodeRequest() {
        int fileClientMessageIndex = 306;
        ClientMessage encoded = ListAddAllCodec.encodeRequest(aString, aListOfData);
        ClientMessage fromFile = clientMessages.get(fileClientMessageIndex);
        compareClientMessages(fromFile, encoded);
    }

    @Test
    public void test_ListAddAllCodec_decodeResponse() {
        int fileClientMessageIndex = 307;
        ClientMessage fromFile = clientMessages.get(fileClientMessageIndex);
        ListAddAllCodec.ResponseParameters parameters = ListAddAllCodec.decodeResponse(fromFile);
        assertTrue(isEqual(aBoolean, parameters.response));
    }

    @Test
    public void test_ListCompareAndRemoveAllCodec_encodeRequest() {
        int fileClientMessageIndex = 308;
        ClientMessage encoded = ListCompareAndRemoveAllCodec.encodeRequest(aString, aListOfData);
        ClientMessage fromFile = clientMessages.get(fileClientMessageIndex);
        compareClientMessages(fromFile, encoded);
    }

    @Test
    public void test_ListCompareAndRemoveAllCodec_decodeResponse() {
        int fileClientMessageIndex = 309;
        ClientMessage fromFile = clientMessages.get(fileClientMessageIndex);
        ListCompareAndRemoveAllCodec.ResponseParameters parameters = ListCompareAndRemoveAllCodec.decodeResponse(fromFile);
        assertTrue(isEqual(aBoolean, parameters.response));
    }

    @Test
    public void test_ListCompareAndRetainAllCodec_encodeRequest() {
        int fileClientMessageIndex = 310;
        ClientMessage encoded = ListCompareAndRetainAllCodec.encodeRequest(aString, aListOfData);
        ClientMessage fromFile = clientMessages.get(fileClientMessageIndex);
        compareClientMessages(fromFile, encoded);
    }

    @Test
    public void test_ListCompareAndRetainAllCodec_decodeResponse() {
        int fileClientMessageIndex = 311;
        ClientMessage fromFile = clientMessages.get(fileClientMessageIndex);
        ListCompareAndRetainAllCodec.ResponseParameters parameters = ListCompareAndRetainAllCodec.decodeResponse(fromFile);
        assertTrue(isEqual(aBoolean, parameters.response));
    }

    @Test
    public void test_ListClearCodec_encodeRequest() {
        int fileClientMessageIndex = 312;
        ClientMessage encoded = ListClearCodec.encodeRequest(aString);
        ClientMessage fromFile = clientMessages.get(fileClientMessageIndex);
        compareClientMessages(fromFile, encoded);
    }

    @Test
    public void test_ListClearCodec_decodeResponse() {
        int fileClientMessageIndex = 313;
        ClientMessage fromFile = clientMessages.get(fileClientMessageIndex);
        ListClearCodec.ResponseParameters parameters = ListClearCodec.decodeResponse(fromFile);
    }

    @Test
    public void test_ListGetAllCodec_encodeRequest() {
        int fileClientMessageIndex = 314;
        ClientMessage encoded = ListGetAllCodec.encodeRequest(aString);
        ClientMessage fromFile = clientMessages.get(fileClientMessageIndex);
        compareClientMessages(fromFile, encoded);
    }

    @Test
    public void test_ListGetAllCodec_decodeResponse() {
        int fileClientMessageIndex = 315;
        ClientMessage fromFile = clientMessages.get(fileClientMessageIndex);
        ListGetAllCodec.ResponseParameters parameters = ListGetAllCodec.decodeResponse(fromFile);
        assertTrue(isEqual(aListOfData, parameters.response));
    }

    @Test
    public void test_ListAddListenerCodec_encodeRequest() {
        int fileClientMessageIndex = 316;
        ClientMessage encoded = ListAddListenerCodec.encodeRequest(aString, aBoolean, aBoolean);
        ClientMessage fromFile = clientMessages.get(fileClientMessageIndex);
        compareClientMessages(fromFile, encoded);
    }

    @Test
    public void test_ListAddListenerCodec_decodeResponse() {
        int fileClientMessageIndex = 317;
        ClientMessage fromFile = clientMessages.get(fileClientMessageIndex);
        ListAddListenerCodec.ResponseParameters parameters = ListAddListenerCodec.decodeResponse(fromFile);
        assertTrue(isEqual(aUUID, parameters.response));
    }

    private class ListAddListenerCodecHandler extends ListAddListenerCodec.AbstractEventHandler {
        @Override
        public void handleItemEvent(com.hazelcast.nio.serialization.Data item, java.util.UUID uuid, int eventType) {
            assertTrue(isEqual(null, item));
            assertTrue(isEqual(aUUID, uuid));
            assertTrue(isEqual(anInt, eventType));
        }
    }

    @Test
    public void test_ListAddListenerCodec_handleItemEvent() {
        int fileClientMessageIndex = 318;
        ClientMessage fromFile = clientMessages.get(fileClientMessageIndex);
        ListAddListenerCodecHandler handler = new ListAddListenerCodecHandler();
        handler.handle(fromFile);
    }

    @Test
    public void test_ListRemoveListenerCodec_encodeRequest() {
        int fileClientMessageIndex = 319;
        ClientMessage encoded = ListRemoveListenerCodec.encodeRequest(aString, aUUID);
        ClientMessage fromFile = clientMessages.get(fileClientMessageIndex);
        compareClientMessages(fromFile, encoded);
    }

    @Test
    public void test_ListRemoveListenerCodec_decodeResponse() {
        int fileClientMessageIndex = 320;
        ClientMessage fromFile = clientMessages.get(fileClientMessageIndex);
        ListRemoveListenerCodec.ResponseParameters parameters = ListRemoveListenerCodec.decodeResponse(fromFile);
        assertTrue(isEqual(aBoolean, parameters.response));
    }

    @Test
    public void test_ListIsEmptyCodec_encodeRequest() {
        int fileClientMessageIndex = 321;
        ClientMessage encoded = ListIsEmptyCodec.encodeRequest(aString);
        ClientMessage fromFile = clientMessages.get(fileClientMessageIndex);
        compareClientMessages(fromFile, encoded);
    }

    @Test
    public void test_ListIsEmptyCodec_decodeResponse() {
        int fileClientMessageIndex = 322;
        ClientMessage fromFile = clientMessages.get(fileClientMessageIndex);
        ListIsEmptyCodec.ResponseParameters parameters = ListIsEmptyCodec.decodeResponse(fromFile);
        assertTrue(isEqual(aBoolean, parameters.response));
    }

    @Test
    public void test_ListAddAllWithIndexCodec_encodeRequest() {
        int fileClientMessageIndex = 323;
        ClientMessage encoded = ListAddAllWithIndexCodec.encodeRequest(aString, anInt, aListOfData);
        ClientMessage fromFile = clientMessages.get(fileClientMessageIndex);
        compareClientMessages(fromFile, encoded);
    }

    @Test
    public void test_ListAddAllWithIndexCodec_decodeResponse() {
        int fileClientMessageIndex = 324;
        ClientMessage fromFile = clientMessages.get(fileClientMessageIndex);
        ListAddAllWithIndexCodec.ResponseParameters parameters = ListAddAllWithIndexCodec.decodeResponse(fromFile);
        assertTrue(isEqual(aBoolean, parameters.response));
    }

    @Test
    public void test_ListGetCodec_encodeRequest() {
        int fileClientMessageIndex = 325;
        ClientMessage encoded = ListGetCodec.encodeRequest(aString, anInt);
        ClientMessage fromFile = clientMessages.get(fileClientMessageIndex);
        compareClientMessages(fromFile, encoded);
    }

    @Test
    public void test_ListGetCodec_decodeResponse() {
        int fileClientMessageIndex = 326;
        ClientMessage fromFile = clientMessages.get(fileClientMessageIndex);
        ListGetCodec.ResponseParameters parameters = ListGetCodec.decodeResponse(fromFile);
        assertTrue(isEqual(null, parameters.response));
    }

    @Test
    public void test_ListSetCodec_encodeRequest() {
        int fileClientMessageIndex = 327;
        ClientMessage encoded = ListSetCodec.encodeRequest(aString, anInt, aData);
        ClientMessage fromFile = clientMessages.get(fileClientMessageIndex);
        compareClientMessages(fromFile, encoded);
    }

    @Test
    public void test_ListSetCodec_decodeResponse() {
        int fileClientMessageIndex = 328;
        ClientMessage fromFile = clientMessages.get(fileClientMessageIndex);
        ListSetCodec.ResponseParameters parameters = ListSetCodec.decodeResponse(fromFile);
        assertTrue(isEqual(null, parameters.response));
    }

    @Test
    public void test_ListAddWithIndexCodec_encodeRequest() {
        int fileClientMessageIndex = 329;
        ClientMessage encoded = ListAddWithIndexCodec.encodeRequest(aString, anInt, aData);
        ClientMessage fromFile = clientMessages.get(fileClientMessageIndex);
        compareClientMessages(fromFile, encoded);
    }

    @Test
    public void test_ListAddWithIndexCodec_decodeResponse() {
        int fileClientMessageIndex = 330;
        ClientMessage fromFile = clientMessages.get(fileClientMessageIndex);
        ListAddWithIndexCodec.ResponseParameters parameters = ListAddWithIndexCodec.decodeResponse(fromFile);
    }

    @Test
    public void test_ListRemoveWithIndexCodec_encodeRequest() {
        int fileClientMessageIndex = 331;
        ClientMessage encoded = ListRemoveWithIndexCodec.encodeRequest(aString, anInt);
        ClientMessage fromFile = clientMessages.get(fileClientMessageIndex);
        compareClientMessages(fromFile, encoded);
    }

    @Test
    public void test_ListRemoveWithIndexCodec_decodeResponse() {
        int fileClientMessageIndex = 332;
        ClientMessage fromFile = clientMessages.get(fileClientMessageIndex);
        ListRemoveWithIndexCodec.ResponseParameters parameters = ListRemoveWithIndexCodec.decodeResponse(fromFile);
        assertTrue(isEqual(null, parameters.response));
    }

    @Test
    public void test_ListLastIndexOfCodec_encodeRequest() {
        int fileClientMessageIndex = 333;
        ClientMessage encoded = ListLastIndexOfCodec.encodeRequest(aString, aData);
        ClientMessage fromFile = clientMessages.get(fileClientMessageIndex);
        compareClientMessages(fromFile, encoded);
    }

    @Test
    public void test_ListLastIndexOfCodec_decodeResponse() {
        int fileClientMessageIndex = 334;
        ClientMessage fromFile = clientMessages.get(fileClientMessageIndex);
        ListLastIndexOfCodec.ResponseParameters parameters = ListLastIndexOfCodec.decodeResponse(fromFile);
        assertTrue(isEqual(anInt, parameters.response));
    }

    @Test
    public void test_ListIndexOfCodec_encodeRequest() {
        int fileClientMessageIndex = 335;
        ClientMessage encoded = ListIndexOfCodec.encodeRequest(aString, aData);
        ClientMessage fromFile = clientMessages.get(fileClientMessageIndex);
        compareClientMessages(fromFile, encoded);
    }

    @Test
    public void test_ListIndexOfCodec_decodeResponse() {
        int fileClientMessageIndex = 336;
        ClientMessage fromFile = clientMessages.get(fileClientMessageIndex);
        ListIndexOfCodec.ResponseParameters parameters = ListIndexOfCodec.decodeResponse(fromFile);
        assertTrue(isEqual(anInt, parameters.response));
    }

    @Test
    public void test_ListSubCodec_encodeRequest() {
        int fileClientMessageIndex = 337;
        ClientMessage encoded = ListSubCodec.encodeRequest(aString, anInt, anInt);
        ClientMessage fromFile = clientMessages.get(fileClientMessageIndex);
        compareClientMessages(fromFile, encoded);
    }

    @Test
    public void test_ListSubCodec_decodeResponse() {
        int fileClientMessageIndex = 338;
        ClientMessage fromFile = clientMessages.get(fileClientMessageIndex);
        ListSubCodec.ResponseParameters parameters = ListSubCodec.decodeResponse(fromFile);
        assertTrue(isEqual(aListOfData, parameters.response));
    }

    @Test
    public void test_ListIteratorCodec_encodeRequest() {
        int fileClientMessageIndex = 339;
        ClientMessage encoded = ListIteratorCodec.encodeRequest(aString);
        ClientMessage fromFile = clientMessages.get(fileClientMessageIndex);
        compareClientMessages(fromFile, encoded);
    }

    @Test
    public void test_ListIteratorCodec_decodeResponse() {
        int fileClientMessageIndex = 340;
        ClientMessage fromFile = clientMessages.get(fileClientMessageIndex);
        ListIteratorCodec.ResponseParameters parameters = ListIteratorCodec.decodeResponse(fromFile);
        assertTrue(isEqual(aListOfData, parameters.response));
    }

    @Test
    public void test_ListListIteratorCodec_encodeRequest() {
        int fileClientMessageIndex = 341;
        ClientMessage encoded = ListListIteratorCodec.encodeRequest(aString, anInt);
        ClientMessage fromFile = clientMessages.get(fileClientMessageIndex);
        compareClientMessages(fromFile, encoded);
    }

    @Test
    public void test_ListListIteratorCodec_decodeResponse() {
        int fileClientMessageIndex = 342;
        ClientMessage fromFile = clientMessages.get(fileClientMessageIndex);
        ListListIteratorCodec.ResponseParameters parameters = ListListIteratorCodec.decodeResponse(fromFile);
        assertTrue(isEqual(aListOfData, parameters.response));
    }

    @Test
    public void test_SetSizeCodec_encodeRequest() {
        int fileClientMessageIndex = 343;
        ClientMessage encoded = SetSizeCodec.encodeRequest(aString);
        ClientMessage fromFile = clientMessages.get(fileClientMessageIndex);
        compareClientMessages(fromFile, encoded);
    }

    @Test
    public void test_SetSizeCodec_decodeResponse() {
        int fileClientMessageIndex = 344;
        ClientMessage fromFile = clientMessages.get(fileClientMessageIndex);
        SetSizeCodec.ResponseParameters parameters = SetSizeCodec.decodeResponse(fromFile);
        assertTrue(isEqual(anInt, parameters.response));
    }

    @Test
    public void test_SetContainsCodec_encodeRequest() {
        int fileClientMessageIndex = 345;
        ClientMessage encoded = SetContainsCodec.encodeRequest(aString, aData);
        ClientMessage fromFile = clientMessages.get(fileClientMessageIndex);
        compareClientMessages(fromFile, encoded);
    }

    @Test
    public void test_SetContainsCodec_decodeResponse() {
        int fileClientMessageIndex = 346;
        ClientMessage fromFile = clientMessages.get(fileClientMessageIndex);
        SetContainsCodec.ResponseParameters parameters = SetContainsCodec.decodeResponse(fromFile);
        assertTrue(isEqual(aBoolean, parameters.response));
    }

    @Test
    public void test_SetContainsAllCodec_encodeRequest() {
        int fileClientMessageIndex = 347;
        ClientMessage encoded = SetContainsAllCodec.encodeRequest(aString, aListOfData);
        ClientMessage fromFile = clientMessages.get(fileClientMessageIndex);
        compareClientMessages(fromFile, encoded);
    }

    @Test
    public void test_SetContainsAllCodec_decodeResponse() {
        int fileClientMessageIndex = 348;
        ClientMessage fromFile = clientMessages.get(fileClientMessageIndex);
        SetContainsAllCodec.ResponseParameters parameters = SetContainsAllCodec.decodeResponse(fromFile);
        assertTrue(isEqual(aBoolean, parameters.response));
    }

    @Test
    public void test_SetAddCodec_encodeRequest() {
        int fileClientMessageIndex = 349;
        ClientMessage encoded = SetAddCodec.encodeRequest(aString, aData);
        ClientMessage fromFile = clientMessages.get(fileClientMessageIndex);
        compareClientMessages(fromFile, encoded);
    }

    @Test
    public void test_SetAddCodec_decodeResponse() {
        int fileClientMessageIndex = 350;
        ClientMessage fromFile = clientMessages.get(fileClientMessageIndex);
        SetAddCodec.ResponseParameters parameters = SetAddCodec.decodeResponse(fromFile);
        assertTrue(isEqual(aBoolean, parameters.response));
    }

    @Test
    public void test_SetRemoveCodec_encodeRequest() {
        int fileClientMessageIndex = 351;
        ClientMessage encoded = SetRemoveCodec.encodeRequest(aString, aData);
        ClientMessage fromFile = clientMessages.get(fileClientMessageIndex);
        compareClientMessages(fromFile, encoded);
    }

    @Test
    public void test_SetRemoveCodec_decodeResponse() {
        int fileClientMessageIndex = 352;
        ClientMessage fromFile = clientMessages.get(fileClientMessageIndex);
        SetRemoveCodec.ResponseParameters parameters = SetRemoveCodec.decodeResponse(fromFile);
        assertTrue(isEqual(aBoolean, parameters.response));
    }

    @Test
    public void test_SetAddAllCodec_encodeRequest() {
        int fileClientMessageIndex = 353;
        ClientMessage encoded = SetAddAllCodec.encodeRequest(aString, aListOfData);
        ClientMessage fromFile = clientMessages.get(fileClientMessageIndex);
        compareClientMessages(fromFile, encoded);
    }

    @Test
    public void test_SetAddAllCodec_decodeResponse() {
        int fileClientMessageIndex = 354;
        ClientMessage fromFile = clientMessages.get(fileClientMessageIndex);
        SetAddAllCodec.ResponseParameters parameters = SetAddAllCodec.decodeResponse(fromFile);
        assertTrue(isEqual(aBoolean, parameters.response));
    }

    @Test
    public void test_SetCompareAndRemoveAllCodec_encodeRequest() {
        int fileClientMessageIndex = 355;
        ClientMessage encoded = SetCompareAndRemoveAllCodec.encodeRequest(aString, aListOfData);
        ClientMessage fromFile = clientMessages.get(fileClientMessageIndex);
        compareClientMessages(fromFile, encoded);
    }

    @Test
    public void test_SetCompareAndRemoveAllCodec_decodeResponse() {
        int fileClientMessageIndex = 356;
        ClientMessage fromFile = clientMessages.get(fileClientMessageIndex);
        SetCompareAndRemoveAllCodec.ResponseParameters parameters = SetCompareAndRemoveAllCodec.decodeResponse(fromFile);
        assertTrue(isEqual(aBoolean, parameters.response));
    }

    @Test
    public void test_SetCompareAndRetainAllCodec_encodeRequest() {
        int fileClientMessageIndex = 357;
        ClientMessage encoded = SetCompareAndRetainAllCodec.encodeRequest(aString, aListOfData);
        ClientMessage fromFile = clientMessages.get(fileClientMessageIndex);
        compareClientMessages(fromFile, encoded);
    }

    @Test
    public void test_SetCompareAndRetainAllCodec_decodeResponse() {
        int fileClientMessageIndex = 358;
        ClientMessage fromFile = clientMessages.get(fileClientMessageIndex);
        SetCompareAndRetainAllCodec.ResponseParameters parameters = SetCompareAndRetainAllCodec.decodeResponse(fromFile);
        assertTrue(isEqual(aBoolean, parameters.response));
    }

    @Test
    public void test_SetClearCodec_encodeRequest() {
        int fileClientMessageIndex = 359;
        ClientMessage encoded = SetClearCodec.encodeRequest(aString);
        ClientMessage fromFile = clientMessages.get(fileClientMessageIndex);
        compareClientMessages(fromFile, encoded);
    }

    @Test
    public void test_SetClearCodec_decodeResponse() {
        int fileClientMessageIndex = 360;
        ClientMessage fromFile = clientMessages.get(fileClientMessageIndex);
        SetClearCodec.ResponseParameters parameters = SetClearCodec.decodeResponse(fromFile);
    }

    @Test
    public void test_SetGetAllCodec_encodeRequest() {
        int fileClientMessageIndex = 361;
        ClientMessage encoded = SetGetAllCodec.encodeRequest(aString);
        ClientMessage fromFile = clientMessages.get(fileClientMessageIndex);
        compareClientMessages(fromFile, encoded);
    }

    @Test
    public void test_SetGetAllCodec_decodeResponse() {
        int fileClientMessageIndex = 362;
        ClientMessage fromFile = clientMessages.get(fileClientMessageIndex);
        SetGetAllCodec.ResponseParameters parameters = SetGetAllCodec.decodeResponse(fromFile);
        assertTrue(isEqual(aListOfData, parameters.response));
    }

    @Test
    public void test_SetAddListenerCodec_encodeRequest() {
        int fileClientMessageIndex = 363;
        ClientMessage encoded = SetAddListenerCodec.encodeRequest(aString, aBoolean, aBoolean);
        ClientMessage fromFile = clientMessages.get(fileClientMessageIndex);
        compareClientMessages(fromFile, encoded);
    }

    @Test
    public void test_SetAddListenerCodec_decodeResponse() {
        int fileClientMessageIndex = 364;
        ClientMessage fromFile = clientMessages.get(fileClientMessageIndex);
        SetAddListenerCodec.ResponseParameters parameters = SetAddListenerCodec.decodeResponse(fromFile);
        assertTrue(isEqual(aUUID, parameters.response));
    }

    private class SetAddListenerCodecHandler extends SetAddListenerCodec.AbstractEventHandler {
        @Override
        public void handleItemEvent(com.hazelcast.nio.serialization.Data item, java.util.UUID uuid, int eventType) {
            assertTrue(isEqual(null, item));
            assertTrue(isEqual(aUUID, uuid));
            assertTrue(isEqual(anInt, eventType));
        }
    }

    @Test
    public void test_SetAddListenerCodec_handleItemEvent() {
        int fileClientMessageIndex = 365;
        ClientMessage fromFile = clientMessages.get(fileClientMessageIndex);
        SetAddListenerCodecHandler handler = new SetAddListenerCodecHandler();
        handler.handle(fromFile);
    }

    @Test
    public void test_SetRemoveListenerCodec_encodeRequest() {
        int fileClientMessageIndex = 366;
        ClientMessage encoded = SetRemoveListenerCodec.encodeRequest(aString, aUUID);
        ClientMessage fromFile = clientMessages.get(fileClientMessageIndex);
        compareClientMessages(fromFile, encoded);
    }

    @Test
    public void test_SetRemoveListenerCodec_decodeResponse() {
        int fileClientMessageIndex = 367;
        ClientMessage fromFile = clientMessages.get(fileClientMessageIndex);
        SetRemoveListenerCodec.ResponseParameters parameters = SetRemoveListenerCodec.decodeResponse(fromFile);
        assertTrue(isEqual(aBoolean, parameters.response));
    }

    @Test
    public void test_SetIsEmptyCodec_encodeRequest() {
        int fileClientMessageIndex = 368;
        ClientMessage encoded = SetIsEmptyCodec.encodeRequest(aString);
        ClientMessage fromFile = clientMessages.get(fileClientMessageIndex);
        compareClientMessages(fromFile, encoded);
    }

    @Test
    public void test_SetIsEmptyCodec_decodeResponse() {
        int fileClientMessageIndex = 369;
        ClientMessage fromFile = clientMessages.get(fileClientMessageIndex);
        SetIsEmptyCodec.ResponseParameters parameters = SetIsEmptyCodec.decodeResponse(fromFile);
        assertTrue(isEqual(aBoolean, parameters.response));
    }

    @Test
    public void test_FencedLockLockCodec_encodeRequest() {
        int fileClientMessageIndex = 370;
        ClientMessage encoded = FencedLockLockCodec.encodeRequest(aRaftGroupId, aString, aLong, aLong, aUUID);
        ClientMessage fromFile = clientMessages.get(fileClientMessageIndex);
        compareClientMessages(fromFile, encoded);
    }

    @Test
    public void test_FencedLockLockCodec_decodeResponse() {
        int fileClientMessageIndex = 371;
        ClientMessage fromFile = clientMessages.get(fileClientMessageIndex);
        FencedLockLockCodec.ResponseParameters parameters = FencedLockLockCodec.decodeResponse(fromFile);
        assertTrue(isEqual(aLong, parameters.response));
    }

    @Test
    public void test_FencedLockTryLockCodec_encodeRequest() {
        int fileClientMessageIndex = 372;
        ClientMessage encoded = FencedLockTryLockCodec.encodeRequest(aRaftGroupId, aString, aLong, aLong, aUUID, aLong);
        ClientMessage fromFile = clientMessages.get(fileClientMessageIndex);
        compareClientMessages(fromFile, encoded);
    }

    @Test
    public void test_FencedLockTryLockCodec_decodeResponse() {
        int fileClientMessageIndex = 373;
        ClientMessage fromFile = clientMessages.get(fileClientMessageIndex);
        FencedLockTryLockCodec.ResponseParameters parameters = FencedLockTryLockCodec.decodeResponse(fromFile);
        assertTrue(isEqual(aLong, parameters.response));
    }

    @Test
    public void test_FencedLockUnlockCodec_encodeRequest() {
        int fileClientMessageIndex = 374;
        ClientMessage encoded = FencedLockUnlockCodec.encodeRequest(aRaftGroupId, aString, aLong, aLong, aUUID);
        ClientMessage fromFile = clientMessages.get(fileClientMessageIndex);
        compareClientMessages(fromFile, encoded);
    }

    @Test
    public void test_FencedLockUnlockCodec_decodeResponse() {
        int fileClientMessageIndex = 375;
        ClientMessage fromFile = clientMessages.get(fileClientMessageIndex);
        FencedLockUnlockCodec.ResponseParameters parameters = FencedLockUnlockCodec.decodeResponse(fromFile);
        assertTrue(isEqual(aBoolean, parameters.response));
    }

    @Test
    public void test_FencedLockGetLockOwnershipCodec_encodeRequest() {
        int fileClientMessageIndex = 376;
        ClientMessage encoded = FencedLockGetLockOwnershipCodec.encodeRequest(aRaftGroupId, aString);
        ClientMessage fromFile = clientMessages.get(fileClientMessageIndex);
        compareClientMessages(fromFile, encoded);
    }

    @Test
    public void test_FencedLockGetLockOwnershipCodec_decodeResponse() {
        int fileClientMessageIndex = 377;
        ClientMessage fromFile = clientMessages.get(fileClientMessageIndex);
        FencedLockGetLockOwnershipCodec.ResponseParameters parameters = FencedLockGetLockOwnershipCodec.decodeResponse(fromFile);
        assertTrue(isEqual(aLong, parameters.fence));
        assertTrue(isEqual(anInt, parameters.lockCount));
        assertTrue(isEqual(aLong, parameters.sessionId));
        assertTrue(isEqual(aLong, parameters.threadId));
    }

    @Test
    public void test_ExecutorServiceShutdownCodec_encodeRequest() {
        int fileClientMessageIndex = 378;
        ClientMessage encoded = ExecutorServiceShutdownCodec.encodeRequest(aString);
        ClientMessage fromFile = clientMessages.get(fileClientMessageIndex);
        compareClientMessages(fromFile, encoded);
    }

    @Test
    public void test_ExecutorServiceShutdownCodec_decodeResponse() {
        int fileClientMessageIndex = 379;
        ClientMessage fromFile = clientMessages.get(fileClientMessageIndex);
        ExecutorServiceShutdownCodec.ResponseParameters parameters = ExecutorServiceShutdownCodec.decodeResponse(fromFile);
    }

    @Test
    public void test_ExecutorServiceIsShutdownCodec_encodeRequest() {
        int fileClientMessageIndex = 380;
        ClientMessage encoded = ExecutorServiceIsShutdownCodec.encodeRequest(aString);
        ClientMessage fromFile = clientMessages.get(fileClientMessageIndex);
        compareClientMessages(fromFile, encoded);
    }

    @Test
    public void test_ExecutorServiceIsShutdownCodec_decodeResponse() {
        int fileClientMessageIndex = 381;
        ClientMessage fromFile = clientMessages.get(fileClientMessageIndex);
        ExecutorServiceIsShutdownCodec.ResponseParameters parameters = ExecutorServiceIsShutdownCodec.decodeResponse(fromFile);
        assertTrue(isEqual(aBoolean, parameters.response));
    }

    @Test
    public void test_ExecutorServiceCancelOnPartitionCodec_encodeRequest() {
        int fileClientMessageIndex = 382;
        ClientMessage encoded = ExecutorServiceCancelOnPartitionCodec.encodeRequest(aUUID, aBoolean);
        ClientMessage fromFile = clientMessages.get(fileClientMessageIndex);
        compareClientMessages(fromFile, encoded);
    }

    @Test
    public void test_ExecutorServiceCancelOnPartitionCodec_decodeResponse() {
        int fileClientMessageIndex = 383;
        ClientMessage fromFile = clientMessages.get(fileClientMessageIndex);
        ExecutorServiceCancelOnPartitionCodec.ResponseParameters parameters = ExecutorServiceCancelOnPartitionCodec.decodeResponse(fromFile);
        assertTrue(isEqual(aBoolean, parameters.response));
    }

    @Test
    public void test_ExecutorServiceCancelOnAddressCodec_encodeRequest() {
        int fileClientMessageIndex = 384;
        ClientMessage encoded = ExecutorServiceCancelOnAddressCodec.encodeRequest(aUUID, anAddress, aBoolean);
        ClientMessage fromFile = clientMessages.get(fileClientMessageIndex);
        compareClientMessages(fromFile, encoded);
    }

    @Test
    public void test_ExecutorServiceCancelOnAddressCodec_decodeResponse() {
        int fileClientMessageIndex = 385;
        ClientMessage fromFile = clientMessages.get(fileClientMessageIndex);
        ExecutorServiceCancelOnAddressCodec.ResponseParameters parameters = ExecutorServiceCancelOnAddressCodec.decodeResponse(fromFile);
        assertTrue(isEqual(aBoolean, parameters.response));
    }

    @Test
    public void test_ExecutorServiceSubmitToPartitionCodec_encodeRequest() {
        int fileClientMessageIndex = 386;
        ClientMessage encoded = ExecutorServiceSubmitToPartitionCodec.encodeRequest(aString, aUUID, aData);
        ClientMessage fromFile = clientMessages.get(fileClientMessageIndex);
        compareClientMessages(fromFile, encoded);
    }

    @Test
    public void test_ExecutorServiceSubmitToPartitionCodec_decodeResponse() {
        int fileClientMessageIndex = 387;
        ClientMessage fromFile = clientMessages.get(fileClientMessageIndex);
        ExecutorServiceSubmitToPartitionCodec.ResponseParameters parameters = ExecutorServiceSubmitToPartitionCodec.decodeResponse(fromFile);
        assertTrue(isEqual(null, parameters.response));
    }

    @Test
    public void test_ExecutorServiceSubmitToAddressCodec_encodeRequest() {
        int fileClientMessageIndex = 388;
        ClientMessage encoded = ExecutorServiceSubmitToAddressCodec.encodeRequest(aString, aUUID, aData, anAddress);
        ClientMessage fromFile = clientMessages.get(fileClientMessageIndex);
        compareClientMessages(fromFile, encoded);
    }

    @Test
    public void test_ExecutorServiceSubmitToAddressCodec_decodeResponse() {
        int fileClientMessageIndex = 389;
        ClientMessage fromFile = clientMessages.get(fileClientMessageIndex);
        ExecutorServiceSubmitToAddressCodec.ResponseParameters parameters = ExecutorServiceSubmitToAddressCodec.decodeResponse(fromFile);
        assertTrue(isEqual(null, parameters.response));
    }

    @Test
    public void test_AtomicLongApplyCodec_encodeRequest() {
        int fileClientMessageIndex = 390;
        ClientMessage encoded = AtomicLongApplyCodec.encodeRequest(aRaftGroupId, aString, aData);
        ClientMessage fromFile = clientMessages.get(fileClientMessageIndex);
        compareClientMessages(fromFile, encoded);
    }

    @Test
    public void test_AtomicLongApplyCodec_decodeResponse() {
        int fileClientMessageIndex = 391;
        ClientMessage fromFile = clientMessages.get(fileClientMessageIndex);
        AtomicLongApplyCodec.ResponseParameters parameters = AtomicLongApplyCodec.decodeResponse(fromFile);
        assertTrue(isEqual(null, parameters.response));
    }

    @Test
    public void test_AtomicLongAlterCodec_encodeRequest() {
        int fileClientMessageIndex = 392;
        ClientMessage encoded = AtomicLongAlterCodec.encodeRequest(aRaftGroupId, aString, aData, anInt);
        ClientMessage fromFile = clientMessages.get(fileClientMessageIndex);
        compareClientMessages(fromFile, encoded);
    }

    @Test
    public void test_AtomicLongAlterCodec_decodeResponse() {
        int fileClientMessageIndex = 393;
        ClientMessage fromFile = clientMessages.get(fileClientMessageIndex);
        AtomicLongAlterCodec.ResponseParameters parameters = AtomicLongAlterCodec.decodeResponse(fromFile);
        assertTrue(isEqual(aLong, parameters.response));
    }

    @Test
    public void test_AtomicLongAddAndGetCodec_encodeRequest() {
        int fileClientMessageIndex = 394;
        ClientMessage encoded = AtomicLongAddAndGetCodec.encodeRequest(aRaftGroupId, aString, aLong);
        ClientMessage fromFile = clientMessages.get(fileClientMessageIndex);
        compareClientMessages(fromFile, encoded);
    }

    @Test
    public void test_AtomicLongAddAndGetCodec_decodeResponse() {
        int fileClientMessageIndex = 395;
        ClientMessage fromFile = clientMessages.get(fileClientMessageIndex);
        AtomicLongAddAndGetCodec.ResponseParameters parameters = AtomicLongAddAndGetCodec.decodeResponse(fromFile);
        assertTrue(isEqual(aLong, parameters.response));
    }

    @Test
    public void test_AtomicLongCompareAndSetCodec_encodeRequest() {
        int fileClientMessageIndex = 396;
        ClientMessage encoded = AtomicLongCompareAndSetCodec.encodeRequest(aRaftGroupId, aString, aLong, aLong);
        ClientMessage fromFile = clientMessages.get(fileClientMessageIndex);
        compareClientMessages(fromFile, encoded);
    }

    @Test
    public void test_AtomicLongCompareAndSetCodec_decodeResponse() {
        int fileClientMessageIndex = 397;
        ClientMessage fromFile = clientMessages.get(fileClientMessageIndex);
        AtomicLongCompareAndSetCodec.ResponseParameters parameters = AtomicLongCompareAndSetCodec.decodeResponse(fromFile);
        assertTrue(isEqual(aBoolean, parameters.response));
    }

    @Test
    public void test_AtomicLongGetCodec_encodeRequest() {
        int fileClientMessageIndex = 398;
        ClientMessage encoded = AtomicLongGetCodec.encodeRequest(aRaftGroupId, aString);
        ClientMessage fromFile = clientMessages.get(fileClientMessageIndex);
        compareClientMessages(fromFile, encoded);
    }

    @Test
    public void test_AtomicLongGetCodec_decodeResponse() {
        int fileClientMessageIndex = 399;
        ClientMessage fromFile = clientMessages.get(fileClientMessageIndex);
        AtomicLongGetCodec.ResponseParameters parameters = AtomicLongGetCodec.decodeResponse(fromFile);
        assertTrue(isEqual(aLong, parameters.response));
    }

    @Test
    public void test_AtomicLongGetAndAddCodec_encodeRequest() {
        int fileClientMessageIndex = 400;
        ClientMessage encoded = AtomicLongGetAndAddCodec.encodeRequest(aRaftGroupId, aString, aLong);
        ClientMessage fromFile = clientMessages.get(fileClientMessageIndex);
        compareClientMessages(fromFile, encoded);
    }

    @Test
    public void test_AtomicLongGetAndAddCodec_decodeResponse() {
        int fileClientMessageIndex = 401;
        ClientMessage fromFile = clientMessages.get(fileClientMessageIndex);
        AtomicLongGetAndAddCodec.ResponseParameters parameters = AtomicLongGetAndAddCodec.decodeResponse(fromFile);
        assertTrue(isEqual(aLong, parameters.response));
    }

    @Test
    public void test_AtomicLongGetAndSetCodec_encodeRequest() {
        int fileClientMessageIndex = 402;
        ClientMessage encoded = AtomicLongGetAndSetCodec.encodeRequest(aRaftGroupId, aString, aLong);
        ClientMessage fromFile = clientMessages.get(fileClientMessageIndex);
        compareClientMessages(fromFile, encoded);
    }

    @Test
    public void test_AtomicLongGetAndSetCodec_decodeResponse() {
        int fileClientMessageIndex = 403;
        ClientMessage fromFile = clientMessages.get(fileClientMessageIndex);
        AtomicLongGetAndSetCodec.ResponseParameters parameters = AtomicLongGetAndSetCodec.decodeResponse(fromFile);
        assertTrue(isEqual(aLong, parameters.response));
    }

    @Test
    public void test_AtomicRefApplyCodec_encodeRequest() {
        int fileClientMessageIndex = 404;
        ClientMessage encoded = AtomicRefApplyCodec.encodeRequest(aRaftGroupId, aString, aData, anInt, aBoolean);
        ClientMessage fromFile = clientMessages.get(fileClientMessageIndex);
        compareClientMessages(fromFile, encoded);
    }

    @Test
    public void test_AtomicRefApplyCodec_decodeResponse() {
        int fileClientMessageIndex = 405;
        ClientMessage fromFile = clientMessages.get(fileClientMessageIndex);
        AtomicRefApplyCodec.ResponseParameters parameters = AtomicRefApplyCodec.decodeResponse(fromFile);
        assertTrue(isEqual(null, parameters.response));
    }

    @Test
    public void test_AtomicRefCompareAndSetCodec_encodeRequest() {
        int fileClientMessageIndex = 406;
        ClientMessage encoded = AtomicRefCompareAndSetCodec.encodeRequest(aRaftGroupId, aString, null, null);
        ClientMessage fromFile = clientMessages.get(fileClientMessageIndex);
        compareClientMessages(fromFile, encoded);
    }

    @Test
    public void test_AtomicRefCompareAndSetCodec_decodeResponse() {
        int fileClientMessageIndex = 407;
        ClientMessage fromFile = clientMessages.get(fileClientMessageIndex);
        AtomicRefCompareAndSetCodec.ResponseParameters parameters = AtomicRefCompareAndSetCodec.decodeResponse(fromFile);
        assertTrue(isEqual(aBoolean, parameters.response));
    }

    @Test
    public void test_AtomicRefContainsCodec_encodeRequest() {
        int fileClientMessageIndex = 408;
        ClientMessage encoded = AtomicRefContainsCodec.encodeRequest(aRaftGroupId, aString, null);
        ClientMessage fromFile = clientMessages.get(fileClientMessageIndex);
        compareClientMessages(fromFile, encoded);
    }

    @Test
    public void test_AtomicRefContainsCodec_decodeResponse() {
        int fileClientMessageIndex = 409;
        ClientMessage fromFile = clientMessages.get(fileClientMessageIndex);
        AtomicRefContainsCodec.ResponseParameters parameters = AtomicRefContainsCodec.decodeResponse(fromFile);
        assertTrue(isEqual(aBoolean, parameters.response));
    }

    @Test
    public void test_AtomicRefGetCodec_encodeRequest() {
        int fileClientMessageIndex = 410;
        ClientMessage encoded = AtomicRefGetCodec.encodeRequest(aRaftGroupId, aString);
        ClientMessage fromFile = clientMessages.get(fileClientMessageIndex);
        compareClientMessages(fromFile, encoded);
    }

    @Test
    public void test_AtomicRefGetCodec_decodeResponse() {
        int fileClientMessageIndex = 411;
        ClientMessage fromFile = clientMessages.get(fileClientMessageIndex);
        AtomicRefGetCodec.ResponseParameters parameters = AtomicRefGetCodec.decodeResponse(fromFile);
        assertTrue(isEqual(null, parameters.response));
    }

    @Test
    public void test_AtomicRefSetCodec_encodeRequest() {
        int fileClientMessageIndex = 412;
        ClientMessage encoded = AtomicRefSetCodec.encodeRequest(aRaftGroupId, aString, null, aBoolean);
        ClientMessage fromFile = clientMessages.get(fileClientMessageIndex);
        compareClientMessages(fromFile, encoded);
    }

    @Test
    public void test_AtomicRefSetCodec_decodeResponse() {
        int fileClientMessageIndex = 413;
        ClientMessage fromFile = clientMessages.get(fileClientMessageIndex);
        AtomicRefSetCodec.ResponseParameters parameters = AtomicRefSetCodec.decodeResponse(fromFile);
        assertTrue(isEqual(null, parameters.response));
    }

    @Test
    public void test_CountDownLatchTrySetCountCodec_encodeRequest() {
        int fileClientMessageIndex = 414;
        ClientMessage encoded = CountDownLatchTrySetCountCodec.encodeRequest(aRaftGroupId, aString, anInt);
        ClientMessage fromFile = clientMessages.get(fileClientMessageIndex);
        compareClientMessages(fromFile, encoded);
    }

    @Test
    public void test_CountDownLatchTrySetCountCodec_decodeResponse() {
        int fileClientMessageIndex = 415;
        ClientMessage fromFile = clientMessages.get(fileClientMessageIndex);
        CountDownLatchTrySetCountCodec.ResponseParameters parameters = CountDownLatchTrySetCountCodec.decodeResponse(fromFile);
        assertTrue(isEqual(aBoolean, parameters.response));
    }

    @Test
    public void test_CountDownLatchAwaitCodec_encodeRequest() {
        int fileClientMessageIndex = 416;
        ClientMessage encoded = CountDownLatchAwaitCodec.encodeRequest(aRaftGroupId, aString, aUUID, aLong);
        ClientMessage fromFile = clientMessages.get(fileClientMessageIndex);
        compareClientMessages(fromFile, encoded);
    }

    @Test
    public void test_CountDownLatchAwaitCodec_decodeResponse() {
        int fileClientMessageIndex = 417;
        ClientMessage fromFile = clientMessages.get(fileClientMessageIndex);
        CountDownLatchAwaitCodec.ResponseParameters parameters = CountDownLatchAwaitCodec.decodeResponse(fromFile);
        assertTrue(isEqual(aBoolean, parameters.response));
    }

    @Test
    public void test_CountDownLatchCountDownCodec_encodeRequest() {
        int fileClientMessageIndex = 418;
        ClientMessage encoded = CountDownLatchCountDownCodec.encodeRequest(aRaftGroupId, aString, aUUID, anInt);
        ClientMessage fromFile = clientMessages.get(fileClientMessageIndex);
        compareClientMessages(fromFile, encoded);
    }

    @Test
    public void test_CountDownLatchCountDownCodec_decodeResponse() {
        int fileClientMessageIndex = 419;
        ClientMessage fromFile = clientMessages.get(fileClientMessageIndex);
        CountDownLatchCountDownCodec.ResponseParameters parameters = CountDownLatchCountDownCodec.decodeResponse(fromFile);
    }

    @Test
    public void test_CountDownLatchGetCountCodec_encodeRequest() {
        int fileClientMessageIndex = 420;
        ClientMessage encoded = CountDownLatchGetCountCodec.encodeRequest(aRaftGroupId, aString);
        ClientMessage fromFile = clientMessages.get(fileClientMessageIndex);
        compareClientMessages(fromFile, encoded);
    }

    @Test
    public void test_CountDownLatchGetCountCodec_decodeResponse() {
        int fileClientMessageIndex = 421;
        ClientMessage fromFile = clientMessages.get(fileClientMessageIndex);
        CountDownLatchGetCountCodec.ResponseParameters parameters = CountDownLatchGetCountCodec.decodeResponse(fromFile);
        assertTrue(isEqual(anInt, parameters.response));
    }

    @Test
    public void test_CountDownLatchGetRoundCodec_encodeRequest() {
        int fileClientMessageIndex = 422;
        ClientMessage encoded = CountDownLatchGetRoundCodec.encodeRequest(aRaftGroupId, aString);
        ClientMessage fromFile = clientMessages.get(fileClientMessageIndex);
        compareClientMessages(fromFile, encoded);
    }

    @Test
    public void test_CountDownLatchGetRoundCodec_decodeResponse() {
        int fileClientMessageIndex = 423;
        ClientMessage fromFile = clientMessages.get(fileClientMessageIndex);
        CountDownLatchGetRoundCodec.ResponseParameters parameters = CountDownLatchGetRoundCodec.decodeResponse(fromFile);
        assertTrue(isEqual(anInt, parameters.response));
    }

    @Test
    public void test_SemaphoreInitCodec_encodeRequest() {
        int fileClientMessageIndex = 424;
        ClientMessage encoded = SemaphoreInitCodec.encodeRequest(aRaftGroupId, aString, anInt);
        ClientMessage fromFile = clientMessages.get(fileClientMessageIndex);
        compareClientMessages(fromFile, encoded);
    }

    @Test
    public void test_SemaphoreInitCodec_decodeResponse() {
        int fileClientMessageIndex = 425;
        ClientMessage fromFile = clientMessages.get(fileClientMessageIndex);
        SemaphoreInitCodec.ResponseParameters parameters = SemaphoreInitCodec.decodeResponse(fromFile);
        assertTrue(isEqual(aBoolean, parameters.response));
    }

    @Test
    public void test_SemaphoreAcquireCodec_encodeRequest() {
        int fileClientMessageIndex = 426;
        ClientMessage encoded = SemaphoreAcquireCodec.encodeRequest(aRaftGroupId, aString, aLong, aLong, aUUID, anInt, aLong);
        ClientMessage fromFile = clientMessages.get(fileClientMessageIndex);
        compareClientMessages(fromFile, encoded);
    }

    @Test
    public void test_SemaphoreAcquireCodec_decodeResponse() {
        int fileClientMessageIndex = 427;
        ClientMessage fromFile = clientMessages.get(fileClientMessageIndex);
        SemaphoreAcquireCodec.ResponseParameters parameters = SemaphoreAcquireCodec.decodeResponse(fromFile);
        assertTrue(isEqual(aBoolean, parameters.response));
    }

    @Test
    public void test_SemaphoreReleaseCodec_encodeRequest() {
        int fileClientMessageIndex = 428;
        ClientMessage encoded = SemaphoreReleaseCodec.encodeRequest(aRaftGroupId, aString, aLong, aLong, aUUID, anInt);
        ClientMessage fromFile = clientMessages.get(fileClientMessageIndex);
        compareClientMessages(fromFile, encoded);
    }

    @Test
    public void test_SemaphoreReleaseCodec_decodeResponse() {
        int fileClientMessageIndex = 429;
        ClientMessage fromFile = clientMessages.get(fileClientMessageIndex);
        SemaphoreReleaseCodec.ResponseParameters parameters = SemaphoreReleaseCodec.decodeResponse(fromFile);
        assertTrue(isEqual(aBoolean, parameters.response));
    }

    @Test
    public void test_SemaphoreDrainCodec_encodeRequest() {
        int fileClientMessageIndex = 430;
        ClientMessage encoded = SemaphoreDrainCodec.encodeRequest(aRaftGroupId, aString, aLong, aLong, aUUID);
        ClientMessage fromFile = clientMessages.get(fileClientMessageIndex);
        compareClientMessages(fromFile, encoded);
    }

    @Test
    public void test_SemaphoreDrainCodec_decodeResponse() {
        int fileClientMessageIndex = 431;
        ClientMessage fromFile = clientMessages.get(fileClientMessageIndex);
        SemaphoreDrainCodec.ResponseParameters parameters = SemaphoreDrainCodec.decodeResponse(fromFile);
        assertTrue(isEqual(anInt, parameters.response));
    }

    @Test
    public void test_SemaphoreChangeCodec_encodeRequest() {
        int fileClientMessageIndex = 432;
        ClientMessage encoded = SemaphoreChangeCodec.encodeRequest(aRaftGroupId, aString, aLong, aLong, aUUID, anInt);
        ClientMessage fromFile = clientMessages.get(fileClientMessageIndex);
        compareClientMessages(fromFile, encoded);
    }

    @Test
    public void test_SemaphoreChangeCodec_decodeResponse() {
        int fileClientMessageIndex = 433;
        ClientMessage fromFile = clientMessages.get(fileClientMessageIndex);
        SemaphoreChangeCodec.ResponseParameters parameters = SemaphoreChangeCodec.decodeResponse(fromFile);
        assertTrue(isEqual(aBoolean, parameters.response));
    }

    @Test
    public void test_SemaphoreAvailablePermitsCodec_encodeRequest() {
        int fileClientMessageIndex = 434;
        ClientMessage encoded = SemaphoreAvailablePermitsCodec.encodeRequest(aRaftGroupId, aString);
        ClientMessage fromFile = clientMessages.get(fileClientMessageIndex);
        compareClientMessages(fromFile, encoded);
    }

    @Test
    public void test_SemaphoreAvailablePermitsCodec_decodeResponse() {
        int fileClientMessageIndex = 435;
        ClientMessage fromFile = clientMessages.get(fileClientMessageIndex);
        SemaphoreAvailablePermitsCodec.ResponseParameters parameters = SemaphoreAvailablePermitsCodec.decodeResponse(fromFile);
        assertTrue(isEqual(anInt, parameters.response));
    }

    @Test
    public void test_SemaphoreGetSemaphoreTypeCodec_encodeRequest() {
        int fileClientMessageIndex = 436;
        ClientMessage encoded = SemaphoreGetSemaphoreTypeCodec.encodeRequest(aString);
        ClientMessage fromFile = clientMessages.get(fileClientMessageIndex);
        compareClientMessages(fromFile, encoded);
    }

    @Test
    public void test_SemaphoreGetSemaphoreTypeCodec_decodeResponse() {
        int fileClientMessageIndex = 437;
        ClientMessage fromFile = clientMessages.get(fileClientMessageIndex);
        SemaphoreGetSemaphoreTypeCodec.ResponseParameters parameters = SemaphoreGetSemaphoreTypeCodec.decodeResponse(fromFile);
        assertTrue(isEqual(aBoolean, parameters.response));
    }

    @Test
    public void test_ReplicatedMapPutCodec_encodeRequest() {
        int fileClientMessageIndex = 438;
        ClientMessage encoded = ReplicatedMapPutCodec.encodeRequest(aString, aData, aData, aLong);
        ClientMessage fromFile = clientMessages.get(fileClientMessageIndex);
        compareClientMessages(fromFile, encoded);
    }

    @Test
    public void test_ReplicatedMapPutCodec_decodeResponse() {
        int fileClientMessageIndex = 439;
        ClientMessage fromFile = clientMessages.get(fileClientMessageIndex);
        ReplicatedMapPutCodec.ResponseParameters parameters = ReplicatedMapPutCodec.decodeResponse(fromFile);
        assertTrue(isEqual(null, parameters.response));
    }

    @Test
    public void test_ReplicatedMapSizeCodec_encodeRequest() {
        int fileClientMessageIndex = 440;
        ClientMessage encoded = ReplicatedMapSizeCodec.encodeRequest(aString);
        ClientMessage fromFile = clientMessages.get(fileClientMessageIndex);
        compareClientMessages(fromFile, encoded);
    }

    @Test
    public void test_ReplicatedMapSizeCodec_decodeResponse() {
        int fileClientMessageIndex = 441;
        ClientMessage fromFile = clientMessages.get(fileClientMessageIndex);
        ReplicatedMapSizeCodec.ResponseParameters parameters = ReplicatedMapSizeCodec.decodeResponse(fromFile);
        assertTrue(isEqual(anInt, parameters.response));
    }

    @Test
    public void test_ReplicatedMapIsEmptyCodec_encodeRequest() {
        int fileClientMessageIndex = 442;
        ClientMessage encoded = ReplicatedMapIsEmptyCodec.encodeRequest(aString);
        ClientMessage fromFile = clientMessages.get(fileClientMessageIndex);
        compareClientMessages(fromFile, encoded);
    }

    @Test
    public void test_ReplicatedMapIsEmptyCodec_decodeResponse() {
        int fileClientMessageIndex = 443;
        ClientMessage fromFile = clientMessages.get(fileClientMessageIndex);
        ReplicatedMapIsEmptyCodec.ResponseParameters parameters = ReplicatedMapIsEmptyCodec.decodeResponse(fromFile);
        assertTrue(isEqual(aBoolean, parameters.response));
    }

    @Test
    public void test_ReplicatedMapContainsKeyCodec_encodeRequest() {
        int fileClientMessageIndex = 444;
        ClientMessage encoded = ReplicatedMapContainsKeyCodec.encodeRequest(aString, aData);
        ClientMessage fromFile = clientMessages.get(fileClientMessageIndex);
        compareClientMessages(fromFile, encoded);
    }

    @Test
    public void test_ReplicatedMapContainsKeyCodec_decodeResponse() {
        int fileClientMessageIndex = 445;
        ClientMessage fromFile = clientMessages.get(fileClientMessageIndex);
        ReplicatedMapContainsKeyCodec.ResponseParameters parameters = ReplicatedMapContainsKeyCodec.decodeResponse(fromFile);
        assertTrue(isEqual(aBoolean, parameters.response));
    }

    @Test
    public void test_ReplicatedMapContainsValueCodec_encodeRequest() {
        int fileClientMessageIndex = 446;
        ClientMessage encoded = ReplicatedMapContainsValueCodec.encodeRequest(aString, aData);
        ClientMessage fromFile = clientMessages.get(fileClientMessageIndex);
        compareClientMessages(fromFile, encoded);
    }

    @Test
    public void test_ReplicatedMapContainsValueCodec_decodeResponse() {
        int fileClientMessageIndex = 447;
        ClientMessage fromFile = clientMessages.get(fileClientMessageIndex);
        ReplicatedMapContainsValueCodec.ResponseParameters parameters = ReplicatedMapContainsValueCodec.decodeResponse(fromFile);
        assertTrue(isEqual(aBoolean, parameters.response));
    }

    @Test
    public void test_ReplicatedMapGetCodec_encodeRequest() {
        int fileClientMessageIndex = 448;
        ClientMessage encoded = ReplicatedMapGetCodec.encodeRequest(aString, aData);
        ClientMessage fromFile = clientMessages.get(fileClientMessageIndex);
        compareClientMessages(fromFile, encoded);
    }

    @Test
    public void test_ReplicatedMapGetCodec_decodeResponse() {
        int fileClientMessageIndex = 449;
        ClientMessage fromFile = clientMessages.get(fileClientMessageIndex);
        ReplicatedMapGetCodec.ResponseParameters parameters = ReplicatedMapGetCodec.decodeResponse(fromFile);
        assertTrue(isEqual(null, parameters.response));
    }

    @Test
    public void test_ReplicatedMapRemoveCodec_encodeRequest() {
        int fileClientMessageIndex = 450;
        ClientMessage encoded = ReplicatedMapRemoveCodec.encodeRequest(aString, aData);
        ClientMessage fromFile = clientMessages.get(fileClientMessageIndex);
        compareClientMessages(fromFile, encoded);
    }

    @Test
    public void test_ReplicatedMapRemoveCodec_decodeResponse() {
        int fileClientMessageIndex = 451;
        ClientMessage fromFile = clientMessages.get(fileClientMessageIndex);
        ReplicatedMapRemoveCodec.ResponseParameters parameters = ReplicatedMapRemoveCodec.decodeResponse(fromFile);
        assertTrue(isEqual(null, parameters.response));
    }

    @Test
    public void test_ReplicatedMapPutAllCodec_encodeRequest() {
        int fileClientMessageIndex = 452;
        ClientMessage encoded = ReplicatedMapPutAllCodec.encodeRequest(aString, aListOfDataToData);
        ClientMessage fromFile = clientMessages.get(fileClientMessageIndex);
        compareClientMessages(fromFile, encoded);
    }

    @Test
    public void test_ReplicatedMapPutAllCodec_decodeResponse() {
        int fileClientMessageIndex = 453;
        ClientMessage fromFile = clientMessages.get(fileClientMessageIndex);
        ReplicatedMapPutAllCodec.ResponseParameters parameters = ReplicatedMapPutAllCodec.decodeResponse(fromFile);
    }

    @Test
    public void test_ReplicatedMapClearCodec_encodeRequest() {
        int fileClientMessageIndex = 454;
        ClientMessage encoded = ReplicatedMapClearCodec.encodeRequest(aString);
        ClientMessage fromFile = clientMessages.get(fileClientMessageIndex);
        compareClientMessages(fromFile, encoded);
    }

    @Test
    public void test_ReplicatedMapClearCodec_decodeResponse() {
        int fileClientMessageIndex = 455;
        ClientMessage fromFile = clientMessages.get(fileClientMessageIndex);
        ReplicatedMapClearCodec.ResponseParameters parameters = ReplicatedMapClearCodec.decodeResponse(fromFile);
    }

    @Test
    public void test_ReplicatedMapAddEntryListenerToKeyWithPredicateCodec_encodeRequest() {
        int fileClientMessageIndex = 456;
        ClientMessage encoded = ReplicatedMapAddEntryListenerToKeyWithPredicateCodec.encodeRequest(aString, aData, aData, aBoolean);
        ClientMessage fromFile = clientMessages.get(fileClientMessageIndex);
        compareClientMessages(fromFile, encoded);
    }

    @Test
    public void test_ReplicatedMapAddEntryListenerToKeyWithPredicateCodec_decodeResponse() {
        int fileClientMessageIndex = 457;
        ClientMessage fromFile = clientMessages.get(fileClientMessageIndex);
        ReplicatedMapAddEntryListenerToKeyWithPredicateCodec.ResponseParameters parameters = ReplicatedMapAddEntryListenerToKeyWithPredicateCodec.decodeResponse(fromFile);
        assertTrue(isEqual(aUUID, parameters.response));
    }

    private class ReplicatedMapAddEntryListenerToKeyWithPredicateCodecHandler extends ReplicatedMapAddEntryListenerToKeyWithPredicateCodec.AbstractEventHandler {
        @Override
        public void handleEntryEvent(com.hazelcast.nio.serialization.Data key, com.hazelcast.nio.serialization.Data value, com.hazelcast.nio.serialization.Data oldValue, com.hazelcast.nio.serialization.Data mergingValue, int eventType, java.util.UUID uuid, int numberOfAffectedEntries) {
            assertTrue(isEqual(null, key));
            assertTrue(isEqual(null, value));
            assertTrue(isEqual(null, oldValue));
            assertTrue(isEqual(null, mergingValue));
            assertTrue(isEqual(anInt, eventType));
            assertTrue(isEqual(aUUID, uuid));
            assertTrue(isEqual(anInt, numberOfAffectedEntries));
        }
    }

    @Test
    public void test_ReplicatedMapAddEntryListenerToKeyWithPredicateCodec_handleEntryEvent() {
        int fileClientMessageIndex = 458;
        ClientMessage fromFile = clientMessages.get(fileClientMessageIndex);
        ReplicatedMapAddEntryListenerToKeyWithPredicateCodecHandler handler = new ReplicatedMapAddEntryListenerToKeyWithPredicateCodecHandler();
        handler.handle(fromFile);
    }

    @Test
    public void test_ReplicatedMapAddEntryListenerWithPredicateCodec_encodeRequest() {
        int fileClientMessageIndex = 459;
        ClientMessage encoded = ReplicatedMapAddEntryListenerWithPredicateCodec.encodeRequest(aString, aData, aBoolean);
        ClientMessage fromFile = clientMessages.get(fileClientMessageIndex);
        compareClientMessages(fromFile, encoded);
    }

    @Test
    public void test_ReplicatedMapAddEntryListenerWithPredicateCodec_decodeResponse() {
        int fileClientMessageIndex = 460;
        ClientMessage fromFile = clientMessages.get(fileClientMessageIndex);
        ReplicatedMapAddEntryListenerWithPredicateCodec.ResponseParameters parameters = ReplicatedMapAddEntryListenerWithPredicateCodec.decodeResponse(fromFile);
        assertTrue(isEqual(aUUID, parameters.response));
    }

    private class ReplicatedMapAddEntryListenerWithPredicateCodecHandler extends ReplicatedMapAddEntryListenerWithPredicateCodec.AbstractEventHandler {
        @Override
        public void handleEntryEvent(com.hazelcast.nio.serialization.Data key, com.hazelcast.nio.serialization.Data value, com.hazelcast.nio.serialization.Data oldValue, com.hazelcast.nio.serialization.Data mergingValue, int eventType, java.util.UUID uuid, int numberOfAffectedEntries) {
            assertTrue(isEqual(null, key));
            assertTrue(isEqual(null, value));
            assertTrue(isEqual(null, oldValue));
            assertTrue(isEqual(null, mergingValue));
            assertTrue(isEqual(anInt, eventType));
            assertTrue(isEqual(aUUID, uuid));
            assertTrue(isEqual(anInt, numberOfAffectedEntries));
        }
    }

    @Test
    public void test_ReplicatedMapAddEntryListenerWithPredicateCodec_handleEntryEvent() {
        int fileClientMessageIndex = 461;
        ClientMessage fromFile = clientMessages.get(fileClientMessageIndex);
        ReplicatedMapAddEntryListenerWithPredicateCodecHandler handler = new ReplicatedMapAddEntryListenerWithPredicateCodecHandler();
        handler.handle(fromFile);
    }

    @Test
    public void test_ReplicatedMapAddEntryListenerToKeyCodec_encodeRequest() {
        int fileClientMessageIndex = 462;
        ClientMessage encoded = ReplicatedMapAddEntryListenerToKeyCodec.encodeRequest(aString, aData, aBoolean);
        ClientMessage fromFile = clientMessages.get(fileClientMessageIndex);
        compareClientMessages(fromFile, encoded);
    }

    @Test
    public void test_ReplicatedMapAddEntryListenerToKeyCodec_decodeResponse() {
        int fileClientMessageIndex = 463;
        ClientMessage fromFile = clientMessages.get(fileClientMessageIndex);
        ReplicatedMapAddEntryListenerToKeyCodec.ResponseParameters parameters = ReplicatedMapAddEntryListenerToKeyCodec.decodeResponse(fromFile);
        assertTrue(isEqual(aUUID, parameters.response));
    }

    private class ReplicatedMapAddEntryListenerToKeyCodecHandler extends ReplicatedMapAddEntryListenerToKeyCodec.AbstractEventHandler {
        @Override
        public void handleEntryEvent(com.hazelcast.nio.serialization.Data key, com.hazelcast.nio.serialization.Data value, com.hazelcast.nio.serialization.Data oldValue, com.hazelcast.nio.serialization.Data mergingValue, int eventType, java.util.UUID uuid, int numberOfAffectedEntries) {
            assertTrue(isEqual(null, key));
            assertTrue(isEqual(null, value));
            assertTrue(isEqual(null, oldValue));
            assertTrue(isEqual(null, mergingValue));
            assertTrue(isEqual(anInt, eventType));
            assertTrue(isEqual(aUUID, uuid));
            assertTrue(isEqual(anInt, numberOfAffectedEntries));
        }
    }

    @Test
    public void test_ReplicatedMapAddEntryListenerToKeyCodec_handleEntryEvent() {
        int fileClientMessageIndex = 464;
        ClientMessage fromFile = clientMessages.get(fileClientMessageIndex);
        ReplicatedMapAddEntryListenerToKeyCodecHandler handler = new ReplicatedMapAddEntryListenerToKeyCodecHandler();
        handler.handle(fromFile);
    }

    @Test
    public void test_ReplicatedMapAddEntryListenerCodec_encodeRequest() {
        int fileClientMessageIndex = 465;
        ClientMessage encoded = ReplicatedMapAddEntryListenerCodec.encodeRequest(aString, aBoolean);
        ClientMessage fromFile = clientMessages.get(fileClientMessageIndex);
        compareClientMessages(fromFile, encoded);
    }

    @Test
    public void test_ReplicatedMapAddEntryListenerCodec_decodeResponse() {
        int fileClientMessageIndex = 466;
        ClientMessage fromFile = clientMessages.get(fileClientMessageIndex);
        ReplicatedMapAddEntryListenerCodec.ResponseParameters parameters = ReplicatedMapAddEntryListenerCodec.decodeResponse(fromFile);
        assertTrue(isEqual(aUUID, parameters.response));
    }

    private class ReplicatedMapAddEntryListenerCodecHandler extends ReplicatedMapAddEntryListenerCodec.AbstractEventHandler {
        @Override
        public void handleEntryEvent(com.hazelcast.nio.serialization.Data key, com.hazelcast.nio.serialization.Data value, com.hazelcast.nio.serialization.Data oldValue, com.hazelcast.nio.serialization.Data mergingValue, int eventType, java.util.UUID uuid, int numberOfAffectedEntries) {
            assertTrue(isEqual(null, key));
            assertTrue(isEqual(null, value));
            assertTrue(isEqual(null, oldValue));
            assertTrue(isEqual(null, mergingValue));
            assertTrue(isEqual(anInt, eventType));
            assertTrue(isEqual(aUUID, uuid));
            assertTrue(isEqual(anInt, numberOfAffectedEntries));
        }
    }

    @Test
    public void test_ReplicatedMapAddEntryListenerCodec_handleEntryEvent() {
        int fileClientMessageIndex = 467;
        ClientMessage fromFile = clientMessages.get(fileClientMessageIndex);
        ReplicatedMapAddEntryListenerCodecHandler handler = new ReplicatedMapAddEntryListenerCodecHandler();
        handler.handle(fromFile);
    }

    @Test
    public void test_ReplicatedMapRemoveEntryListenerCodec_encodeRequest() {
        int fileClientMessageIndex = 468;
        ClientMessage encoded = ReplicatedMapRemoveEntryListenerCodec.encodeRequest(aString, aUUID);
        ClientMessage fromFile = clientMessages.get(fileClientMessageIndex);
        compareClientMessages(fromFile, encoded);
    }

    @Test
    public void test_ReplicatedMapRemoveEntryListenerCodec_decodeResponse() {
        int fileClientMessageIndex = 469;
        ClientMessage fromFile = clientMessages.get(fileClientMessageIndex);
        ReplicatedMapRemoveEntryListenerCodec.ResponseParameters parameters = ReplicatedMapRemoveEntryListenerCodec.decodeResponse(fromFile);
        assertTrue(isEqual(aBoolean, parameters.response));
    }

    @Test
    public void test_ReplicatedMapKeySetCodec_encodeRequest() {
        int fileClientMessageIndex = 470;
        ClientMessage encoded = ReplicatedMapKeySetCodec.encodeRequest(aString);
        ClientMessage fromFile = clientMessages.get(fileClientMessageIndex);
        compareClientMessages(fromFile, encoded);
    }

    @Test
    public void test_ReplicatedMapKeySetCodec_decodeResponse() {
        int fileClientMessageIndex = 471;
        ClientMessage fromFile = clientMessages.get(fileClientMessageIndex);
        ReplicatedMapKeySetCodec.ResponseParameters parameters = ReplicatedMapKeySetCodec.decodeResponse(fromFile);
        assertTrue(isEqual(aListOfData, parameters.response));
    }

    @Test
    public void test_ReplicatedMapValuesCodec_encodeRequest() {
        int fileClientMessageIndex = 472;
        ClientMessage encoded = ReplicatedMapValuesCodec.encodeRequest(aString);
        ClientMessage fromFile = clientMessages.get(fileClientMessageIndex);
        compareClientMessages(fromFile, encoded);
    }

    @Test
    public void test_ReplicatedMapValuesCodec_decodeResponse() {
        int fileClientMessageIndex = 473;
        ClientMessage fromFile = clientMessages.get(fileClientMessageIndex);
        ReplicatedMapValuesCodec.ResponseParameters parameters = ReplicatedMapValuesCodec.decodeResponse(fromFile);
        assertTrue(isEqual(aListOfData, parameters.response));
    }

    @Test
    public void test_ReplicatedMapEntrySetCodec_encodeRequest() {
        int fileClientMessageIndex = 474;
        ClientMessage encoded = ReplicatedMapEntrySetCodec.encodeRequest(aString);
        ClientMessage fromFile = clientMessages.get(fileClientMessageIndex);
        compareClientMessages(fromFile, encoded);
    }

    @Test
    public void test_ReplicatedMapEntrySetCodec_decodeResponse() {
        int fileClientMessageIndex = 475;
        ClientMessage fromFile = clientMessages.get(fileClientMessageIndex);
        ReplicatedMapEntrySetCodec.ResponseParameters parameters = ReplicatedMapEntrySetCodec.decodeResponse(fromFile);
        assertTrue(isEqual(aListOfDataToData, parameters.response));
    }

    @Test
    public void test_ReplicatedMapAddNearCacheEntryListenerCodec_encodeRequest() {
        int fileClientMessageIndex = 476;
        ClientMessage encoded = ReplicatedMapAddNearCacheEntryListenerCodec.encodeRequest(aString, aBoolean, aBoolean);
        ClientMessage fromFile = clientMessages.get(fileClientMessageIndex);
        compareClientMessages(fromFile, encoded);
    }

    @Test
    public void test_ReplicatedMapAddNearCacheEntryListenerCodec_decodeResponse() {
        int fileClientMessageIndex = 477;
        ClientMessage fromFile = clientMessages.get(fileClientMessageIndex);
        ReplicatedMapAddNearCacheEntryListenerCodec.ResponseParameters parameters = ReplicatedMapAddNearCacheEntryListenerCodec.decodeResponse(fromFile);
        assertTrue(isEqual(aUUID, parameters.response));
    }

    private class ReplicatedMapAddNearCacheEntryListenerCodecHandler extends ReplicatedMapAddNearCacheEntryListenerCodec.AbstractEventHandler {
        @Override
        public void handleEntryEvent(com.hazelcast.nio.serialization.Data key, com.hazelcast.nio.serialization.Data value, com.hazelcast.nio.serialization.Data oldValue, com.hazelcast.nio.serialization.Data mergingValue, int eventType, java.util.UUID uuid, int numberOfAffectedEntries) {
            assertTrue(isEqual(null, key));
            assertTrue(isEqual(null, value));
            assertTrue(isEqual(null, oldValue));
            assertTrue(isEqual(null, mergingValue));
            assertTrue(isEqual(anInt, eventType));
            assertTrue(isEqual(aUUID, uuid));
            assertTrue(isEqual(anInt, numberOfAffectedEntries));
        }
    }

    @Test
    public void test_ReplicatedMapAddNearCacheEntryListenerCodec_handleEntryEvent() {
        int fileClientMessageIndex = 478;
        ClientMessage fromFile = clientMessages.get(fileClientMessageIndex);
        ReplicatedMapAddNearCacheEntryListenerCodecHandler handler = new ReplicatedMapAddNearCacheEntryListenerCodecHandler();
        handler.handle(fromFile);
    }

    @Test
    public void test_TransactionalMapContainsKeyCodec_encodeRequest() {
        int fileClientMessageIndex = 479;
        ClientMessage encoded = TransactionalMapContainsKeyCodec.encodeRequest(aString, aUUID, aLong, aData);
        ClientMessage fromFile = clientMessages.get(fileClientMessageIndex);
        compareClientMessages(fromFile, encoded);
    }

    @Test
    public void test_TransactionalMapContainsKeyCodec_decodeResponse() {
        int fileClientMessageIndex = 480;
        ClientMessage fromFile = clientMessages.get(fileClientMessageIndex);
        TransactionalMapContainsKeyCodec.ResponseParameters parameters = TransactionalMapContainsKeyCodec.decodeResponse(fromFile);
        assertTrue(isEqual(aBoolean, parameters.response));
    }

    @Test
    public void test_TransactionalMapGetCodec_encodeRequest() {
        int fileClientMessageIndex = 481;
        ClientMessage encoded = TransactionalMapGetCodec.encodeRequest(aString, aUUID, aLong, aData);
        ClientMessage fromFile = clientMessages.get(fileClientMessageIndex);
        compareClientMessages(fromFile, encoded);
    }

    @Test
    public void test_TransactionalMapGetCodec_decodeResponse() {
        int fileClientMessageIndex = 482;
        ClientMessage fromFile = clientMessages.get(fileClientMessageIndex);
        TransactionalMapGetCodec.ResponseParameters parameters = TransactionalMapGetCodec.decodeResponse(fromFile);
        assertTrue(isEqual(null, parameters.response));
    }

    @Test
    public void test_TransactionalMapGetForUpdateCodec_encodeRequest() {
        int fileClientMessageIndex = 483;
        ClientMessage encoded = TransactionalMapGetForUpdateCodec.encodeRequest(aString, aUUID, aLong, aData);
        ClientMessage fromFile = clientMessages.get(fileClientMessageIndex);
        compareClientMessages(fromFile, encoded);
    }

    @Test
    public void test_TransactionalMapGetForUpdateCodec_decodeResponse() {
        int fileClientMessageIndex = 484;
        ClientMessage fromFile = clientMessages.get(fileClientMessageIndex);
        TransactionalMapGetForUpdateCodec.ResponseParameters parameters = TransactionalMapGetForUpdateCodec.decodeResponse(fromFile);
        assertTrue(isEqual(null, parameters.response));
    }

    @Test
    public void test_TransactionalMapSizeCodec_encodeRequest() {
        int fileClientMessageIndex = 485;
        ClientMessage encoded = TransactionalMapSizeCodec.encodeRequest(aString, aUUID, aLong);
        ClientMessage fromFile = clientMessages.get(fileClientMessageIndex);
        compareClientMessages(fromFile, encoded);
    }

    @Test
    public void test_TransactionalMapSizeCodec_decodeResponse() {
        int fileClientMessageIndex = 486;
        ClientMessage fromFile = clientMessages.get(fileClientMessageIndex);
        TransactionalMapSizeCodec.ResponseParameters parameters = TransactionalMapSizeCodec.decodeResponse(fromFile);
        assertTrue(isEqual(anInt, parameters.response));
    }

    @Test
    public void test_TransactionalMapIsEmptyCodec_encodeRequest() {
        int fileClientMessageIndex = 487;
        ClientMessage encoded = TransactionalMapIsEmptyCodec.encodeRequest(aString, aUUID, aLong);
        ClientMessage fromFile = clientMessages.get(fileClientMessageIndex);
        compareClientMessages(fromFile, encoded);
    }

    @Test
    public void test_TransactionalMapIsEmptyCodec_decodeResponse() {
        int fileClientMessageIndex = 488;
        ClientMessage fromFile = clientMessages.get(fileClientMessageIndex);
        TransactionalMapIsEmptyCodec.ResponseParameters parameters = TransactionalMapIsEmptyCodec.decodeResponse(fromFile);
        assertTrue(isEqual(aBoolean, parameters.response));
    }

    @Test
    public void test_TransactionalMapPutCodec_encodeRequest() {
        int fileClientMessageIndex = 489;
        ClientMessage encoded = TransactionalMapPutCodec.encodeRequest(aString, aUUID, aLong, aData, aData, aLong);
        ClientMessage fromFile = clientMessages.get(fileClientMessageIndex);
        compareClientMessages(fromFile, encoded);
    }

    @Test
    public void test_TransactionalMapPutCodec_decodeResponse() {
        int fileClientMessageIndex = 490;
        ClientMessage fromFile = clientMessages.get(fileClientMessageIndex);
        TransactionalMapPutCodec.ResponseParameters parameters = TransactionalMapPutCodec.decodeResponse(fromFile);
        assertTrue(isEqual(null, parameters.response));
    }

    @Test
    public void test_TransactionalMapSetCodec_encodeRequest() {
        int fileClientMessageIndex = 491;
        ClientMessage encoded = TransactionalMapSetCodec.encodeRequest(aString, aUUID, aLong, aData, aData);
        ClientMessage fromFile = clientMessages.get(fileClientMessageIndex);
        compareClientMessages(fromFile, encoded);
    }

    @Test
    public void test_TransactionalMapSetCodec_decodeResponse() {
        int fileClientMessageIndex = 492;
        ClientMessage fromFile = clientMessages.get(fileClientMessageIndex);
        TransactionalMapSetCodec.ResponseParameters parameters = TransactionalMapSetCodec.decodeResponse(fromFile);
    }

    @Test
    public void test_TransactionalMapPutIfAbsentCodec_encodeRequest() {
        int fileClientMessageIndex = 493;
        ClientMessage encoded = TransactionalMapPutIfAbsentCodec.encodeRequest(aString, aUUID, aLong, aData, aData);
        ClientMessage fromFile = clientMessages.get(fileClientMessageIndex);
        compareClientMessages(fromFile, encoded);
    }

    @Test
    public void test_TransactionalMapPutIfAbsentCodec_decodeResponse() {
        int fileClientMessageIndex = 494;
        ClientMessage fromFile = clientMessages.get(fileClientMessageIndex);
        TransactionalMapPutIfAbsentCodec.ResponseParameters parameters = TransactionalMapPutIfAbsentCodec.decodeResponse(fromFile);
        assertTrue(isEqual(null, parameters.response));
    }

    @Test
    public void test_TransactionalMapReplaceCodec_encodeRequest() {
        int fileClientMessageIndex = 495;
        ClientMessage encoded = TransactionalMapReplaceCodec.encodeRequest(aString, aUUID, aLong, aData, aData);
        ClientMessage fromFile = clientMessages.get(fileClientMessageIndex);
        compareClientMessages(fromFile, encoded);
    }

    @Test
    public void test_TransactionalMapReplaceCodec_decodeResponse() {
        int fileClientMessageIndex = 496;
        ClientMessage fromFile = clientMessages.get(fileClientMessageIndex);
        TransactionalMapReplaceCodec.ResponseParameters parameters = TransactionalMapReplaceCodec.decodeResponse(fromFile);
        assertTrue(isEqual(null, parameters.response));
    }

    @Test
    public void test_TransactionalMapReplaceIfSameCodec_encodeRequest() {
        int fileClientMessageIndex = 497;
        ClientMessage encoded = TransactionalMapReplaceIfSameCodec.encodeRequest(aString, aUUID, aLong, aData, aData, aData);
        ClientMessage fromFile = clientMessages.get(fileClientMessageIndex);
        compareClientMessages(fromFile, encoded);
    }

    @Test
    public void test_TransactionalMapReplaceIfSameCodec_decodeResponse() {
        int fileClientMessageIndex = 498;
        ClientMessage fromFile = clientMessages.get(fileClientMessageIndex);
        TransactionalMapReplaceIfSameCodec.ResponseParameters parameters = TransactionalMapReplaceIfSameCodec.decodeResponse(fromFile);
        assertTrue(isEqual(aBoolean, parameters.response));
    }

    @Test
    public void test_TransactionalMapRemoveCodec_encodeRequest() {
        int fileClientMessageIndex = 499;
        ClientMessage encoded = TransactionalMapRemoveCodec.encodeRequest(aString, aUUID, aLong, aData);
        ClientMessage fromFile = clientMessages.get(fileClientMessageIndex);
        compareClientMessages(fromFile, encoded);
    }

    @Test
    public void test_TransactionalMapRemoveCodec_decodeResponse() {
        int fileClientMessageIndex = 500;
        ClientMessage fromFile = clientMessages.get(fileClientMessageIndex);
        TransactionalMapRemoveCodec.ResponseParameters parameters = TransactionalMapRemoveCodec.decodeResponse(fromFile);
        assertTrue(isEqual(null, parameters.response));
    }

    @Test
    public void test_TransactionalMapDeleteCodec_encodeRequest() {
        int fileClientMessageIndex = 501;
        ClientMessage encoded = TransactionalMapDeleteCodec.encodeRequest(aString, aUUID, aLong, aData);
        ClientMessage fromFile = clientMessages.get(fileClientMessageIndex);
        compareClientMessages(fromFile, encoded);
    }

    @Test
    public void test_TransactionalMapDeleteCodec_decodeResponse() {
        int fileClientMessageIndex = 502;
        ClientMessage fromFile = clientMessages.get(fileClientMessageIndex);
        TransactionalMapDeleteCodec.ResponseParameters parameters = TransactionalMapDeleteCodec.decodeResponse(fromFile);
    }

    @Test
    public void test_TransactionalMapRemoveIfSameCodec_encodeRequest() {
        int fileClientMessageIndex = 503;
        ClientMessage encoded = TransactionalMapRemoveIfSameCodec.encodeRequest(aString, aUUID, aLong, aData, aData);
        ClientMessage fromFile = clientMessages.get(fileClientMessageIndex);
        compareClientMessages(fromFile, encoded);
    }

    @Test
    public void test_TransactionalMapRemoveIfSameCodec_decodeResponse() {
        int fileClientMessageIndex = 504;
        ClientMessage fromFile = clientMessages.get(fileClientMessageIndex);
        TransactionalMapRemoveIfSameCodec.ResponseParameters parameters = TransactionalMapRemoveIfSameCodec.decodeResponse(fromFile);
        assertTrue(isEqual(aBoolean, parameters.response));
    }

    @Test
    public void test_TransactionalMapKeySetCodec_encodeRequest() {
        int fileClientMessageIndex = 505;
        ClientMessage encoded = TransactionalMapKeySetCodec.encodeRequest(aString, aUUID, aLong);
        ClientMessage fromFile = clientMessages.get(fileClientMessageIndex);
        compareClientMessages(fromFile, encoded);
    }

    @Test
    public void test_TransactionalMapKeySetCodec_decodeResponse() {
        int fileClientMessageIndex = 506;
        ClientMessage fromFile = clientMessages.get(fileClientMessageIndex);
        TransactionalMapKeySetCodec.ResponseParameters parameters = TransactionalMapKeySetCodec.decodeResponse(fromFile);
        assertTrue(isEqual(aListOfData, parameters.response));
    }

    @Test
    public void test_TransactionalMapKeySetWithPredicateCodec_encodeRequest() {
        int fileClientMessageIndex = 507;
        ClientMessage encoded = TransactionalMapKeySetWithPredicateCodec.encodeRequest(aString, aUUID, aLong, aData);
        ClientMessage fromFile = clientMessages.get(fileClientMessageIndex);
        compareClientMessages(fromFile, encoded);
    }

    @Test
    public void test_TransactionalMapKeySetWithPredicateCodec_decodeResponse() {
        int fileClientMessageIndex = 508;
        ClientMessage fromFile = clientMessages.get(fileClientMessageIndex);
        TransactionalMapKeySetWithPredicateCodec.ResponseParameters parameters = TransactionalMapKeySetWithPredicateCodec.decodeResponse(fromFile);
        assertTrue(isEqual(aListOfData, parameters.response));
    }

    @Test
    public void test_TransactionalMapValuesCodec_encodeRequest() {
        int fileClientMessageIndex = 509;
        ClientMessage encoded = TransactionalMapValuesCodec.encodeRequest(aString, aUUID, aLong);
        ClientMessage fromFile = clientMessages.get(fileClientMessageIndex);
        compareClientMessages(fromFile, encoded);
    }

    @Test
    public void test_TransactionalMapValuesCodec_decodeResponse() {
        int fileClientMessageIndex = 510;
        ClientMessage fromFile = clientMessages.get(fileClientMessageIndex);
        TransactionalMapValuesCodec.ResponseParameters parameters = TransactionalMapValuesCodec.decodeResponse(fromFile);
        assertTrue(isEqual(aListOfData, parameters.response));
    }

    @Test
    public void test_TransactionalMapValuesWithPredicateCodec_encodeRequest() {
        int fileClientMessageIndex = 511;
        ClientMessage encoded = TransactionalMapValuesWithPredicateCodec.encodeRequest(aString, aUUID, aLong, aData);
        ClientMessage fromFile = clientMessages.get(fileClientMessageIndex);
        compareClientMessages(fromFile, encoded);
    }

    @Test
    public void test_TransactionalMapValuesWithPredicateCodec_decodeResponse() {
        int fileClientMessageIndex = 512;
        ClientMessage fromFile = clientMessages.get(fileClientMessageIndex);
        TransactionalMapValuesWithPredicateCodec.ResponseParameters parameters = TransactionalMapValuesWithPredicateCodec.decodeResponse(fromFile);
        assertTrue(isEqual(aListOfData, parameters.response));
    }

    @Test
    public void test_TransactionalMapContainsValueCodec_encodeRequest() {
        int fileClientMessageIndex = 513;
        ClientMessage encoded = TransactionalMapContainsValueCodec.encodeRequest(aString, aUUID, aLong, aData);
        ClientMessage fromFile = clientMessages.get(fileClientMessageIndex);
        compareClientMessages(fromFile, encoded);
    }

    @Test
    public void test_TransactionalMapContainsValueCodec_decodeResponse() {
        int fileClientMessageIndex = 514;
        ClientMessage fromFile = clientMessages.get(fileClientMessageIndex);
        TransactionalMapContainsValueCodec.ResponseParameters parameters = TransactionalMapContainsValueCodec.decodeResponse(fromFile);
        assertTrue(isEqual(aBoolean, parameters.response));
    }

    @Test
    public void test_TransactionalMultiMapPutCodec_encodeRequest() {
        int fileClientMessageIndex = 515;
        ClientMessage encoded = TransactionalMultiMapPutCodec.encodeRequest(aString, aUUID, aLong, aData, aData);
        ClientMessage fromFile = clientMessages.get(fileClientMessageIndex);
        compareClientMessages(fromFile, encoded);
    }

    @Test
    public void test_TransactionalMultiMapPutCodec_decodeResponse() {
        int fileClientMessageIndex = 516;
        ClientMessage fromFile = clientMessages.get(fileClientMessageIndex);
        TransactionalMultiMapPutCodec.ResponseParameters parameters = TransactionalMultiMapPutCodec.decodeResponse(fromFile);
        assertTrue(isEqual(aBoolean, parameters.response));
    }

    @Test
    public void test_TransactionalMultiMapGetCodec_encodeRequest() {
        int fileClientMessageIndex = 517;
        ClientMessage encoded = TransactionalMultiMapGetCodec.encodeRequest(aString, aUUID, aLong, aData);
        ClientMessage fromFile = clientMessages.get(fileClientMessageIndex);
        compareClientMessages(fromFile, encoded);
    }

    @Test
    public void test_TransactionalMultiMapGetCodec_decodeResponse() {
        int fileClientMessageIndex = 518;
        ClientMessage fromFile = clientMessages.get(fileClientMessageIndex);
        TransactionalMultiMapGetCodec.ResponseParameters parameters = TransactionalMultiMapGetCodec.decodeResponse(fromFile);
        assertTrue(isEqual(aListOfData, parameters.response));
    }

    @Test
    public void test_TransactionalMultiMapRemoveCodec_encodeRequest() {
        int fileClientMessageIndex = 519;
        ClientMessage encoded = TransactionalMultiMapRemoveCodec.encodeRequest(aString, aUUID, aLong, aData);
        ClientMessage fromFile = clientMessages.get(fileClientMessageIndex);
        compareClientMessages(fromFile, encoded);
    }

    @Test
    public void test_TransactionalMultiMapRemoveCodec_decodeResponse() {
        int fileClientMessageIndex = 520;
        ClientMessage fromFile = clientMessages.get(fileClientMessageIndex);
        TransactionalMultiMapRemoveCodec.ResponseParameters parameters = TransactionalMultiMapRemoveCodec.decodeResponse(fromFile);
        assertTrue(isEqual(aListOfData, parameters.response));
    }

    @Test
    public void test_TransactionalMultiMapRemoveEntryCodec_encodeRequest() {
        int fileClientMessageIndex = 521;
        ClientMessage encoded = TransactionalMultiMapRemoveEntryCodec.encodeRequest(aString, aUUID, aLong, aData, aData);
        ClientMessage fromFile = clientMessages.get(fileClientMessageIndex);
        compareClientMessages(fromFile, encoded);
    }

    @Test
    public void test_TransactionalMultiMapRemoveEntryCodec_decodeResponse() {
        int fileClientMessageIndex = 522;
        ClientMessage fromFile = clientMessages.get(fileClientMessageIndex);
        TransactionalMultiMapRemoveEntryCodec.ResponseParameters parameters = TransactionalMultiMapRemoveEntryCodec.decodeResponse(fromFile);
        assertTrue(isEqual(aBoolean, parameters.response));
    }

    @Test
    public void test_TransactionalMultiMapValueCountCodec_encodeRequest() {
        int fileClientMessageIndex = 523;
        ClientMessage encoded = TransactionalMultiMapValueCountCodec.encodeRequest(aString, aUUID, aLong, aData);
        ClientMessage fromFile = clientMessages.get(fileClientMessageIndex);
        compareClientMessages(fromFile, encoded);
    }

    @Test
    public void test_TransactionalMultiMapValueCountCodec_decodeResponse() {
        int fileClientMessageIndex = 524;
        ClientMessage fromFile = clientMessages.get(fileClientMessageIndex);
        TransactionalMultiMapValueCountCodec.ResponseParameters parameters = TransactionalMultiMapValueCountCodec.decodeResponse(fromFile);
        assertTrue(isEqual(anInt, parameters.response));
    }

    @Test
    public void test_TransactionalMultiMapSizeCodec_encodeRequest() {
        int fileClientMessageIndex = 525;
        ClientMessage encoded = TransactionalMultiMapSizeCodec.encodeRequest(aString, aUUID, aLong);
        ClientMessage fromFile = clientMessages.get(fileClientMessageIndex);
        compareClientMessages(fromFile, encoded);
    }

    @Test
    public void test_TransactionalMultiMapSizeCodec_decodeResponse() {
        int fileClientMessageIndex = 526;
        ClientMessage fromFile = clientMessages.get(fileClientMessageIndex);
        TransactionalMultiMapSizeCodec.ResponseParameters parameters = TransactionalMultiMapSizeCodec.decodeResponse(fromFile);
        assertTrue(isEqual(anInt, parameters.response));
    }

    @Test
    public void test_TransactionalSetAddCodec_encodeRequest() {
        int fileClientMessageIndex = 527;
        ClientMessage encoded = TransactionalSetAddCodec.encodeRequest(aString, aUUID, aLong, aData);
        ClientMessage fromFile = clientMessages.get(fileClientMessageIndex);
        compareClientMessages(fromFile, encoded);
    }

    @Test
    public void test_TransactionalSetAddCodec_decodeResponse() {
        int fileClientMessageIndex = 528;
        ClientMessage fromFile = clientMessages.get(fileClientMessageIndex);
        TransactionalSetAddCodec.ResponseParameters parameters = TransactionalSetAddCodec.decodeResponse(fromFile);
        assertTrue(isEqual(aBoolean, parameters.response));
    }

    @Test
    public void test_TransactionalSetRemoveCodec_encodeRequest() {
        int fileClientMessageIndex = 529;
        ClientMessage encoded = TransactionalSetRemoveCodec.encodeRequest(aString, aUUID, aLong, aData);
        ClientMessage fromFile = clientMessages.get(fileClientMessageIndex);
        compareClientMessages(fromFile, encoded);
    }

    @Test
    public void test_TransactionalSetRemoveCodec_decodeResponse() {
        int fileClientMessageIndex = 530;
        ClientMessage fromFile = clientMessages.get(fileClientMessageIndex);
        TransactionalSetRemoveCodec.ResponseParameters parameters = TransactionalSetRemoveCodec.decodeResponse(fromFile);
        assertTrue(isEqual(aBoolean, parameters.response));
    }

    @Test
    public void test_TransactionalSetSizeCodec_encodeRequest() {
        int fileClientMessageIndex = 531;
        ClientMessage encoded = TransactionalSetSizeCodec.encodeRequest(aString, aUUID, aLong);
        ClientMessage fromFile = clientMessages.get(fileClientMessageIndex);
        compareClientMessages(fromFile, encoded);
    }

    @Test
    public void test_TransactionalSetSizeCodec_decodeResponse() {
        int fileClientMessageIndex = 532;
        ClientMessage fromFile = clientMessages.get(fileClientMessageIndex);
        TransactionalSetSizeCodec.ResponseParameters parameters = TransactionalSetSizeCodec.decodeResponse(fromFile);
        assertTrue(isEqual(anInt, parameters.response));
    }

    @Test
    public void test_TransactionalListAddCodec_encodeRequest() {
        int fileClientMessageIndex = 533;
        ClientMessage encoded = TransactionalListAddCodec.encodeRequest(aString, aUUID, aLong, aData);
        ClientMessage fromFile = clientMessages.get(fileClientMessageIndex);
        compareClientMessages(fromFile, encoded);
    }

    @Test
    public void test_TransactionalListAddCodec_decodeResponse() {
        int fileClientMessageIndex = 534;
        ClientMessage fromFile = clientMessages.get(fileClientMessageIndex);
        TransactionalListAddCodec.ResponseParameters parameters = TransactionalListAddCodec.decodeResponse(fromFile);
        assertTrue(isEqual(aBoolean, parameters.response));
    }

    @Test
    public void test_TransactionalListRemoveCodec_encodeRequest() {
        int fileClientMessageIndex = 535;
        ClientMessage encoded = TransactionalListRemoveCodec.encodeRequest(aString, aUUID, aLong, aData);
        ClientMessage fromFile = clientMessages.get(fileClientMessageIndex);
        compareClientMessages(fromFile, encoded);
    }

    @Test
    public void test_TransactionalListRemoveCodec_decodeResponse() {
        int fileClientMessageIndex = 536;
        ClientMessage fromFile = clientMessages.get(fileClientMessageIndex);
        TransactionalListRemoveCodec.ResponseParameters parameters = TransactionalListRemoveCodec.decodeResponse(fromFile);
        assertTrue(isEqual(aBoolean, parameters.response));
    }

    @Test
    public void test_TransactionalListSizeCodec_encodeRequest() {
        int fileClientMessageIndex = 537;
        ClientMessage encoded = TransactionalListSizeCodec.encodeRequest(aString, aUUID, aLong);
        ClientMessage fromFile = clientMessages.get(fileClientMessageIndex);
        compareClientMessages(fromFile, encoded);
    }

    @Test
    public void test_TransactionalListSizeCodec_decodeResponse() {
        int fileClientMessageIndex = 538;
        ClientMessage fromFile = clientMessages.get(fileClientMessageIndex);
        TransactionalListSizeCodec.ResponseParameters parameters = TransactionalListSizeCodec.decodeResponse(fromFile);
        assertTrue(isEqual(anInt, parameters.response));
    }

    @Test
    public void test_TransactionalQueueOfferCodec_encodeRequest() {
        int fileClientMessageIndex = 539;
        ClientMessage encoded = TransactionalQueueOfferCodec.encodeRequest(aString, aUUID, aLong, aData, aLong);
        ClientMessage fromFile = clientMessages.get(fileClientMessageIndex);
        compareClientMessages(fromFile, encoded);
    }

    @Test
    public void test_TransactionalQueueOfferCodec_decodeResponse() {
        int fileClientMessageIndex = 540;
        ClientMessage fromFile = clientMessages.get(fileClientMessageIndex);
        TransactionalQueueOfferCodec.ResponseParameters parameters = TransactionalQueueOfferCodec.decodeResponse(fromFile);
        assertTrue(isEqual(aBoolean, parameters.response));
    }

    @Test
    public void test_TransactionalQueueTakeCodec_encodeRequest() {
        int fileClientMessageIndex = 541;
        ClientMessage encoded = TransactionalQueueTakeCodec.encodeRequest(aString, aUUID, aLong);
        ClientMessage fromFile = clientMessages.get(fileClientMessageIndex);
        compareClientMessages(fromFile, encoded);
    }

    @Test
    public void test_TransactionalQueueTakeCodec_decodeResponse() {
        int fileClientMessageIndex = 542;
        ClientMessage fromFile = clientMessages.get(fileClientMessageIndex);
        TransactionalQueueTakeCodec.ResponseParameters parameters = TransactionalQueueTakeCodec.decodeResponse(fromFile);
        assertTrue(isEqual(null, parameters.response));
    }

    @Test
    public void test_TransactionalQueuePollCodec_encodeRequest() {
        int fileClientMessageIndex = 543;
        ClientMessage encoded = TransactionalQueuePollCodec.encodeRequest(aString, aUUID, aLong, aLong);
        ClientMessage fromFile = clientMessages.get(fileClientMessageIndex);
        compareClientMessages(fromFile, encoded);
    }

    @Test
    public void test_TransactionalQueuePollCodec_decodeResponse() {
        int fileClientMessageIndex = 544;
        ClientMessage fromFile = clientMessages.get(fileClientMessageIndex);
        TransactionalQueuePollCodec.ResponseParameters parameters = TransactionalQueuePollCodec.decodeResponse(fromFile);
        assertTrue(isEqual(null, parameters.response));
    }

    @Test
    public void test_TransactionalQueuePeekCodec_encodeRequest() {
        int fileClientMessageIndex = 545;
        ClientMessage encoded = TransactionalQueuePeekCodec.encodeRequest(aString, aUUID, aLong, aLong);
        ClientMessage fromFile = clientMessages.get(fileClientMessageIndex);
        compareClientMessages(fromFile, encoded);
    }

    @Test
    public void test_TransactionalQueuePeekCodec_decodeResponse() {
        int fileClientMessageIndex = 546;
        ClientMessage fromFile = clientMessages.get(fileClientMessageIndex);
        TransactionalQueuePeekCodec.ResponseParameters parameters = TransactionalQueuePeekCodec.decodeResponse(fromFile);
        assertTrue(isEqual(null, parameters.response));
    }

    @Test
    public void test_TransactionalQueueSizeCodec_encodeRequest() {
        int fileClientMessageIndex = 547;
        ClientMessage encoded = TransactionalQueueSizeCodec.encodeRequest(aString, aUUID, aLong);
        ClientMessage fromFile = clientMessages.get(fileClientMessageIndex);
        compareClientMessages(fromFile, encoded);
    }

    @Test
    public void test_TransactionalQueueSizeCodec_decodeResponse() {
        int fileClientMessageIndex = 548;
        ClientMessage fromFile = clientMessages.get(fileClientMessageIndex);
        TransactionalQueueSizeCodec.ResponseParameters parameters = TransactionalQueueSizeCodec.decodeResponse(fromFile);
        assertTrue(isEqual(anInt, parameters.response));
    }

    @Test
    public void test_CacheAddEntryListenerCodec_encodeRequest() {
        int fileClientMessageIndex = 549;
        ClientMessage encoded = CacheAddEntryListenerCodec.encodeRequest(aString, aBoolean);
        ClientMessage fromFile = clientMessages.get(fileClientMessageIndex);
        compareClientMessages(fromFile, encoded);
    }

    @Test
    public void test_CacheAddEntryListenerCodec_decodeResponse() {
        int fileClientMessageIndex = 550;
        ClientMessage fromFile = clientMessages.get(fileClientMessageIndex);
        CacheAddEntryListenerCodec.ResponseParameters parameters = CacheAddEntryListenerCodec.decodeResponse(fromFile);
        assertTrue(isEqual(aUUID, parameters.response));
    }

    private class CacheAddEntryListenerCodecHandler extends CacheAddEntryListenerCodec.AbstractEventHandler {
        @Override
        public void handleCacheEvent(int type, java.util.Collection<com.hazelcast.cache.impl.CacheEventData> keys, int completionId) {
            assertTrue(isEqual(anInt, type));
            assertTrue(isEqual(aListOfCacheEventData, keys));
            assertTrue(isEqual(anInt, completionId));
        }
    }

    @Test
    public void test_CacheAddEntryListenerCodec_handleCacheEvent() {
        int fileClientMessageIndex = 551;
        ClientMessage fromFile = clientMessages.get(fileClientMessageIndex);
        CacheAddEntryListenerCodecHandler handler = new CacheAddEntryListenerCodecHandler();
        handler.handle(fromFile);
    }

    @Test
    public void test_CacheAddInvalidationListenerCodec_encodeRequest() {
        int fileClientMessageIndex = 552;
        ClientMessage encoded = CacheAddInvalidationListenerCodec.encodeRequest(aString, aBoolean);
        ClientMessage fromFile = clientMessages.get(fileClientMessageIndex);
        compareClientMessages(fromFile, encoded);
    }

    @Test
    public void test_CacheAddInvalidationListenerCodec_decodeResponse() {
        int fileClientMessageIndex = 553;
        ClientMessage fromFile = clientMessages.get(fileClientMessageIndex);
        CacheAddInvalidationListenerCodec.ResponseParameters parameters = CacheAddInvalidationListenerCodec.decodeResponse(fromFile);
        assertTrue(isEqual(aUUID, parameters.response));
    }

    private class CacheAddInvalidationListenerCodecHandler extends CacheAddInvalidationListenerCodec.AbstractEventHandler {
        @Override
        public void handleCacheInvalidationEvent(java.lang.String name, com.hazelcast.nio.serialization.Data key, java.util.UUID sourceUuid, java.util.UUID partitionUuid, long sequence) {
            assertTrue(isEqual(aString, name));
            assertTrue(isEqual(null, key));
            assertTrue(isEqual(null, sourceUuid));
            assertTrue(isEqual(aUUID, partitionUuid));
            assertTrue(isEqual(aLong, sequence));
        }
        @Override
        public void handleCacheBatchInvalidationEvent(java.lang.String name, java.util.Collection<com.hazelcast.nio.serialization.Data> keys, java.util.Collection<java.util.UUID> sourceUuids, java.util.Collection<java.util.UUID> partitionUuids, java.util.Collection<java.lang.Long> sequences) {
            assertTrue(isEqual(aString, name));
            assertTrue(isEqual(aListOfData, keys));
            assertTrue(isEqual(null, sourceUuids));
            assertTrue(isEqual(aListOfUUIDs, partitionUuids));
            assertTrue(isEqual(aListOfLongs, sequences));
        }
    }

    @Test
    public void test_CacheAddInvalidationListenerCodec_handleCacheInvalidationEvent() {
        int fileClientMessageIndex = 554;
        ClientMessage fromFile = clientMessages.get(fileClientMessageIndex);
        CacheAddInvalidationListenerCodecHandler handler = new CacheAddInvalidationListenerCodecHandler();
        handler.handle(fromFile);
    }

    @Test
    public void test_CacheAddInvalidationListenerCodec_handleCacheBatchInvalidationEvent() {
        int fileClientMessageIndex = 555;
        ClientMessage fromFile = clientMessages.get(fileClientMessageIndex);
        CacheAddInvalidationListenerCodecHandler handler = new CacheAddInvalidationListenerCodecHandler();
        handler.handle(fromFile);
    }

    @Test
    public void test_CacheClearCodec_encodeRequest() {
        int fileClientMessageIndex = 556;
        ClientMessage encoded = CacheClearCodec.encodeRequest(aString);
        ClientMessage fromFile = clientMessages.get(fileClientMessageIndex);
        compareClientMessages(fromFile, encoded);
    }

    @Test
    public void test_CacheClearCodec_decodeResponse() {
        int fileClientMessageIndex = 557;
        ClientMessage fromFile = clientMessages.get(fileClientMessageIndex);
        CacheClearCodec.ResponseParameters parameters = CacheClearCodec.decodeResponse(fromFile);
    }

    @Test
    public void test_CacheRemoveAllKeysCodec_encodeRequest() {
        int fileClientMessageIndex = 558;
        ClientMessage encoded = CacheRemoveAllKeysCodec.encodeRequest(aString, aListOfData, anInt);
        ClientMessage fromFile = clientMessages.get(fileClientMessageIndex);
        compareClientMessages(fromFile, encoded);
    }

    @Test
    public void test_CacheRemoveAllKeysCodec_decodeResponse() {
        int fileClientMessageIndex = 559;
        ClientMessage fromFile = clientMessages.get(fileClientMessageIndex);
        CacheRemoveAllKeysCodec.ResponseParameters parameters = CacheRemoveAllKeysCodec.decodeResponse(fromFile);
    }

    @Test
    public void test_CacheRemoveAllCodec_encodeRequest() {
        int fileClientMessageIndex = 560;
        ClientMessage encoded = CacheRemoveAllCodec.encodeRequest(aString, anInt);
        ClientMessage fromFile = clientMessages.get(fileClientMessageIndex);
        compareClientMessages(fromFile, encoded);
    }

    @Test
    public void test_CacheRemoveAllCodec_decodeResponse() {
        int fileClientMessageIndex = 561;
        ClientMessage fromFile = clientMessages.get(fileClientMessageIndex);
        CacheRemoveAllCodec.ResponseParameters parameters = CacheRemoveAllCodec.decodeResponse(fromFile);
    }

    @Test
    public void test_CacheContainsKeyCodec_encodeRequest() {
        int fileClientMessageIndex = 562;
        ClientMessage encoded = CacheContainsKeyCodec.encodeRequest(aString, aData);
        ClientMessage fromFile = clientMessages.get(fileClientMessageIndex);
        compareClientMessages(fromFile, encoded);
    }

    @Test
    public void test_CacheContainsKeyCodec_decodeResponse() {
        int fileClientMessageIndex = 563;
        ClientMessage fromFile = clientMessages.get(fileClientMessageIndex);
        CacheContainsKeyCodec.ResponseParameters parameters = CacheContainsKeyCodec.decodeResponse(fromFile);
        assertTrue(isEqual(aBoolean, parameters.response));
    }

    @Test
    public void test_CacheCreateConfigCodec_encodeRequest() {
        int fileClientMessageIndex = 564;
        ClientMessage encoded = CacheCreateConfigCodec.encodeRequest(aCacheConfigHolder, aBoolean);
        ClientMessage fromFile = clientMessages.get(fileClientMessageIndex);
        compareClientMessages(fromFile, encoded);
    }

    @Test
    public void test_CacheCreateConfigCodec_decodeResponse() {
        int fileClientMessageIndex = 565;
        ClientMessage fromFile = clientMessages.get(fileClientMessageIndex);
        CacheCreateConfigCodec.ResponseParameters parameters = CacheCreateConfigCodec.decodeResponse(fromFile);
        assertTrue(isEqual(null, parameters.response));
    }

    @Test
    public void test_CacheDestroyCodec_encodeRequest() {
        int fileClientMessageIndex = 566;
        ClientMessage encoded = CacheDestroyCodec.encodeRequest(aString);
        ClientMessage fromFile = clientMessages.get(fileClientMessageIndex);
        compareClientMessages(fromFile, encoded);
    }

    @Test
    public void test_CacheDestroyCodec_decodeResponse() {
        int fileClientMessageIndex = 567;
        ClientMessage fromFile = clientMessages.get(fileClientMessageIndex);
        CacheDestroyCodec.ResponseParameters parameters = CacheDestroyCodec.decodeResponse(fromFile);
    }

    @Test
    public void test_CacheEntryProcessorCodec_encodeRequest() {
        int fileClientMessageIndex = 568;
        ClientMessage encoded = CacheEntryProcessorCodec.encodeRequest(aString, aData, aData, aListOfData, anInt);
        ClientMessage fromFile = clientMessages.get(fileClientMessageIndex);
        compareClientMessages(fromFile, encoded);
    }

    @Test
    public void test_CacheEntryProcessorCodec_decodeResponse() {
        int fileClientMessageIndex = 569;
        ClientMessage fromFile = clientMessages.get(fileClientMessageIndex);
        CacheEntryProcessorCodec.ResponseParameters parameters = CacheEntryProcessorCodec.decodeResponse(fromFile);
        assertTrue(isEqual(null, parameters.response));
    }

    @Test
    public void test_CacheGetAllCodec_encodeRequest() {
        int fileClientMessageIndex = 570;
        ClientMessage encoded = CacheGetAllCodec.encodeRequest(aString, aListOfData, null);
        ClientMessage fromFile = clientMessages.get(fileClientMessageIndex);
        compareClientMessages(fromFile, encoded);
    }

    @Test
    public void test_CacheGetAllCodec_decodeResponse() {
        int fileClientMessageIndex = 571;
        ClientMessage fromFile = clientMessages.get(fileClientMessageIndex);
        CacheGetAllCodec.ResponseParameters parameters = CacheGetAllCodec.decodeResponse(fromFile);
        assertTrue(isEqual(aListOfDataToData, parameters.response));
    }

    @Test
    public void test_CacheGetAndRemoveCodec_encodeRequest() {
        int fileClientMessageIndex = 572;
        ClientMessage encoded = CacheGetAndRemoveCodec.encodeRequest(aString, aData, anInt);
        ClientMessage fromFile = clientMessages.get(fileClientMessageIndex);
        compareClientMessages(fromFile, encoded);
    }

    @Test
    public void test_CacheGetAndRemoveCodec_decodeResponse() {
        int fileClientMessageIndex = 573;
        ClientMessage fromFile = clientMessages.get(fileClientMessageIndex);
        CacheGetAndRemoveCodec.ResponseParameters parameters = CacheGetAndRemoveCodec.decodeResponse(fromFile);
        assertTrue(isEqual(null, parameters.response));
    }

    @Test
    public void test_CacheGetAndReplaceCodec_encodeRequest() {
        int fileClientMessageIndex = 574;
        ClientMessage encoded = CacheGetAndReplaceCodec.encodeRequest(aString, aData, aData, null, anInt);
        ClientMessage fromFile = clientMessages.get(fileClientMessageIndex);
        compareClientMessages(fromFile, encoded);
    }

    @Test
    public void test_CacheGetAndReplaceCodec_decodeResponse() {
        int fileClientMessageIndex = 575;
        ClientMessage fromFile = clientMessages.get(fileClientMessageIndex);
        CacheGetAndReplaceCodec.ResponseParameters parameters = CacheGetAndReplaceCodec.decodeResponse(fromFile);
        assertTrue(isEqual(null, parameters.response));
    }

    @Test
    public void test_CacheGetConfigCodec_encodeRequest() {
        int fileClientMessageIndex = 576;
        ClientMessage encoded = CacheGetConfigCodec.encodeRequest(aString, aString);
        ClientMessage fromFile = clientMessages.get(fileClientMessageIndex);
        compareClientMessages(fromFile, encoded);
    }

    @Test
    public void test_CacheGetConfigCodec_decodeResponse() {
        int fileClientMessageIndex = 577;
        ClientMessage fromFile = clientMessages.get(fileClientMessageIndex);
        CacheGetConfigCodec.ResponseParameters parameters = CacheGetConfigCodec.decodeResponse(fromFile);
        assertTrue(isEqual(null, parameters.response));
    }

    @Test
    public void test_CacheGetCodec_encodeRequest() {
        int fileClientMessageIndex = 578;
        ClientMessage encoded = CacheGetCodec.encodeRequest(aString, aData, null);
        ClientMessage fromFile = clientMessages.get(fileClientMessageIndex);
        compareClientMessages(fromFile, encoded);
    }

    @Test
    public void test_CacheGetCodec_decodeResponse() {
        int fileClientMessageIndex = 579;
        ClientMessage fromFile = clientMessages.get(fileClientMessageIndex);
        CacheGetCodec.ResponseParameters parameters = CacheGetCodec.decodeResponse(fromFile);
        assertTrue(isEqual(null, parameters.response));
    }

    @Test
    public void test_CacheIterateCodec_encodeRequest() {
        int fileClientMessageIndex = 580;
        ClientMessage encoded = CacheIterateCodec.encodeRequest(aString, anInt, anInt);
        ClientMessage fromFile = clientMessages.get(fileClientMessageIndex);
        compareClientMessages(fromFile, encoded);
    }

    @Test
    public void test_CacheIterateCodec_decodeResponse() {
        int fileClientMessageIndex = 581;
        ClientMessage fromFile = clientMessages.get(fileClientMessageIndex);
        CacheIterateCodec.ResponseParameters parameters = CacheIterateCodec.decodeResponse(fromFile);
        assertTrue(isEqual(anInt, parameters.tableIndex));
        assertTrue(isEqual(aListOfData, parameters.keys));
    }

    @Test
    public void test_CacheListenerRegistrationCodec_encodeRequest() {
        int fileClientMessageIndex = 582;
        ClientMessage encoded = CacheListenerRegistrationCodec.encodeRequest(aString, aData, aBoolean, anAddress);
        ClientMessage fromFile = clientMessages.get(fileClientMessageIndex);
        compareClientMessages(fromFile, encoded);
    }

    @Test
    public void test_CacheListenerRegistrationCodec_decodeResponse() {
        int fileClientMessageIndex = 583;
        ClientMessage fromFile = clientMessages.get(fileClientMessageIndex);
        CacheListenerRegistrationCodec.ResponseParameters parameters = CacheListenerRegistrationCodec.decodeResponse(fromFile);
    }

    @Test
    public void test_CacheLoadAllCodec_encodeRequest() {
        int fileClientMessageIndex = 584;
        ClientMessage encoded = CacheLoadAllCodec.encodeRequest(aString, aListOfData, aBoolean);
        ClientMessage fromFile = clientMessages.get(fileClientMessageIndex);
        compareClientMessages(fromFile, encoded);
    }

    @Test
    public void test_CacheLoadAllCodec_decodeResponse() {
        int fileClientMessageIndex = 585;
        ClientMessage fromFile = clientMessages.get(fileClientMessageIndex);
        CacheLoadAllCodec.ResponseParameters parameters = CacheLoadAllCodec.decodeResponse(fromFile);
    }

    @Test
    public void test_CacheManagementConfigCodec_encodeRequest() {
        int fileClientMessageIndex = 586;
        ClientMessage encoded = CacheManagementConfigCodec.encodeRequest(aString, aBoolean, aBoolean, anAddress);
        ClientMessage fromFile = clientMessages.get(fileClientMessageIndex);
        compareClientMessages(fromFile, encoded);
    }

    @Test
    public void test_CacheManagementConfigCodec_decodeResponse() {
        int fileClientMessageIndex = 587;
        ClientMessage fromFile = clientMessages.get(fileClientMessageIndex);
        CacheManagementConfigCodec.ResponseParameters parameters = CacheManagementConfigCodec.decodeResponse(fromFile);
    }

    @Test
    public void test_CachePutIfAbsentCodec_encodeRequest() {
        int fileClientMessageIndex = 588;
        ClientMessage encoded = CachePutIfAbsentCodec.encodeRequest(aString, aData, aData, null, anInt);
        ClientMessage fromFile = clientMessages.get(fileClientMessageIndex);
        compareClientMessages(fromFile, encoded);
    }

    @Test
    public void test_CachePutIfAbsentCodec_decodeResponse() {
        int fileClientMessageIndex = 589;
        ClientMessage fromFile = clientMessages.get(fileClientMessageIndex);
        CachePutIfAbsentCodec.ResponseParameters parameters = CachePutIfAbsentCodec.decodeResponse(fromFile);
        assertTrue(isEqual(aBoolean, parameters.response));
    }

    @Test
    public void test_CachePutCodec_encodeRequest() {
        int fileClientMessageIndex = 590;
        ClientMessage encoded = CachePutCodec.encodeRequest(aString, aData, aData, null, aBoolean, anInt);
        ClientMessage fromFile = clientMessages.get(fileClientMessageIndex);
        compareClientMessages(fromFile, encoded);
    }

    @Test
    public void test_CachePutCodec_decodeResponse() {
        int fileClientMessageIndex = 591;
        ClientMessage fromFile = clientMessages.get(fileClientMessageIndex);
        CachePutCodec.ResponseParameters parameters = CachePutCodec.decodeResponse(fromFile);
        assertTrue(isEqual(null, parameters.response));
    }

    @Test
    public void test_CacheRemoveEntryListenerCodec_encodeRequest() {
        int fileClientMessageIndex = 592;
        ClientMessage encoded = CacheRemoveEntryListenerCodec.encodeRequest(aString, aUUID);
        ClientMessage fromFile = clientMessages.get(fileClientMessageIndex);
        compareClientMessages(fromFile, encoded);
    }

    @Test
    public void test_CacheRemoveEntryListenerCodec_decodeResponse() {
        int fileClientMessageIndex = 593;
        ClientMessage fromFile = clientMessages.get(fileClientMessageIndex);
        CacheRemoveEntryListenerCodec.ResponseParameters parameters = CacheRemoveEntryListenerCodec.decodeResponse(fromFile);
        assertTrue(isEqual(aBoolean, parameters.response));
    }

    @Test
    public void test_CacheRemoveInvalidationListenerCodec_encodeRequest() {
        int fileClientMessageIndex = 594;
        ClientMessage encoded = CacheRemoveInvalidationListenerCodec.encodeRequest(aString, aUUID);
        ClientMessage fromFile = clientMessages.get(fileClientMessageIndex);
        compareClientMessages(fromFile, encoded);
    }

    @Test
    public void test_CacheRemoveInvalidationListenerCodec_decodeResponse() {
        int fileClientMessageIndex = 595;
        ClientMessage fromFile = clientMessages.get(fileClientMessageIndex);
        CacheRemoveInvalidationListenerCodec.ResponseParameters parameters = CacheRemoveInvalidationListenerCodec.decodeResponse(fromFile);
        assertTrue(isEqual(aBoolean, parameters.response));
    }

    @Test
    public void test_CacheRemoveCodec_encodeRequest() {
        int fileClientMessageIndex = 596;
        ClientMessage encoded = CacheRemoveCodec.encodeRequest(aString, aData, null, anInt);
        ClientMessage fromFile = clientMessages.get(fileClientMessageIndex);
        compareClientMessages(fromFile, encoded);
    }

    @Test
    public void test_CacheRemoveCodec_decodeResponse() {
        int fileClientMessageIndex = 597;
        ClientMessage fromFile = clientMessages.get(fileClientMessageIndex);
        CacheRemoveCodec.ResponseParameters parameters = CacheRemoveCodec.decodeResponse(fromFile);
        assertTrue(isEqual(aBoolean, parameters.response));
    }

    @Test
    public void test_CacheReplaceCodec_encodeRequest() {
        int fileClientMessageIndex = 598;
        ClientMessage encoded = CacheReplaceCodec.encodeRequest(aString, aData, null, aData, null, anInt);
        ClientMessage fromFile = clientMessages.get(fileClientMessageIndex);
        compareClientMessages(fromFile, encoded);
    }

    @Test
    public void test_CacheReplaceCodec_decodeResponse() {
        int fileClientMessageIndex = 599;
        ClientMessage fromFile = clientMessages.get(fileClientMessageIndex);
        CacheReplaceCodec.ResponseParameters parameters = CacheReplaceCodec.decodeResponse(fromFile);
        assertTrue(isEqual(null, parameters.response));
    }

    @Test
    public void test_CacheSizeCodec_encodeRequest() {
        int fileClientMessageIndex = 600;
        ClientMessage encoded = CacheSizeCodec.encodeRequest(aString);
        ClientMessage fromFile = clientMessages.get(fileClientMessageIndex);
        compareClientMessages(fromFile, encoded);
    }

    @Test
    public void test_CacheSizeCodec_decodeResponse() {
        int fileClientMessageIndex = 601;
        ClientMessage fromFile = clientMessages.get(fileClientMessageIndex);
        CacheSizeCodec.ResponseParameters parameters = CacheSizeCodec.decodeResponse(fromFile);
        assertTrue(isEqual(anInt, parameters.response));
    }

    @Test
    public void test_CacheAddPartitionLostListenerCodec_encodeRequest() {
        int fileClientMessageIndex = 602;
        ClientMessage encoded = CacheAddPartitionLostListenerCodec.encodeRequest(aString, aBoolean);
        ClientMessage fromFile = clientMessages.get(fileClientMessageIndex);
        compareClientMessages(fromFile, encoded);
    }

    @Test
    public void test_CacheAddPartitionLostListenerCodec_decodeResponse() {
        int fileClientMessageIndex = 603;
        ClientMessage fromFile = clientMessages.get(fileClientMessageIndex);
        CacheAddPartitionLostListenerCodec.ResponseParameters parameters = CacheAddPartitionLostListenerCodec.decodeResponse(fromFile);
        assertTrue(isEqual(aUUID, parameters.response));
    }

    private class CacheAddPartitionLostListenerCodecHandler extends CacheAddPartitionLostListenerCodec.AbstractEventHandler {
        @Override
        public void handleCachePartitionLostEvent(int partitionId, java.util.UUID uuid) {
            assertTrue(isEqual(anInt, partitionId));
            assertTrue(isEqual(aUUID, uuid));
        }
    }

    @Test
    public void test_CacheAddPartitionLostListenerCodec_handleCachePartitionLostEvent() {
        int fileClientMessageIndex = 604;
        ClientMessage fromFile = clientMessages.get(fileClientMessageIndex);
        CacheAddPartitionLostListenerCodecHandler handler = new CacheAddPartitionLostListenerCodecHandler();
        handler.handle(fromFile);
    }

    @Test
    public void test_CacheRemovePartitionLostListenerCodec_encodeRequest() {
        int fileClientMessageIndex = 605;
        ClientMessage encoded = CacheRemovePartitionLostListenerCodec.encodeRequest(aString, aUUID);
        ClientMessage fromFile = clientMessages.get(fileClientMessageIndex);
        compareClientMessages(fromFile, encoded);
    }

    @Test
    public void test_CacheRemovePartitionLostListenerCodec_decodeResponse() {
        int fileClientMessageIndex = 606;
        ClientMessage fromFile = clientMessages.get(fileClientMessageIndex);
        CacheRemovePartitionLostListenerCodec.ResponseParameters parameters = CacheRemovePartitionLostListenerCodec.decodeResponse(fromFile);
        assertTrue(isEqual(aBoolean, parameters.response));
    }

    @Test
    public void test_CachePutAllCodec_encodeRequest() {
        int fileClientMessageIndex = 607;
        ClientMessage encoded = CachePutAllCodec.encodeRequest(aString, aListOfDataToData, null, anInt);
        ClientMessage fromFile = clientMessages.get(fileClientMessageIndex);
        compareClientMessages(fromFile, encoded);
    }

    @Test
    public void test_CachePutAllCodec_decodeResponse() {
        int fileClientMessageIndex = 608;
        ClientMessage fromFile = clientMessages.get(fileClientMessageIndex);
        CachePutAllCodec.ResponseParameters parameters = CachePutAllCodec.decodeResponse(fromFile);
    }

    @Test
    public void test_CacheIterateEntriesCodec_encodeRequest() {
        int fileClientMessageIndex = 609;
        ClientMessage encoded = CacheIterateEntriesCodec.encodeRequest(aString, anInt, anInt);
        ClientMessage fromFile = clientMessages.get(fileClientMessageIndex);
        compareClientMessages(fromFile, encoded);
    }

    @Test
    public void test_CacheIterateEntriesCodec_decodeResponse() {
        int fileClientMessageIndex = 610;
        ClientMessage fromFile = clientMessages.get(fileClientMessageIndex);
        CacheIterateEntriesCodec.ResponseParameters parameters = CacheIterateEntriesCodec.decodeResponse(fromFile);
        assertTrue(isEqual(anInt, parameters.tableIndex));
        assertTrue(isEqual(aListOfDataToData, parameters.entries));
    }

    @Test
    public void test_CacheAddNearCacheInvalidationListenerCodec_encodeRequest() {
        int fileClientMessageIndex = 611;
        ClientMessage encoded = CacheAddNearCacheInvalidationListenerCodec.encodeRequest(aString, aBoolean);
        ClientMessage fromFile = clientMessages.get(fileClientMessageIndex);
        compareClientMessages(fromFile, encoded);
    }

    @Test
    public void test_CacheAddNearCacheInvalidationListenerCodec_decodeResponse() {
        int fileClientMessageIndex = 612;
        ClientMessage fromFile = clientMessages.get(fileClientMessageIndex);
        CacheAddNearCacheInvalidationListenerCodec.ResponseParameters parameters = CacheAddNearCacheInvalidationListenerCodec.decodeResponse(fromFile);
        assertTrue(isEqual(aUUID, parameters.response));
    }

    private class CacheAddNearCacheInvalidationListenerCodecHandler extends CacheAddNearCacheInvalidationListenerCodec.AbstractEventHandler {
        @Override
        public void handleCacheInvalidationEvent(java.lang.String name, com.hazelcast.nio.serialization.Data key, java.util.UUID sourceUuid, java.util.UUID partitionUuid, long sequence) {
            assertTrue(isEqual(aString, name));
            assertTrue(isEqual(null, key));
            assertTrue(isEqual(null, sourceUuid));
            assertTrue(isEqual(aUUID, partitionUuid));
            assertTrue(isEqual(aLong, sequence));
        }
        @Override
        public void handleCacheBatchInvalidationEvent(java.lang.String name, java.util.Collection<com.hazelcast.nio.serialization.Data> keys, java.util.Collection<java.util.UUID> sourceUuids, java.util.Collection<java.util.UUID> partitionUuids, java.util.Collection<java.lang.Long> sequences) {
            assertTrue(isEqual(aString, name));
            assertTrue(isEqual(aListOfData, keys));
            assertTrue(isEqual(aListOfUUIDs, sourceUuids));
            assertTrue(isEqual(aListOfUUIDs, partitionUuids));
            assertTrue(isEqual(aListOfLongs, sequences));
        }
    }

    @Test
    public void test_CacheAddNearCacheInvalidationListenerCodec_handleCacheInvalidationEvent() {
        int fileClientMessageIndex = 613;
        ClientMessage fromFile = clientMessages.get(fileClientMessageIndex);
        CacheAddNearCacheInvalidationListenerCodecHandler handler = new CacheAddNearCacheInvalidationListenerCodecHandler();
        handler.handle(fromFile);
    }

    @Test
    public void test_CacheAddNearCacheInvalidationListenerCodec_handleCacheBatchInvalidationEvent() {
        int fileClientMessageIndex = 614;
        ClientMessage fromFile = clientMessages.get(fileClientMessageIndex);
        CacheAddNearCacheInvalidationListenerCodecHandler handler = new CacheAddNearCacheInvalidationListenerCodecHandler();
        handler.handle(fromFile);
    }

    @Test
    public void test_CacheFetchNearCacheInvalidationMetadataCodec_encodeRequest() {
        int fileClientMessageIndex = 615;
        ClientMessage encoded = CacheFetchNearCacheInvalidationMetadataCodec.encodeRequest(aListOfStrings, anAddress);
        ClientMessage fromFile = clientMessages.get(fileClientMessageIndex);
        compareClientMessages(fromFile, encoded);
    }

    @Test
    public void test_CacheFetchNearCacheInvalidationMetadataCodec_decodeResponse() {
        int fileClientMessageIndex = 616;
        ClientMessage fromFile = clientMessages.get(fileClientMessageIndex);
        CacheFetchNearCacheInvalidationMetadataCodec.ResponseParameters parameters = CacheFetchNearCacheInvalidationMetadataCodec.decodeResponse(fromFile);
        assertTrue(isEqual(aListOfStringToListOfIntegerToLong, parameters.namePartitionSequenceList));
        assertTrue(isEqual(aListOfIntegerToUUID, parameters.partitionUuidList));
    }

    @Test
    public void test_CacheAssignAndGetUuidsCodec_encodeRequest() {
        int fileClientMessageIndex = 617;
        ClientMessage encoded = CacheAssignAndGetUuidsCodec.encodeRequest();
        ClientMessage fromFile = clientMessages.get(fileClientMessageIndex);
        compareClientMessages(fromFile, encoded);
    }

    @Test
    public void test_CacheAssignAndGetUuidsCodec_decodeResponse() {
        int fileClientMessageIndex = 618;
        ClientMessage fromFile = clientMessages.get(fileClientMessageIndex);
        CacheAssignAndGetUuidsCodec.ResponseParameters parameters = CacheAssignAndGetUuidsCodec.decodeResponse(fromFile);
        assertTrue(isEqual(aListOfIntegerToUUID, parameters.partitionUuidList));
    }

    @Test
    public void test_CacheEventJournalSubscribeCodec_encodeRequest() {
        int fileClientMessageIndex = 619;
        ClientMessage encoded = CacheEventJournalSubscribeCodec.encodeRequest(aString);
        ClientMessage fromFile = clientMessages.get(fileClientMessageIndex);
        compareClientMessages(fromFile, encoded);
    }

    @Test
    public void test_CacheEventJournalSubscribeCodec_decodeResponse() {
        int fileClientMessageIndex = 620;
        ClientMessage fromFile = clientMessages.get(fileClientMessageIndex);
        CacheEventJournalSubscribeCodec.ResponseParameters parameters = CacheEventJournalSubscribeCodec.decodeResponse(fromFile);
        assertTrue(isEqual(aLong, parameters.oldestSequence));
        assertTrue(isEqual(aLong, parameters.newestSequence));
    }

    @Test
    public void test_CacheEventJournalReadCodec_encodeRequest() {
        int fileClientMessageIndex = 621;
        ClientMessage encoded = CacheEventJournalReadCodec.encodeRequest(aString, aLong, anInt, anInt, null, null);
        ClientMessage fromFile = clientMessages.get(fileClientMessageIndex);
        compareClientMessages(fromFile, encoded);
    }

    @Test
    public void test_CacheEventJournalReadCodec_decodeResponse() {
        int fileClientMessageIndex = 622;
        ClientMessage fromFile = clientMessages.get(fileClientMessageIndex);
        CacheEventJournalReadCodec.ResponseParameters parameters = CacheEventJournalReadCodec.decodeResponse(fromFile);
        assertTrue(isEqual(anInt, parameters.readCount));
        assertTrue(isEqual(aListOfData, parameters.items));
        assertTrue(isEqual(null, parameters.itemSeqs));
        assertTrue(isEqual(aLong, parameters.nextSeq));
    }

    @Test
    public void test_CacheSetExpiryPolicyCodec_encodeRequest() {
        int fileClientMessageIndex = 623;
        ClientMessage encoded = CacheSetExpiryPolicyCodec.encodeRequest(aString, aListOfData, aData);
        ClientMessage fromFile = clientMessages.get(fileClientMessageIndex);
        compareClientMessages(fromFile, encoded);
    }

    @Test
    public void test_CacheSetExpiryPolicyCodec_decodeResponse() {
        int fileClientMessageIndex = 624;
        ClientMessage fromFile = clientMessages.get(fileClientMessageIndex);
        CacheSetExpiryPolicyCodec.ResponseParameters parameters = CacheSetExpiryPolicyCodec.decodeResponse(fromFile);
        assertTrue(isEqual(aBoolean, parameters.response));
    }

    @Test
    public void test_XATransactionClearRemoteCodec_encodeRequest() {
        int fileClientMessageIndex = 625;
        ClientMessage encoded = XATransactionClearRemoteCodec.encodeRequest(anXid);
        ClientMessage fromFile = clientMessages.get(fileClientMessageIndex);
        compareClientMessages(fromFile, encoded);
    }

    @Test
    public void test_XATransactionClearRemoteCodec_decodeResponse() {
        int fileClientMessageIndex = 626;
        ClientMessage fromFile = clientMessages.get(fileClientMessageIndex);
        XATransactionClearRemoteCodec.ResponseParameters parameters = XATransactionClearRemoteCodec.decodeResponse(fromFile);
    }

    @Test
    public void test_XATransactionCollectTransactionsCodec_encodeRequest() {
        int fileClientMessageIndex = 627;
        ClientMessage encoded = XATransactionCollectTransactionsCodec.encodeRequest();
        ClientMessage fromFile = clientMessages.get(fileClientMessageIndex);
        compareClientMessages(fromFile, encoded);
    }

    @Test
    public void test_XATransactionCollectTransactionsCodec_decodeResponse() {
        int fileClientMessageIndex = 628;
        ClientMessage fromFile = clientMessages.get(fileClientMessageIndex);
        XATransactionCollectTransactionsCodec.ResponseParameters parameters = XATransactionCollectTransactionsCodec.decodeResponse(fromFile);
        assertTrue(isEqual(aListOfXids, parameters.response));
    }

    @Test
    public void test_XATransactionFinalizeCodec_encodeRequest() {
        int fileClientMessageIndex = 629;
        ClientMessage encoded = XATransactionFinalizeCodec.encodeRequest(anXid, aBoolean);
        ClientMessage fromFile = clientMessages.get(fileClientMessageIndex);
        compareClientMessages(fromFile, encoded);
    }

    @Test
    public void test_XATransactionFinalizeCodec_decodeResponse() {
        int fileClientMessageIndex = 630;
        ClientMessage fromFile = clientMessages.get(fileClientMessageIndex);
        XATransactionFinalizeCodec.ResponseParameters parameters = XATransactionFinalizeCodec.decodeResponse(fromFile);
    }

    @Test
    public void test_XATransactionCommitCodec_encodeRequest() {
        int fileClientMessageIndex = 631;
        ClientMessage encoded = XATransactionCommitCodec.encodeRequest(aUUID, aBoolean);
        ClientMessage fromFile = clientMessages.get(fileClientMessageIndex);
        compareClientMessages(fromFile, encoded);
    }

    @Test
    public void test_XATransactionCommitCodec_decodeResponse() {
        int fileClientMessageIndex = 632;
        ClientMessage fromFile = clientMessages.get(fileClientMessageIndex);
        XATransactionCommitCodec.ResponseParameters parameters = XATransactionCommitCodec.decodeResponse(fromFile);
    }

    @Test
    public void test_XATransactionCreateCodec_encodeRequest() {
        int fileClientMessageIndex = 633;
        ClientMessage encoded = XATransactionCreateCodec.encodeRequest(anXid, aLong);
        ClientMessage fromFile = clientMessages.get(fileClientMessageIndex);
        compareClientMessages(fromFile, encoded);
    }

    @Test
    public void test_XATransactionCreateCodec_decodeResponse() {
        int fileClientMessageIndex = 634;
        ClientMessage fromFile = clientMessages.get(fileClientMessageIndex);
        XATransactionCreateCodec.ResponseParameters parameters = XATransactionCreateCodec.decodeResponse(fromFile);
        assertTrue(isEqual(aUUID, parameters.response));
    }

    @Test
    public void test_XATransactionPrepareCodec_encodeRequest() {
        int fileClientMessageIndex = 635;
        ClientMessage encoded = XATransactionPrepareCodec.encodeRequest(aUUID);
        ClientMessage fromFile = clientMessages.get(fileClientMessageIndex);
        compareClientMessages(fromFile, encoded);
    }

    @Test
    public void test_XATransactionPrepareCodec_decodeResponse() {
        int fileClientMessageIndex = 636;
        ClientMessage fromFile = clientMessages.get(fileClientMessageIndex);
        XATransactionPrepareCodec.ResponseParameters parameters = XATransactionPrepareCodec.decodeResponse(fromFile);
    }

    @Test
    public void test_XATransactionRollbackCodec_encodeRequest() {
        int fileClientMessageIndex = 637;
        ClientMessage encoded = XATransactionRollbackCodec.encodeRequest(aUUID);
        ClientMessage fromFile = clientMessages.get(fileClientMessageIndex);
        compareClientMessages(fromFile, encoded);
    }

    @Test
    public void test_XATransactionRollbackCodec_decodeResponse() {
        int fileClientMessageIndex = 638;
        ClientMessage fromFile = clientMessages.get(fileClientMessageIndex);
        XATransactionRollbackCodec.ResponseParameters parameters = XATransactionRollbackCodec.decodeResponse(fromFile);
    }

    @Test
    public void test_TransactionCommitCodec_encodeRequest() {
        int fileClientMessageIndex = 639;
        ClientMessage encoded = TransactionCommitCodec.encodeRequest(aUUID, aLong);
        ClientMessage fromFile = clientMessages.get(fileClientMessageIndex);
        compareClientMessages(fromFile, encoded);
    }

    @Test
    public void test_TransactionCommitCodec_decodeResponse() {
        int fileClientMessageIndex = 640;
        ClientMessage fromFile = clientMessages.get(fileClientMessageIndex);
        TransactionCommitCodec.ResponseParameters parameters = TransactionCommitCodec.decodeResponse(fromFile);
    }

    @Test
    public void test_TransactionCreateCodec_encodeRequest() {
        int fileClientMessageIndex = 641;
        ClientMessage encoded = TransactionCreateCodec.encodeRequest(aLong, anInt, anInt, aLong);
        ClientMessage fromFile = clientMessages.get(fileClientMessageIndex);
        compareClientMessages(fromFile, encoded);
    }

    @Test
    public void test_TransactionCreateCodec_decodeResponse() {
        int fileClientMessageIndex = 642;
        ClientMessage fromFile = clientMessages.get(fileClientMessageIndex);
        TransactionCreateCodec.ResponseParameters parameters = TransactionCreateCodec.decodeResponse(fromFile);
        assertTrue(isEqual(aUUID, parameters.response));
    }

    @Test
    public void test_TransactionRollbackCodec_encodeRequest() {
        int fileClientMessageIndex = 643;
        ClientMessage encoded = TransactionRollbackCodec.encodeRequest(aUUID, aLong);
        ClientMessage fromFile = clientMessages.get(fileClientMessageIndex);
        compareClientMessages(fromFile, encoded);
    }

    @Test
    public void test_TransactionRollbackCodec_decodeResponse() {
        int fileClientMessageIndex = 644;
        ClientMessage fromFile = clientMessages.get(fileClientMessageIndex);
        TransactionRollbackCodec.ResponseParameters parameters = TransactionRollbackCodec.decodeResponse(fromFile);
    }

    @Test
    public void test_ContinuousQueryPublisherCreateWithValueCodec_encodeRequest() {
        int fileClientMessageIndex = 645;
        ClientMessage encoded = ContinuousQueryPublisherCreateWithValueCodec.encodeRequest(aString, aString, aData, anInt, anInt, aLong, aBoolean, aBoolean);
        ClientMessage fromFile = clientMessages.get(fileClientMessageIndex);
        compareClientMessages(fromFile, encoded);
    }

    @Test
    public void test_ContinuousQueryPublisherCreateWithValueCodec_decodeResponse() {
        int fileClientMessageIndex = 646;
        ClientMessage fromFile = clientMessages.get(fileClientMessageIndex);
        ContinuousQueryPublisherCreateWithValueCodec.ResponseParameters parameters = ContinuousQueryPublisherCreateWithValueCodec.decodeResponse(fromFile);
        assertTrue(isEqual(aListOfDataToData, parameters.response));
    }

    @Test
    public void test_ContinuousQueryPublisherCreateCodec_encodeRequest() {
        int fileClientMessageIndex = 647;
        ClientMessage encoded = ContinuousQueryPublisherCreateCodec.encodeRequest(aString, aString, aData, anInt, anInt, aLong, aBoolean, aBoolean);
        ClientMessage fromFile = clientMessages.get(fileClientMessageIndex);
        compareClientMessages(fromFile, encoded);
    }

    @Test
    public void test_ContinuousQueryPublisherCreateCodec_decodeResponse() {
        int fileClientMessageIndex = 648;
        ClientMessage fromFile = clientMessages.get(fileClientMessageIndex);
        ContinuousQueryPublisherCreateCodec.ResponseParameters parameters = ContinuousQueryPublisherCreateCodec.decodeResponse(fromFile);
        assertTrue(isEqual(aListOfData, parameters.response));
    }

    @Test
    public void test_ContinuousQueryMadePublishableCodec_encodeRequest() {
        int fileClientMessageIndex = 649;
        ClientMessage encoded = ContinuousQueryMadePublishableCodec.encodeRequest(aString, aString);
        ClientMessage fromFile = clientMessages.get(fileClientMessageIndex);
        compareClientMessages(fromFile, encoded);
    }

    @Test
    public void test_ContinuousQueryMadePublishableCodec_decodeResponse() {
        int fileClientMessageIndex = 650;
        ClientMessage fromFile = clientMessages.get(fileClientMessageIndex);
        ContinuousQueryMadePublishableCodec.ResponseParameters parameters = ContinuousQueryMadePublishableCodec.decodeResponse(fromFile);
        assertTrue(isEqual(aBoolean, parameters.response));
    }

    @Test
    public void test_ContinuousQueryAddListenerCodec_encodeRequest() {
        int fileClientMessageIndex = 651;
        ClientMessage encoded = ContinuousQueryAddListenerCodec.encodeRequest(aString, aBoolean);
        ClientMessage fromFile = clientMessages.get(fileClientMessageIndex);
        compareClientMessages(fromFile, encoded);
    }

    @Test
    public void test_ContinuousQueryAddListenerCodec_decodeResponse() {
        int fileClientMessageIndex = 652;
        ClientMessage fromFile = clientMessages.get(fileClientMessageIndex);
        ContinuousQueryAddListenerCodec.ResponseParameters parameters = ContinuousQueryAddListenerCodec.decodeResponse(fromFile);
        assertTrue(isEqual(aUUID, parameters.response));
    }

    private class ContinuousQueryAddListenerCodecHandler extends ContinuousQueryAddListenerCodec.AbstractEventHandler {
        @Override
        public void handleQueryCacheSingleEvent(com.hazelcast.map.impl.querycache.event.QueryCacheEventData data) {
            assertTrue(isEqual(aQueryCacheEventData, data));
        }
        @Override
        public void handleQueryCacheBatchEvent(java.util.Collection<com.hazelcast.map.impl.querycache.event.QueryCacheEventData> events, java.lang.String source, int partitionId) {
            assertTrue(isEqual(aListOfQueryCacheEventData, events));
            assertTrue(isEqual(aString, source));
            assertTrue(isEqual(anInt, partitionId));
        }
    }

    @Test
    public void test_ContinuousQueryAddListenerCodec_handleQueryCacheSingleEvent() {
        int fileClientMessageIndex = 653;
        ClientMessage fromFile = clientMessages.get(fileClientMessageIndex);
        ContinuousQueryAddListenerCodecHandler handler = new ContinuousQueryAddListenerCodecHandler();
        handler.handle(fromFile);
    }

    @Test
    public void test_ContinuousQueryAddListenerCodec_handleQueryCacheBatchEvent() {
        int fileClientMessageIndex = 654;
        ClientMessage fromFile = clientMessages.get(fileClientMessageIndex);
        ContinuousQueryAddListenerCodecHandler handler = new ContinuousQueryAddListenerCodecHandler();
        handler.handle(fromFile);
    }

    @Test
    public void test_ContinuousQuerySetReadCursorCodec_encodeRequest() {
        int fileClientMessageIndex = 655;
        ClientMessage encoded = ContinuousQuerySetReadCursorCodec.encodeRequest(aString, aString, aLong);
        ClientMessage fromFile = clientMessages.get(fileClientMessageIndex);
        compareClientMessages(fromFile, encoded);
    }

    @Test
    public void test_ContinuousQuerySetReadCursorCodec_decodeResponse() {
        int fileClientMessageIndex = 656;
        ClientMessage fromFile = clientMessages.get(fileClientMessageIndex);
        ContinuousQuerySetReadCursorCodec.ResponseParameters parameters = ContinuousQuerySetReadCursorCodec.decodeResponse(fromFile);
        assertTrue(isEqual(aBoolean, parameters.response));
    }

    @Test
    public void test_ContinuousQueryDestroyCacheCodec_encodeRequest() {
        int fileClientMessageIndex = 657;
        ClientMessage encoded = ContinuousQueryDestroyCacheCodec.encodeRequest(aString, aString);
        ClientMessage fromFile = clientMessages.get(fileClientMessageIndex);
        compareClientMessages(fromFile, encoded);
    }

    @Test
    public void test_ContinuousQueryDestroyCacheCodec_decodeResponse() {
        int fileClientMessageIndex = 658;
        ClientMessage fromFile = clientMessages.get(fileClientMessageIndex);
        ContinuousQueryDestroyCacheCodec.ResponseParameters parameters = ContinuousQueryDestroyCacheCodec.decodeResponse(fromFile);
        assertTrue(isEqual(aBoolean, parameters.response));
    }

    @Test
    public void test_RingbufferSizeCodec_encodeRequest() {
        int fileClientMessageIndex = 659;
        ClientMessage encoded = RingbufferSizeCodec.encodeRequest(aString);
        ClientMessage fromFile = clientMessages.get(fileClientMessageIndex);
        compareClientMessages(fromFile, encoded);
    }

    @Test
    public void test_RingbufferSizeCodec_decodeResponse() {
        int fileClientMessageIndex = 660;
        ClientMessage fromFile = clientMessages.get(fileClientMessageIndex);
        RingbufferSizeCodec.ResponseParameters parameters = RingbufferSizeCodec.decodeResponse(fromFile);
        assertTrue(isEqual(aLong, parameters.response));
    }

    @Test
    public void test_RingbufferTailSequenceCodec_encodeRequest() {
        int fileClientMessageIndex = 661;
        ClientMessage encoded = RingbufferTailSequenceCodec.encodeRequest(aString);
        ClientMessage fromFile = clientMessages.get(fileClientMessageIndex);
        compareClientMessages(fromFile, encoded);
    }

    @Test
    public void test_RingbufferTailSequenceCodec_decodeResponse() {
        int fileClientMessageIndex = 662;
        ClientMessage fromFile = clientMessages.get(fileClientMessageIndex);
        RingbufferTailSequenceCodec.ResponseParameters parameters = RingbufferTailSequenceCodec.decodeResponse(fromFile);
        assertTrue(isEqual(aLong, parameters.response));
    }

    @Test
    public void test_RingbufferHeadSequenceCodec_encodeRequest() {
        int fileClientMessageIndex = 663;
        ClientMessage encoded = RingbufferHeadSequenceCodec.encodeRequest(aString);
        ClientMessage fromFile = clientMessages.get(fileClientMessageIndex);
        compareClientMessages(fromFile, encoded);
    }

    @Test
    public void test_RingbufferHeadSequenceCodec_decodeResponse() {
        int fileClientMessageIndex = 664;
        ClientMessage fromFile = clientMessages.get(fileClientMessageIndex);
        RingbufferHeadSequenceCodec.ResponseParameters parameters = RingbufferHeadSequenceCodec.decodeResponse(fromFile);
        assertTrue(isEqual(aLong, parameters.response));
    }

    @Test
    public void test_RingbufferCapacityCodec_encodeRequest() {
        int fileClientMessageIndex = 665;
        ClientMessage encoded = RingbufferCapacityCodec.encodeRequest(aString);
        ClientMessage fromFile = clientMessages.get(fileClientMessageIndex);
        compareClientMessages(fromFile, encoded);
    }

    @Test
    public void test_RingbufferCapacityCodec_decodeResponse() {
        int fileClientMessageIndex = 666;
        ClientMessage fromFile = clientMessages.get(fileClientMessageIndex);
        RingbufferCapacityCodec.ResponseParameters parameters = RingbufferCapacityCodec.decodeResponse(fromFile);
        assertTrue(isEqual(aLong, parameters.response));
    }

    @Test
    public void test_RingbufferRemainingCapacityCodec_encodeRequest() {
        int fileClientMessageIndex = 667;
        ClientMessage encoded = RingbufferRemainingCapacityCodec.encodeRequest(aString);
        ClientMessage fromFile = clientMessages.get(fileClientMessageIndex);
        compareClientMessages(fromFile, encoded);
    }

    @Test
    public void test_RingbufferRemainingCapacityCodec_decodeResponse() {
        int fileClientMessageIndex = 668;
        ClientMessage fromFile = clientMessages.get(fileClientMessageIndex);
        RingbufferRemainingCapacityCodec.ResponseParameters parameters = RingbufferRemainingCapacityCodec.decodeResponse(fromFile);
        assertTrue(isEqual(aLong, parameters.response));
    }

    @Test
    public void test_RingbufferAddCodec_encodeRequest() {
        int fileClientMessageIndex = 669;
        ClientMessage encoded = RingbufferAddCodec.encodeRequest(aString, anInt, aData);
        ClientMessage fromFile = clientMessages.get(fileClientMessageIndex);
        compareClientMessages(fromFile, encoded);
    }

    @Test
    public void test_RingbufferAddCodec_decodeResponse() {
        int fileClientMessageIndex = 670;
        ClientMessage fromFile = clientMessages.get(fileClientMessageIndex);
        RingbufferAddCodec.ResponseParameters parameters = RingbufferAddCodec.decodeResponse(fromFile);
        assertTrue(isEqual(aLong, parameters.response));
    }

    @Test
    public void test_RingbufferReadOneCodec_encodeRequest() {
        int fileClientMessageIndex = 671;
        ClientMessage encoded = RingbufferReadOneCodec.encodeRequest(aString, aLong);
        ClientMessage fromFile = clientMessages.get(fileClientMessageIndex);
        compareClientMessages(fromFile, encoded);
    }

    @Test
    public void test_RingbufferReadOneCodec_decodeResponse() {
        int fileClientMessageIndex = 672;
        ClientMessage fromFile = clientMessages.get(fileClientMessageIndex);
        RingbufferReadOneCodec.ResponseParameters parameters = RingbufferReadOneCodec.decodeResponse(fromFile);
        assertTrue(isEqual(null, parameters.response));
    }

    @Test
    public void test_RingbufferAddAllCodec_encodeRequest() {
        int fileClientMessageIndex = 673;
        ClientMessage encoded = RingbufferAddAllCodec.encodeRequest(aString, aListOfData, anInt);
        ClientMessage fromFile = clientMessages.get(fileClientMessageIndex);
        compareClientMessages(fromFile, encoded);
    }

    @Test
    public void test_RingbufferAddAllCodec_decodeResponse() {
        int fileClientMessageIndex = 674;
        ClientMessage fromFile = clientMessages.get(fileClientMessageIndex);
        RingbufferAddAllCodec.ResponseParameters parameters = RingbufferAddAllCodec.decodeResponse(fromFile);
        assertTrue(isEqual(aLong, parameters.response));
    }

    @Test
    public void test_RingbufferReadManyCodec_encodeRequest() {
        int fileClientMessageIndex = 675;
        ClientMessage encoded = RingbufferReadManyCodec.encodeRequest(aString, aLong, anInt, anInt, null);
        ClientMessage fromFile = clientMessages.get(fileClientMessageIndex);
        compareClientMessages(fromFile, encoded);
    }

    @Test
    public void test_RingbufferReadManyCodec_decodeResponse() {
        int fileClientMessageIndex = 676;
        ClientMessage fromFile = clientMessages.get(fileClientMessageIndex);
        RingbufferReadManyCodec.ResponseParameters parameters = RingbufferReadManyCodec.decodeResponse(fromFile);
        assertTrue(isEqual(anInt, parameters.readCount));
        assertTrue(isEqual(aListOfData, parameters.items));
        assertTrue(isEqual(null, parameters.itemSeqs));
        assertTrue(isEqual(aLong, parameters.nextSeq));
    }

    @Test
    public void test_DurableExecutorShutdownCodec_encodeRequest() {
        int fileClientMessageIndex = 677;
        ClientMessage encoded = DurableExecutorShutdownCodec.encodeRequest(aString);
        ClientMessage fromFile = clientMessages.get(fileClientMessageIndex);
        compareClientMessages(fromFile, encoded);
    }

    @Test
    public void test_DurableExecutorShutdownCodec_decodeResponse() {
        int fileClientMessageIndex = 678;
        ClientMessage fromFile = clientMessages.get(fileClientMessageIndex);
        DurableExecutorShutdownCodec.ResponseParameters parameters = DurableExecutorShutdownCodec.decodeResponse(fromFile);
    }

    @Test
    public void test_DurableExecutorIsShutdownCodec_encodeRequest() {
        int fileClientMessageIndex = 679;
        ClientMessage encoded = DurableExecutorIsShutdownCodec.encodeRequest(aString);
        ClientMessage fromFile = clientMessages.get(fileClientMessageIndex);
        compareClientMessages(fromFile, encoded);
    }

    @Test
    public void test_DurableExecutorIsShutdownCodec_decodeResponse() {
        int fileClientMessageIndex = 680;
        ClientMessage fromFile = clientMessages.get(fileClientMessageIndex);
        DurableExecutorIsShutdownCodec.ResponseParameters parameters = DurableExecutorIsShutdownCodec.decodeResponse(fromFile);
        assertTrue(isEqual(aBoolean, parameters.response));
    }

    @Test
    public void test_DurableExecutorSubmitToPartitionCodec_encodeRequest() {
        int fileClientMessageIndex = 681;
        ClientMessage encoded = DurableExecutorSubmitToPartitionCodec.encodeRequest(aString, aData);
        ClientMessage fromFile = clientMessages.get(fileClientMessageIndex);
        compareClientMessages(fromFile, encoded);
    }

    @Test
    public void test_DurableExecutorSubmitToPartitionCodec_decodeResponse() {
        int fileClientMessageIndex = 682;
        ClientMessage fromFile = clientMessages.get(fileClientMessageIndex);
        DurableExecutorSubmitToPartitionCodec.ResponseParameters parameters = DurableExecutorSubmitToPartitionCodec.decodeResponse(fromFile);
        assertTrue(isEqual(anInt, parameters.response));
    }

    @Test
    public void test_DurableExecutorRetrieveResultCodec_encodeRequest() {
        int fileClientMessageIndex = 683;
        ClientMessage encoded = DurableExecutorRetrieveResultCodec.encodeRequest(aString, anInt);
        ClientMessage fromFile = clientMessages.get(fileClientMessageIndex);
        compareClientMessages(fromFile, encoded);
    }

    @Test
    public void test_DurableExecutorRetrieveResultCodec_decodeResponse() {
        int fileClientMessageIndex = 684;
        ClientMessage fromFile = clientMessages.get(fileClientMessageIndex);
        DurableExecutorRetrieveResultCodec.ResponseParameters parameters = DurableExecutorRetrieveResultCodec.decodeResponse(fromFile);
        assertTrue(isEqual(null, parameters.response));
    }

    @Test
    public void test_DurableExecutorDisposeResultCodec_encodeRequest() {
        int fileClientMessageIndex = 685;
        ClientMessage encoded = DurableExecutorDisposeResultCodec.encodeRequest(aString, anInt);
        ClientMessage fromFile = clientMessages.get(fileClientMessageIndex);
        compareClientMessages(fromFile, encoded);
    }

    @Test
    public void test_DurableExecutorDisposeResultCodec_decodeResponse() {
        int fileClientMessageIndex = 686;
        ClientMessage fromFile = clientMessages.get(fileClientMessageIndex);
        DurableExecutorDisposeResultCodec.ResponseParameters parameters = DurableExecutorDisposeResultCodec.decodeResponse(fromFile);
    }

    @Test
    public void test_DurableExecutorRetrieveAndDisposeResultCodec_encodeRequest() {
        int fileClientMessageIndex = 687;
        ClientMessage encoded = DurableExecutorRetrieveAndDisposeResultCodec.encodeRequest(aString, anInt);
        ClientMessage fromFile = clientMessages.get(fileClientMessageIndex);
        compareClientMessages(fromFile, encoded);
    }

    @Test
    public void test_DurableExecutorRetrieveAndDisposeResultCodec_decodeResponse() {
        int fileClientMessageIndex = 688;
        ClientMessage fromFile = clientMessages.get(fileClientMessageIndex);
        DurableExecutorRetrieveAndDisposeResultCodec.ResponseParameters parameters = DurableExecutorRetrieveAndDisposeResultCodec.decodeResponse(fromFile);
        assertTrue(isEqual(null, parameters.response));
    }

    @Test
    public void test_CardinalityEstimatorAddCodec_encodeRequest() {
        int fileClientMessageIndex = 689;
        ClientMessage encoded = CardinalityEstimatorAddCodec.encodeRequest(aString, aLong);
        ClientMessage fromFile = clientMessages.get(fileClientMessageIndex);
        compareClientMessages(fromFile, encoded);
    }

    @Test
    public void test_CardinalityEstimatorAddCodec_decodeResponse() {
        int fileClientMessageIndex = 690;
        ClientMessage fromFile = clientMessages.get(fileClientMessageIndex);
        CardinalityEstimatorAddCodec.ResponseParameters parameters = CardinalityEstimatorAddCodec.decodeResponse(fromFile);
    }

    @Test
    public void test_CardinalityEstimatorEstimateCodec_encodeRequest() {
        int fileClientMessageIndex = 691;
        ClientMessage encoded = CardinalityEstimatorEstimateCodec.encodeRequest(aString);
        ClientMessage fromFile = clientMessages.get(fileClientMessageIndex);
        compareClientMessages(fromFile, encoded);
    }

    @Test
    public void test_CardinalityEstimatorEstimateCodec_decodeResponse() {
        int fileClientMessageIndex = 692;
        ClientMessage fromFile = clientMessages.get(fileClientMessageIndex);
        CardinalityEstimatorEstimateCodec.ResponseParameters parameters = CardinalityEstimatorEstimateCodec.decodeResponse(fromFile);
        assertTrue(isEqual(aLong, parameters.response));
    }

    @Test
    public void test_ScheduledExecutorShutdownCodec_encodeRequest() {
        int fileClientMessageIndex = 693;
        ClientMessage encoded = ScheduledExecutorShutdownCodec.encodeRequest(aString, anAddress);
        ClientMessage fromFile = clientMessages.get(fileClientMessageIndex);
        compareClientMessages(fromFile, encoded);
    }

    @Test
    public void test_ScheduledExecutorShutdownCodec_decodeResponse() {
        int fileClientMessageIndex = 694;
        ClientMessage fromFile = clientMessages.get(fileClientMessageIndex);
        ScheduledExecutorShutdownCodec.ResponseParameters parameters = ScheduledExecutorShutdownCodec.decodeResponse(fromFile);
    }

    @Test
    public void test_ScheduledExecutorSubmitToPartitionCodec_encodeRequest() {
        int fileClientMessageIndex = 695;
        ClientMessage encoded = ScheduledExecutorSubmitToPartitionCodec.encodeRequest(aString, aByte, aString, aData, aLong, aLong);
        ClientMessage fromFile = clientMessages.get(fileClientMessageIndex);
        compareClientMessages(fromFile, encoded);
    }

    @Test
    public void test_ScheduledExecutorSubmitToPartitionCodec_decodeResponse() {
        int fileClientMessageIndex = 696;
        ClientMessage fromFile = clientMessages.get(fileClientMessageIndex);
        ScheduledExecutorSubmitToPartitionCodec.ResponseParameters parameters = ScheduledExecutorSubmitToPartitionCodec.decodeResponse(fromFile);
    }

    @Test
    public void test_ScheduledExecutorSubmitToAddressCodec_encodeRequest() {
        int fileClientMessageIndex = 697;
        ClientMessage encoded = ScheduledExecutorSubmitToAddressCodec.encodeRequest(aString, anAddress, aByte, aString, aData, aLong, aLong);
        ClientMessage fromFile = clientMessages.get(fileClientMessageIndex);
        compareClientMessages(fromFile, encoded);
    }

    @Test
    public void test_ScheduledExecutorSubmitToAddressCodec_decodeResponse() {
        int fileClientMessageIndex = 698;
        ClientMessage fromFile = clientMessages.get(fileClientMessageIndex);
        ScheduledExecutorSubmitToAddressCodec.ResponseParameters parameters = ScheduledExecutorSubmitToAddressCodec.decodeResponse(fromFile);
    }

    @Test
    public void test_ScheduledExecutorGetAllScheduledFuturesCodec_encodeRequest() {
        int fileClientMessageIndex = 699;
        ClientMessage encoded = ScheduledExecutorGetAllScheduledFuturesCodec.encodeRequest(aString);
        ClientMessage fromFile = clientMessages.get(fileClientMessageIndex);
        compareClientMessages(fromFile, encoded);
    }

    @Test
    public void test_ScheduledExecutorGetAllScheduledFuturesCodec_decodeResponse() {
        int fileClientMessageIndex = 700;
        ClientMessage fromFile = clientMessages.get(fileClientMessageIndex);
        ScheduledExecutorGetAllScheduledFuturesCodec.ResponseParameters parameters = ScheduledExecutorGetAllScheduledFuturesCodec.decodeResponse(fromFile);
        assertTrue(isEqual(aListOfMemberToListOfScheduledTaskHandlers, parameters.handlers));
    }

    @Test
    public void test_ScheduledExecutorGetStatsFromPartitionCodec_encodeRequest() {
        int fileClientMessageIndex = 701;
        ClientMessage encoded = ScheduledExecutorGetStatsFromPartitionCodec.encodeRequest(aString, aString);
        ClientMessage fromFile = clientMessages.get(fileClientMessageIndex);
        compareClientMessages(fromFile, encoded);
    }

    @Test
    public void test_ScheduledExecutorGetStatsFromPartitionCodec_decodeResponse() {
        int fileClientMessageIndex = 702;
        ClientMessage fromFile = clientMessages.get(fileClientMessageIndex);
        ScheduledExecutorGetStatsFromPartitionCodec.ResponseParameters parameters = ScheduledExecutorGetStatsFromPartitionCodec.decodeResponse(fromFile);
        assertTrue(isEqual(aLong, parameters.lastIdleTimeNanos));
        assertTrue(isEqual(aLong, parameters.totalIdleTimeNanos));
        assertTrue(isEqual(aLong, parameters.totalRuns));
        assertTrue(isEqual(aLong, parameters.totalRunTimeNanos));
        assertTrue(isEqual(aLong, parameters.lastRunDurationNanos));
    }

    @Test
    public void test_ScheduledExecutorGetStatsFromAddressCodec_encodeRequest() {
        int fileClientMessageIndex = 703;
        ClientMessage encoded = ScheduledExecutorGetStatsFromAddressCodec.encodeRequest(aString, aString, anAddress);
        ClientMessage fromFile = clientMessages.get(fileClientMessageIndex);
        compareClientMessages(fromFile, encoded);
    }

    @Test
    public void test_ScheduledExecutorGetStatsFromAddressCodec_decodeResponse() {
        int fileClientMessageIndex = 704;
        ClientMessage fromFile = clientMessages.get(fileClientMessageIndex);
        ScheduledExecutorGetStatsFromAddressCodec.ResponseParameters parameters = ScheduledExecutorGetStatsFromAddressCodec.decodeResponse(fromFile);
        assertTrue(isEqual(aLong, parameters.lastIdleTimeNanos));
        assertTrue(isEqual(aLong, parameters.totalIdleTimeNanos));
        assertTrue(isEqual(aLong, parameters.totalRuns));
        assertTrue(isEqual(aLong, parameters.totalRunTimeNanos));
        assertTrue(isEqual(aLong, parameters.lastRunDurationNanos));
    }

    @Test
    public void test_ScheduledExecutorGetDelayFromPartitionCodec_encodeRequest() {
        int fileClientMessageIndex = 705;
        ClientMessage encoded = ScheduledExecutorGetDelayFromPartitionCodec.encodeRequest(aString, aString);
        ClientMessage fromFile = clientMessages.get(fileClientMessageIndex);
        compareClientMessages(fromFile, encoded);
    }

    @Test
    public void test_ScheduledExecutorGetDelayFromPartitionCodec_decodeResponse() {
        int fileClientMessageIndex = 706;
        ClientMessage fromFile = clientMessages.get(fileClientMessageIndex);
        ScheduledExecutorGetDelayFromPartitionCodec.ResponseParameters parameters = ScheduledExecutorGetDelayFromPartitionCodec.decodeResponse(fromFile);
        assertTrue(isEqual(aLong, parameters.response));
    }

    @Test
    public void test_ScheduledExecutorGetDelayFromAddressCodec_encodeRequest() {
        int fileClientMessageIndex = 707;
        ClientMessage encoded = ScheduledExecutorGetDelayFromAddressCodec.encodeRequest(aString, aString, anAddress);
        ClientMessage fromFile = clientMessages.get(fileClientMessageIndex);
        compareClientMessages(fromFile, encoded);
    }

    @Test
    public void test_ScheduledExecutorGetDelayFromAddressCodec_decodeResponse() {
        int fileClientMessageIndex = 708;
        ClientMessage fromFile = clientMessages.get(fileClientMessageIndex);
        ScheduledExecutorGetDelayFromAddressCodec.ResponseParameters parameters = ScheduledExecutorGetDelayFromAddressCodec.decodeResponse(fromFile);
        assertTrue(isEqual(aLong, parameters.response));
    }

    @Test
    public void test_ScheduledExecutorCancelFromPartitionCodec_encodeRequest() {
        int fileClientMessageIndex = 709;
        ClientMessage encoded = ScheduledExecutorCancelFromPartitionCodec.encodeRequest(aString, aString, aBoolean);
        ClientMessage fromFile = clientMessages.get(fileClientMessageIndex);
        compareClientMessages(fromFile, encoded);
    }

    @Test
    public void test_ScheduledExecutorCancelFromPartitionCodec_decodeResponse() {
        int fileClientMessageIndex = 710;
        ClientMessage fromFile = clientMessages.get(fileClientMessageIndex);
        ScheduledExecutorCancelFromPartitionCodec.ResponseParameters parameters = ScheduledExecutorCancelFromPartitionCodec.decodeResponse(fromFile);
        assertTrue(isEqual(aBoolean, parameters.response));
    }

    @Test
    public void test_ScheduledExecutorCancelFromAddressCodec_encodeRequest() {
        int fileClientMessageIndex = 711;
        ClientMessage encoded = ScheduledExecutorCancelFromAddressCodec.encodeRequest(aString, aString, anAddress, aBoolean);
        ClientMessage fromFile = clientMessages.get(fileClientMessageIndex);
        compareClientMessages(fromFile, encoded);
    }

    @Test
    public void test_ScheduledExecutorCancelFromAddressCodec_decodeResponse() {
        int fileClientMessageIndex = 712;
        ClientMessage fromFile = clientMessages.get(fileClientMessageIndex);
        ScheduledExecutorCancelFromAddressCodec.ResponseParameters parameters = ScheduledExecutorCancelFromAddressCodec.decodeResponse(fromFile);
        assertTrue(isEqual(aBoolean, parameters.response));
    }

    @Test
    public void test_ScheduledExecutorIsCancelledFromPartitionCodec_encodeRequest() {
        int fileClientMessageIndex = 713;
        ClientMessage encoded = ScheduledExecutorIsCancelledFromPartitionCodec.encodeRequest(aString, aString);
        ClientMessage fromFile = clientMessages.get(fileClientMessageIndex);
        compareClientMessages(fromFile, encoded);
    }

    @Test
    public void test_ScheduledExecutorIsCancelledFromPartitionCodec_decodeResponse() {
        int fileClientMessageIndex = 714;
        ClientMessage fromFile = clientMessages.get(fileClientMessageIndex);
        ScheduledExecutorIsCancelledFromPartitionCodec.ResponseParameters parameters = ScheduledExecutorIsCancelledFromPartitionCodec.decodeResponse(fromFile);
        assertTrue(isEqual(aBoolean, parameters.response));
    }

    @Test
    public void test_ScheduledExecutorIsCancelledFromAddressCodec_encodeRequest() {
        int fileClientMessageIndex = 715;
        ClientMessage encoded = ScheduledExecutorIsCancelledFromAddressCodec.encodeRequest(aString, aString, anAddress);
        ClientMessage fromFile = clientMessages.get(fileClientMessageIndex);
        compareClientMessages(fromFile, encoded);
    }

    @Test
    public void test_ScheduledExecutorIsCancelledFromAddressCodec_decodeResponse() {
        int fileClientMessageIndex = 716;
        ClientMessage fromFile = clientMessages.get(fileClientMessageIndex);
        ScheduledExecutorIsCancelledFromAddressCodec.ResponseParameters parameters = ScheduledExecutorIsCancelledFromAddressCodec.decodeResponse(fromFile);
        assertTrue(isEqual(aBoolean, parameters.response));
    }

    @Test
    public void test_ScheduledExecutorIsDoneFromPartitionCodec_encodeRequest() {
        int fileClientMessageIndex = 717;
        ClientMessage encoded = ScheduledExecutorIsDoneFromPartitionCodec.encodeRequest(aString, aString);
        ClientMessage fromFile = clientMessages.get(fileClientMessageIndex);
        compareClientMessages(fromFile, encoded);
    }

    @Test
    public void test_ScheduledExecutorIsDoneFromPartitionCodec_decodeResponse() {
        int fileClientMessageIndex = 718;
        ClientMessage fromFile = clientMessages.get(fileClientMessageIndex);
        ScheduledExecutorIsDoneFromPartitionCodec.ResponseParameters parameters = ScheduledExecutorIsDoneFromPartitionCodec.decodeResponse(fromFile);
        assertTrue(isEqual(aBoolean, parameters.response));
    }

    @Test
    public void test_ScheduledExecutorIsDoneFromAddressCodec_encodeRequest() {
        int fileClientMessageIndex = 719;
        ClientMessage encoded = ScheduledExecutorIsDoneFromAddressCodec.encodeRequest(aString, aString, anAddress);
        ClientMessage fromFile = clientMessages.get(fileClientMessageIndex);
        compareClientMessages(fromFile, encoded);
    }

    @Test
    public void test_ScheduledExecutorIsDoneFromAddressCodec_decodeResponse() {
        int fileClientMessageIndex = 720;
        ClientMessage fromFile = clientMessages.get(fileClientMessageIndex);
        ScheduledExecutorIsDoneFromAddressCodec.ResponseParameters parameters = ScheduledExecutorIsDoneFromAddressCodec.decodeResponse(fromFile);
        assertTrue(isEqual(aBoolean, parameters.response));
    }

    @Test
    public void test_ScheduledExecutorGetResultFromPartitionCodec_encodeRequest() {
        int fileClientMessageIndex = 721;
        ClientMessage encoded = ScheduledExecutorGetResultFromPartitionCodec.encodeRequest(aString, aString);
        ClientMessage fromFile = clientMessages.get(fileClientMessageIndex);
        compareClientMessages(fromFile, encoded);
    }

    @Test
    public void test_ScheduledExecutorGetResultFromPartitionCodec_decodeResponse() {
        int fileClientMessageIndex = 722;
        ClientMessage fromFile = clientMessages.get(fileClientMessageIndex);
        ScheduledExecutorGetResultFromPartitionCodec.ResponseParameters parameters = ScheduledExecutorGetResultFromPartitionCodec.decodeResponse(fromFile);
        assertTrue(isEqual(null, parameters.response));
    }

    @Test
    public void test_ScheduledExecutorGetResultFromAddressCodec_encodeRequest() {
        int fileClientMessageIndex = 723;
        ClientMessage encoded = ScheduledExecutorGetResultFromAddressCodec.encodeRequest(aString, aString, anAddress);
        ClientMessage fromFile = clientMessages.get(fileClientMessageIndex);
        compareClientMessages(fromFile, encoded);
    }

    @Test
    public void test_ScheduledExecutorGetResultFromAddressCodec_decodeResponse() {
        int fileClientMessageIndex = 724;
        ClientMessage fromFile = clientMessages.get(fileClientMessageIndex);
        ScheduledExecutorGetResultFromAddressCodec.ResponseParameters parameters = ScheduledExecutorGetResultFromAddressCodec.decodeResponse(fromFile);
        assertTrue(isEqual(null, parameters.response));
    }

    @Test
    public void test_ScheduledExecutorDisposeFromPartitionCodec_encodeRequest() {
        int fileClientMessageIndex = 725;
        ClientMessage encoded = ScheduledExecutorDisposeFromPartitionCodec.encodeRequest(aString, aString);
        ClientMessage fromFile = clientMessages.get(fileClientMessageIndex);
        compareClientMessages(fromFile, encoded);
    }

    @Test
    public void test_ScheduledExecutorDisposeFromPartitionCodec_decodeResponse() {
        int fileClientMessageIndex = 726;
        ClientMessage fromFile = clientMessages.get(fileClientMessageIndex);
        ScheduledExecutorDisposeFromPartitionCodec.ResponseParameters parameters = ScheduledExecutorDisposeFromPartitionCodec.decodeResponse(fromFile);
    }

    @Test
    public void test_ScheduledExecutorDisposeFromAddressCodec_encodeRequest() {
        int fileClientMessageIndex = 727;
        ClientMessage encoded = ScheduledExecutorDisposeFromAddressCodec.encodeRequest(aString, aString, anAddress);
        ClientMessage fromFile = clientMessages.get(fileClientMessageIndex);
        compareClientMessages(fromFile, encoded);
    }

    @Test
    public void test_ScheduledExecutorDisposeFromAddressCodec_decodeResponse() {
        int fileClientMessageIndex = 728;
        ClientMessage fromFile = clientMessages.get(fileClientMessageIndex);
        ScheduledExecutorDisposeFromAddressCodec.ResponseParameters parameters = ScheduledExecutorDisposeFromAddressCodec.decodeResponse(fromFile);
    }

    @Test
    public void test_DynamicConfigAddMultiMapConfigCodec_encodeRequest() {
        int fileClientMessageIndex = 729;
        ClientMessage encoded = DynamicConfigAddMultiMapConfigCodec.encodeRequest(aString, aString, null, aBoolean, anInt, anInt, aBoolean, null, aString, anInt);
        ClientMessage fromFile = clientMessages.get(fileClientMessageIndex);
        compareClientMessages(fromFile, encoded);
    }

    @Test
    public void test_DynamicConfigAddMultiMapConfigCodec_decodeResponse() {
        int fileClientMessageIndex = 730;
        ClientMessage fromFile = clientMessages.get(fileClientMessageIndex);
        DynamicConfigAddMultiMapConfigCodec.ResponseParameters parameters = DynamicConfigAddMultiMapConfigCodec.decodeResponse(fromFile);
    }

    @Test
    public void test_DynamicConfigAddRingbufferConfigCodec_encodeRequest() {
        int fileClientMessageIndex = 731;
        ClientMessage encoded = DynamicConfigAddRingbufferConfigCodec.encodeRequest(aString, anInt, anInt, anInt, anInt, aString, null, null, aString, anInt);
        ClientMessage fromFile = clientMessages.get(fileClientMessageIndex);
        compareClientMessages(fromFile, encoded);
    }

    @Test
    public void test_DynamicConfigAddRingbufferConfigCodec_decodeResponse() {
        int fileClientMessageIndex = 732;
        ClientMessage fromFile = clientMessages.get(fileClientMessageIndex);
        DynamicConfigAddRingbufferConfigCodec.ResponseParameters parameters = DynamicConfigAddRingbufferConfigCodec.decodeResponse(fromFile);
    }

    @Test
    public void test_DynamicConfigAddCardinalityEstimatorConfigCodec_encodeRequest() {
        int fileClientMessageIndex = 733;
        ClientMessage encoded = DynamicConfigAddCardinalityEstimatorConfigCodec.encodeRequest(aString, anInt, anInt, null, aString, anInt);
        ClientMessage fromFile = clientMessages.get(fileClientMessageIndex);
        compareClientMessages(fromFile, encoded);
    }

    @Test
    public void test_DynamicConfigAddCardinalityEstimatorConfigCodec_decodeResponse() {
        int fileClientMessageIndex = 734;
        ClientMessage fromFile = clientMessages.get(fileClientMessageIndex);
        DynamicConfigAddCardinalityEstimatorConfigCodec.ResponseParameters parameters = DynamicConfigAddCardinalityEstimatorConfigCodec.decodeResponse(fromFile);
    }

    @Test
    public void test_DynamicConfigAddListConfigCodec_encodeRequest() {
        int fileClientMessageIndex = 735;
        ClientMessage encoded = DynamicConfigAddListConfigCodec.encodeRequest(aString, null, anInt, anInt, anInt, aBoolean, null, aString, anInt);
        ClientMessage fromFile = clientMessages.get(fileClientMessageIndex);
        compareClientMessages(fromFile, encoded);
    }

    @Test
    public void test_DynamicConfigAddListConfigCodec_decodeResponse() {
        int fileClientMessageIndex = 736;
        ClientMessage fromFile = clientMessages.get(fileClientMessageIndex);
        DynamicConfigAddListConfigCodec.ResponseParameters parameters = DynamicConfigAddListConfigCodec.decodeResponse(fromFile);
    }

    @Test
    public void test_DynamicConfigAddSetConfigCodec_encodeRequest() {
        int fileClientMessageIndex = 737;
        ClientMessage encoded = DynamicConfigAddSetConfigCodec.encodeRequest(aString, null, anInt, anInt, anInt, aBoolean, null, aString, anInt);
        ClientMessage fromFile = clientMessages.get(fileClientMessageIndex);
        compareClientMessages(fromFile, encoded);
    }

    @Test
    public void test_DynamicConfigAddSetConfigCodec_decodeResponse() {
        int fileClientMessageIndex = 738;
        ClientMessage fromFile = clientMessages.get(fileClientMessageIndex);
        DynamicConfigAddSetConfigCodec.ResponseParameters parameters = DynamicConfigAddSetConfigCodec.decodeResponse(fromFile);
    }

    @Test
    public void test_DynamicConfigAddReplicatedMapConfigCodec_encodeRequest() {
        int fileClientMessageIndex = 739;
        ClientMessage encoded = DynamicConfigAddReplicatedMapConfigCodec.encodeRequest(aString, aString, aBoolean, aBoolean, aString, null, null, anInt);
        ClientMessage fromFile = clientMessages.get(fileClientMessageIndex);
        compareClientMessages(fromFile, encoded);
    }

    @Test
    public void test_DynamicConfigAddReplicatedMapConfigCodec_decodeResponse() {
        int fileClientMessageIndex = 740;
        ClientMessage fromFile = clientMessages.get(fileClientMessageIndex);
        DynamicConfigAddReplicatedMapConfigCodec.ResponseParameters parameters = DynamicConfigAddReplicatedMapConfigCodec.decodeResponse(fromFile);
    }

    @Test
    public void test_DynamicConfigAddTopicConfigCodec_encodeRequest() {
        int fileClientMessageIndex = 741;
        ClientMessage encoded = DynamicConfigAddTopicConfigCodec.encodeRequest(aString, aBoolean, aBoolean, aBoolean, null);
        ClientMessage fromFile = clientMessages.get(fileClientMessageIndex);
        compareClientMessages(fromFile, encoded);
    }

    @Test
    public void test_DynamicConfigAddTopicConfigCodec_decodeResponse() {
        int fileClientMessageIndex = 742;
        ClientMessage fromFile = clientMessages.get(fileClientMessageIndex);
        DynamicConfigAddTopicConfigCodec.ResponseParameters parameters = DynamicConfigAddTopicConfigCodec.decodeResponse(fromFile);
    }

    @Test
    public void test_DynamicConfigAddExecutorConfigCodec_encodeRequest() {
        int fileClientMessageIndex = 743;
        ClientMessage encoded = DynamicConfigAddExecutorConfigCodec.encodeRequest(aString, anInt, anInt, aBoolean, null);
        ClientMessage fromFile = clientMessages.get(fileClientMessageIndex);
        compareClientMessages(fromFile, encoded);
    }

    @Test
    public void test_DynamicConfigAddExecutorConfigCodec_decodeResponse() {
        int fileClientMessageIndex = 744;
        ClientMessage fromFile = clientMessages.get(fileClientMessageIndex);
        DynamicConfigAddExecutorConfigCodec.ResponseParameters parameters = DynamicConfigAddExecutorConfigCodec.decodeResponse(fromFile);
    }

    @Test
    public void test_DynamicConfigAddDurableExecutorConfigCodec_encodeRequest() {
        int fileClientMessageIndex = 745;
        ClientMessage encoded = DynamicConfigAddDurableExecutorConfigCodec.encodeRequest(aString, anInt, anInt, anInt, null);
        ClientMessage fromFile = clientMessages.get(fileClientMessageIndex);
        compareClientMessages(fromFile, encoded);
    }

    @Test
    public void test_DynamicConfigAddDurableExecutorConfigCodec_decodeResponse() {
        int fileClientMessageIndex = 746;
        ClientMessage fromFile = clientMessages.get(fileClientMessageIndex);
        DynamicConfigAddDurableExecutorConfigCodec.ResponseParameters parameters = DynamicConfigAddDurableExecutorConfigCodec.decodeResponse(fromFile);
    }

    @Test
    public void test_DynamicConfigAddScheduledExecutorConfigCodec_encodeRequest() {
        int fileClientMessageIndex = 747;
        ClientMessage encoded = DynamicConfigAddScheduledExecutorConfigCodec.encodeRequest(aString, anInt, anInt, anInt, null, aString, anInt);
        ClientMessage fromFile = clientMessages.get(fileClientMessageIndex);
        compareClientMessages(fromFile, encoded);
    }

    @Test
    public void test_DynamicConfigAddScheduledExecutorConfigCodec_decodeResponse() {
        int fileClientMessageIndex = 748;
        ClientMessage fromFile = clientMessages.get(fileClientMessageIndex);
        DynamicConfigAddScheduledExecutorConfigCodec.ResponseParameters parameters = DynamicConfigAddScheduledExecutorConfigCodec.decodeResponse(fromFile);
    }

    @Test
    public void test_DynamicConfigAddQueueConfigCodec_encodeRequest() {
        int fileClientMessageIndex = 749;
        ClientMessage encoded = DynamicConfigAddQueueConfigCodec.encodeRequest(aString, null, anInt, anInt, anInt, anInt, aBoolean, null, null, aString, anInt);
        ClientMessage fromFile = clientMessages.get(fileClientMessageIndex);
        compareClientMessages(fromFile, encoded);
    }

    @Test
    public void test_DynamicConfigAddQueueConfigCodec_decodeResponse() {
        int fileClientMessageIndex = 750;
        ClientMessage fromFile = clientMessages.get(fileClientMessageIndex);
        DynamicConfigAddQueueConfigCodec.ResponseParameters parameters = DynamicConfigAddQueueConfigCodec.decodeResponse(fromFile);
    }

    @Test
    public void test_DynamicConfigAddMapConfigCodec_encodeRequest() {
        int fileClientMessageIndex = 751;
        ClientMessage encoded = DynamicConfigAddMapConfigCodec.encodeRequest(aString, anInt, anInt, anInt, anInt, null, aBoolean, aString, aString, anInt, aString, null, null, aBoolean, null, null, null, null, null, null, null, null, null, null, null, null, anInt);
        ClientMessage fromFile = clientMessages.get(fileClientMessageIndex);
        compareClientMessages(fromFile, encoded);
    }

    @Test
    public void test_DynamicConfigAddMapConfigCodec_decodeResponse() {
        int fileClientMessageIndex = 752;
        ClientMessage fromFile = clientMessages.get(fileClientMessageIndex);
        DynamicConfigAddMapConfigCodec.ResponseParameters parameters = DynamicConfigAddMapConfigCodec.decodeResponse(fromFile);
    }

    @Test
    public void test_DynamicConfigAddReliableTopicConfigCodec_encodeRequest() {
        int fileClientMessageIndex = 753;
        ClientMessage encoded = DynamicConfigAddReliableTopicConfigCodec.encodeRequest(aString, null, anInt, aBoolean, aString, null);
        ClientMessage fromFile = clientMessages.get(fileClientMessageIndex);
        compareClientMessages(fromFile, encoded);
    }

    @Test
    public void test_DynamicConfigAddReliableTopicConfigCodec_decodeResponse() {
        int fileClientMessageIndex = 754;
        ClientMessage fromFile = clientMessages.get(fileClientMessageIndex);
        DynamicConfigAddReliableTopicConfigCodec.ResponseParameters parameters = DynamicConfigAddReliableTopicConfigCodec.decodeResponse(fromFile);
    }

    @Test
    public void test_DynamicConfigAddCacheConfigCodec_encodeRequest() {
        int fileClientMessageIndex = 755;
        ClientMessage encoded = DynamicConfigAddCacheConfigCodec.encodeRequest(aString, null, null, aBoolean, aBoolean, aBoolean, aBoolean, null, null, null, null, anInt, anInt, aString, null, null, anInt, aBoolean, null, null, null, null, null, null, null, null);
        ClientMessage fromFile = clientMessages.get(fileClientMessageIndex);
        compareClientMessages(fromFile, encoded);
    }

    @Test
    public void test_DynamicConfigAddCacheConfigCodec_decodeResponse() {
        int fileClientMessageIndex = 756;
        ClientMessage fromFile = clientMessages.get(fileClientMessageIndex);
        DynamicConfigAddCacheConfigCodec.ResponseParameters parameters = DynamicConfigAddCacheConfigCodec.decodeResponse(fromFile);
    }

    @Test
    public void test_DynamicConfigAddFlakeIdGeneratorConfigCodec_encodeRequest() {
        int fileClientMessageIndex = 757;
        ClientMessage encoded = DynamicConfigAddFlakeIdGeneratorConfigCodec.encodeRequest(aString, anInt, aLong, aLong, aBoolean, aLong);
        ClientMessage fromFile = clientMessages.get(fileClientMessageIndex);
        compareClientMessages(fromFile, encoded);
    }

    @Test
    public void test_DynamicConfigAddFlakeIdGeneratorConfigCodec_decodeResponse() {
        int fileClientMessageIndex = 758;
        ClientMessage fromFile = clientMessages.get(fileClientMessageIndex);
        DynamicConfigAddFlakeIdGeneratorConfigCodec.ResponseParameters parameters = DynamicConfigAddFlakeIdGeneratorConfigCodec.decodeResponse(fromFile);
    }

    @Test
    public void test_DynamicConfigAddPNCounterConfigCodec_encodeRequest() {
        int fileClientMessageIndex = 759;
        ClientMessage encoded = DynamicConfigAddPNCounterConfigCodec.encodeRequest(aString, anInt, aBoolean, null);
        ClientMessage fromFile = clientMessages.get(fileClientMessageIndex);
        compareClientMessages(fromFile, encoded);
    }

    @Test
    public void test_DynamicConfigAddPNCounterConfigCodec_decodeResponse() {
        int fileClientMessageIndex = 760;
        ClientMessage fromFile = clientMessages.get(fileClientMessageIndex);
        DynamicConfigAddPNCounterConfigCodec.ResponseParameters parameters = DynamicConfigAddPNCounterConfigCodec.decodeResponse(fromFile);
    }

    @Test
    public void test_FlakeIdGeneratorNewIdBatchCodec_encodeRequest() {
        int fileClientMessageIndex = 761;
        ClientMessage encoded = FlakeIdGeneratorNewIdBatchCodec.encodeRequest(aString, anInt);
        ClientMessage fromFile = clientMessages.get(fileClientMessageIndex);
        compareClientMessages(fromFile, encoded);
    }

    @Test
    public void test_FlakeIdGeneratorNewIdBatchCodec_decodeResponse() {
        int fileClientMessageIndex = 762;
        ClientMessage fromFile = clientMessages.get(fileClientMessageIndex);
        FlakeIdGeneratorNewIdBatchCodec.ResponseParameters parameters = FlakeIdGeneratorNewIdBatchCodec.decodeResponse(fromFile);
        assertTrue(isEqual(aLong, parameters.base));
        assertTrue(isEqual(aLong, parameters.increment));
        assertTrue(isEqual(anInt, parameters.batchSize));
    }

    @Test
    public void test_PNCounterGetCodec_encodeRequest() {
        int fileClientMessageIndex = 763;
        ClientMessage encoded = PNCounterGetCodec.encodeRequest(aString, aListOfUuidToLong, anAddress);
        ClientMessage fromFile = clientMessages.get(fileClientMessageIndex);
        compareClientMessages(fromFile, encoded);
    }

    @Test
    public void test_PNCounterGetCodec_decodeResponse() {
        int fileClientMessageIndex = 764;
        ClientMessage fromFile = clientMessages.get(fileClientMessageIndex);
        PNCounterGetCodec.ResponseParameters parameters = PNCounterGetCodec.decodeResponse(fromFile);
        assertTrue(isEqual(aLong, parameters.value));
        assertTrue(isEqual(aListOfUuidToLong, parameters.replicaTimestamps));
        assertTrue(isEqual(anInt, parameters.replicaCount));
    }

    @Test
    public void test_PNCounterAddCodec_encodeRequest() {
        int fileClientMessageIndex = 765;
        ClientMessage encoded = PNCounterAddCodec.encodeRequest(aString, aLong, aBoolean, aListOfUuidToLong, anAddress);
        ClientMessage fromFile = clientMessages.get(fileClientMessageIndex);
        compareClientMessages(fromFile, encoded);
    }

    @Test
    public void test_PNCounterAddCodec_decodeResponse() {
        int fileClientMessageIndex = 766;
        ClientMessage fromFile = clientMessages.get(fileClientMessageIndex);
        PNCounterAddCodec.ResponseParameters parameters = PNCounterAddCodec.decodeResponse(fromFile);
        assertTrue(isEqual(aLong, parameters.value));
        assertTrue(isEqual(aListOfUuidToLong, parameters.replicaTimestamps));
        assertTrue(isEqual(anInt, parameters.replicaCount));
    }

    @Test
    public void test_PNCounterGetConfiguredReplicaCountCodec_encodeRequest() {
        int fileClientMessageIndex = 767;
        ClientMessage encoded = PNCounterGetConfiguredReplicaCountCodec.encodeRequest(aString);
        ClientMessage fromFile = clientMessages.get(fileClientMessageIndex);
        compareClientMessages(fromFile, encoded);
    }

    @Test
    public void test_PNCounterGetConfiguredReplicaCountCodec_decodeResponse() {
        int fileClientMessageIndex = 768;
        ClientMessage fromFile = clientMessages.get(fileClientMessageIndex);
        PNCounterGetConfiguredReplicaCountCodec.ResponseParameters parameters = PNCounterGetConfiguredReplicaCountCodec.decodeResponse(fromFile);
        assertTrue(isEqual(anInt, parameters.response));
    }

    @Test
    public void test_CPGroupCreateCPGroupCodec_encodeRequest() {
        int fileClientMessageIndex = 769;
        ClientMessage encoded = CPGroupCreateCPGroupCodec.encodeRequest(aString);
        ClientMessage fromFile = clientMessages.get(fileClientMessageIndex);
        compareClientMessages(fromFile, encoded);
    }

    @Test
    public void test_CPGroupCreateCPGroupCodec_decodeResponse() {
        int fileClientMessageIndex = 770;
        ClientMessage fromFile = clientMessages.get(fileClientMessageIndex);
        CPGroupCreateCPGroupCodec.ResponseParameters parameters = CPGroupCreateCPGroupCodec.decodeResponse(fromFile);
        assertTrue(isEqual(aRaftGroupId, parameters.groupId));
    }

    @Test
    public void test_CPGroupDestroyCPObjectCodec_encodeRequest() {
        int fileClientMessageIndex = 771;
        ClientMessage encoded = CPGroupDestroyCPObjectCodec.encodeRequest(aRaftGroupId, aString, aString);
        ClientMessage fromFile = clientMessages.get(fileClientMessageIndex);
        compareClientMessages(fromFile, encoded);
    }

    @Test
    public void test_CPGroupDestroyCPObjectCodec_decodeResponse() {
        int fileClientMessageIndex = 772;
        ClientMessage fromFile = clientMessages.get(fileClientMessageIndex);
        CPGroupDestroyCPObjectCodec.ResponseParameters parameters = CPGroupDestroyCPObjectCodec.decodeResponse(fromFile);
    }

    @Test
    public void test_CPSessionCreateSessionCodec_encodeRequest() {
        int fileClientMessageIndex = 773;
        ClientMessage encoded = CPSessionCreateSessionCodec.encodeRequest(aRaftGroupId, aString);
        ClientMessage fromFile = clientMessages.get(fileClientMessageIndex);
        compareClientMessages(fromFile, encoded);
    }

    @Test
    public void test_CPSessionCreateSessionCodec_decodeResponse() {
        int fileClientMessageIndex = 774;
        ClientMessage fromFile = clientMessages.get(fileClientMessageIndex);
        CPSessionCreateSessionCodec.ResponseParameters parameters = CPSessionCreateSessionCodec.decodeResponse(fromFile);
        assertTrue(isEqual(aLong, parameters.sessionId));
        assertTrue(isEqual(aLong, parameters.ttlMillis));
        assertTrue(isEqual(aLong, parameters.heartbeatMillis));
    }

    @Test
    public void test_CPSessionCloseSessionCodec_encodeRequest() {
        int fileClientMessageIndex = 775;
        ClientMessage encoded = CPSessionCloseSessionCodec.encodeRequest(aRaftGroupId, aLong);
        ClientMessage fromFile = clientMessages.get(fileClientMessageIndex);
        compareClientMessages(fromFile, encoded);
    }

    @Test
    public void test_CPSessionCloseSessionCodec_decodeResponse() {
        int fileClientMessageIndex = 776;
        ClientMessage fromFile = clientMessages.get(fileClientMessageIndex);
        CPSessionCloseSessionCodec.ResponseParameters parameters = CPSessionCloseSessionCodec.decodeResponse(fromFile);
        assertTrue(isEqual(aBoolean, parameters.response));
    }

    @Test
    public void test_CPSessionHeartbeatSessionCodec_encodeRequest() {
        int fileClientMessageIndex = 777;
        ClientMessage encoded = CPSessionHeartbeatSessionCodec.encodeRequest(aRaftGroupId, aLong);
        ClientMessage fromFile = clientMessages.get(fileClientMessageIndex);
        compareClientMessages(fromFile, encoded);
    }

    @Test
    public void test_CPSessionHeartbeatSessionCodec_decodeResponse() {
        int fileClientMessageIndex = 778;
        ClientMessage fromFile = clientMessages.get(fileClientMessageIndex);
        CPSessionHeartbeatSessionCodec.ResponseParameters parameters = CPSessionHeartbeatSessionCodec.decodeResponse(fromFile);
    }

    @Test
    public void test_CPSessionGenerateThreadIdCodec_encodeRequest() {
        int fileClientMessageIndex = 779;
        ClientMessage encoded = CPSessionGenerateThreadIdCodec.encodeRequest(aRaftGroupId);
        ClientMessage fromFile = clientMessages.get(fileClientMessageIndex);
        compareClientMessages(fromFile, encoded);
    }

    @Test
    public void test_CPSessionGenerateThreadIdCodec_decodeResponse() {
        int fileClientMessageIndex = 780;
        ClientMessage fromFile = clientMessages.get(fileClientMessageIndex);
        CPSessionGenerateThreadIdCodec.ResponseParameters parameters = CPSessionGenerateThreadIdCodec.decodeResponse(fromFile);
        assertTrue(isEqual(aLong, parameters.response));
    }

    @Test
    public void test_MCReadMetricsCodec_encodeRequest() {
        int fileClientMessageIndex = 781;
        ClientMessage encoded = MCReadMetricsCodec.encodeRequest(aUUID, aLong);
        ClientMessage fromFile = clientMessages.get(fileClientMessageIndex);
        compareClientMessages(fromFile, encoded);
    }

    @Test
    public void test_MCReadMetricsCodec_decodeResponse() {
        int fileClientMessageIndex = 782;
        ClientMessage fromFile = clientMessages.get(fileClientMessageIndex);
        MCReadMetricsCodec.ResponseParameters parameters = MCReadMetricsCodec.decodeResponse(fromFile);
        assertTrue(isEqual(aListOfLongToByteArray, parameters.elements));
        assertTrue(isEqual(aLong, parameters.nextSequence));
    }

    @Test
    public void test_MCChangeClusterStateCodec_encodeRequest() {
        int fileClientMessageIndex = 783;
        ClientMessage encoded = MCChangeClusterStateCodec.encodeRequest(anInt);
        ClientMessage fromFile = clientMessages.get(fileClientMessageIndex);
        compareClientMessages(fromFile, encoded);
    }

    @Test
    public void test_MCChangeClusterStateCodec_decodeResponse() {
        int fileClientMessageIndex = 784;
        ClientMessage fromFile = clientMessages.get(fileClientMessageIndex);
        MCChangeClusterStateCodec.ResponseParameters parameters = MCChangeClusterStateCodec.decodeResponse(fromFile);
    }

    @Test
    public void test_MCGetMapConfigCodec_encodeRequest() {
        int fileClientMessageIndex = 785;
        ClientMessage encoded = MCGetMapConfigCodec.encodeRequest(aString);
        ClientMessage fromFile = clientMessages.get(fileClientMessageIndex);
        compareClientMessages(fromFile, encoded);
    }

    @Test
    public void test_MCGetMapConfigCodec_decodeResponse() {
        int fileClientMessageIndex = 786;
        ClientMessage fromFile = clientMessages.get(fileClientMessageIndex);
        MCGetMapConfigCodec.ResponseParameters parameters = MCGetMapConfigCodec.decodeResponse(fromFile);
        assertTrue(isEqual(anInt, parameters.inMemoryFormat));
        assertTrue(isEqual(anInt, parameters.backupCount));
        assertTrue(isEqual(anInt, parameters.asyncBackupCount));
        assertTrue(isEqual(anInt, parameters.timeToLiveSeconds));
        assertTrue(isEqual(anInt, parameters.maxIdleSeconds));
        assertTrue(isEqual(anInt, parameters.maxSize));
        assertTrue(isEqual(anInt, parameters.maxSizePolicy));
        assertTrue(isEqual(aBoolean, parameters.readBackupData));
        assertTrue(isEqual(anInt, parameters.evictionPolicy));
        assertTrue(isEqual(aString, parameters.mergePolicy));
    }

    @Test
    public void test_MCUpdateMapConfigCodec_encodeRequest() {
        int fileClientMessageIndex = 787;
        ClientMessage encoded = MCUpdateMapConfigCodec.encodeRequest(aString, anInt, anInt, anInt, aBoolean, anInt, anInt);
        ClientMessage fromFile = clientMessages.get(fileClientMessageIndex);
        compareClientMessages(fromFile, encoded);
    }

    @Test
    public void test_MCUpdateMapConfigCodec_decodeResponse() {
        int fileClientMessageIndex = 788;
        ClientMessage fromFile = clientMessages.get(fileClientMessageIndex);
        MCUpdateMapConfigCodec.ResponseParameters parameters = MCUpdateMapConfigCodec.decodeResponse(fromFile);
    }

    @Test
    public void test_MCGetMemberConfigCodec_encodeRequest() {
        int fileClientMessageIndex = 789;
        ClientMessage encoded = MCGetMemberConfigCodec.encodeRequest();
        ClientMessage fromFile = clientMessages.get(fileClientMessageIndex);
        compareClientMessages(fromFile, encoded);
    }

    @Test
    public void test_MCGetMemberConfigCodec_decodeResponse() {
        int fileClientMessageIndex = 790;
        ClientMessage fromFile = clientMessages.get(fileClientMessageIndex);
        MCGetMemberConfigCodec.ResponseParameters parameters = MCGetMemberConfigCodec.decodeResponse(fromFile);
        assertTrue(isEqual(aString, parameters.configXml));
    }

    @Test
    public void test_MCRunGcCodec_encodeRequest() {
        int fileClientMessageIndex = 791;
        ClientMessage encoded = MCRunGcCodec.encodeRequest();
        ClientMessage fromFile = clientMessages.get(fileClientMessageIndex);
        compareClientMessages(fromFile, encoded);
    }

    @Test
    public void test_MCRunGcCodec_decodeResponse() {
        int fileClientMessageIndex = 792;
        ClientMessage fromFile = clientMessages.get(fileClientMessageIndex);
        MCRunGcCodec.ResponseParameters parameters = MCRunGcCodec.decodeResponse(fromFile);
    }

    @Test
    public void test_MCGetThreadDumpCodec_encodeRequest() {
        int fileClientMessageIndex = 793;
        ClientMessage encoded = MCGetThreadDumpCodec.encodeRequest(aBoolean);
        ClientMessage fromFile = clientMessages.get(fileClientMessageIndex);
        compareClientMessages(fromFile, encoded);
    }

    @Test
    public void test_MCGetThreadDumpCodec_decodeResponse() {
        int fileClientMessageIndex = 794;
        ClientMessage fromFile = clientMessages.get(fileClientMessageIndex);
        MCGetThreadDumpCodec.ResponseParameters parameters = MCGetThreadDumpCodec.decodeResponse(fromFile);
        assertTrue(isEqual(aString, parameters.threadDump));
    }

    @Test
    public void test_MCShutdownMemberCodec_encodeRequest() {
        int fileClientMessageIndex = 795;
        ClientMessage encoded = MCShutdownMemberCodec.encodeRequest();
        ClientMessage fromFile = clientMessages.get(fileClientMessageIndex);
        compareClientMessages(fromFile, encoded);
    }

    @Test
    public void test_MCShutdownMemberCodec_decodeResponse() {
        int fileClientMessageIndex = 796;
        ClientMessage fromFile = clientMessages.get(fileClientMessageIndex);
        MCShutdownMemberCodec.ResponseParameters parameters = MCShutdownMemberCodec.decodeResponse(fromFile);
    }

    @Test
    public void test_MCPromoteLiteMemberCodec_encodeRequest() {
        int fileClientMessageIndex = 797;
        ClientMessage encoded = MCPromoteLiteMemberCodec.encodeRequest();
        ClientMessage fromFile = clientMessages.get(fileClientMessageIndex);
        compareClientMessages(fromFile, encoded);
    }

    @Test
    public void test_MCPromoteLiteMemberCodec_decodeResponse() {
        int fileClientMessageIndex = 798;
        ClientMessage fromFile = clientMessages.get(fileClientMessageIndex);
        MCPromoteLiteMemberCodec.ResponseParameters parameters = MCPromoteLiteMemberCodec.decodeResponse(fromFile);
    }

    @Test
    public void test_MCGetSystemPropertiesCodec_encodeRequest() {
        int fileClientMessageIndex = 799;
        ClientMessage encoded = MCGetSystemPropertiesCodec.encodeRequest();
        ClientMessage fromFile = clientMessages.get(fileClientMessageIndex);
        compareClientMessages(fromFile, encoded);
    }

    @Test
    public void test_MCGetSystemPropertiesCodec_decodeResponse() {
        int fileClientMessageIndex = 800;
        ClientMessage fromFile = clientMessages.get(fileClientMessageIndex);
        MCGetSystemPropertiesCodec.ResponseParameters parameters = MCGetSystemPropertiesCodec.decodeResponse(fromFile);
        assertTrue(isEqual(aListOfStringToString, parameters.systemProperties));
    }

    @Test
    public void test_MCGetTimedMemberStateCodec_encodeRequest() {
        int fileClientMessageIndex = 801;
        ClientMessage encoded = MCGetTimedMemberStateCodec.encodeRequest();
        ClientMessage fromFile = clientMessages.get(fileClientMessageIndex);
        compareClientMessages(fromFile, encoded);
    }

    @Test
    public void test_MCGetTimedMemberStateCodec_decodeResponse() {
        int fileClientMessageIndex = 802;
        ClientMessage fromFile = clientMessages.get(fileClientMessageIndex);
        MCGetTimedMemberStateCodec.ResponseParameters parameters = MCGetTimedMemberStateCodec.decodeResponse(fromFile);
        assertTrue(isEqual(null, parameters.timedMemberStateJson));
    }

    @Test
<<<<<<< HEAD
    public void test_MCGetClusterMetadataCodec_encodeRequest() {
        int fileClientMessageIndex = 803;
        ClientMessage encoded = MCGetClusterMetadataCodec.encodeRequest();
=======
    public void test_MCMatchMCConfigCodec_encodeRequest() {
        int fileClientMessageIndex = 803;
        ClientMessage encoded = MCMatchMCConfigCodec.encodeRequest(aString);
>>>>>>> 711cad94
        ClientMessage fromFile = clientMessages.get(fileClientMessageIndex);
        compareClientMessages(fromFile, encoded);
    }

    @Test
<<<<<<< HEAD
    public void test_MCGetClusterMetadataCodec_decodeResponse() {
        int fileClientMessageIndex = 804;
        ClientMessage fromFile = clientMessages.get(fileClientMessageIndex);
        MCGetClusterMetadataCodec.ResponseParameters parameters = MCGetClusterMetadataCodec.decodeResponse(fromFile);
        assertTrue(isEqual(aByte, parameters.currentState));
        assertTrue(isEqual(aString, parameters.memberVersion));
        assertTrue(isEqual(null, parameters.jetVersion));
        assertTrue(isEqual(aLong, parameters.clusterTime));
    }

    @Test
    public void test_MCShutdownClusterCodec_encodeRequest() {
        int fileClientMessageIndex = 805;
        ClientMessage encoded = MCShutdownClusterCodec.encodeRequest();
=======
    public void test_MCMatchMCConfigCodec_decodeResponse() {
        int fileClientMessageIndex = 804;
        ClientMessage fromFile = clientMessages.get(fileClientMessageIndex);
        MCMatchMCConfigCodec.ResponseParameters parameters = MCMatchMCConfigCodec.decodeResponse(fromFile);
        assertTrue(isEqual(aBoolean, parameters.response));
    }

    @Test
    public void test_MCApplyMCConfigCodec_encodeRequest() {
        int fileClientMessageIndex = 805;
        ClientMessage encoded = MCApplyMCConfigCodec.encodeRequest(aString, anInt, null);
>>>>>>> 711cad94
        ClientMessage fromFile = clientMessages.get(fileClientMessageIndex);
        compareClientMessages(fromFile, encoded);
    }

    @Test
<<<<<<< HEAD
    public void test_MCShutdownClusterCodec_decodeResponse() {
        int fileClientMessageIndex = 806;
        ClientMessage fromFile = clientMessages.get(fileClientMessageIndex);
        MCShutdownClusterCodec.ResponseParameters parameters = MCShutdownClusterCodec.decodeResponse(fromFile);
    }

    @Test
    public void test_MCChangeClusterVersionCodec_encodeRequest() {
        int fileClientMessageIndex = 807;
        ClientMessage encoded = MCChangeClusterVersionCodec.encodeRequest(aByte, aByte);
        ClientMessage fromFile = clientMessages.get(fileClientMessageIndex);
        compareClientMessages(fromFile, encoded);
    }

    @Test
    public void test_MCChangeClusterVersionCodec_decodeResponse() {
        int fileClientMessageIndex = 808;
        ClientMessage fromFile = clientMessages.get(fileClientMessageIndex);
        MCChangeClusterVersionCodec.ResponseParameters parameters = MCChangeClusterVersionCodec.decodeResponse(fromFile);
=======
    public void test_MCApplyMCConfigCodec_decodeResponse() {
        int fileClientMessageIndex = 806;
        ClientMessage fromFile = clientMessages.get(fileClientMessageIndex);
        MCApplyMCConfigCodec.ResponseParameters parameters = MCApplyMCConfigCodec.decodeResponse(fromFile);
>>>>>>> 711cad94
    }

    private void compareClientMessages(ClientMessage binaryMessage, ClientMessage encodedMessage) {
        ClientMessage.Frame binaryFrame, encodedFrame;

        ClientMessage.ForwardFrameIterator binaryFrameIterator = binaryMessage.frameIterator();
        ClientMessage.ForwardFrameIterator encodedFrameIterator = encodedMessage.frameIterator();

        boolean isInitialFramesCompared = false;
        while (binaryFrameIterator.hasNext()) {
            binaryFrame = binaryFrameIterator.next();
            encodedFrame = encodedFrameIterator.next();
            assertNotNull("Encoded client message has less frames.", encodedFrame);

            boolean isFinal = binaryFrameIterator.peekNext() == null;
            if (!isInitialFramesCompared) {
                compareInitialFrame(binaryFrame, encodedFrame, isFinal);
                isInitialFramesCompared = true;
            } else {
                assertArrayEquals("Frames have different contents", binaryFrame.content, encodedFrame.content);
                int flags = isFinal ? encodedFrame.flags | IS_FINAL_FLAG : encodedFrame.flags;
                assertEquals("Frames have different flags", binaryFrame.flags, flags);
            }
        }
        assertTrue("Client message that is read from the binary file does not have any frames", isInitialFramesCompared);
    }

    private void compareInitialFrame(ClientMessage.Frame binaryFrame, ClientMessage.Frame encodedFrame, boolean isFinal) {
        assertTrue("Encoded client message have shorter initial frame",
                binaryFrame.content.length <= encodedFrame.content.length);
        assertArrayEquals("Initial frames have different contents",
                binaryFrame.content, Arrays.copyOf(encodedFrame.content, binaryFrame.content.length));
        int flags = isFinal ? encodedFrame.flags | IS_FINAL_FLAG : encodedFrame.flags;
        assertEquals("Initial frames have different flags", binaryFrame.flags, flags);
    }
}<|MERGE_RESOLUTION|>--- conflicted
+++ resolved
@@ -6804,36 +6804,14 @@
     }
 
     @Test
-<<<<<<< HEAD
-    public void test_MCGetClusterMetadataCodec_encodeRequest() {
-        int fileClientMessageIndex = 803;
-        ClientMessage encoded = MCGetClusterMetadataCodec.encodeRequest();
-=======
     public void test_MCMatchMCConfigCodec_encodeRequest() {
         int fileClientMessageIndex = 803;
         ClientMessage encoded = MCMatchMCConfigCodec.encodeRequest(aString);
->>>>>>> 711cad94
-        ClientMessage fromFile = clientMessages.get(fileClientMessageIndex);
-        compareClientMessages(fromFile, encoded);
-    }
-
-    @Test
-<<<<<<< HEAD
-    public void test_MCGetClusterMetadataCodec_decodeResponse() {
-        int fileClientMessageIndex = 804;
-        ClientMessage fromFile = clientMessages.get(fileClientMessageIndex);
-        MCGetClusterMetadataCodec.ResponseParameters parameters = MCGetClusterMetadataCodec.decodeResponse(fromFile);
-        assertTrue(isEqual(aByte, parameters.currentState));
-        assertTrue(isEqual(aString, parameters.memberVersion));
-        assertTrue(isEqual(null, parameters.jetVersion));
-        assertTrue(isEqual(aLong, parameters.clusterTime));
-    }
-
-    @Test
-    public void test_MCShutdownClusterCodec_encodeRequest() {
-        int fileClientMessageIndex = 805;
-        ClientMessage encoded = MCShutdownClusterCodec.encodeRequest();
-=======
+        ClientMessage fromFile = clientMessages.get(fileClientMessageIndex);
+        compareClientMessages(fromFile, encoded);
+    }
+
+    @Test
     public void test_MCMatchMCConfigCodec_decodeResponse() {
         int fileClientMessageIndex = 804;
         ClientMessage fromFile = clientMessages.get(fileClientMessageIndex);
@@ -6845,38 +6823,15 @@
     public void test_MCApplyMCConfigCodec_encodeRequest() {
         int fileClientMessageIndex = 805;
         ClientMessage encoded = MCApplyMCConfigCodec.encodeRequest(aString, anInt, null);
->>>>>>> 711cad94
-        ClientMessage fromFile = clientMessages.get(fileClientMessageIndex);
-        compareClientMessages(fromFile, encoded);
-    }
-
-    @Test
-<<<<<<< HEAD
-    public void test_MCShutdownClusterCodec_decodeResponse() {
-        int fileClientMessageIndex = 806;
-        ClientMessage fromFile = clientMessages.get(fileClientMessageIndex);
-        MCShutdownClusterCodec.ResponseParameters parameters = MCShutdownClusterCodec.decodeResponse(fromFile);
-    }
-
-    @Test
-    public void test_MCChangeClusterVersionCodec_encodeRequest() {
-        int fileClientMessageIndex = 807;
-        ClientMessage encoded = MCChangeClusterVersionCodec.encodeRequest(aByte, aByte);
-        ClientMessage fromFile = clientMessages.get(fileClientMessageIndex);
-        compareClientMessages(fromFile, encoded);
-    }
-
-    @Test
-    public void test_MCChangeClusterVersionCodec_decodeResponse() {
-        int fileClientMessageIndex = 808;
-        ClientMessage fromFile = clientMessages.get(fileClientMessageIndex);
-        MCChangeClusterVersionCodec.ResponseParameters parameters = MCChangeClusterVersionCodec.decodeResponse(fromFile);
-=======
+        ClientMessage fromFile = clientMessages.get(fileClientMessageIndex);
+        compareClientMessages(fromFile, encoded);
+    }
+
+    @Test
     public void test_MCApplyMCConfigCodec_decodeResponse() {
         int fileClientMessageIndex = 806;
         ClientMessage fromFile = clientMessages.get(fileClientMessageIndex);
         MCApplyMCConfigCodec.ResponseParameters parameters = MCApplyMCConfigCodec.decodeResponse(fromFile);
->>>>>>> 711cad94
     }
 
     private void compareClientMessages(ClientMessage binaryMessage, ClientMessage encodedMessage) {
