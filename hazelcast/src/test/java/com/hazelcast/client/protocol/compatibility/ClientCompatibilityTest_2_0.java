--- conflicted
+++ resolved
@@ -6695,11 +6695,54 @@
     }
 
     @Test
-<<<<<<< HEAD
     public void test_SqlExecuteCodec_encodeRequest() {
         int fileClientMessageIndex = 803;
         ClientMessage encoded = SqlExecuteCodec.encodeRequest(aString, aListOfData);
-=======
+        ClientMessage fromFile = clientMessages.get(fileClientMessageIndex);
+        compareClientMessages(fromFile, encoded);
+    }
+
+    @Test
+    public void test_SqlExecuteCodec_decodeResponse() {
+        int fileClientMessageIndex = 804;
+        ClientMessage fromFile = clientMessages.get(fileClientMessageIndex);
+        SqlExecuteCodec.ResponseParameters parameters = SqlExecuteCodec.decodeResponse(fromFile);
+        assertTrue(isEqual(aData, parameters.queryId));
+    }
+
+    @Test
+    public void test_SqlFetchCodec_encodeRequest() {
+        int fileClientMessageIndex = 805;
+        ClientMessage encoded = SqlFetchCodec.encodeRequest(aData, anInt);
+        ClientMessage fromFile = clientMessages.get(fileClientMessageIndex);
+        compareClientMessages(fromFile, encoded);
+    }
+
+    @Test
+    public void test_SqlFetchCodec_decodeResponse() {
+        int fileClientMessageIndex = 806;
+        ClientMessage fromFile = clientMessages.get(fileClientMessageIndex);
+        SqlFetchCodec.ResponseParameters parameters = SqlFetchCodec.decodeResponse(fromFile);
+        assertTrue(isEqual(aListOfData, parameters.rows));
+        assertTrue(isEqual(aBoolean, parameters.last));
+    }
+
+    @Test
+    public void test_SqlCloseCodec_encodeRequest() {
+        int fileClientMessageIndex = 807;
+        ClientMessage encoded = SqlCloseCodec.encodeRequest(aData);
+        ClientMessage fromFile = clientMessages.get(fileClientMessageIndex);
+        compareClientMessages(fromFile, encoded);
+    }
+
+    @Test
+    public void test_SqlCloseCodec_decodeResponse() {
+        int fileClientMessageIndex = 808;
+        ClientMessage fromFile = clientMessages.get(fileClientMessageIndex);
+        SqlCloseCodec.ResponseParameters parameters = SqlCloseCodec.decodeResponse(fromFile);
+    }
+
+    @Test
     public void test_MCChangeWanReplicationStateCodec_encodeRequest() {
         int fileClientMessageIndex = 795;
         ClientMessage encoded = MCChangeWanReplicationStateCodec.encodeRequest(aString, aString, aByte);
@@ -6766,25 +6809,11 @@
     public void test_MCCheckWanConsistencyCodec_encodeRequest() {
         int fileClientMessageIndex = 803;
         ClientMessage encoded = MCCheckWanConsistencyCodec.encodeRequest(aString, aString, aString);
->>>>>>> bbf73517
-        ClientMessage fromFile = clientMessages.get(fileClientMessageIndex);
-        compareClientMessages(fromFile, encoded);
-    }
-
-    @Test
-<<<<<<< HEAD
-    public void test_SqlExecuteCodec_decodeResponse() {
-        int fileClientMessageIndex = 804;
-        ClientMessage fromFile = clientMessages.get(fileClientMessageIndex);
-        SqlExecuteCodec.ResponseParameters parameters = SqlExecuteCodec.decodeResponse(fromFile);
-        assertTrue(isEqual(aData, parameters.queryId));
-    }
-
-    @Test
-    public void test_SqlFetchCodec_encodeRequest() {
-        int fileClientMessageIndex = 805;
-        ClientMessage encoded = SqlFetchCodec.encodeRequest(aData, anInt);
-=======
+        ClientMessage fromFile = clientMessages.get(fileClientMessageIndex);
+        compareClientMessages(fromFile, encoded);
+    }
+
+    @Test
     public void test_MCCheckWanConsistencyCodec_decodeResponse() {
         int fileClientMessageIndex = 804;
         ClientMessage fromFile = clientMessages.get(fileClientMessageIndex);
@@ -6796,26 +6825,11 @@
     public void test_MCPollMCEventsCodec_encodeRequest() {
         int fileClientMessageIndex = 805;
         ClientMessage encoded = MCPollMCEventsCodec.encodeRequest();
->>>>>>> bbf73517
-        ClientMessage fromFile = clientMessages.get(fileClientMessageIndex);
-        compareClientMessages(fromFile, encoded);
-    }
-
-    @Test
-<<<<<<< HEAD
-    public void test_SqlFetchCodec_decodeResponse() {
-        int fileClientMessageIndex = 806;
-        ClientMessage fromFile = clientMessages.get(fileClientMessageIndex);
-        SqlFetchCodec.ResponseParameters parameters = SqlFetchCodec.decodeResponse(fromFile);
-        assertTrue(isEqual(aListOfData, parameters.rows));
-        assertTrue(isEqual(aBoolean, parameters.last));
-    }
-
-    @Test
-    public void test_SqlCloseCodec_encodeRequest() {
-        int fileClientMessageIndex = 807;
-        ClientMessage encoded = SqlCloseCodec.encodeRequest(aData);
-=======
+        ClientMessage fromFile = clientMessages.get(fileClientMessageIndex);
+        compareClientMessages(fromFile, encoded);
+    }
+
+    @Test
     public void test_MCPollMCEventsCodec_decodeResponse() {
         int fileClientMessageIndex = 806;
         ClientMessage fromFile = clientMessages.get(fileClientMessageIndex);
@@ -6827,18 +6841,11 @@
     public void test_MCGetCPMembersCodec_encodeRequest() {
         int fileClientMessageIndex = 807;
         ClientMessage encoded = MCGetCPMembersCodec.encodeRequest();
->>>>>>> bbf73517
-        ClientMessage fromFile = clientMessages.get(fileClientMessageIndex);
-        compareClientMessages(fromFile, encoded);
-    }
-
-    @Test
-<<<<<<< HEAD
-    public void test_SqlCloseCodec_decodeResponse() {
-        int fileClientMessageIndex = 808;
-        ClientMessage fromFile = clientMessages.get(fileClientMessageIndex);
-        SqlCloseCodec.ResponseParameters parameters = SqlCloseCodec.decodeResponse(fromFile);
-=======
+        ClientMessage fromFile = clientMessages.get(fileClientMessageIndex);
+        compareClientMessages(fromFile, encoded);
+    }
+
+    @Test
     public void test_MCGetCPMembersCodec_decodeResponse() {
         int fileClientMessageIndex = 808;
         ClientMessage fromFile = clientMessages.get(fileClientMessageIndex);
@@ -6951,7 +6958,6 @@
         int fileClientMessageIndex = 822;
         ClientMessage fromFile = clientMessages.get(fileClientMessageIndex);
         MCInterruptHotRestartBackupCodec.ResponseParameters parameters = MCInterruptHotRestartBackupCodec.decodeResponse(fromFile);
->>>>>>> bbf73517
     }
 
     private void compareClientMessages(ClientMessage binaryMessage, ClientMessage encodedMessage) {
