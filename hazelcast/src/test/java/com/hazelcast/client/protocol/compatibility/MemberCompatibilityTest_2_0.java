/*
 * Copyright (c) 2008-2019, Hazelcast, Inc. All Rights Reserved.
 *
 * Licensed under the Apache License, Version 2.0 (the "License");
 * you may not use this file except in compliance with the License.
 * You may obtain a copy of the License at
 *
 * http://www.apache.org/licenses/LICENSE-2.0
 *
 * Unless required by applicable law or agreed to in writing, software
 * distributed under the License is distributed on an "AS IS" BASIS,
 * WITHOUT WARRANTIES OR CONDITIONS OF ANY KIND, either express or implied.
 * See the License for the specific language governing permissions and
 * limitations under the License.
 */

package com.hazelcast.client.protocol.compatibility;

import com.hazelcast.client.impl.protocol.ClientMessage;
import com.hazelcast.client.impl.protocol.ClientMessageReader;
import com.hazelcast.client.impl.protocol.codec.*;
import com.hazelcast.test.HazelcastParallelClassRunner;
import com.hazelcast.test.annotation.ParallelJVMTest;
import com.hazelcast.test.annotation.QuickTest;
import org.junit.Before;
import org.junit.Test;
import org.junit.experimental.categories.Category;
import org.junit.runner.RunWith;

import java.io.File;
import java.io.FileInputStream;
import java.io.IOException;
import java.io.InputStream;
import java.nio.ByteBuffer;
import java.util.ArrayList;
import java.util.Arrays;
import java.util.List;

import static com.hazelcast.client.impl.protocol.ClientMessage.IS_FINAL_FLAG;
import static com.hazelcast.client.protocol.compatibility.ReferenceObjects.*;
import static org.junit.Assert.assertArrayEquals;
import static org.junit.Assert.assertEquals;
import static org.junit.Assert.assertNotNull;
import static org.junit.Assert.assertTrue;

@RunWith(HazelcastParallelClassRunner.class)
@Category({QuickTest.class, ParallelJVMTest.class})
public class MemberCompatibilityTest_2_0 {
    private List<ClientMessage> clientMessages = new ArrayList<>();

    @Before
    public void setUp() throws IOException {
        File file = new File(getClass().getResource("/2.0.protocol.compatibility.binary").getFile());
        InputStream inputStream = new FileInputStream(file);
        byte[] data = new byte[(int) file.length()];
        inputStream.read(data);
        ByteBuffer buffer = ByteBuffer.wrap(data);
        ClientMessageReader reader = new ClientMessageReader(0);
        while (reader.readFrom(buffer, true)) {
            clientMessages.add(reader.getClientMessage());
            reader.reset();
        }
    }

    @Test
    public void test_ClientAuthenticationCodec_decodeRequest() {
        int fileClientMessageIndex = 0;
        ClientMessage fromFile = clientMessages.get(fileClientMessageIndex);
        ClientAuthenticationCodec.RequestParameters parameters = ClientAuthenticationCodec.decodeRequest(fromFile);
        assertTrue(isEqual(aString, parameters.clusterName));
        assertTrue(isEqual(aString, parameters.username));
        assertTrue(isEqual(aString, parameters.password));
        assertTrue(isEqual(aUUID, parameters.uuid));
        assertTrue(isEqual(aString, parameters.clientType));
        assertTrue(isEqual(aByte, parameters.serializationVersion));
        assertTrue(isEqual(aString, parameters.clientHazelcastVersion));
        assertTrue(isEqual(aString, parameters.clientName));
        assertTrue(isEqual(aListOfStrings, parameters.labels));
        assertTrue(isEqual(anInt, parameters.partitionCount));
        assertTrue(isEqual(aUUID, parameters.clusterId));
    }

    @Test
    public void test_ClientAuthenticationCodec_encodeResponse() {
        int fileClientMessageIndex = 1;
        ClientMessage encoded = ClientAuthenticationCodec.encodeResponse(aByte, anAddress, aUUID, aByte, aString, anInt, aUUID);
        ClientMessage fromFile = clientMessages.get(fileClientMessageIndex);
        compareClientMessages(fromFile, encoded);
    }

    @Test
    public void test_ClientAuthenticationCustomCodec_decodeRequest() {
        int fileClientMessageIndex = 2;
        ClientMessage fromFile = clientMessages.get(fileClientMessageIndex);
        ClientAuthenticationCustomCodec.RequestParameters parameters = ClientAuthenticationCustomCodec.decodeRequest(fromFile);
        assertTrue(isEqual(aString, parameters.clusterName));
        assertTrue(isEqual(aData, parameters.credentials));
        assertTrue(isEqual(aUUID, parameters.uuid));
        assertTrue(isEqual(aString, parameters.clientType));
        assertTrue(isEqual(aByte, parameters.serializationVersion));
        assertTrue(isEqual(aString, parameters.clientHazelcastVersion));
        assertTrue(isEqual(aString, parameters.clientName));
        assertTrue(isEqual(aListOfStrings, parameters.labels));
        assertTrue(isEqual(anInt, parameters.partitionCount));
        assertTrue(isEqual(aUUID, parameters.clusterId));
    }

    @Test
    public void test_ClientAuthenticationCustomCodec_encodeResponse() {
        int fileClientMessageIndex = 3;
        ClientMessage encoded = ClientAuthenticationCustomCodec.encodeResponse(aByte, anAddress, aUUID, aByte, aString, anInt, aUUID);
        ClientMessage fromFile = clientMessages.get(fileClientMessageIndex);
        compareClientMessages(fromFile, encoded);
    }

    @Test
    public void test_ClientAddMembershipListenerCodec_decodeRequest() {
        int fileClientMessageIndex = 4;
        ClientMessage fromFile = clientMessages.get(fileClientMessageIndex);
        ClientAddMembershipListenerCodec.RequestParameters parameters = ClientAddMembershipListenerCodec.decodeRequest(fromFile);
        assertTrue(isEqual(aBoolean, parameters.localOnly));
    }

    @Test
    public void test_ClientAddMembershipListenerCodec_encodeResponse() {
        int fileClientMessageIndex = 5;
        ClientMessage encoded = ClientAddMembershipListenerCodec.encodeResponse(aUUID);
        ClientMessage fromFile = clientMessages.get(fileClientMessageIndex);
        compareClientMessages(fromFile, encoded);
    }

    @Test
    public void test_ClientAddMembershipListenerCodec_encodeMemberEvent() {
        int fileClientMessageIndex = 6;
        ClientMessage fromFile = clientMessages.get(fileClientMessageIndex);
        ClientMessage encoded = ClientAddMembershipListenerCodec.encodeMemberEvent(aMember, anInt);
        compareClientMessages(fromFile, encoded);
    }

    @Test
    public void test_ClientAddMembershipListenerCodec_encodeMemberListEvent() {
        int fileClientMessageIndex = 7;
        ClientMessage fromFile = clientMessages.get(fileClientMessageIndex);
        ClientMessage encoded = ClientAddMembershipListenerCodec.encodeMemberListEvent(aListOfMembers);
        compareClientMessages(fromFile, encoded);
    }

    @Test
    public void test_ClientAddMembershipListenerCodec_encodeMemberAttributeChangeEvent() {
        int fileClientMessageIndex = 8;
        ClientMessage fromFile = clientMessages.get(fileClientMessageIndex);
        ClientMessage encoded = ClientAddMembershipListenerCodec.encodeMemberAttributeChangeEvent(aMember, aListOfMembers, aString, anInt, aString);
        compareClientMessages(fromFile, encoded);
    }

    @Test
    public void test_ClientCreateProxyCodec_decodeRequest() {
        int fileClientMessageIndex = 9;
        ClientMessage fromFile = clientMessages.get(fileClientMessageIndex);
        ClientCreateProxyCodec.RequestParameters parameters = ClientCreateProxyCodec.decodeRequest(fromFile);
        assertTrue(isEqual(aString, parameters.name));
        assertTrue(isEqual(aString, parameters.serviceName));
        assertTrue(isEqual(anAddress, parameters.target));
    }

    @Test
    public void test_ClientCreateProxyCodec_encodeResponse() {
        int fileClientMessageIndex = 10;
        ClientMessage encoded = ClientCreateProxyCodec.encodeResponse();
        ClientMessage fromFile = clientMessages.get(fileClientMessageIndex);
        compareClientMessages(fromFile, encoded);
    }

    @Test
    public void test_ClientDestroyProxyCodec_decodeRequest() {
        int fileClientMessageIndex = 11;
        ClientMessage fromFile = clientMessages.get(fileClientMessageIndex);
        ClientDestroyProxyCodec.RequestParameters parameters = ClientDestroyProxyCodec.decodeRequest(fromFile);
        assertTrue(isEqual(aString, parameters.name));
        assertTrue(isEqual(aString, parameters.serviceName));
    }

    @Test
    public void test_ClientDestroyProxyCodec_encodeResponse() {
        int fileClientMessageIndex = 12;
        ClientMessage encoded = ClientDestroyProxyCodec.encodeResponse();
        ClientMessage fromFile = clientMessages.get(fileClientMessageIndex);
        compareClientMessages(fromFile, encoded);
    }

    @Test
    public void test_ClientGetPartitionsCodec_decodeRequest() {
        int fileClientMessageIndex = 13;
        ClientMessage fromFile = clientMessages.get(fileClientMessageIndex);
        ClientGetPartitionsCodec.RequestParameters parameters = ClientGetPartitionsCodec.decodeRequest(fromFile);
    }

    @Test
    public void test_ClientGetPartitionsCodec_encodeResponse() {
        int fileClientMessageIndex = 14;
        ClientMessage encoded = ClientGetPartitionsCodec.encodeResponse(aListOfAddressToListOfIntegers, anInt);
        ClientMessage fromFile = clientMessages.get(fileClientMessageIndex);
        compareClientMessages(fromFile, encoded);
    }

    @Test
    public void test_ClientRemoveAllListenersCodec_decodeRequest() {
        int fileClientMessageIndex = 15;
        ClientMessage fromFile = clientMessages.get(fileClientMessageIndex);
        ClientRemoveAllListenersCodec.RequestParameters parameters = ClientRemoveAllListenersCodec.decodeRequest(fromFile);
    }

    @Test
    public void test_ClientRemoveAllListenersCodec_encodeResponse() {
        int fileClientMessageIndex = 16;
        ClientMessage encoded = ClientRemoveAllListenersCodec.encodeResponse();
        ClientMessage fromFile = clientMessages.get(fileClientMessageIndex);
        compareClientMessages(fromFile, encoded);
    }

    @Test
    public void test_ClientAddPartitionLostListenerCodec_decodeRequest() {
        int fileClientMessageIndex = 17;
        ClientMessage fromFile = clientMessages.get(fileClientMessageIndex);
        ClientAddPartitionLostListenerCodec.RequestParameters parameters = ClientAddPartitionLostListenerCodec.decodeRequest(fromFile);
        assertTrue(isEqual(aBoolean, parameters.localOnly));
    }

    @Test
    public void test_ClientAddPartitionLostListenerCodec_encodeResponse() {
        int fileClientMessageIndex = 18;
        ClientMessage encoded = ClientAddPartitionLostListenerCodec.encodeResponse(aUUID);
        ClientMessage fromFile = clientMessages.get(fileClientMessageIndex);
        compareClientMessages(fromFile, encoded);
    }

    @Test
    public void test_ClientAddPartitionLostListenerCodec_encodePartitionLostEvent() {
        int fileClientMessageIndex = 19;
        ClientMessage fromFile = clientMessages.get(fileClientMessageIndex);
        ClientMessage encoded = ClientAddPartitionLostListenerCodec.encodePartitionLostEvent(anInt, anInt, anAddress);
        compareClientMessages(fromFile, encoded);
    }

    @Test
    public void test_ClientRemovePartitionLostListenerCodec_decodeRequest() {
        int fileClientMessageIndex = 20;
        ClientMessage fromFile = clientMessages.get(fileClientMessageIndex);
        ClientRemovePartitionLostListenerCodec.RequestParameters parameters = ClientRemovePartitionLostListenerCodec.decodeRequest(fromFile);
        assertTrue(isEqual(aUUID, parameters.registrationId));
    }

    @Test
    public void test_ClientRemovePartitionLostListenerCodec_encodeResponse() {
        int fileClientMessageIndex = 21;
        ClientMessage encoded = ClientRemovePartitionLostListenerCodec.encodeResponse(aBoolean);
        ClientMessage fromFile = clientMessages.get(fileClientMessageIndex);
        compareClientMessages(fromFile, encoded);
    }

    @Test
    public void test_ClientGetDistributedObjectsCodec_decodeRequest() {
        int fileClientMessageIndex = 22;
        ClientMessage fromFile = clientMessages.get(fileClientMessageIndex);
        ClientGetDistributedObjectsCodec.RequestParameters parameters = ClientGetDistributedObjectsCodec.decodeRequest(fromFile);
    }

    @Test
    public void test_ClientGetDistributedObjectsCodec_encodeResponse() {
        int fileClientMessageIndex = 23;
        ClientMessage encoded = ClientGetDistributedObjectsCodec.encodeResponse(aListOfDistributedObjectInfo);
        ClientMessage fromFile = clientMessages.get(fileClientMessageIndex);
        compareClientMessages(fromFile, encoded);
    }

    @Test
    public void test_ClientAddDistributedObjectListenerCodec_decodeRequest() {
        int fileClientMessageIndex = 24;
        ClientMessage fromFile = clientMessages.get(fileClientMessageIndex);
        ClientAddDistributedObjectListenerCodec.RequestParameters parameters = ClientAddDistributedObjectListenerCodec.decodeRequest(fromFile);
        assertTrue(isEqual(aBoolean, parameters.localOnly));
    }

    @Test
    public void test_ClientAddDistributedObjectListenerCodec_encodeResponse() {
        int fileClientMessageIndex = 25;
        ClientMessage encoded = ClientAddDistributedObjectListenerCodec.encodeResponse(aUUID);
        ClientMessage fromFile = clientMessages.get(fileClientMessageIndex);
        compareClientMessages(fromFile, encoded);
    }

    @Test
    public void test_ClientAddDistributedObjectListenerCodec_encodeDistributedObjectEvent() {
        int fileClientMessageIndex = 26;
        ClientMessage fromFile = clientMessages.get(fileClientMessageIndex);
        ClientMessage encoded = ClientAddDistributedObjectListenerCodec.encodeDistributedObjectEvent(aString, aString, aString);
        compareClientMessages(fromFile, encoded);
    }

    @Test
    public void test_ClientRemoveDistributedObjectListenerCodec_decodeRequest() {
        int fileClientMessageIndex = 27;
        ClientMessage fromFile = clientMessages.get(fileClientMessageIndex);
        ClientRemoveDistributedObjectListenerCodec.RequestParameters parameters = ClientRemoveDistributedObjectListenerCodec.decodeRequest(fromFile);
        assertTrue(isEqual(aUUID, parameters.registrationId));
    }

    @Test
    public void test_ClientRemoveDistributedObjectListenerCodec_encodeResponse() {
        int fileClientMessageIndex = 28;
        ClientMessage encoded = ClientRemoveDistributedObjectListenerCodec.encodeResponse(aBoolean);
        ClientMessage fromFile = clientMessages.get(fileClientMessageIndex);
        compareClientMessages(fromFile, encoded);
    }

    @Test
    public void test_ClientPingCodec_decodeRequest() {
        int fileClientMessageIndex = 29;
        ClientMessage fromFile = clientMessages.get(fileClientMessageIndex);
        ClientPingCodec.RequestParameters parameters = ClientPingCodec.decodeRequest(fromFile);
    }

    @Test
    public void test_ClientPingCodec_encodeResponse() {
        int fileClientMessageIndex = 30;
        ClientMessage encoded = ClientPingCodec.encodeResponse();
        ClientMessage fromFile = clientMessages.get(fileClientMessageIndex);
        compareClientMessages(fromFile, encoded);
    }

    @Test
    public void test_ClientStatisticsCodec_decodeRequest() {
        int fileClientMessageIndex = 31;
        ClientMessage fromFile = clientMessages.get(fileClientMessageIndex);
        ClientStatisticsCodec.RequestParameters parameters = ClientStatisticsCodec.decodeRequest(fromFile);
        assertTrue(isEqual(aLong, parameters.timestamp));
        assertTrue(isEqual(aString, parameters.clientAttributes));
        assertTrue(isEqual(aByteArray, parameters.metricsBlob));
    }

    @Test
    public void test_ClientStatisticsCodec_encodeResponse() {
        int fileClientMessageIndex = 32;
        ClientMessage encoded = ClientStatisticsCodec.encodeResponse();
        ClientMessage fromFile = clientMessages.get(fileClientMessageIndex);
        compareClientMessages(fromFile, encoded);
    }

    @Test
    public void test_ClientDeployClassesCodec_decodeRequest() {
        int fileClientMessageIndex = 33;
        ClientMessage fromFile = clientMessages.get(fileClientMessageIndex);
        ClientDeployClassesCodec.RequestParameters parameters = ClientDeployClassesCodec.decodeRequest(fromFile);
        assertTrue(isEqual(aListOfStringToByteArray, parameters.classDefinitions));
    }

    @Test
    public void test_ClientDeployClassesCodec_encodeResponse() {
        int fileClientMessageIndex = 34;
        ClientMessage encoded = ClientDeployClassesCodec.encodeResponse();
        ClientMessage fromFile = clientMessages.get(fileClientMessageIndex);
        compareClientMessages(fromFile, encoded);
    }

    @Test
    public void test_ClientAddPartitionListenerCodec_decodeRequest() {
        int fileClientMessageIndex = 35;
        ClientMessage fromFile = clientMessages.get(fileClientMessageIndex);
        ClientAddPartitionListenerCodec.RequestParameters parameters = ClientAddPartitionListenerCodec.decodeRequest(fromFile);
    }

    @Test
    public void test_ClientAddPartitionListenerCodec_encodeResponse() {
        int fileClientMessageIndex = 36;
        ClientMessage encoded = ClientAddPartitionListenerCodec.encodeResponse();
        ClientMessage fromFile = clientMessages.get(fileClientMessageIndex);
        compareClientMessages(fromFile, encoded);
    }

    @Test
    public void test_ClientAddPartitionListenerCodec_encodePartitionsEvent() {
        int fileClientMessageIndex = 37;
        ClientMessage fromFile = clientMessages.get(fileClientMessageIndex);
        ClientMessage encoded = ClientAddPartitionListenerCodec.encodePartitionsEvent(aListOfAddressToListOfIntegers, anInt);
        compareClientMessages(fromFile, encoded);
    }

    @Test
    public void test_ClientCreateProxiesCodec_decodeRequest() {
        int fileClientMessageIndex = 38;
        ClientMessage fromFile = clientMessages.get(fileClientMessageIndex);
        ClientCreateProxiesCodec.RequestParameters parameters = ClientCreateProxiesCodec.decodeRequest(fromFile);
        assertTrue(isEqual(aListOfStringToString, parameters.proxies));
    }

    @Test
    public void test_ClientCreateProxiesCodec_encodeResponse() {
        int fileClientMessageIndex = 39;
        ClientMessage encoded = ClientCreateProxiesCodec.encodeResponse();
        ClientMessage fromFile = clientMessages.get(fileClientMessageIndex);
        compareClientMessages(fromFile, encoded);
    }

    @Test
    public void test_ClientIsFailoverSupportedCodec_decodeRequest() {
        int fileClientMessageIndex = 40;
        ClientMessage fromFile = clientMessages.get(fileClientMessageIndex);
        ClientIsFailoverSupportedCodec.RequestParameters parameters = ClientIsFailoverSupportedCodec.decodeRequest(fromFile);
    }

    @Test
    public void test_ClientIsFailoverSupportedCodec_encodeResponse() {
        int fileClientMessageIndex = 41;
        ClientMessage encoded = ClientIsFailoverSupportedCodec.encodeResponse(aBoolean);
        ClientMessage fromFile = clientMessages.get(fileClientMessageIndex);
        compareClientMessages(fromFile, encoded);
    }

    @Test
    public void test_ClientLocalBackupListenerCodec_decodeRequest() {
        int fileClientMessageIndex = 42;
        ClientMessage fromFile = clientMessages.get(fileClientMessageIndex);
        ClientLocalBackupListenerCodec.RequestParameters parameters = ClientLocalBackupListenerCodec.decodeRequest(fromFile);
    }

    @Test
    public void test_ClientLocalBackupListenerCodec_encodeResponse() {
        int fileClientMessageIndex = 43;
        ClientMessage encoded = ClientLocalBackupListenerCodec.encodeResponse(aUUID);
        ClientMessage fromFile = clientMessages.get(fileClientMessageIndex);
        compareClientMessages(fromFile, encoded);
    }

    @Test
    public void test_ClientLocalBackupListenerCodec_encodeBackupEvent() {
        int fileClientMessageIndex = 44;
        ClientMessage fromFile = clientMessages.get(fileClientMessageIndex);
        ClientMessage encoded = ClientLocalBackupListenerCodec.encodeBackupEvent(aLong);
        compareClientMessages(fromFile, encoded);
    }

    @Test
    public void test_MapPutCodec_decodeRequest() {
        int fileClientMessageIndex = 45;
        ClientMessage fromFile = clientMessages.get(fileClientMessageIndex);
        MapPutCodec.RequestParameters parameters = MapPutCodec.decodeRequest(fromFile);
        assertTrue(isEqual(aString, parameters.name));
        assertTrue(isEqual(aData, parameters.key));
        assertTrue(isEqual(aData, parameters.value));
        assertTrue(isEqual(aLong, parameters.threadId));
        assertTrue(isEqual(aLong, parameters.ttl));
    }

    @Test
    public void test_MapPutCodec_encodeResponse() {
        int fileClientMessageIndex = 46;
        ClientMessage encoded = MapPutCodec.encodeResponse(aData);
        ClientMessage fromFile = clientMessages.get(fileClientMessageIndex);
        compareClientMessages(fromFile, encoded);
    }

    @Test
    public void test_MapGetCodec_decodeRequest() {
        int fileClientMessageIndex = 47;
        ClientMessage fromFile = clientMessages.get(fileClientMessageIndex);
        MapGetCodec.RequestParameters parameters = MapGetCodec.decodeRequest(fromFile);
        assertTrue(isEqual(aString, parameters.name));
        assertTrue(isEqual(aData, parameters.key));
        assertTrue(isEqual(aLong, parameters.threadId));
    }

    @Test
    public void test_MapGetCodec_encodeResponse() {
        int fileClientMessageIndex = 48;
        ClientMessage encoded = MapGetCodec.encodeResponse(aData);
        ClientMessage fromFile = clientMessages.get(fileClientMessageIndex);
        compareClientMessages(fromFile, encoded);
    }

    @Test
    public void test_MapRemoveCodec_decodeRequest() {
        int fileClientMessageIndex = 49;
        ClientMessage fromFile = clientMessages.get(fileClientMessageIndex);
        MapRemoveCodec.RequestParameters parameters = MapRemoveCodec.decodeRequest(fromFile);
        assertTrue(isEqual(aString, parameters.name));
        assertTrue(isEqual(aData, parameters.key));
        assertTrue(isEqual(aLong, parameters.threadId));
    }

    @Test
    public void test_MapRemoveCodec_encodeResponse() {
        int fileClientMessageIndex = 50;
        ClientMessage encoded = MapRemoveCodec.encodeResponse(aData);
        ClientMessage fromFile = clientMessages.get(fileClientMessageIndex);
        compareClientMessages(fromFile, encoded);
    }

    @Test
    public void test_MapReplaceCodec_decodeRequest() {
        int fileClientMessageIndex = 51;
        ClientMessage fromFile = clientMessages.get(fileClientMessageIndex);
        MapReplaceCodec.RequestParameters parameters = MapReplaceCodec.decodeRequest(fromFile);
        assertTrue(isEqual(aString, parameters.name));
        assertTrue(isEqual(aData, parameters.key));
        assertTrue(isEqual(aData, parameters.value));
        assertTrue(isEqual(aLong, parameters.threadId));
    }

    @Test
    public void test_MapReplaceCodec_encodeResponse() {
        int fileClientMessageIndex = 52;
        ClientMessage encoded = MapReplaceCodec.encodeResponse(aData);
        ClientMessage fromFile = clientMessages.get(fileClientMessageIndex);
        compareClientMessages(fromFile, encoded);
    }

    @Test
    public void test_MapReplaceIfSameCodec_decodeRequest() {
        int fileClientMessageIndex = 53;
        ClientMessage fromFile = clientMessages.get(fileClientMessageIndex);
        MapReplaceIfSameCodec.RequestParameters parameters = MapReplaceIfSameCodec.decodeRequest(fromFile);
        assertTrue(isEqual(aString, parameters.name));
        assertTrue(isEqual(aData, parameters.key));
        assertTrue(isEqual(aData, parameters.testValue));
        assertTrue(isEqual(aData, parameters.value));
        assertTrue(isEqual(aLong, parameters.threadId));
    }

    @Test
    public void test_MapReplaceIfSameCodec_encodeResponse() {
        int fileClientMessageIndex = 54;
        ClientMessage encoded = MapReplaceIfSameCodec.encodeResponse(aBoolean);
        ClientMessage fromFile = clientMessages.get(fileClientMessageIndex);
        compareClientMessages(fromFile, encoded);
    }

    @Test
    public void test_MapContainsKeyCodec_decodeRequest() {
        int fileClientMessageIndex = 55;
        ClientMessage fromFile = clientMessages.get(fileClientMessageIndex);
        MapContainsKeyCodec.RequestParameters parameters = MapContainsKeyCodec.decodeRequest(fromFile);
        assertTrue(isEqual(aString, parameters.name));
        assertTrue(isEqual(aData, parameters.key));
        assertTrue(isEqual(aLong, parameters.threadId));
    }

    @Test
    public void test_MapContainsKeyCodec_encodeResponse() {
        int fileClientMessageIndex = 56;
        ClientMessage encoded = MapContainsKeyCodec.encodeResponse(aBoolean);
        ClientMessage fromFile = clientMessages.get(fileClientMessageIndex);
        compareClientMessages(fromFile, encoded);
    }

    @Test
    public void test_MapContainsValueCodec_decodeRequest() {
        int fileClientMessageIndex = 57;
        ClientMessage fromFile = clientMessages.get(fileClientMessageIndex);
        MapContainsValueCodec.RequestParameters parameters = MapContainsValueCodec.decodeRequest(fromFile);
        assertTrue(isEqual(aString, parameters.name));
        assertTrue(isEqual(aData, parameters.value));
    }

    @Test
    public void test_MapContainsValueCodec_encodeResponse() {
        int fileClientMessageIndex = 58;
        ClientMessage encoded = MapContainsValueCodec.encodeResponse(aBoolean);
        ClientMessage fromFile = clientMessages.get(fileClientMessageIndex);
        compareClientMessages(fromFile, encoded);
    }

    @Test
    public void test_MapRemoveIfSameCodec_decodeRequest() {
        int fileClientMessageIndex = 59;
        ClientMessage fromFile = clientMessages.get(fileClientMessageIndex);
        MapRemoveIfSameCodec.RequestParameters parameters = MapRemoveIfSameCodec.decodeRequest(fromFile);
        assertTrue(isEqual(aString, parameters.name));
        assertTrue(isEqual(aData, parameters.key));
        assertTrue(isEqual(aData, parameters.value));
        assertTrue(isEqual(aLong, parameters.threadId));
    }

    @Test
    public void test_MapRemoveIfSameCodec_encodeResponse() {
        int fileClientMessageIndex = 60;
        ClientMessage encoded = MapRemoveIfSameCodec.encodeResponse(aBoolean);
        ClientMessage fromFile = clientMessages.get(fileClientMessageIndex);
        compareClientMessages(fromFile, encoded);
    }

    @Test
    public void test_MapDeleteCodec_decodeRequest() {
        int fileClientMessageIndex = 61;
        ClientMessage fromFile = clientMessages.get(fileClientMessageIndex);
        MapDeleteCodec.RequestParameters parameters = MapDeleteCodec.decodeRequest(fromFile);
        assertTrue(isEqual(aString, parameters.name));
        assertTrue(isEqual(aData, parameters.key));
        assertTrue(isEqual(aLong, parameters.threadId));
    }

    @Test
    public void test_MapDeleteCodec_encodeResponse() {
        int fileClientMessageIndex = 62;
        ClientMessage encoded = MapDeleteCodec.encodeResponse();
        ClientMessage fromFile = clientMessages.get(fileClientMessageIndex);
        compareClientMessages(fromFile, encoded);
    }

    @Test
    public void test_MapFlushCodec_decodeRequest() {
        int fileClientMessageIndex = 63;
        ClientMessage fromFile = clientMessages.get(fileClientMessageIndex);
        MapFlushCodec.RequestParameters parameters = MapFlushCodec.decodeRequest(fromFile);
        assertTrue(isEqual(aString, parameters.name));
    }

    @Test
    public void test_MapFlushCodec_encodeResponse() {
        int fileClientMessageIndex = 64;
        ClientMessage encoded = MapFlushCodec.encodeResponse();
        ClientMessage fromFile = clientMessages.get(fileClientMessageIndex);
        compareClientMessages(fromFile, encoded);
    }

    @Test
    public void test_MapTryRemoveCodec_decodeRequest() {
        int fileClientMessageIndex = 65;
        ClientMessage fromFile = clientMessages.get(fileClientMessageIndex);
        MapTryRemoveCodec.RequestParameters parameters = MapTryRemoveCodec.decodeRequest(fromFile);
        assertTrue(isEqual(aString, parameters.name));
        assertTrue(isEqual(aData, parameters.key));
        assertTrue(isEqual(aLong, parameters.threadId));
        assertTrue(isEqual(aLong, parameters.timeout));
    }

    @Test
    public void test_MapTryRemoveCodec_encodeResponse() {
        int fileClientMessageIndex = 66;
        ClientMessage encoded = MapTryRemoveCodec.encodeResponse(aBoolean);
        ClientMessage fromFile = clientMessages.get(fileClientMessageIndex);
        compareClientMessages(fromFile, encoded);
    }

    @Test
    public void test_MapTryPutCodec_decodeRequest() {
        int fileClientMessageIndex = 67;
        ClientMessage fromFile = clientMessages.get(fileClientMessageIndex);
        MapTryPutCodec.RequestParameters parameters = MapTryPutCodec.decodeRequest(fromFile);
        assertTrue(isEqual(aString, parameters.name));
        assertTrue(isEqual(aData, parameters.key));
        assertTrue(isEqual(aData, parameters.value));
        assertTrue(isEqual(aLong, parameters.threadId));
        assertTrue(isEqual(aLong, parameters.timeout));
    }

    @Test
    public void test_MapTryPutCodec_encodeResponse() {
        int fileClientMessageIndex = 68;
        ClientMessage encoded = MapTryPutCodec.encodeResponse(aBoolean);
        ClientMessage fromFile = clientMessages.get(fileClientMessageIndex);
        compareClientMessages(fromFile, encoded);
    }

    @Test
    public void test_MapPutTransientCodec_decodeRequest() {
        int fileClientMessageIndex = 69;
        ClientMessage fromFile = clientMessages.get(fileClientMessageIndex);
        MapPutTransientCodec.RequestParameters parameters = MapPutTransientCodec.decodeRequest(fromFile);
        assertTrue(isEqual(aString, parameters.name));
        assertTrue(isEqual(aData, parameters.key));
        assertTrue(isEqual(aData, parameters.value));
        assertTrue(isEqual(aLong, parameters.threadId));
        assertTrue(isEqual(aLong, parameters.ttl));
    }

    @Test
    public void test_MapPutTransientCodec_encodeResponse() {
        int fileClientMessageIndex = 70;
        ClientMessage encoded = MapPutTransientCodec.encodeResponse();
        ClientMessage fromFile = clientMessages.get(fileClientMessageIndex);
        compareClientMessages(fromFile, encoded);
    }

    @Test
    public void test_MapPutIfAbsentCodec_decodeRequest() {
        int fileClientMessageIndex = 71;
        ClientMessage fromFile = clientMessages.get(fileClientMessageIndex);
        MapPutIfAbsentCodec.RequestParameters parameters = MapPutIfAbsentCodec.decodeRequest(fromFile);
        assertTrue(isEqual(aString, parameters.name));
        assertTrue(isEqual(aData, parameters.key));
        assertTrue(isEqual(aData, parameters.value));
        assertTrue(isEqual(aLong, parameters.threadId));
        assertTrue(isEqual(aLong, parameters.ttl));
    }

    @Test
    public void test_MapPutIfAbsentCodec_encodeResponse() {
        int fileClientMessageIndex = 72;
        ClientMessage encoded = MapPutIfAbsentCodec.encodeResponse(aData);
        ClientMessage fromFile = clientMessages.get(fileClientMessageIndex);
        compareClientMessages(fromFile, encoded);
    }

    @Test
    public void test_MapSetCodec_decodeRequest() {
        int fileClientMessageIndex = 73;
        ClientMessage fromFile = clientMessages.get(fileClientMessageIndex);
        MapSetCodec.RequestParameters parameters = MapSetCodec.decodeRequest(fromFile);
        assertTrue(isEqual(aString, parameters.name));
        assertTrue(isEqual(aData, parameters.key));
        assertTrue(isEqual(aData, parameters.value));
        assertTrue(isEqual(aLong, parameters.threadId));
        assertTrue(isEqual(aLong, parameters.ttl));
    }

    @Test
    public void test_MapSetCodec_encodeResponse() {
        int fileClientMessageIndex = 74;
        ClientMessage encoded = MapSetCodec.encodeResponse();
        ClientMessage fromFile = clientMessages.get(fileClientMessageIndex);
        compareClientMessages(fromFile, encoded);
    }

    @Test
    public void test_MapLockCodec_decodeRequest() {
        int fileClientMessageIndex = 75;
        ClientMessage fromFile = clientMessages.get(fileClientMessageIndex);
        MapLockCodec.RequestParameters parameters = MapLockCodec.decodeRequest(fromFile);
        assertTrue(isEqual(aString, parameters.name));
        assertTrue(isEqual(aData, parameters.key));
        assertTrue(isEqual(aLong, parameters.threadId));
        assertTrue(isEqual(aLong, parameters.ttl));
        assertTrue(isEqual(aLong, parameters.referenceId));
    }

    @Test
    public void test_MapLockCodec_encodeResponse() {
        int fileClientMessageIndex = 76;
        ClientMessage encoded = MapLockCodec.encodeResponse();
        ClientMessage fromFile = clientMessages.get(fileClientMessageIndex);
        compareClientMessages(fromFile, encoded);
    }

    @Test
    public void test_MapTryLockCodec_decodeRequest() {
        int fileClientMessageIndex = 77;
        ClientMessage fromFile = clientMessages.get(fileClientMessageIndex);
        MapTryLockCodec.RequestParameters parameters = MapTryLockCodec.decodeRequest(fromFile);
        assertTrue(isEqual(aString, parameters.name));
        assertTrue(isEqual(aData, parameters.key));
        assertTrue(isEqual(aLong, parameters.threadId));
        assertTrue(isEqual(aLong, parameters.lease));
        assertTrue(isEqual(aLong, parameters.timeout));
        assertTrue(isEqual(aLong, parameters.referenceId));
    }

    @Test
    public void test_MapTryLockCodec_encodeResponse() {
        int fileClientMessageIndex = 78;
        ClientMessage encoded = MapTryLockCodec.encodeResponse(aBoolean);
        ClientMessage fromFile = clientMessages.get(fileClientMessageIndex);
        compareClientMessages(fromFile, encoded);
    }

    @Test
    public void test_MapIsLockedCodec_decodeRequest() {
        int fileClientMessageIndex = 79;
        ClientMessage fromFile = clientMessages.get(fileClientMessageIndex);
        MapIsLockedCodec.RequestParameters parameters = MapIsLockedCodec.decodeRequest(fromFile);
        assertTrue(isEqual(aString, parameters.name));
        assertTrue(isEqual(aData, parameters.key));
    }

    @Test
    public void test_MapIsLockedCodec_encodeResponse() {
        int fileClientMessageIndex = 80;
        ClientMessage encoded = MapIsLockedCodec.encodeResponse(aBoolean);
        ClientMessage fromFile = clientMessages.get(fileClientMessageIndex);
        compareClientMessages(fromFile, encoded);
    }

    @Test
    public void test_MapUnlockCodec_decodeRequest() {
        int fileClientMessageIndex = 81;
        ClientMessage fromFile = clientMessages.get(fileClientMessageIndex);
        MapUnlockCodec.RequestParameters parameters = MapUnlockCodec.decodeRequest(fromFile);
        assertTrue(isEqual(aString, parameters.name));
        assertTrue(isEqual(aData, parameters.key));
        assertTrue(isEqual(aLong, parameters.threadId));
        assertTrue(isEqual(aLong, parameters.referenceId));
    }

    @Test
    public void test_MapUnlockCodec_encodeResponse() {
        int fileClientMessageIndex = 82;
        ClientMessage encoded = MapUnlockCodec.encodeResponse();
        ClientMessage fromFile = clientMessages.get(fileClientMessageIndex);
        compareClientMessages(fromFile, encoded);
    }

    @Test
    public void test_MapAddInterceptorCodec_decodeRequest() {
        int fileClientMessageIndex = 83;
        ClientMessage fromFile = clientMessages.get(fileClientMessageIndex);
        MapAddInterceptorCodec.RequestParameters parameters = MapAddInterceptorCodec.decodeRequest(fromFile);
        assertTrue(isEqual(aString, parameters.name));
        assertTrue(isEqual(aData, parameters.interceptor));
    }

    @Test
    public void test_MapAddInterceptorCodec_encodeResponse() {
        int fileClientMessageIndex = 84;
        ClientMessage encoded = MapAddInterceptorCodec.encodeResponse(aString);
        ClientMessage fromFile = clientMessages.get(fileClientMessageIndex);
        compareClientMessages(fromFile, encoded);
    }

    @Test
    public void test_MapRemoveInterceptorCodec_decodeRequest() {
        int fileClientMessageIndex = 85;
        ClientMessage fromFile = clientMessages.get(fileClientMessageIndex);
        MapRemoveInterceptorCodec.RequestParameters parameters = MapRemoveInterceptorCodec.decodeRequest(fromFile);
        assertTrue(isEqual(aString, parameters.name));
        assertTrue(isEqual(aString, parameters.id));
    }

    @Test
    public void test_MapRemoveInterceptorCodec_encodeResponse() {
        int fileClientMessageIndex = 86;
        ClientMessage encoded = MapRemoveInterceptorCodec.encodeResponse(aBoolean);
        ClientMessage fromFile = clientMessages.get(fileClientMessageIndex);
        compareClientMessages(fromFile, encoded);
    }

    @Test
    public void test_MapAddEntryListenerToKeyWithPredicateCodec_decodeRequest() {
        int fileClientMessageIndex = 87;
        ClientMessage fromFile = clientMessages.get(fileClientMessageIndex);
        MapAddEntryListenerToKeyWithPredicateCodec.RequestParameters parameters = MapAddEntryListenerToKeyWithPredicateCodec.decodeRequest(fromFile);
        assertTrue(isEqual(aString, parameters.name));
        assertTrue(isEqual(aData, parameters.key));
        assertTrue(isEqual(aData, parameters.predicate));
        assertTrue(isEqual(aBoolean, parameters.includeValue));
        assertTrue(isEqual(anInt, parameters.listenerFlags));
        assertTrue(isEqual(aBoolean, parameters.localOnly));
    }

    @Test
    public void test_MapAddEntryListenerToKeyWithPredicateCodec_encodeResponse() {
        int fileClientMessageIndex = 88;
        ClientMessage encoded = MapAddEntryListenerToKeyWithPredicateCodec.encodeResponse(aUUID);
        ClientMessage fromFile = clientMessages.get(fileClientMessageIndex);
        compareClientMessages(fromFile, encoded);
    }

    @Test
    public void test_MapAddEntryListenerToKeyWithPredicateCodec_encodeEntryEvent() {
        int fileClientMessageIndex = 89;
        ClientMessage fromFile = clientMessages.get(fileClientMessageIndex);
        ClientMessage encoded = MapAddEntryListenerToKeyWithPredicateCodec.encodeEntryEvent(aData, aData, aData, aData, anInt, aUUID, anInt);
        compareClientMessages(fromFile, encoded);
    }

    @Test
    public void test_MapAddEntryListenerWithPredicateCodec_decodeRequest() {
        int fileClientMessageIndex = 90;
        ClientMessage fromFile = clientMessages.get(fileClientMessageIndex);
        MapAddEntryListenerWithPredicateCodec.RequestParameters parameters = MapAddEntryListenerWithPredicateCodec.decodeRequest(fromFile);
        assertTrue(isEqual(aString, parameters.name));
        assertTrue(isEqual(aData, parameters.predicate));
        assertTrue(isEqual(aBoolean, parameters.includeValue));
        assertTrue(isEqual(anInt, parameters.listenerFlags));
        assertTrue(isEqual(aBoolean, parameters.localOnly));
    }

    @Test
    public void test_MapAddEntryListenerWithPredicateCodec_encodeResponse() {
        int fileClientMessageIndex = 91;
        ClientMessage encoded = MapAddEntryListenerWithPredicateCodec.encodeResponse(aUUID);
        ClientMessage fromFile = clientMessages.get(fileClientMessageIndex);
        compareClientMessages(fromFile, encoded);
    }

    @Test
    public void test_MapAddEntryListenerWithPredicateCodec_encodeEntryEvent() {
        int fileClientMessageIndex = 92;
        ClientMessage fromFile = clientMessages.get(fileClientMessageIndex);
        ClientMessage encoded = MapAddEntryListenerWithPredicateCodec.encodeEntryEvent(aData, aData, aData, aData, anInt, aUUID, anInt);
        compareClientMessages(fromFile, encoded);
    }

    @Test
    public void test_MapAddEntryListenerToKeyCodec_decodeRequest() {
        int fileClientMessageIndex = 93;
        ClientMessage fromFile = clientMessages.get(fileClientMessageIndex);
        MapAddEntryListenerToKeyCodec.RequestParameters parameters = MapAddEntryListenerToKeyCodec.decodeRequest(fromFile);
        assertTrue(isEqual(aString, parameters.name));
        assertTrue(isEqual(aData, parameters.key));
        assertTrue(isEqual(aBoolean, parameters.includeValue));
        assertTrue(isEqual(anInt, parameters.listenerFlags));
        assertTrue(isEqual(aBoolean, parameters.localOnly));
    }

    @Test
    public void test_MapAddEntryListenerToKeyCodec_encodeResponse() {
        int fileClientMessageIndex = 94;
        ClientMessage encoded = MapAddEntryListenerToKeyCodec.encodeResponse(aUUID);
        ClientMessage fromFile = clientMessages.get(fileClientMessageIndex);
        compareClientMessages(fromFile, encoded);
    }

    @Test
    public void test_MapAddEntryListenerToKeyCodec_encodeEntryEvent() {
        int fileClientMessageIndex = 95;
        ClientMessage fromFile = clientMessages.get(fileClientMessageIndex);
        ClientMessage encoded = MapAddEntryListenerToKeyCodec.encodeEntryEvent(aData, aData, aData, aData, anInt, aUUID, anInt);
        compareClientMessages(fromFile, encoded);
    }

    @Test
    public void test_MapAddEntryListenerCodec_decodeRequest() {
        int fileClientMessageIndex = 96;
        ClientMessage fromFile = clientMessages.get(fileClientMessageIndex);
        MapAddEntryListenerCodec.RequestParameters parameters = MapAddEntryListenerCodec.decodeRequest(fromFile);
        assertTrue(isEqual(aString, parameters.name));
        assertTrue(isEqual(aBoolean, parameters.includeValue));
        assertTrue(isEqual(anInt, parameters.listenerFlags));
        assertTrue(isEqual(aBoolean, parameters.localOnly));
    }

    @Test
    public void test_MapAddEntryListenerCodec_encodeResponse() {
        int fileClientMessageIndex = 97;
        ClientMessage encoded = MapAddEntryListenerCodec.encodeResponse(aUUID);
        ClientMessage fromFile = clientMessages.get(fileClientMessageIndex);
        compareClientMessages(fromFile, encoded);
    }

    @Test
    public void test_MapAddEntryListenerCodec_encodeEntryEvent() {
        int fileClientMessageIndex = 98;
        ClientMessage fromFile = clientMessages.get(fileClientMessageIndex);
        ClientMessage encoded = MapAddEntryListenerCodec.encodeEntryEvent(aData, aData, aData, aData, anInt, aUUID, anInt);
        compareClientMessages(fromFile, encoded);
    }

    @Test
    public void test_MapAddNearCacheEntryListenerCodec_decodeRequest() {
        int fileClientMessageIndex = 99;
        ClientMessage fromFile = clientMessages.get(fileClientMessageIndex);
        MapAddNearCacheEntryListenerCodec.RequestParameters parameters = MapAddNearCacheEntryListenerCodec.decodeRequest(fromFile);
        assertTrue(isEqual(aString, parameters.name));
        assertTrue(isEqual(anInt, parameters.listenerFlags));
        assertTrue(isEqual(aBoolean, parameters.localOnly));
    }

    @Test
    public void test_MapAddNearCacheEntryListenerCodec_encodeResponse() {
        int fileClientMessageIndex = 100;
        ClientMessage encoded = MapAddNearCacheEntryListenerCodec.encodeResponse(aUUID);
        ClientMessage fromFile = clientMessages.get(fileClientMessageIndex);
        compareClientMessages(fromFile, encoded);
    }

    @Test
    public void test_MapAddNearCacheEntryListenerCodec_encodeIMapInvalidationEvent() {
        int fileClientMessageIndex = 101;
        ClientMessage fromFile = clientMessages.get(fileClientMessageIndex);
        ClientMessage encoded = MapAddNearCacheEntryListenerCodec.encodeIMapInvalidationEvent(aData, aUUID, aUUID, aLong);
        compareClientMessages(fromFile, encoded);
    }

    @Test
    public void test_MapAddNearCacheEntryListenerCodec_encodeIMapBatchInvalidationEvent() {
        int fileClientMessageIndex = 102;
        ClientMessage fromFile = clientMessages.get(fileClientMessageIndex);
        ClientMessage encoded = MapAddNearCacheEntryListenerCodec.encodeIMapBatchInvalidationEvent(aListOfData, aListOfUUIDs, aListOfUUIDs, aListOfLongs);
        compareClientMessages(fromFile, encoded);
    }

    @Test
    public void test_MapRemoveEntryListenerCodec_decodeRequest() {
        int fileClientMessageIndex = 103;
        ClientMessage fromFile = clientMessages.get(fileClientMessageIndex);
        MapRemoveEntryListenerCodec.RequestParameters parameters = MapRemoveEntryListenerCodec.decodeRequest(fromFile);
        assertTrue(isEqual(aString, parameters.name));
        assertTrue(isEqual(aUUID, parameters.registrationId));
    }

    @Test
    public void test_MapRemoveEntryListenerCodec_encodeResponse() {
        int fileClientMessageIndex = 104;
        ClientMessage encoded = MapRemoveEntryListenerCodec.encodeResponse(aBoolean);
        ClientMessage fromFile = clientMessages.get(fileClientMessageIndex);
        compareClientMessages(fromFile, encoded);
    }

    @Test
    public void test_MapAddPartitionLostListenerCodec_decodeRequest() {
        int fileClientMessageIndex = 105;
        ClientMessage fromFile = clientMessages.get(fileClientMessageIndex);
        MapAddPartitionLostListenerCodec.RequestParameters parameters = MapAddPartitionLostListenerCodec.decodeRequest(fromFile);
        assertTrue(isEqual(aString, parameters.name));
        assertTrue(isEqual(aBoolean, parameters.localOnly));
    }

    @Test
    public void test_MapAddPartitionLostListenerCodec_encodeResponse() {
        int fileClientMessageIndex = 106;
        ClientMessage encoded = MapAddPartitionLostListenerCodec.encodeResponse(aUUID);
        ClientMessage fromFile = clientMessages.get(fileClientMessageIndex);
        compareClientMessages(fromFile, encoded);
    }

    @Test
    public void test_MapAddPartitionLostListenerCodec_encodeMapPartitionLostEvent() {
        int fileClientMessageIndex = 107;
        ClientMessage fromFile = clientMessages.get(fileClientMessageIndex);
        ClientMessage encoded = MapAddPartitionLostListenerCodec.encodeMapPartitionLostEvent(anInt, aUUID);
        compareClientMessages(fromFile, encoded);
    }

    @Test
    public void test_MapRemovePartitionLostListenerCodec_decodeRequest() {
        int fileClientMessageIndex = 108;
        ClientMessage fromFile = clientMessages.get(fileClientMessageIndex);
        MapRemovePartitionLostListenerCodec.RequestParameters parameters = MapRemovePartitionLostListenerCodec.decodeRequest(fromFile);
        assertTrue(isEqual(aString, parameters.name));
        assertTrue(isEqual(aUUID, parameters.registrationId));
    }

    @Test
    public void test_MapRemovePartitionLostListenerCodec_encodeResponse() {
        int fileClientMessageIndex = 109;
        ClientMessage encoded = MapRemovePartitionLostListenerCodec.encodeResponse(aBoolean);
        ClientMessage fromFile = clientMessages.get(fileClientMessageIndex);
        compareClientMessages(fromFile, encoded);
    }

    @Test
    public void test_MapGetEntryViewCodec_decodeRequest() {
        int fileClientMessageIndex = 110;
        ClientMessage fromFile = clientMessages.get(fileClientMessageIndex);
        MapGetEntryViewCodec.RequestParameters parameters = MapGetEntryViewCodec.decodeRequest(fromFile);
        assertTrue(isEqual(aString, parameters.name));
        assertTrue(isEqual(aData, parameters.key));
        assertTrue(isEqual(aLong, parameters.threadId));
    }

    @Test
    public void test_MapGetEntryViewCodec_encodeResponse() {
        int fileClientMessageIndex = 111;
        ClientMessage encoded = MapGetEntryViewCodec.encodeResponse(aSimpleEntryView, aLong);
        ClientMessage fromFile = clientMessages.get(fileClientMessageIndex);
        compareClientMessages(fromFile, encoded);
    }

    @Test
    public void test_MapEvictCodec_decodeRequest() {
        int fileClientMessageIndex = 112;
        ClientMessage fromFile = clientMessages.get(fileClientMessageIndex);
        MapEvictCodec.RequestParameters parameters = MapEvictCodec.decodeRequest(fromFile);
        assertTrue(isEqual(aString, parameters.name));
        assertTrue(isEqual(aData, parameters.key));
        assertTrue(isEqual(aLong, parameters.threadId));
    }

    @Test
    public void test_MapEvictCodec_encodeResponse() {
        int fileClientMessageIndex = 113;
        ClientMessage encoded = MapEvictCodec.encodeResponse(aBoolean);
        ClientMessage fromFile = clientMessages.get(fileClientMessageIndex);
        compareClientMessages(fromFile, encoded);
    }

    @Test
    public void test_MapEvictAllCodec_decodeRequest() {
        int fileClientMessageIndex = 114;
        ClientMessage fromFile = clientMessages.get(fileClientMessageIndex);
        MapEvictAllCodec.RequestParameters parameters = MapEvictAllCodec.decodeRequest(fromFile);
        assertTrue(isEqual(aString, parameters.name));
    }

    @Test
    public void test_MapEvictAllCodec_encodeResponse() {
        int fileClientMessageIndex = 115;
        ClientMessage encoded = MapEvictAllCodec.encodeResponse();
        ClientMessage fromFile = clientMessages.get(fileClientMessageIndex);
        compareClientMessages(fromFile, encoded);
    }

    @Test
    public void test_MapLoadAllCodec_decodeRequest() {
        int fileClientMessageIndex = 116;
        ClientMessage fromFile = clientMessages.get(fileClientMessageIndex);
        MapLoadAllCodec.RequestParameters parameters = MapLoadAllCodec.decodeRequest(fromFile);
        assertTrue(isEqual(aString, parameters.name));
        assertTrue(isEqual(aBoolean, parameters.replaceExistingValues));
    }

    @Test
    public void test_MapLoadAllCodec_encodeResponse() {
        int fileClientMessageIndex = 117;
        ClientMessage encoded = MapLoadAllCodec.encodeResponse();
        ClientMessage fromFile = clientMessages.get(fileClientMessageIndex);
        compareClientMessages(fromFile, encoded);
    }

    @Test
    public void test_MapLoadGivenKeysCodec_decodeRequest() {
        int fileClientMessageIndex = 118;
        ClientMessage fromFile = clientMessages.get(fileClientMessageIndex);
        MapLoadGivenKeysCodec.RequestParameters parameters = MapLoadGivenKeysCodec.decodeRequest(fromFile);
        assertTrue(isEqual(aString, parameters.name));
        assertTrue(isEqual(aListOfData, parameters.keys));
        assertTrue(isEqual(aBoolean, parameters.replaceExistingValues));
    }

    @Test
    public void test_MapLoadGivenKeysCodec_encodeResponse() {
        int fileClientMessageIndex = 119;
        ClientMessage encoded = MapLoadGivenKeysCodec.encodeResponse();
        ClientMessage fromFile = clientMessages.get(fileClientMessageIndex);
        compareClientMessages(fromFile, encoded);
    }

    @Test
    public void test_MapKeySetCodec_decodeRequest() {
        int fileClientMessageIndex = 120;
        ClientMessage fromFile = clientMessages.get(fileClientMessageIndex);
        MapKeySetCodec.RequestParameters parameters = MapKeySetCodec.decodeRequest(fromFile);
        assertTrue(isEqual(aString, parameters.name));
    }

    @Test
    public void test_MapKeySetCodec_encodeResponse() {
        int fileClientMessageIndex = 121;
        ClientMessage encoded = MapKeySetCodec.encodeResponse(aListOfData);
        ClientMessage fromFile = clientMessages.get(fileClientMessageIndex);
        compareClientMessages(fromFile, encoded);
    }

    @Test
    public void test_MapGetAllCodec_decodeRequest() {
        int fileClientMessageIndex = 122;
        ClientMessage fromFile = clientMessages.get(fileClientMessageIndex);
        MapGetAllCodec.RequestParameters parameters = MapGetAllCodec.decodeRequest(fromFile);
        assertTrue(isEqual(aString, parameters.name));
        assertTrue(isEqual(aListOfData, parameters.keys));
    }

    @Test
    public void test_MapGetAllCodec_encodeResponse() {
        int fileClientMessageIndex = 123;
        ClientMessage encoded = MapGetAllCodec.encodeResponse(aListOfDataToData);
        ClientMessage fromFile = clientMessages.get(fileClientMessageIndex);
        compareClientMessages(fromFile, encoded);
    }

    @Test
    public void test_MapValuesCodec_decodeRequest() {
        int fileClientMessageIndex = 124;
        ClientMessage fromFile = clientMessages.get(fileClientMessageIndex);
        MapValuesCodec.RequestParameters parameters = MapValuesCodec.decodeRequest(fromFile);
        assertTrue(isEqual(aString, parameters.name));
    }

    @Test
    public void test_MapValuesCodec_encodeResponse() {
        int fileClientMessageIndex = 125;
        ClientMessage encoded = MapValuesCodec.encodeResponse(aListOfData);
        ClientMessage fromFile = clientMessages.get(fileClientMessageIndex);
        compareClientMessages(fromFile, encoded);
    }

    @Test
    public void test_MapEntrySetCodec_decodeRequest() {
        int fileClientMessageIndex = 126;
        ClientMessage fromFile = clientMessages.get(fileClientMessageIndex);
        MapEntrySetCodec.RequestParameters parameters = MapEntrySetCodec.decodeRequest(fromFile);
        assertTrue(isEqual(aString, parameters.name));
    }

    @Test
    public void test_MapEntrySetCodec_encodeResponse() {
        int fileClientMessageIndex = 127;
        ClientMessage encoded = MapEntrySetCodec.encodeResponse(aListOfDataToData);
        ClientMessage fromFile = clientMessages.get(fileClientMessageIndex);
        compareClientMessages(fromFile, encoded);
    }

    @Test
    public void test_MapKeySetWithPredicateCodec_decodeRequest() {
        int fileClientMessageIndex = 128;
        ClientMessage fromFile = clientMessages.get(fileClientMessageIndex);
        MapKeySetWithPredicateCodec.RequestParameters parameters = MapKeySetWithPredicateCodec.decodeRequest(fromFile);
        assertTrue(isEqual(aString, parameters.name));
        assertTrue(isEqual(aData, parameters.predicate));
    }

    @Test
    public void test_MapKeySetWithPredicateCodec_encodeResponse() {
        int fileClientMessageIndex = 129;
        ClientMessage encoded = MapKeySetWithPredicateCodec.encodeResponse(aListOfData);
        ClientMessage fromFile = clientMessages.get(fileClientMessageIndex);
        compareClientMessages(fromFile, encoded);
    }

    @Test
    public void test_MapValuesWithPredicateCodec_decodeRequest() {
        int fileClientMessageIndex = 130;
        ClientMessage fromFile = clientMessages.get(fileClientMessageIndex);
        MapValuesWithPredicateCodec.RequestParameters parameters = MapValuesWithPredicateCodec.decodeRequest(fromFile);
        assertTrue(isEqual(aString, parameters.name));
        assertTrue(isEqual(aData, parameters.predicate));
    }

    @Test
    public void test_MapValuesWithPredicateCodec_encodeResponse() {
        int fileClientMessageIndex = 131;
        ClientMessage encoded = MapValuesWithPredicateCodec.encodeResponse(aListOfData);
        ClientMessage fromFile = clientMessages.get(fileClientMessageIndex);
        compareClientMessages(fromFile, encoded);
    }

    @Test
    public void test_MapEntriesWithPredicateCodec_decodeRequest() {
        int fileClientMessageIndex = 132;
        ClientMessage fromFile = clientMessages.get(fileClientMessageIndex);
        MapEntriesWithPredicateCodec.RequestParameters parameters = MapEntriesWithPredicateCodec.decodeRequest(fromFile);
        assertTrue(isEqual(aString, parameters.name));
        assertTrue(isEqual(aData, parameters.predicate));
    }

    @Test
    public void test_MapEntriesWithPredicateCodec_encodeResponse() {
        int fileClientMessageIndex = 133;
        ClientMessage encoded = MapEntriesWithPredicateCodec.encodeResponse(aListOfDataToData);
        ClientMessage fromFile = clientMessages.get(fileClientMessageIndex);
        compareClientMessages(fromFile, encoded);
    }

    @Test
    public void test_MapAddIndexCodec_decodeRequest() {
        int fileClientMessageIndex = 134;
        ClientMessage fromFile = clientMessages.get(fileClientMessageIndex);
        MapAddIndexCodec.RequestParameters parameters = MapAddIndexCodec.decodeRequest(fromFile);
        assertTrue(isEqual(aString, parameters.name));
        assertTrue(isEqual(anIndexConfig, parameters.indexConfig));
    }

    @Test
    public void test_MapAddIndexCodec_encodeResponse() {
        int fileClientMessageIndex = 135;
        ClientMessage encoded = MapAddIndexCodec.encodeResponse();
        ClientMessage fromFile = clientMessages.get(fileClientMessageIndex);
        compareClientMessages(fromFile, encoded);
    }

    @Test
    public void test_MapSizeCodec_decodeRequest() {
        int fileClientMessageIndex = 136;
        ClientMessage fromFile = clientMessages.get(fileClientMessageIndex);
        MapSizeCodec.RequestParameters parameters = MapSizeCodec.decodeRequest(fromFile);
        assertTrue(isEqual(aString, parameters.name));
    }

    @Test
    public void test_MapSizeCodec_encodeResponse() {
        int fileClientMessageIndex = 137;
        ClientMessage encoded = MapSizeCodec.encodeResponse(anInt);
        ClientMessage fromFile = clientMessages.get(fileClientMessageIndex);
        compareClientMessages(fromFile, encoded);
    }

    @Test
    public void test_MapIsEmptyCodec_decodeRequest() {
        int fileClientMessageIndex = 138;
        ClientMessage fromFile = clientMessages.get(fileClientMessageIndex);
        MapIsEmptyCodec.RequestParameters parameters = MapIsEmptyCodec.decodeRequest(fromFile);
        assertTrue(isEqual(aString, parameters.name));
    }

    @Test
    public void test_MapIsEmptyCodec_encodeResponse() {
        int fileClientMessageIndex = 139;
        ClientMessage encoded = MapIsEmptyCodec.encodeResponse(aBoolean);
        ClientMessage fromFile = clientMessages.get(fileClientMessageIndex);
        compareClientMessages(fromFile, encoded);
    }

    @Test
    public void test_MapPutAllCodec_decodeRequest() {
        int fileClientMessageIndex = 140;
        ClientMessage fromFile = clientMessages.get(fileClientMessageIndex);
        MapPutAllCodec.RequestParameters parameters = MapPutAllCodec.decodeRequest(fromFile);
        assertTrue(isEqual(aString, parameters.name));
        assertTrue(isEqual(aListOfDataToData, parameters.entries));
    }

    @Test
    public void test_MapPutAllCodec_encodeResponse() {
        int fileClientMessageIndex = 141;
        ClientMessage encoded = MapPutAllCodec.encodeResponse();
        ClientMessage fromFile = clientMessages.get(fileClientMessageIndex);
        compareClientMessages(fromFile, encoded);
    }

    @Test
    public void test_MapClearCodec_decodeRequest() {
        int fileClientMessageIndex = 142;
        ClientMessage fromFile = clientMessages.get(fileClientMessageIndex);
        MapClearCodec.RequestParameters parameters = MapClearCodec.decodeRequest(fromFile);
        assertTrue(isEqual(aString, parameters.name));
    }

    @Test
    public void test_MapClearCodec_encodeResponse() {
        int fileClientMessageIndex = 143;
        ClientMessage encoded = MapClearCodec.encodeResponse();
        ClientMessage fromFile = clientMessages.get(fileClientMessageIndex);
        compareClientMessages(fromFile, encoded);
    }

    @Test
    public void test_MapExecuteOnKeyCodec_decodeRequest() {
        int fileClientMessageIndex = 144;
        ClientMessage fromFile = clientMessages.get(fileClientMessageIndex);
        MapExecuteOnKeyCodec.RequestParameters parameters = MapExecuteOnKeyCodec.decodeRequest(fromFile);
        assertTrue(isEqual(aString, parameters.name));
        assertTrue(isEqual(aData, parameters.entryProcessor));
        assertTrue(isEqual(aData, parameters.key));
        assertTrue(isEqual(aLong, parameters.threadId));
    }

    @Test
    public void test_MapExecuteOnKeyCodec_encodeResponse() {
        int fileClientMessageIndex = 145;
        ClientMessage encoded = MapExecuteOnKeyCodec.encodeResponse(aData);
        ClientMessage fromFile = clientMessages.get(fileClientMessageIndex);
        compareClientMessages(fromFile, encoded);
    }

    @Test
    public void test_MapSubmitToKeyCodec_decodeRequest() {
        int fileClientMessageIndex = 146;
        ClientMessage fromFile = clientMessages.get(fileClientMessageIndex);
        MapSubmitToKeyCodec.RequestParameters parameters = MapSubmitToKeyCodec.decodeRequest(fromFile);
        assertTrue(isEqual(aString, parameters.name));
        assertTrue(isEqual(aData, parameters.entryProcessor));
        assertTrue(isEqual(aData, parameters.key));
        assertTrue(isEqual(aLong, parameters.threadId));
    }

    @Test
    public void test_MapSubmitToKeyCodec_encodeResponse() {
        int fileClientMessageIndex = 147;
        ClientMessage encoded = MapSubmitToKeyCodec.encodeResponse(aData);
        ClientMessage fromFile = clientMessages.get(fileClientMessageIndex);
        compareClientMessages(fromFile, encoded);
    }

    @Test
    public void test_MapExecuteOnAllKeysCodec_decodeRequest() {
        int fileClientMessageIndex = 148;
        ClientMessage fromFile = clientMessages.get(fileClientMessageIndex);
        MapExecuteOnAllKeysCodec.RequestParameters parameters = MapExecuteOnAllKeysCodec.decodeRequest(fromFile);
        assertTrue(isEqual(aString, parameters.name));
        assertTrue(isEqual(aData, parameters.entryProcessor));
    }

    @Test
    public void test_MapExecuteOnAllKeysCodec_encodeResponse() {
        int fileClientMessageIndex = 149;
        ClientMessage encoded = MapExecuteOnAllKeysCodec.encodeResponse(aListOfDataToData);
        ClientMessage fromFile = clientMessages.get(fileClientMessageIndex);
        compareClientMessages(fromFile, encoded);
    }

    @Test
    public void test_MapExecuteWithPredicateCodec_decodeRequest() {
        int fileClientMessageIndex = 150;
        ClientMessage fromFile = clientMessages.get(fileClientMessageIndex);
        MapExecuteWithPredicateCodec.RequestParameters parameters = MapExecuteWithPredicateCodec.decodeRequest(fromFile);
        assertTrue(isEqual(aString, parameters.name));
        assertTrue(isEqual(aData, parameters.entryProcessor));
        assertTrue(isEqual(aData, parameters.predicate));
    }

    @Test
    public void test_MapExecuteWithPredicateCodec_encodeResponse() {
        int fileClientMessageIndex = 151;
        ClientMessage encoded = MapExecuteWithPredicateCodec.encodeResponse(aListOfDataToData);
        ClientMessage fromFile = clientMessages.get(fileClientMessageIndex);
        compareClientMessages(fromFile, encoded);
    }

    @Test
    public void test_MapExecuteOnKeysCodec_decodeRequest() {
        int fileClientMessageIndex = 152;
        ClientMessage fromFile = clientMessages.get(fileClientMessageIndex);
        MapExecuteOnKeysCodec.RequestParameters parameters = MapExecuteOnKeysCodec.decodeRequest(fromFile);
        assertTrue(isEqual(aString, parameters.name));
        assertTrue(isEqual(aData, parameters.entryProcessor));
        assertTrue(isEqual(aListOfData, parameters.keys));
    }

    @Test
    public void test_MapExecuteOnKeysCodec_encodeResponse() {
        int fileClientMessageIndex = 153;
        ClientMessage encoded = MapExecuteOnKeysCodec.encodeResponse(aListOfDataToData);
        ClientMessage fromFile = clientMessages.get(fileClientMessageIndex);
        compareClientMessages(fromFile, encoded);
    }

    @Test
    public void test_MapForceUnlockCodec_decodeRequest() {
        int fileClientMessageIndex = 154;
        ClientMessage fromFile = clientMessages.get(fileClientMessageIndex);
        MapForceUnlockCodec.RequestParameters parameters = MapForceUnlockCodec.decodeRequest(fromFile);
        assertTrue(isEqual(aString, parameters.name));
        assertTrue(isEqual(aData, parameters.key));
        assertTrue(isEqual(aLong, parameters.referenceId));
    }

    @Test
    public void test_MapForceUnlockCodec_encodeResponse() {
        int fileClientMessageIndex = 155;
        ClientMessage encoded = MapForceUnlockCodec.encodeResponse();
        ClientMessage fromFile = clientMessages.get(fileClientMessageIndex);
        compareClientMessages(fromFile, encoded);
    }

    @Test
    public void test_MapKeySetWithPagingPredicateCodec_decodeRequest() {
        int fileClientMessageIndex = 156;
        ClientMessage fromFile = clientMessages.get(fileClientMessageIndex);
        MapKeySetWithPagingPredicateCodec.RequestParameters parameters = MapKeySetWithPagingPredicateCodec.decodeRequest(fromFile);
        assertTrue(isEqual(aString, parameters.name));
        assertTrue(isEqual(aData, parameters.predicate));
    }

    @Test
    public void test_MapKeySetWithPagingPredicateCodec_encodeResponse() {
        int fileClientMessageIndex = 157;
        ClientMessage encoded = MapKeySetWithPagingPredicateCodec.encodeResponse(aListOfData);
        ClientMessage fromFile = clientMessages.get(fileClientMessageIndex);
        compareClientMessages(fromFile, encoded);
    }

    @Test
    public void test_MapValuesWithPagingPredicateCodec_decodeRequest() {
        int fileClientMessageIndex = 158;
        ClientMessage fromFile = clientMessages.get(fileClientMessageIndex);
        MapValuesWithPagingPredicateCodec.RequestParameters parameters = MapValuesWithPagingPredicateCodec.decodeRequest(fromFile);
        assertTrue(isEqual(aString, parameters.name));
        assertTrue(isEqual(aData, parameters.predicate));
    }

    @Test
    public void test_MapValuesWithPagingPredicateCodec_encodeResponse() {
        int fileClientMessageIndex = 159;
        ClientMessage encoded = MapValuesWithPagingPredicateCodec.encodeResponse(aListOfDataToData);
        ClientMessage fromFile = clientMessages.get(fileClientMessageIndex);
        compareClientMessages(fromFile, encoded);
    }

    @Test
    public void test_MapEntriesWithPagingPredicateCodec_decodeRequest() {
        int fileClientMessageIndex = 160;
        ClientMessage fromFile = clientMessages.get(fileClientMessageIndex);
        MapEntriesWithPagingPredicateCodec.RequestParameters parameters = MapEntriesWithPagingPredicateCodec.decodeRequest(fromFile);
        assertTrue(isEqual(aString, parameters.name));
        assertTrue(isEqual(aData, parameters.predicate));
    }

    @Test
    public void test_MapEntriesWithPagingPredicateCodec_encodeResponse() {
        int fileClientMessageIndex = 161;
        ClientMessage encoded = MapEntriesWithPagingPredicateCodec.encodeResponse(aListOfDataToData);
        ClientMessage fromFile = clientMessages.get(fileClientMessageIndex);
        compareClientMessages(fromFile, encoded);
    }

    @Test
    public void test_MapClearNearCacheCodec_decodeRequest() {
        int fileClientMessageIndex = 162;
        ClientMessage fromFile = clientMessages.get(fileClientMessageIndex);
        MapClearNearCacheCodec.RequestParameters parameters = MapClearNearCacheCodec.decodeRequest(fromFile);
        assertTrue(isEqual(aString, parameters.name));
        assertTrue(isEqual(anAddress, parameters.target));
    }

    @Test
    public void test_MapClearNearCacheCodec_encodeResponse() {
        int fileClientMessageIndex = 163;
        ClientMessage encoded = MapClearNearCacheCodec.encodeResponse();
        ClientMessage fromFile = clientMessages.get(fileClientMessageIndex);
        compareClientMessages(fromFile, encoded);
    }

    @Test
    public void test_MapFetchKeysCodec_decodeRequest() {
        int fileClientMessageIndex = 164;
        ClientMessage fromFile = clientMessages.get(fileClientMessageIndex);
        MapFetchKeysCodec.RequestParameters parameters = MapFetchKeysCodec.decodeRequest(fromFile);
        assertTrue(isEqual(aString, parameters.name));
        assertTrue(isEqual(anInt, parameters.tableIndex));
        assertTrue(isEqual(anInt, parameters.batch));
    }

    @Test
    public void test_MapFetchKeysCodec_encodeResponse() {
        int fileClientMessageIndex = 165;
        ClientMessage encoded = MapFetchKeysCodec.encodeResponse(anInt, aListOfData);
        ClientMessage fromFile = clientMessages.get(fileClientMessageIndex);
        compareClientMessages(fromFile, encoded);
    }

    @Test
    public void test_MapFetchEntriesCodec_decodeRequest() {
        int fileClientMessageIndex = 166;
        ClientMessage fromFile = clientMessages.get(fileClientMessageIndex);
        MapFetchEntriesCodec.RequestParameters parameters = MapFetchEntriesCodec.decodeRequest(fromFile);
        assertTrue(isEqual(aString, parameters.name));
        assertTrue(isEqual(anInt, parameters.tableIndex));
        assertTrue(isEqual(anInt, parameters.batch));
    }

    @Test
    public void test_MapFetchEntriesCodec_encodeResponse() {
        int fileClientMessageIndex = 167;
        ClientMessage encoded = MapFetchEntriesCodec.encodeResponse(anInt, aListOfDataToData);
        ClientMessage fromFile = clientMessages.get(fileClientMessageIndex);
        compareClientMessages(fromFile, encoded);
    }

    @Test
    public void test_MapAggregateCodec_decodeRequest() {
        int fileClientMessageIndex = 168;
        ClientMessage fromFile = clientMessages.get(fileClientMessageIndex);
        MapAggregateCodec.RequestParameters parameters = MapAggregateCodec.decodeRequest(fromFile);
        assertTrue(isEqual(aString, parameters.name));
        assertTrue(isEqual(aData, parameters.aggregator));
    }

    @Test
    public void test_MapAggregateCodec_encodeResponse() {
        int fileClientMessageIndex = 169;
        ClientMessage encoded = MapAggregateCodec.encodeResponse(aData);
        ClientMessage fromFile = clientMessages.get(fileClientMessageIndex);
        compareClientMessages(fromFile, encoded);
    }

    @Test
    public void test_MapAggregateWithPredicateCodec_decodeRequest() {
        int fileClientMessageIndex = 170;
        ClientMessage fromFile = clientMessages.get(fileClientMessageIndex);
        MapAggregateWithPredicateCodec.RequestParameters parameters = MapAggregateWithPredicateCodec.decodeRequest(fromFile);
        assertTrue(isEqual(aString, parameters.name));
        assertTrue(isEqual(aData, parameters.aggregator));
        assertTrue(isEqual(aData, parameters.predicate));
    }

    @Test
    public void test_MapAggregateWithPredicateCodec_encodeResponse() {
        int fileClientMessageIndex = 171;
        ClientMessage encoded = MapAggregateWithPredicateCodec.encodeResponse(aData);
        ClientMessage fromFile = clientMessages.get(fileClientMessageIndex);
        compareClientMessages(fromFile, encoded);
    }

    @Test
    public void test_MapProjectCodec_decodeRequest() {
        int fileClientMessageIndex = 172;
        ClientMessage fromFile = clientMessages.get(fileClientMessageIndex);
        MapProjectCodec.RequestParameters parameters = MapProjectCodec.decodeRequest(fromFile);
        assertTrue(isEqual(aString, parameters.name));
        assertTrue(isEqual(aData, parameters.projection));
    }

    @Test
    public void test_MapProjectCodec_encodeResponse() {
        int fileClientMessageIndex = 173;
        ClientMessage encoded = MapProjectCodec.encodeResponse(aListOfData);
        ClientMessage fromFile = clientMessages.get(fileClientMessageIndex);
        compareClientMessages(fromFile, encoded);
    }

    @Test
    public void test_MapProjectWithPredicateCodec_decodeRequest() {
        int fileClientMessageIndex = 174;
        ClientMessage fromFile = clientMessages.get(fileClientMessageIndex);
        MapProjectWithPredicateCodec.RequestParameters parameters = MapProjectWithPredicateCodec.decodeRequest(fromFile);
        assertTrue(isEqual(aString, parameters.name));
        assertTrue(isEqual(aData, parameters.projection));
        assertTrue(isEqual(aData, parameters.predicate));
    }

    @Test
    public void test_MapProjectWithPredicateCodec_encodeResponse() {
        int fileClientMessageIndex = 175;
        ClientMessage encoded = MapProjectWithPredicateCodec.encodeResponse(aListOfData);
        ClientMessage fromFile = clientMessages.get(fileClientMessageIndex);
        compareClientMessages(fromFile, encoded);
    }

    @Test
    public void test_MapFetchNearCacheInvalidationMetadataCodec_decodeRequest() {
        int fileClientMessageIndex = 176;
        ClientMessage fromFile = clientMessages.get(fileClientMessageIndex);
        MapFetchNearCacheInvalidationMetadataCodec.RequestParameters parameters = MapFetchNearCacheInvalidationMetadataCodec.decodeRequest(fromFile);
        assertTrue(isEqual(aListOfStrings, parameters.names));
        assertTrue(isEqual(anAddress, parameters.address));
    }

    @Test
    public void test_MapFetchNearCacheInvalidationMetadataCodec_encodeResponse() {
        int fileClientMessageIndex = 177;
        ClientMessage encoded = MapFetchNearCacheInvalidationMetadataCodec.encodeResponse(aListOfStringToListOfIntegerToLong, aListOfIntegerToUUID);
        ClientMessage fromFile = clientMessages.get(fileClientMessageIndex);
        compareClientMessages(fromFile, encoded);
    }

    @Test
    public void test_MapAssignAndGetUuidsCodec_decodeRequest() {
        int fileClientMessageIndex = 178;
        ClientMessage fromFile = clientMessages.get(fileClientMessageIndex);
        MapAssignAndGetUuidsCodec.RequestParameters parameters = MapAssignAndGetUuidsCodec.decodeRequest(fromFile);
    }

    @Test
    public void test_MapAssignAndGetUuidsCodec_encodeResponse() {
        int fileClientMessageIndex = 179;
        ClientMessage encoded = MapAssignAndGetUuidsCodec.encodeResponse(aListOfIntegerToUUID);
        ClientMessage fromFile = clientMessages.get(fileClientMessageIndex);
        compareClientMessages(fromFile, encoded);
    }

    @Test
    public void test_MapRemoveAllCodec_decodeRequest() {
        int fileClientMessageIndex = 180;
        ClientMessage fromFile = clientMessages.get(fileClientMessageIndex);
        MapRemoveAllCodec.RequestParameters parameters = MapRemoveAllCodec.decodeRequest(fromFile);
        assertTrue(isEqual(aString, parameters.name));
        assertTrue(isEqual(aData, parameters.predicate));
    }

    @Test
    public void test_MapRemoveAllCodec_encodeResponse() {
        int fileClientMessageIndex = 181;
        ClientMessage encoded = MapRemoveAllCodec.encodeResponse();
        ClientMessage fromFile = clientMessages.get(fileClientMessageIndex);
        compareClientMessages(fromFile, encoded);
    }

    @Test
    public void test_MapAddNearCacheInvalidationListenerCodec_decodeRequest() {
        int fileClientMessageIndex = 182;
        ClientMessage fromFile = clientMessages.get(fileClientMessageIndex);
        MapAddNearCacheInvalidationListenerCodec.RequestParameters parameters = MapAddNearCacheInvalidationListenerCodec.decodeRequest(fromFile);
        assertTrue(isEqual(aString, parameters.name));
        assertTrue(isEqual(anInt, parameters.listenerFlags));
        assertTrue(isEqual(aBoolean, parameters.localOnly));
    }

    @Test
    public void test_MapAddNearCacheInvalidationListenerCodec_encodeResponse() {
        int fileClientMessageIndex = 183;
        ClientMessage encoded = MapAddNearCacheInvalidationListenerCodec.encodeResponse(aUUID);
        ClientMessage fromFile = clientMessages.get(fileClientMessageIndex);
        compareClientMessages(fromFile, encoded);
    }

    @Test
    public void test_MapAddNearCacheInvalidationListenerCodec_encodeIMapInvalidationEvent() {
        int fileClientMessageIndex = 184;
        ClientMessage fromFile = clientMessages.get(fileClientMessageIndex);
        ClientMessage encoded = MapAddNearCacheInvalidationListenerCodec.encodeIMapInvalidationEvent(aData, aUUID, aUUID, aLong);
        compareClientMessages(fromFile, encoded);
    }

    @Test
    public void test_MapAddNearCacheInvalidationListenerCodec_encodeIMapBatchInvalidationEvent() {
        int fileClientMessageIndex = 185;
        ClientMessage fromFile = clientMessages.get(fileClientMessageIndex);
        ClientMessage encoded = MapAddNearCacheInvalidationListenerCodec.encodeIMapBatchInvalidationEvent(aListOfData, aListOfUUIDs, aListOfUUIDs, aListOfLongs);
        compareClientMessages(fromFile, encoded);
    }

    @Test
    public void test_MapFetchWithQueryCodec_decodeRequest() {
        int fileClientMessageIndex = 186;
        ClientMessage fromFile = clientMessages.get(fileClientMessageIndex);
        MapFetchWithQueryCodec.RequestParameters parameters = MapFetchWithQueryCodec.decodeRequest(fromFile);
        assertTrue(isEqual(aString, parameters.name));
        assertTrue(isEqual(anInt, parameters.tableIndex));
        assertTrue(isEqual(anInt, parameters.batch));
        assertTrue(isEqual(aData, parameters.projection));
        assertTrue(isEqual(aData, parameters.predicate));
    }

    @Test
    public void test_MapFetchWithQueryCodec_encodeResponse() {
        int fileClientMessageIndex = 187;
        ClientMessage encoded = MapFetchWithQueryCodec.encodeResponse(aListOfData, anInt);
        ClientMessage fromFile = clientMessages.get(fileClientMessageIndex);
        compareClientMessages(fromFile, encoded);
    }

    @Test
    public void test_MapEventJournalSubscribeCodec_decodeRequest() {
        int fileClientMessageIndex = 188;
        ClientMessage fromFile = clientMessages.get(fileClientMessageIndex);
        MapEventJournalSubscribeCodec.RequestParameters parameters = MapEventJournalSubscribeCodec.decodeRequest(fromFile);
        assertTrue(isEqual(aString, parameters.name));
    }

    @Test
    public void test_MapEventJournalSubscribeCodec_encodeResponse() {
        int fileClientMessageIndex = 189;
        ClientMessage encoded = MapEventJournalSubscribeCodec.encodeResponse(aLong, aLong);
        ClientMessage fromFile = clientMessages.get(fileClientMessageIndex);
        compareClientMessages(fromFile, encoded);
    }

    @Test
    public void test_MapEventJournalReadCodec_decodeRequest() {
        int fileClientMessageIndex = 190;
        ClientMessage fromFile = clientMessages.get(fileClientMessageIndex);
        MapEventJournalReadCodec.RequestParameters parameters = MapEventJournalReadCodec.decodeRequest(fromFile);
        assertTrue(isEqual(aString, parameters.name));
        assertTrue(isEqual(aLong, parameters.startSequence));
        assertTrue(isEqual(anInt, parameters.minSize));
        assertTrue(isEqual(anInt, parameters.maxSize));
        assertTrue(isEqual(aData, parameters.predicate));
        assertTrue(isEqual(aData, parameters.projection));
    }

    @Test
    public void test_MapEventJournalReadCodec_encodeResponse() {
        int fileClientMessageIndex = 191;
        ClientMessage encoded = MapEventJournalReadCodec.encodeResponse(anInt, aListOfData, aLongArray, aLong);
        ClientMessage fromFile = clientMessages.get(fileClientMessageIndex);
        compareClientMessages(fromFile, encoded);
    }

    @Test
    public void test_MapSetTtlCodec_decodeRequest() {
        int fileClientMessageIndex = 192;
        ClientMessage fromFile = clientMessages.get(fileClientMessageIndex);
        MapSetTtlCodec.RequestParameters parameters = MapSetTtlCodec.decodeRequest(fromFile);
        assertTrue(isEqual(aString, parameters.name));
        assertTrue(isEqual(aData, parameters.key));
        assertTrue(isEqual(aLong, parameters.ttl));
    }

    @Test
    public void test_MapSetTtlCodec_encodeResponse() {
        int fileClientMessageIndex = 193;
        ClientMessage encoded = MapSetTtlCodec.encodeResponse(aBoolean);
        ClientMessage fromFile = clientMessages.get(fileClientMessageIndex);
        compareClientMessages(fromFile, encoded);
    }

    @Test
    public void test_MapPutWithMaxIdleCodec_decodeRequest() {
        int fileClientMessageIndex = 194;
        ClientMessage fromFile = clientMessages.get(fileClientMessageIndex);
        MapPutWithMaxIdleCodec.RequestParameters parameters = MapPutWithMaxIdleCodec.decodeRequest(fromFile);
        assertTrue(isEqual(aString, parameters.name));
        assertTrue(isEqual(aData, parameters.key));
        assertTrue(isEqual(aData, parameters.value));
        assertTrue(isEqual(aLong, parameters.threadId));
        assertTrue(isEqual(aLong, parameters.ttl));
        assertTrue(isEqual(aLong, parameters.maxIdle));
    }

    @Test
    public void test_MapPutWithMaxIdleCodec_encodeResponse() {
        int fileClientMessageIndex = 195;
        ClientMessage encoded = MapPutWithMaxIdleCodec.encodeResponse(aData);
        ClientMessage fromFile = clientMessages.get(fileClientMessageIndex);
        compareClientMessages(fromFile, encoded);
    }

    @Test
    public void test_MapPutTransientWithMaxIdleCodec_decodeRequest() {
        int fileClientMessageIndex = 196;
        ClientMessage fromFile = clientMessages.get(fileClientMessageIndex);
        MapPutTransientWithMaxIdleCodec.RequestParameters parameters = MapPutTransientWithMaxIdleCodec.decodeRequest(fromFile);
        assertTrue(isEqual(aString, parameters.name));
        assertTrue(isEqual(aData, parameters.key));
        assertTrue(isEqual(aData, parameters.value));
        assertTrue(isEqual(aLong, parameters.threadId));
        assertTrue(isEqual(aLong, parameters.ttl));
        assertTrue(isEqual(aLong, parameters.maxIdle));
    }

    @Test
    public void test_MapPutTransientWithMaxIdleCodec_encodeResponse() {
        int fileClientMessageIndex = 197;
        ClientMessage encoded = MapPutTransientWithMaxIdleCodec.encodeResponse(aData);
        ClientMessage fromFile = clientMessages.get(fileClientMessageIndex);
        compareClientMessages(fromFile, encoded);
    }

    @Test
    public void test_MapPutIfAbsentWithMaxIdleCodec_decodeRequest() {
        int fileClientMessageIndex = 198;
        ClientMessage fromFile = clientMessages.get(fileClientMessageIndex);
        MapPutIfAbsentWithMaxIdleCodec.RequestParameters parameters = MapPutIfAbsentWithMaxIdleCodec.decodeRequest(fromFile);
        assertTrue(isEqual(aString, parameters.name));
        assertTrue(isEqual(aData, parameters.key));
        assertTrue(isEqual(aData, parameters.value));
        assertTrue(isEqual(aLong, parameters.threadId));
        assertTrue(isEqual(aLong, parameters.ttl));
        assertTrue(isEqual(aLong, parameters.maxIdle));
    }

    @Test
    public void test_MapPutIfAbsentWithMaxIdleCodec_encodeResponse() {
        int fileClientMessageIndex = 199;
        ClientMessage encoded = MapPutIfAbsentWithMaxIdleCodec.encodeResponse(aData);
        ClientMessage fromFile = clientMessages.get(fileClientMessageIndex);
        compareClientMessages(fromFile, encoded);
    }

    @Test
    public void test_MapSetWithMaxIdleCodec_decodeRequest() {
        int fileClientMessageIndex = 200;
        ClientMessage fromFile = clientMessages.get(fileClientMessageIndex);
        MapSetWithMaxIdleCodec.RequestParameters parameters = MapSetWithMaxIdleCodec.decodeRequest(fromFile);
        assertTrue(isEqual(aString, parameters.name));
        assertTrue(isEqual(aData, parameters.key));
        assertTrue(isEqual(aData, parameters.value));
        assertTrue(isEqual(aLong, parameters.threadId));
        assertTrue(isEqual(aLong, parameters.ttl));
        assertTrue(isEqual(aLong, parameters.maxIdle));
    }

    @Test
    public void test_MapSetWithMaxIdleCodec_encodeResponse() {
        int fileClientMessageIndex = 201;
        ClientMessage encoded = MapSetWithMaxIdleCodec.encodeResponse(aData);
        ClientMessage fromFile = clientMessages.get(fileClientMessageIndex);
        compareClientMessages(fromFile, encoded);
    }

    @Test
    public void test_MultiMapPutCodec_decodeRequest() {
        int fileClientMessageIndex = 202;
        ClientMessage fromFile = clientMessages.get(fileClientMessageIndex);
        MultiMapPutCodec.RequestParameters parameters = MultiMapPutCodec.decodeRequest(fromFile);
        assertTrue(isEqual(aString, parameters.name));
        assertTrue(isEqual(aData, parameters.key));
        assertTrue(isEqual(aData, parameters.value));
        assertTrue(isEqual(aLong, parameters.threadId));
    }

    @Test
    public void test_MultiMapPutCodec_encodeResponse() {
        int fileClientMessageIndex = 203;
        ClientMessage encoded = MultiMapPutCodec.encodeResponse(aBoolean);
        ClientMessage fromFile = clientMessages.get(fileClientMessageIndex);
        compareClientMessages(fromFile, encoded);
    }

    @Test
    public void test_MultiMapGetCodec_decodeRequest() {
        int fileClientMessageIndex = 204;
        ClientMessage fromFile = clientMessages.get(fileClientMessageIndex);
        MultiMapGetCodec.RequestParameters parameters = MultiMapGetCodec.decodeRequest(fromFile);
        assertTrue(isEqual(aString, parameters.name));
        assertTrue(isEqual(aData, parameters.key));
        assertTrue(isEqual(aLong, parameters.threadId));
    }

    @Test
    public void test_MultiMapGetCodec_encodeResponse() {
        int fileClientMessageIndex = 205;
        ClientMessage encoded = MultiMapGetCodec.encodeResponse(aListOfData);
        ClientMessage fromFile = clientMessages.get(fileClientMessageIndex);
        compareClientMessages(fromFile, encoded);
    }

    @Test
    public void test_MultiMapRemoveCodec_decodeRequest() {
        int fileClientMessageIndex = 206;
        ClientMessage fromFile = clientMessages.get(fileClientMessageIndex);
        MultiMapRemoveCodec.RequestParameters parameters = MultiMapRemoveCodec.decodeRequest(fromFile);
        assertTrue(isEqual(aString, parameters.name));
        assertTrue(isEqual(aData, parameters.key));
        assertTrue(isEqual(aLong, parameters.threadId));
    }

    @Test
    public void test_MultiMapRemoveCodec_encodeResponse() {
        int fileClientMessageIndex = 207;
        ClientMessage encoded = MultiMapRemoveCodec.encodeResponse(aListOfData);
        ClientMessage fromFile = clientMessages.get(fileClientMessageIndex);
        compareClientMessages(fromFile, encoded);
    }

    @Test
    public void test_MultiMapKeySetCodec_decodeRequest() {
        int fileClientMessageIndex = 208;
        ClientMessage fromFile = clientMessages.get(fileClientMessageIndex);
        MultiMapKeySetCodec.RequestParameters parameters = MultiMapKeySetCodec.decodeRequest(fromFile);
        assertTrue(isEqual(aString, parameters.name));
    }

    @Test
    public void test_MultiMapKeySetCodec_encodeResponse() {
        int fileClientMessageIndex = 209;
        ClientMessage encoded = MultiMapKeySetCodec.encodeResponse(aListOfData);
        ClientMessage fromFile = clientMessages.get(fileClientMessageIndex);
        compareClientMessages(fromFile, encoded);
    }

    @Test
    public void test_MultiMapValuesCodec_decodeRequest() {
        int fileClientMessageIndex = 210;
        ClientMessage fromFile = clientMessages.get(fileClientMessageIndex);
        MultiMapValuesCodec.RequestParameters parameters = MultiMapValuesCodec.decodeRequest(fromFile);
        assertTrue(isEqual(aString, parameters.name));
    }

    @Test
    public void test_MultiMapValuesCodec_encodeResponse() {
        int fileClientMessageIndex = 211;
        ClientMessage encoded = MultiMapValuesCodec.encodeResponse(aListOfData);
        ClientMessage fromFile = clientMessages.get(fileClientMessageIndex);
        compareClientMessages(fromFile, encoded);
    }

    @Test
    public void test_MultiMapEntrySetCodec_decodeRequest() {
        int fileClientMessageIndex = 212;
        ClientMessage fromFile = clientMessages.get(fileClientMessageIndex);
        MultiMapEntrySetCodec.RequestParameters parameters = MultiMapEntrySetCodec.decodeRequest(fromFile);
        assertTrue(isEqual(aString, parameters.name));
    }

    @Test
    public void test_MultiMapEntrySetCodec_encodeResponse() {
        int fileClientMessageIndex = 213;
        ClientMessage encoded = MultiMapEntrySetCodec.encodeResponse(aListOfDataToData);
        ClientMessage fromFile = clientMessages.get(fileClientMessageIndex);
        compareClientMessages(fromFile, encoded);
    }

    @Test
    public void test_MultiMapContainsKeyCodec_decodeRequest() {
        int fileClientMessageIndex = 214;
        ClientMessage fromFile = clientMessages.get(fileClientMessageIndex);
        MultiMapContainsKeyCodec.RequestParameters parameters = MultiMapContainsKeyCodec.decodeRequest(fromFile);
        assertTrue(isEqual(aString, parameters.name));
        assertTrue(isEqual(aData, parameters.key));
        assertTrue(isEqual(aLong, parameters.threadId));
    }

    @Test
    public void test_MultiMapContainsKeyCodec_encodeResponse() {
        int fileClientMessageIndex = 215;
        ClientMessage encoded = MultiMapContainsKeyCodec.encodeResponse(aBoolean);
        ClientMessage fromFile = clientMessages.get(fileClientMessageIndex);
        compareClientMessages(fromFile, encoded);
    }

    @Test
    public void test_MultiMapContainsValueCodec_decodeRequest() {
        int fileClientMessageIndex = 216;
        ClientMessage fromFile = clientMessages.get(fileClientMessageIndex);
        MultiMapContainsValueCodec.RequestParameters parameters = MultiMapContainsValueCodec.decodeRequest(fromFile);
        assertTrue(isEqual(aString, parameters.name));
        assertTrue(isEqual(aData, parameters.value));
    }

    @Test
    public void test_MultiMapContainsValueCodec_encodeResponse() {
        int fileClientMessageIndex = 217;
        ClientMessage encoded = MultiMapContainsValueCodec.encodeResponse(aBoolean);
        ClientMessage fromFile = clientMessages.get(fileClientMessageIndex);
        compareClientMessages(fromFile, encoded);
    }

    @Test
    public void test_MultiMapContainsEntryCodec_decodeRequest() {
        int fileClientMessageIndex = 218;
        ClientMessage fromFile = clientMessages.get(fileClientMessageIndex);
        MultiMapContainsEntryCodec.RequestParameters parameters = MultiMapContainsEntryCodec.decodeRequest(fromFile);
        assertTrue(isEqual(aString, parameters.name));
        assertTrue(isEqual(aData, parameters.key));
        assertTrue(isEqual(aData, parameters.value));
        assertTrue(isEqual(aLong, parameters.threadId));
    }

    @Test
    public void test_MultiMapContainsEntryCodec_encodeResponse() {
        int fileClientMessageIndex = 219;
        ClientMessage encoded = MultiMapContainsEntryCodec.encodeResponse(aBoolean);
        ClientMessage fromFile = clientMessages.get(fileClientMessageIndex);
        compareClientMessages(fromFile, encoded);
    }

    @Test
    public void test_MultiMapSizeCodec_decodeRequest() {
        int fileClientMessageIndex = 220;
        ClientMessage fromFile = clientMessages.get(fileClientMessageIndex);
        MultiMapSizeCodec.RequestParameters parameters = MultiMapSizeCodec.decodeRequest(fromFile);
        assertTrue(isEqual(aString, parameters.name));
    }

    @Test
    public void test_MultiMapSizeCodec_encodeResponse() {
        int fileClientMessageIndex = 221;
        ClientMessage encoded = MultiMapSizeCodec.encodeResponse(anInt);
        ClientMessage fromFile = clientMessages.get(fileClientMessageIndex);
        compareClientMessages(fromFile, encoded);
    }

    @Test
    public void test_MultiMapClearCodec_decodeRequest() {
        int fileClientMessageIndex = 222;
        ClientMessage fromFile = clientMessages.get(fileClientMessageIndex);
        MultiMapClearCodec.RequestParameters parameters = MultiMapClearCodec.decodeRequest(fromFile);
        assertTrue(isEqual(aString, parameters.name));
    }

    @Test
    public void test_MultiMapClearCodec_encodeResponse() {
        int fileClientMessageIndex = 223;
        ClientMessage encoded = MultiMapClearCodec.encodeResponse();
        ClientMessage fromFile = clientMessages.get(fileClientMessageIndex);
        compareClientMessages(fromFile, encoded);
    }

    @Test
    public void test_MultiMapValueCountCodec_decodeRequest() {
        int fileClientMessageIndex = 224;
        ClientMessage fromFile = clientMessages.get(fileClientMessageIndex);
        MultiMapValueCountCodec.RequestParameters parameters = MultiMapValueCountCodec.decodeRequest(fromFile);
        assertTrue(isEqual(aString, parameters.name));
        assertTrue(isEqual(aData, parameters.key));
        assertTrue(isEqual(aLong, parameters.threadId));
    }

    @Test
    public void test_MultiMapValueCountCodec_encodeResponse() {
        int fileClientMessageIndex = 225;
        ClientMessage encoded = MultiMapValueCountCodec.encodeResponse(anInt);
        ClientMessage fromFile = clientMessages.get(fileClientMessageIndex);
        compareClientMessages(fromFile, encoded);
    }

    @Test
    public void test_MultiMapAddEntryListenerToKeyCodec_decodeRequest() {
        int fileClientMessageIndex = 226;
        ClientMessage fromFile = clientMessages.get(fileClientMessageIndex);
        MultiMapAddEntryListenerToKeyCodec.RequestParameters parameters = MultiMapAddEntryListenerToKeyCodec.decodeRequest(fromFile);
        assertTrue(isEqual(aString, parameters.name));
        assertTrue(isEqual(aData, parameters.key));
        assertTrue(isEqual(aBoolean, parameters.includeValue));
        assertTrue(isEqual(aBoolean, parameters.localOnly));
    }

    @Test
    public void test_MultiMapAddEntryListenerToKeyCodec_encodeResponse() {
        int fileClientMessageIndex = 227;
        ClientMessage encoded = MultiMapAddEntryListenerToKeyCodec.encodeResponse(aUUID);
        ClientMessage fromFile = clientMessages.get(fileClientMessageIndex);
        compareClientMessages(fromFile, encoded);
    }

    @Test
    public void test_MultiMapAddEntryListenerToKeyCodec_encodeEntryEvent() {
        int fileClientMessageIndex = 228;
        ClientMessage fromFile = clientMessages.get(fileClientMessageIndex);
        ClientMessage encoded = MultiMapAddEntryListenerToKeyCodec.encodeEntryEvent(aData, aData, aData, aData, anInt, aUUID, anInt);
        compareClientMessages(fromFile, encoded);
    }

    @Test
    public void test_MultiMapAddEntryListenerCodec_decodeRequest() {
        int fileClientMessageIndex = 229;
        ClientMessage fromFile = clientMessages.get(fileClientMessageIndex);
        MultiMapAddEntryListenerCodec.RequestParameters parameters = MultiMapAddEntryListenerCodec.decodeRequest(fromFile);
        assertTrue(isEqual(aString, parameters.name));
        assertTrue(isEqual(aBoolean, parameters.includeValue));
        assertTrue(isEqual(aBoolean, parameters.localOnly));
    }

    @Test
    public void test_MultiMapAddEntryListenerCodec_encodeResponse() {
        int fileClientMessageIndex = 230;
        ClientMessage encoded = MultiMapAddEntryListenerCodec.encodeResponse(aUUID);
        ClientMessage fromFile = clientMessages.get(fileClientMessageIndex);
        compareClientMessages(fromFile, encoded);
    }

    @Test
    public void test_MultiMapAddEntryListenerCodec_encodeEntryEvent() {
        int fileClientMessageIndex = 231;
        ClientMessage fromFile = clientMessages.get(fileClientMessageIndex);
        ClientMessage encoded = MultiMapAddEntryListenerCodec.encodeEntryEvent(aData, aData, aData, aData, anInt, aUUID, anInt);
        compareClientMessages(fromFile, encoded);
    }

    @Test
    public void test_MultiMapRemoveEntryListenerCodec_decodeRequest() {
        int fileClientMessageIndex = 232;
        ClientMessage fromFile = clientMessages.get(fileClientMessageIndex);
        MultiMapRemoveEntryListenerCodec.RequestParameters parameters = MultiMapRemoveEntryListenerCodec.decodeRequest(fromFile);
        assertTrue(isEqual(aString, parameters.name));
        assertTrue(isEqual(aUUID, parameters.registrationId));
    }

    @Test
    public void test_MultiMapRemoveEntryListenerCodec_encodeResponse() {
        int fileClientMessageIndex = 233;
        ClientMessage encoded = MultiMapRemoveEntryListenerCodec.encodeResponse(aBoolean);
        ClientMessage fromFile = clientMessages.get(fileClientMessageIndex);
        compareClientMessages(fromFile, encoded);
    }

    @Test
    public void test_MultiMapLockCodec_decodeRequest() {
        int fileClientMessageIndex = 234;
        ClientMessage fromFile = clientMessages.get(fileClientMessageIndex);
        MultiMapLockCodec.RequestParameters parameters = MultiMapLockCodec.decodeRequest(fromFile);
        assertTrue(isEqual(aString, parameters.name));
        assertTrue(isEqual(aData, parameters.key));
        assertTrue(isEqual(aLong, parameters.threadId));
        assertTrue(isEqual(aLong, parameters.ttl));
        assertTrue(isEqual(aLong, parameters.referenceId));
    }

    @Test
    public void test_MultiMapLockCodec_encodeResponse() {
        int fileClientMessageIndex = 235;
        ClientMessage encoded = MultiMapLockCodec.encodeResponse();
        ClientMessage fromFile = clientMessages.get(fileClientMessageIndex);
        compareClientMessages(fromFile, encoded);
    }

    @Test
    public void test_MultiMapTryLockCodec_decodeRequest() {
        int fileClientMessageIndex = 236;
        ClientMessage fromFile = clientMessages.get(fileClientMessageIndex);
        MultiMapTryLockCodec.RequestParameters parameters = MultiMapTryLockCodec.decodeRequest(fromFile);
        assertTrue(isEqual(aString, parameters.name));
        assertTrue(isEqual(aData, parameters.key));
        assertTrue(isEqual(aLong, parameters.threadId));
        assertTrue(isEqual(aLong, parameters.lease));
        assertTrue(isEqual(aLong, parameters.timeout));
        assertTrue(isEqual(aLong, parameters.referenceId));
    }

    @Test
    public void test_MultiMapTryLockCodec_encodeResponse() {
        int fileClientMessageIndex = 237;
        ClientMessage encoded = MultiMapTryLockCodec.encodeResponse(aBoolean);
        ClientMessage fromFile = clientMessages.get(fileClientMessageIndex);
        compareClientMessages(fromFile, encoded);
    }

    @Test
    public void test_MultiMapIsLockedCodec_decodeRequest() {
        int fileClientMessageIndex = 238;
        ClientMessage fromFile = clientMessages.get(fileClientMessageIndex);
        MultiMapIsLockedCodec.RequestParameters parameters = MultiMapIsLockedCodec.decodeRequest(fromFile);
        assertTrue(isEqual(aString, parameters.name));
        assertTrue(isEqual(aData, parameters.key));
    }

    @Test
    public void test_MultiMapIsLockedCodec_encodeResponse() {
        int fileClientMessageIndex = 239;
        ClientMessage encoded = MultiMapIsLockedCodec.encodeResponse(aBoolean);
        ClientMessage fromFile = clientMessages.get(fileClientMessageIndex);
        compareClientMessages(fromFile, encoded);
    }

    @Test
    public void test_MultiMapUnlockCodec_decodeRequest() {
        int fileClientMessageIndex = 240;
        ClientMessage fromFile = clientMessages.get(fileClientMessageIndex);
        MultiMapUnlockCodec.RequestParameters parameters = MultiMapUnlockCodec.decodeRequest(fromFile);
        assertTrue(isEqual(aString, parameters.name));
        assertTrue(isEqual(aData, parameters.key));
        assertTrue(isEqual(aLong, parameters.threadId));
        assertTrue(isEqual(aLong, parameters.referenceId));
    }

    @Test
    public void test_MultiMapUnlockCodec_encodeResponse() {
        int fileClientMessageIndex = 241;
        ClientMessage encoded = MultiMapUnlockCodec.encodeResponse();
        ClientMessage fromFile = clientMessages.get(fileClientMessageIndex);
        compareClientMessages(fromFile, encoded);
    }

    @Test
    public void test_MultiMapForceUnlockCodec_decodeRequest() {
        int fileClientMessageIndex = 242;
        ClientMessage fromFile = clientMessages.get(fileClientMessageIndex);
        MultiMapForceUnlockCodec.RequestParameters parameters = MultiMapForceUnlockCodec.decodeRequest(fromFile);
        assertTrue(isEqual(aString, parameters.name));
        assertTrue(isEqual(aData, parameters.key));
        assertTrue(isEqual(aLong, parameters.referenceId));
    }

    @Test
    public void test_MultiMapForceUnlockCodec_encodeResponse() {
        int fileClientMessageIndex = 243;
        ClientMessage encoded = MultiMapForceUnlockCodec.encodeResponse();
        ClientMessage fromFile = clientMessages.get(fileClientMessageIndex);
        compareClientMessages(fromFile, encoded);
    }

    @Test
    public void test_MultiMapRemoveEntryCodec_decodeRequest() {
        int fileClientMessageIndex = 244;
        ClientMessage fromFile = clientMessages.get(fileClientMessageIndex);
        MultiMapRemoveEntryCodec.RequestParameters parameters = MultiMapRemoveEntryCodec.decodeRequest(fromFile);
        assertTrue(isEqual(aString, parameters.name));
        assertTrue(isEqual(aData, parameters.key));
        assertTrue(isEqual(aData, parameters.value));
        assertTrue(isEqual(aLong, parameters.threadId));
    }

    @Test
    public void test_MultiMapRemoveEntryCodec_encodeResponse() {
        int fileClientMessageIndex = 245;
        ClientMessage encoded = MultiMapRemoveEntryCodec.encodeResponse(aBoolean);
        ClientMessage fromFile = clientMessages.get(fileClientMessageIndex);
        compareClientMessages(fromFile, encoded);
    }

    @Test
    public void test_MultiMapDeleteCodec_decodeRequest() {
        int fileClientMessageIndex = 246;
        ClientMessage fromFile = clientMessages.get(fileClientMessageIndex);
        MultiMapDeleteCodec.RequestParameters parameters = MultiMapDeleteCodec.decodeRequest(fromFile);
        assertTrue(isEqual(aString, parameters.name));
        assertTrue(isEqual(aData, parameters.key));
        assertTrue(isEqual(aLong, parameters.threadId));
    }

    @Test
    public void test_MultiMapDeleteCodec_encodeResponse() {
        int fileClientMessageIndex = 247;
        ClientMessage encoded = MultiMapDeleteCodec.encodeResponse();
        ClientMessage fromFile = clientMessages.get(fileClientMessageIndex);
        compareClientMessages(fromFile, encoded);
    }

    @Test
    public void test_QueueOfferCodec_decodeRequest() {
        int fileClientMessageIndex = 248;
        ClientMessage fromFile = clientMessages.get(fileClientMessageIndex);
        QueueOfferCodec.RequestParameters parameters = QueueOfferCodec.decodeRequest(fromFile);
        assertTrue(isEqual(aString, parameters.name));
        assertTrue(isEqual(aData, parameters.value));
        assertTrue(isEqual(aLong, parameters.timeoutMillis));
    }

    @Test
    public void test_QueueOfferCodec_encodeResponse() {
        int fileClientMessageIndex = 249;
        ClientMessage encoded = QueueOfferCodec.encodeResponse(aBoolean);
        ClientMessage fromFile = clientMessages.get(fileClientMessageIndex);
        compareClientMessages(fromFile, encoded);
    }

    @Test
    public void test_QueuePutCodec_decodeRequest() {
        int fileClientMessageIndex = 250;
        ClientMessage fromFile = clientMessages.get(fileClientMessageIndex);
        QueuePutCodec.RequestParameters parameters = QueuePutCodec.decodeRequest(fromFile);
        assertTrue(isEqual(aString, parameters.name));
        assertTrue(isEqual(aData, parameters.value));
    }

    @Test
    public void test_QueuePutCodec_encodeResponse() {
        int fileClientMessageIndex = 251;
        ClientMessage encoded = QueuePutCodec.encodeResponse();
        ClientMessage fromFile = clientMessages.get(fileClientMessageIndex);
        compareClientMessages(fromFile, encoded);
    }

    @Test
    public void test_QueueSizeCodec_decodeRequest() {
        int fileClientMessageIndex = 252;
        ClientMessage fromFile = clientMessages.get(fileClientMessageIndex);
        QueueSizeCodec.RequestParameters parameters = QueueSizeCodec.decodeRequest(fromFile);
        assertTrue(isEqual(aString, parameters.name));
    }

    @Test
    public void test_QueueSizeCodec_encodeResponse() {
        int fileClientMessageIndex = 253;
        ClientMessage encoded = QueueSizeCodec.encodeResponse(anInt);
        ClientMessage fromFile = clientMessages.get(fileClientMessageIndex);
        compareClientMessages(fromFile, encoded);
    }

    @Test
    public void test_QueueRemoveCodec_decodeRequest() {
        int fileClientMessageIndex = 254;
        ClientMessage fromFile = clientMessages.get(fileClientMessageIndex);
        QueueRemoveCodec.RequestParameters parameters = QueueRemoveCodec.decodeRequest(fromFile);
        assertTrue(isEqual(aString, parameters.name));
        assertTrue(isEqual(aData, parameters.value));
    }

    @Test
    public void test_QueueRemoveCodec_encodeResponse() {
        int fileClientMessageIndex = 255;
        ClientMessage encoded = QueueRemoveCodec.encodeResponse(aBoolean);
        ClientMessage fromFile = clientMessages.get(fileClientMessageIndex);
        compareClientMessages(fromFile, encoded);
    }

    @Test
    public void test_QueuePollCodec_decodeRequest() {
        int fileClientMessageIndex = 256;
        ClientMessage fromFile = clientMessages.get(fileClientMessageIndex);
        QueuePollCodec.RequestParameters parameters = QueuePollCodec.decodeRequest(fromFile);
        assertTrue(isEqual(aString, parameters.name));
        assertTrue(isEqual(aLong, parameters.timeoutMillis));
    }

    @Test
    public void test_QueuePollCodec_encodeResponse() {
        int fileClientMessageIndex = 257;
        ClientMessage encoded = QueuePollCodec.encodeResponse(aData);
        ClientMessage fromFile = clientMessages.get(fileClientMessageIndex);
        compareClientMessages(fromFile, encoded);
    }

    @Test
    public void test_QueueTakeCodec_decodeRequest() {
        int fileClientMessageIndex = 258;
        ClientMessage fromFile = clientMessages.get(fileClientMessageIndex);
        QueueTakeCodec.RequestParameters parameters = QueueTakeCodec.decodeRequest(fromFile);
        assertTrue(isEqual(aString, parameters.name));
    }

    @Test
    public void test_QueueTakeCodec_encodeResponse() {
        int fileClientMessageIndex = 259;
        ClientMessage encoded = QueueTakeCodec.encodeResponse(aData);
        ClientMessage fromFile = clientMessages.get(fileClientMessageIndex);
        compareClientMessages(fromFile, encoded);
    }

    @Test
    public void test_QueuePeekCodec_decodeRequest() {
        int fileClientMessageIndex = 260;
        ClientMessage fromFile = clientMessages.get(fileClientMessageIndex);
        QueuePeekCodec.RequestParameters parameters = QueuePeekCodec.decodeRequest(fromFile);
        assertTrue(isEqual(aString, parameters.name));
    }

    @Test
    public void test_QueuePeekCodec_encodeResponse() {
        int fileClientMessageIndex = 261;
        ClientMessage encoded = QueuePeekCodec.encodeResponse(aData);
        ClientMessage fromFile = clientMessages.get(fileClientMessageIndex);
        compareClientMessages(fromFile, encoded);
    }

    @Test
    public void test_QueueIteratorCodec_decodeRequest() {
        int fileClientMessageIndex = 262;
        ClientMessage fromFile = clientMessages.get(fileClientMessageIndex);
        QueueIteratorCodec.RequestParameters parameters = QueueIteratorCodec.decodeRequest(fromFile);
        assertTrue(isEqual(aString, parameters.name));
    }

    @Test
    public void test_QueueIteratorCodec_encodeResponse() {
        int fileClientMessageIndex = 263;
        ClientMessage encoded = QueueIteratorCodec.encodeResponse(aListOfData);
        ClientMessage fromFile = clientMessages.get(fileClientMessageIndex);
        compareClientMessages(fromFile, encoded);
    }

    @Test
    public void test_QueueDrainToCodec_decodeRequest() {
        int fileClientMessageIndex = 264;
        ClientMessage fromFile = clientMessages.get(fileClientMessageIndex);
        QueueDrainToCodec.RequestParameters parameters = QueueDrainToCodec.decodeRequest(fromFile);
        assertTrue(isEqual(aString, parameters.name));
    }

    @Test
    public void test_QueueDrainToCodec_encodeResponse() {
        int fileClientMessageIndex = 265;
        ClientMessage encoded = QueueDrainToCodec.encodeResponse(aListOfData);
        ClientMessage fromFile = clientMessages.get(fileClientMessageIndex);
        compareClientMessages(fromFile, encoded);
    }

    @Test
    public void test_QueueDrainToMaxSizeCodec_decodeRequest() {
        int fileClientMessageIndex = 266;
        ClientMessage fromFile = clientMessages.get(fileClientMessageIndex);
        QueueDrainToMaxSizeCodec.RequestParameters parameters = QueueDrainToMaxSizeCodec.decodeRequest(fromFile);
        assertTrue(isEqual(aString, parameters.name));
        assertTrue(isEqual(anInt, parameters.maxSize));
    }

    @Test
    public void test_QueueDrainToMaxSizeCodec_encodeResponse() {
        int fileClientMessageIndex = 267;
        ClientMessage encoded = QueueDrainToMaxSizeCodec.encodeResponse(aListOfData);
        ClientMessage fromFile = clientMessages.get(fileClientMessageIndex);
        compareClientMessages(fromFile, encoded);
    }

    @Test
    public void test_QueueContainsCodec_decodeRequest() {
        int fileClientMessageIndex = 268;
        ClientMessage fromFile = clientMessages.get(fileClientMessageIndex);
        QueueContainsCodec.RequestParameters parameters = QueueContainsCodec.decodeRequest(fromFile);
        assertTrue(isEqual(aString, parameters.name));
        assertTrue(isEqual(aData, parameters.value));
    }

    @Test
    public void test_QueueContainsCodec_encodeResponse() {
        int fileClientMessageIndex = 269;
        ClientMessage encoded = QueueContainsCodec.encodeResponse(aBoolean);
        ClientMessage fromFile = clientMessages.get(fileClientMessageIndex);
        compareClientMessages(fromFile, encoded);
    }

    @Test
    public void test_QueueContainsAllCodec_decodeRequest() {
        int fileClientMessageIndex = 270;
        ClientMessage fromFile = clientMessages.get(fileClientMessageIndex);
        QueueContainsAllCodec.RequestParameters parameters = QueueContainsAllCodec.decodeRequest(fromFile);
        assertTrue(isEqual(aString, parameters.name));
        assertTrue(isEqual(aListOfData, parameters.dataList));
    }

    @Test
    public void test_QueueContainsAllCodec_encodeResponse() {
        int fileClientMessageIndex = 271;
        ClientMessage encoded = QueueContainsAllCodec.encodeResponse(aBoolean);
        ClientMessage fromFile = clientMessages.get(fileClientMessageIndex);
        compareClientMessages(fromFile, encoded);
    }

    @Test
    public void test_QueueCompareAndRemoveAllCodec_decodeRequest() {
        int fileClientMessageIndex = 272;
        ClientMessage fromFile = clientMessages.get(fileClientMessageIndex);
        QueueCompareAndRemoveAllCodec.RequestParameters parameters = QueueCompareAndRemoveAllCodec.decodeRequest(fromFile);
        assertTrue(isEqual(aString, parameters.name));
        assertTrue(isEqual(aListOfData, parameters.dataList));
    }

    @Test
    public void test_QueueCompareAndRemoveAllCodec_encodeResponse() {
        int fileClientMessageIndex = 273;
        ClientMessage encoded = QueueCompareAndRemoveAllCodec.encodeResponse(aBoolean);
        ClientMessage fromFile = clientMessages.get(fileClientMessageIndex);
        compareClientMessages(fromFile, encoded);
    }

    @Test
    public void test_QueueCompareAndRetainAllCodec_decodeRequest() {
        int fileClientMessageIndex = 274;
        ClientMessage fromFile = clientMessages.get(fileClientMessageIndex);
        QueueCompareAndRetainAllCodec.RequestParameters parameters = QueueCompareAndRetainAllCodec.decodeRequest(fromFile);
        assertTrue(isEqual(aString, parameters.name));
        assertTrue(isEqual(aListOfData, parameters.dataList));
    }

    @Test
    public void test_QueueCompareAndRetainAllCodec_encodeResponse() {
        int fileClientMessageIndex = 275;
        ClientMessage encoded = QueueCompareAndRetainAllCodec.encodeResponse(aBoolean);
        ClientMessage fromFile = clientMessages.get(fileClientMessageIndex);
        compareClientMessages(fromFile, encoded);
    }

    @Test
    public void test_QueueClearCodec_decodeRequest() {
        int fileClientMessageIndex = 276;
        ClientMessage fromFile = clientMessages.get(fileClientMessageIndex);
        QueueClearCodec.RequestParameters parameters = QueueClearCodec.decodeRequest(fromFile);
        assertTrue(isEqual(aString, parameters.name));
    }

    @Test
    public void test_QueueClearCodec_encodeResponse() {
        int fileClientMessageIndex = 277;
        ClientMessage encoded = QueueClearCodec.encodeResponse();
        ClientMessage fromFile = clientMessages.get(fileClientMessageIndex);
        compareClientMessages(fromFile, encoded);
    }

    @Test
    public void test_QueueAddAllCodec_decodeRequest() {
        int fileClientMessageIndex = 278;
        ClientMessage fromFile = clientMessages.get(fileClientMessageIndex);
        QueueAddAllCodec.RequestParameters parameters = QueueAddAllCodec.decodeRequest(fromFile);
        assertTrue(isEqual(aString, parameters.name));
        assertTrue(isEqual(aListOfData, parameters.dataList));
    }

    @Test
    public void test_QueueAddAllCodec_encodeResponse() {
        int fileClientMessageIndex = 279;
        ClientMessage encoded = QueueAddAllCodec.encodeResponse(aBoolean);
        ClientMessage fromFile = clientMessages.get(fileClientMessageIndex);
        compareClientMessages(fromFile, encoded);
    }

    @Test
    public void test_QueueAddListenerCodec_decodeRequest() {
        int fileClientMessageIndex = 280;
        ClientMessage fromFile = clientMessages.get(fileClientMessageIndex);
        QueueAddListenerCodec.RequestParameters parameters = QueueAddListenerCodec.decodeRequest(fromFile);
        assertTrue(isEqual(aString, parameters.name));
        assertTrue(isEqual(aBoolean, parameters.includeValue));
        assertTrue(isEqual(aBoolean, parameters.localOnly));
    }

    @Test
    public void test_QueueAddListenerCodec_encodeResponse() {
        int fileClientMessageIndex = 281;
        ClientMessage encoded = QueueAddListenerCodec.encodeResponse(aUUID);
        ClientMessage fromFile = clientMessages.get(fileClientMessageIndex);
        compareClientMessages(fromFile, encoded);
    }

    @Test
    public void test_QueueAddListenerCodec_encodeItemEvent() {
        int fileClientMessageIndex = 282;
        ClientMessage fromFile = clientMessages.get(fileClientMessageIndex);
        ClientMessage encoded = QueueAddListenerCodec.encodeItemEvent(aData, aUUID, anInt);
        compareClientMessages(fromFile, encoded);
    }

    @Test
    public void test_QueueRemoveListenerCodec_decodeRequest() {
        int fileClientMessageIndex = 283;
        ClientMessage fromFile = clientMessages.get(fileClientMessageIndex);
        QueueRemoveListenerCodec.RequestParameters parameters = QueueRemoveListenerCodec.decodeRequest(fromFile);
        assertTrue(isEqual(aString, parameters.name));
        assertTrue(isEqual(aUUID, parameters.registrationId));
    }

    @Test
    public void test_QueueRemoveListenerCodec_encodeResponse() {
        int fileClientMessageIndex = 284;
        ClientMessage encoded = QueueRemoveListenerCodec.encodeResponse(aBoolean);
        ClientMessage fromFile = clientMessages.get(fileClientMessageIndex);
        compareClientMessages(fromFile, encoded);
    }

    @Test
    public void test_QueueRemainingCapacityCodec_decodeRequest() {
        int fileClientMessageIndex = 285;
        ClientMessage fromFile = clientMessages.get(fileClientMessageIndex);
        QueueRemainingCapacityCodec.RequestParameters parameters = QueueRemainingCapacityCodec.decodeRequest(fromFile);
        assertTrue(isEqual(aString, parameters.name));
    }

    @Test
    public void test_QueueRemainingCapacityCodec_encodeResponse() {
        int fileClientMessageIndex = 286;
        ClientMessage encoded = QueueRemainingCapacityCodec.encodeResponse(anInt);
        ClientMessage fromFile = clientMessages.get(fileClientMessageIndex);
        compareClientMessages(fromFile, encoded);
    }

    @Test
    public void test_QueueIsEmptyCodec_decodeRequest() {
        int fileClientMessageIndex = 287;
        ClientMessage fromFile = clientMessages.get(fileClientMessageIndex);
        QueueIsEmptyCodec.RequestParameters parameters = QueueIsEmptyCodec.decodeRequest(fromFile);
        assertTrue(isEqual(aString, parameters.name));
    }

    @Test
    public void test_QueueIsEmptyCodec_encodeResponse() {
        int fileClientMessageIndex = 288;
        ClientMessage encoded = QueueIsEmptyCodec.encodeResponse(aBoolean);
        ClientMessage fromFile = clientMessages.get(fileClientMessageIndex);
        compareClientMessages(fromFile, encoded);
    }

    @Test
    public void test_TopicPublishCodec_decodeRequest() {
        int fileClientMessageIndex = 289;
        ClientMessage fromFile = clientMessages.get(fileClientMessageIndex);
        TopicPublishCodec.RequestParameters parameters = TopicPublishCodec.decodeRequest(fromFile);
        assertTrue(isEqual(aString, parameters.name));
        assertTrue(isEqual(aData, parameters.message));
    }

    @Test
    public void test_TopicPublishCodec_encodeResponse() {
        int fileClientMessageIndex = 290;
        ClientMessage encoded = TopicPublishCodec.encodeResponse();
        ClientMessage fromFile = clientMessages.get(fileClientMessageIndex);
        compareClientMessages(fromFile, encoded);
    }

    @Test
    public void test_TopicAddMessageListenerCodec_decodeRequest() {
        int fileClientMessageIndex = 291;
        ClientMessage fromFile = clientMessages.get(fileClientMessageIndex);
        TopicAddMessageListenerCodec.RequestParameters parameters = TopicAddMessageListenerCodec.decodeRequest(fromFile);
        assertTrue(isEqual(aString, parameters.name));
        assertTrue(isEqual(aBoolean, parameters.localOnly));
    }

    @Test
    public void test_TopicAddMessageListenerCodec_encodeResponse() {
        int fileClientMessageIndex = 292;
        ClientMessage encoded = TopicAddMessageListenerCodec.encodeResponse(aUUID);
        ClientMessage fromFile = clientMessages.get(fileClientMessageIndex);
        compareClientMessages(fromFile, encoded);
    }

    @Test
    public void test_TopicAddMessageListenerCodec_encodeTopicEvent() {
        int fileClientMessageIndex = 293;
        ClientMessage fromFile = clientMessages.get(fileClientMessageIndex);
        ClientMessage encoded = TopicAddMessageListenerCodec.encodeTopicEvent(aData, aLong, aUUID);
        compareClientMessages(fromFile, encoded);
    }

    @Test
    public void test_TopicRemoveMessageListenerCodec_decodeRequest() {
        int fileClientMessageIndex = 294;
        ClientMessage fromFile = clientMessages.get(fileClientMessageIndex);
        TopicRemoveMessageListenerCodec.RequestParameters parameters = TopicRemoveMessageListenerCodec.decodeRequest(fromFile);
        assertTrue(isEqual(aString, parameters.name));
        assertTrue(isEqual(aUUID, parameters.registrationId));
    }

    @Test
    public void test_TopicRemoveMessageListenerCodec_encodeResponse() {
        int fileClientMessageIndex = 295;
        ClientMessage encoded = TopicRemoveMessageListenerCodec.encodeResponse(aBoolean);
        ClientMessage fromFile = clientMessages.get(fileClientMessageIndex);
        compareClientMessages(fromFile, encoded);
    }

    @Test
    public void test_ListSizeCodec_decodeRequest() {
        int fileClientMessageIndex = 296;
        ClientMessage fromFile = clientMessages.get(fileClientMessageIndex);
        ListSizeCodec.RequestParameters parameters = ListSizeCodec.decodeRequest(fromFile);
        assertTrue(isEqual(aString, parameters.name));
    }

    @Test
    public void test_ListSizeCodec_encodeResponse() {
        int fileClientMessageIndex = 297;
        ClientMessage encoded = ListSizeCodec.encodeResponse(anInt);
        ClientMessage fromFile = clientMessages.get(fileClientMessageIndex);
        compareClientMessages(fromFile, encoded);
    }

    @Test
    public void test_ListContainsCodec_decodeRequest() {
        int fileClientMessageIndex = 298;
        ClientMessage fromFile = clientMessages.get(fileClientMessageIndex);
        ListContainsCodec.RequestParameters parameters = ListContainsCodec.decodeRequest(fromFile);
        assertTrue(isEqual(aString, parameters.name));
        assertTrue(isEqual(aData, parameters.value));
    }

    @Test
    public void test_ListContainsCodec_encodeResponse() {
        int fileClientMessageIndex = 299;
        ClientMessage encoded = ListContainsCodec.encodeResponse(aBoolean);
        ClientMessage fromFile = clientMessages.get(fileClientMessageIndex);
        compareClientMessages(fromFile, encoded);
    }

    @Test
    public void test_ListContainsAllCodec_decodeRequest() {
        int fileClientMessageIndex = 300;
        ClientMessage fromFile = clientMessages.get(fileClientMessageIndex);
        ListContainsAllCodec.RequestParameters parameters = ListContainsAllCodec.decodeRequest(fromFile);
        assertTrue(isEqual(aString, parameters.name));
        assertTrue(isEqual(aListOfData, parameters.values));
    }

    @Test
    public void test_ListContainsAllCodec_encodeResponse() {
        int fileClientMessageIndex = 301;
        ClientMessage encoded = ListContainsAllCodec.encodeResponse(aBoolean);
        ClientMessage fromFile = clientMessages.get(fileClientMessageIndex);
        compareClientMessages(fromFile, encoded);
    }

    @Test
    public void test_ListAddCodec_decodeRequest() {
        int fileClientMessageIndex = 302;
        ClientMessage fromFile = clientMessages.get(fileClientMessageIndex);
        ListAddCodec.RequestParameters parameters = ListAddCodec.decodeRequest(fromFile);
        assertTrue(isEqual(aString, parameters.name));
        assertTrue(isEqual(aData, parameters.value));
    }

    @Test
    public void test_ListAddCodec_encodeResponse() {
        int fileClientMessageIndex = 303;
        ClientMessage encoded = ListAddCodec.encodeResponse(aBoolean);
        ClientMessage fromFile = clientMessages.get(fileClientMessageIndex);
        compareClientMessages(fromFile, encoded);
    }

    @Test
    public void test_ListRemoveCodec_decodeRequest() {
        int fileClientMessageIndex = 304;
        ClientMessage fromFile = clientMessages.get(fileClientMessageIndex);
        ListRemoveCodec.RequestParameters parameters = ListRemoveCodec.decodeRequest(fromFile);
        assertTrue(isEqual(aString, parameters.name));
        assertTrue(isEqual(aData, parameters.value));
    }

    @Test
    public void test_ListRemoveCodec_encodeResponse() {
        int fileClientMessageIndex = 305;
        ClientMessage encoded = ListRemoveCodec.encodeResponse(aBoolean);
        ClientMessage fromFile = clientMessages.get(fileClientMessageIndex);
        compareClientMessages(fromFile, encoded);
    }

    @Test
    public void test_ListAddAllCodec_decodeRequest() {
        int fileClientMessageIndex = 306;
        ClientMessage fromFile = clientMessages.get(fileClientMessageIndex);
        ListAddAllCodec.RequestParameters parameters = ListAddAllCodec.decodeRequest(fromFile);
        assertTrue(isEqual(aString, parameters.name));
        assertTrue(isEqual(aListOfData, parameters.valueList));
    }

    @Test
    public void test_ListAddAllCodec_encodeResponse() {
        int fileClientMessageIndex = 307;
        ClientMessage encoded = ListAddAllCodec.encodeResponse(aBoolean);
        ClientMessage fromFile = clientMessages.get(fileClientMessageIndex);
        compareClientMessages(fromFile, encoded);
    }

    @Test
    public void test_ListCompareAndRemoveAllCodec_decodeRequest() {
        int fileClientMessageIndex = 308;
        ClientMessage fromFile = clientMessages.get(fileClientMessageIndex);
        ListCompareAndRemoveAllCodec.RequestParameters parameters = ListCompareAndRemoveAllCodec.decodeRequest(fromFile);
        assertTrue(isEqual(aString, parameters.name));
        assertTrue(isEqual(aListOfData, parameters.values));
    }

    @Test
    public void test_ListCompareAndRemoveAllCodec_encodeResponse() {
        int fileClientMessageIndex = 309;
        ClientMessage encoded = ListCompareAndRemoveAllCodec.encodeResponse(aBoolean);
        ClientMessage fromFile = clientMessages.get(fileClientMessageIndex);
        compareClientMessages(fromFile, encoded);
    }

    @Test
    public void test_ListCompareAndRetainAllCodec_decodeRequest() {
        int fileClientMessageIndex = 310;
        ClientMessage fromFile = clientMessages.get(fileClientMessageIndex);
        ListCompareAndRetainAllCodec.RequestParameters parameters = ListCompareAndRetainAllCodec.decodeRequest(fromFile);
        assertTrue(isEqual(aString, parameters.name));
        assertTrue(isEqual(aListOfData, parameters.values));
    }

    @Test
    public void test_ListCompareAndRetainAllCodec_encodeResponse() {
        int fileClientMessageIndex = 311;
        ClientMessage encoded = ListCompareAndRetainAllCodec.encodeResponse(aBoolean);
        ClientMessage fromFile = clientMessages.get(fileClientMessageIndex);
        compareClientMessages(fromFile, encoded);
    }

    @Test
    public void test_ListClearCodec_decodeRequest() {
        int fileClientMessageIndex = 312;
        ClientMessage fromFile = clientMessages.get(fileClientMessageIndex);
        ListClearCodec.RequestParameters parameters = ListClearCodec.decodeRequest(fromFile);
        assertTrue(isEqual(aString, parameters.name));
    }

    @Test
    public void test_ListClearCodec_encodeResponse() {
        int fileClientMessageIndex = 313;
        ClientMessage encoded = ListClearCodec.encodeResponse();
        ClientMessage fromFile = clientMessages.get(fileClientMessageIndex);
        compareClientMessages(fromFile, encoded);
    }

    @Test
    public void test_ListGetAllCodec_decodeRequest() {
        int fileClientMessageIndex = 314;
        ClientMessage fromFile = clientMessages.get(fileClientMessageIndex);
        ListGetAllCodec.RequestParameters parameters = ListGetAllCodec.decodeRequest(fromFile);
        assertTrue(isEqual(aString, parameters.name));
    }

    @Test
    public void test_ListGetAllCodec_encodeResponse() {
        int fileClientMessageIndex = 315;
        ClientMessage encoded = ListGetAllCodec.encodeResponse(aListOfData);
        ClientMessage fromFile = clientMessages.get(fileClientMessageIndex);
        compareClientMessages(fromFile, encoded);
    }

    @Test
    public void test_ListAddListenerCodec_decodeRequest() {
        int fileClientMessageIndex = 316;
        ClientMessage fromFile = clientMessages.get(fileClientMessageIndex);
        ListAddListenerCodec.RequestParameters parameters = ListAddListenerCodec.decodeRequest(fromFile);
        assertTrue(isEqual(aString, parameters.name));
        assertTrue(isEqual(aBoolean, parameters.includeValue));
        assertTrue(isEqual(aBoolean, parameters.localOnly));
    }

    @Test
    public void test_ListAddListenerCodec_encodeResponse() {
        int fileClientMessageIndex = 317;
        ClientMessage encoded = ListAddListenerCodec.encodeResponse(aUUID);
        ClientMessage fromFile = clientMessages.get(fileClientMessageIndex);
        compareClientMessages(fromFile, encoded);
    }

    @Test
    public void test_ListAddListenerCodec_encodeItemEvent() {
        int fileClientMessageIndex = 318;
        ClientMessage fromFile = clientMessages.get(fileClientMessageIndex);
        ClientMessage encoded = ListAddListenerCodec.encodeItemEvent(aData, aUUID, anInt);
        compareClientMessages(fromFile, encoded);
    }

    @Test
    public void test_ListRemoveListenerCodec_decodeRequest() {
        int fileClientMessageIndex = 319;
        ClientMessage fromFile = clientMessages.get(fileClientMessageIndex);
        ListRemoveListenerCodec.RequestParameters parameters = ListRemoveListenerCodec.decodeRequest(fromFile);
        assertTrue(isEqual(aString, parameters.name));
        assertTrue(isEqual(aUUID, parameters.registrationId));
    }

    @Test
    public void test_ListRemoveListenerCodec_encodeResponse() {
        int fileClientMessageIndex = 320;
        ClientMessage encoded = ListRemoveListenerCodec.encodeResponse(aBoolean);
        ClientMessage fromFile = clientMessages.get(fileClientMessageIndex);
        compareClientMessages(fromFile, encoded);
    }

    @Test
    public void test_ListIsEmptyCodec_decodeRequest() {
        int fileClientMessageIndex = 321;
        ClientMessage fromFile = clientMessages.get(fileClientMessageIndex);
        ListIsEmptyCodec.RequestParameters parameters = ListIsEmptyCodec.decodeRequest(fromFile);
        assertTrue(isEqual(aString, parameters.name));
    }

    @Test
    public void test_ListIsEmptyCodec_encodeResponse() {
        int fileClientMessageIndex = 322;
        ClientMessage encoded = ListIsEmptyCodec.encodeResponse(aBoolean);
        ClientMessage fromFile = clientMessages.get(fileClientMessageIndex);
        compareClientMessages(fromFile, encoded);
    }

    @Test
    public void test_ListAddAllWithIndexCodec_decodeRequest() {
        int fileClientMessageIndex = 323;
        ClientMessage fromFile = clientMessages.get(fileClientMessageIndex);
        ListAddAllWithIndexCodec.RequestParameters parameters = ListAddAllWithIndexCodec.decodeRequest(fromFile);
        assertTrue(isEqual(aString, parameters.name));
        assertTrue(isEqual(anInt, parameters.index));
        assertTrue(isEqual(aListOfData, parameters.valueList));
    }

    @Test
    public void test_ListAddAllWithIndexCodec_encodeResponse() {
        int fileClientMessageIndex = 324;
        ClientMessage encoded = ListAddAllWithIndexCodec.encodeResponse(aBoolean);
        ClientMessage fromFile = clientMessages.get(fileClientMessageIndex);
        compareClientMessages(fromFile, encoded);
    }

    @Test
    public void test_ListGetCodec_decodeRequest() {
        int fileClientMessageIndex = 325;
        ClientMessage fromFile = clientMessages.get(fileClientMessageIndex);
        ListGetCodec.RequestParameters parameters = ListGetCodec.decodeRequest(fromFile);
        assertTrue(isEqual(aString, parameters.name));
        assertTrue(isEqual(anInt, parameters.index));
    }

    @Test
    public void test_ListGetCodec_encodeResponse() {
        int fileClientMessageIndex = 326;
        ClientMessage encoded = ListGetCodec.encodeResponse(aData);
        ClientMessage fromFile = clientMessages.get(fileClientMessageIndex);
        compareClientMessages(fromFile, encoded);
    }

    @Test
    public void test_ListSetCodec_decodeRequest() {
        int fileClientMessageIndex = 327;
        ClientMessage fromFile = clientMessages.get(fileClientMessageIndex);
        ListSetCodec.RequestParameters parameters = ListSetCodec.decodeRequest(fromFile);
        assertTrue(isEqual(aString, parameters.name));
        assertTrue(isEqual(anInt, parameters.index));
        assertTrue(isEqual(aData, parameters.value));
    }

    @Test
    public void test_ListSetCodec_encodeResponse() {
        int fileClientMessageIndex = 328;
        ClientMessage encoded = ListSetCodec.encodeResponse(aData);
        ClientMessage fromFile = clientMessages.get(fileClientMessageIndex);
        compareClientMessages(fromFile, encoded);
    }

    @Test
    public void test_ListAddWithIndexCodec_decodeRequest() {
        int fileClientMessageIndex = 329;
        ClientMessage fromFile = clientMessages.get(fileClientMessageIndex);
        ListAddWithIndexCodec.RequestParameters parameters = ListAddWithIndexCodec.decodeRequest(fromFile);
        assertTrue(isEqual(aString, parameters.name));
        assertTrue(isEqual(anInt, parameters.index));
        assertTrue(isEqual(aData, parameters.value));
    }

    @Test
    public void test_ListAddWithIndexCodec_encodeResponse() {
        int fileClientMessageIndex = 330;
        ClientMessage encoded = ListAddWithIndexCodec.encodeResponse();
        ClientMessage fromFile = clientMessages.get(fileClientMessageIndex);
        compareClientMessages(fromFile, encoded);
    }

    @Test
    public void test_ListRemoveWithIndexCodec_decodeRequest() {
        int fileClientMessageIndex = 331;
        ClientMessage fromFile = clientMessages.get(fileClientMessageIndex);
        ListRemoveWithIndexCodec.RequestParameters parameters = ListRemoveWithIndexCodec.decodeRequest(fromFile);
        assertTrue(isEqual(aString, parameters.name));
        assertTrue(isEqual(anInt, parameters.index));
    }

    @Test
    public void test_ListRemoveWithIndexCodec_encodeResponse() {
        int fileClientMessageIndex = 332;
        ClientMessage encoded = ListRemoveWithIndexCodec.encodeResponse(aData);
        ClientMessage fromFile = clientMessages.get(fileClientMessageIndex);
        compareClientMessages(fromFile, encoded);
    }

    @Test
    public void test_ListLastIndexOfCodec_decodeRequest() {
        int fileClientMessageIndex = 333;
        ClientMessage fromFile = clientMessages.get(fileClientMessageIndex);
        ListLastIndexOfCodec.RequestParameters parameters = ListLastIndexOfCodec.decodeRequest(fromFile);
        assertTrue(isEqual(aString, parameters.name));
        assertTrue(isEqual(aData, parameters.value));
    }

    @Test
    public void test_ListLastIndexOfCodec_encodeResponse() {
        int fileClientMessageIndex = 334;
        ClientMessage encoded = ListLastIndexOfCodec.encodeResponse(anInt);
        ClientMessage fromFile = clientMessages.get(fileClientMessageIndex);
        compareClientMessages(fromFile, encoded);
    }

    @Test
    public void test_ListIndexOfCodec_decodeRequest() {
        int fileClientMessageIndex = 335;
        ClientMessage fromFile = clientMessages.get(fileClientMessageIndex);
        ListIndexOfCodec.RequestParameters parameters = ListIndexOfCodec.decodeRequest(fromFile);
        assertTrue(isEqual(aString, parameters.name));
        assertTrue(isEqual(aData, parameters.value));
    }

    @Test
    public void test_ListIndexOfCodec_encodeResponse() {
        int fileClientMessageIndex = 336;
        ClientMessage encoded = ListIndexOfCodec.encodeResponse(anInt);
        ClientMessage fromFile = clientMessages.get(fileClientMessageIndex);
        compareClientMessages(fromFile, encoded);
    }

    @Test
    public void test_ListSubCodec_decodeRequest() {
        int fileClientMessageIndex = 337;
        ClientMessage fromFile = clientMessages.get(fileClientMessageIndex);
        ListSubCodec.RequestParameters parameters = ListSubCodec.decodeRequest(fromFile);
        assertTrue(isEqual(aString, parameters.name));
        assertTrue(isEqual(anInt, parameters.from));
        assertTrue(isEqual(anInt, parameters.to));
    }

    @Test
    public void test_ListSubCodec_encodeResponse() {
        int fileClientMessageIndex = 338;
        ClientMessage encoded = ListSubCodec.encodeResponse(aListOfData);
        ClientMessage fromFile = clientMessages.get(fileClientMessageIndex);
        compareClientMessages(fromFile, encoded);
    }

    @Test
    public void test_ListIteratorCodec_decodeRequest() {
        int fileClientMessageIndex = 339;
        ClientMessage fromFile = clientMessages.get(fileClientMessageIndex);
        ListIteratorCodec.RequestParameters parameters = ListIteratorCodec.decodeRequest(fromFile);
        assertTrue(isEqual(aString, parameters.name));
    }

    @Test
    public void test_ListIteratorCodec_encodeResponse() {
        int fileClientMessageIndex = 340;
        ClientMessage encoded = ListIteratorCodec.encodeResponse(aListOfData);
        ClientMessage fromFile = clientMessages.get(fileClientMessageIndex);
        compareClientMessages(fromFile, encoded);
    }

    @Test
    public void test_ListListIteratorCodec_decodeRequest() {
        int fileClientMessageIndex = 341;
        ClientMessage fromFile = clientMessages.get(fileClientMessageIndex);
        ListListIteratorCodec.RequestParameters parameters = ListListIteratorCodec.decodeRequest(fromFile);
        assertTrue(isEqual(aString, parameters.name));
        assertTrue(isEqual(anInt, parameters.index));
    }

    @Test
    public void test_ListListIteratorCodec_encodeResponse() {
        int fileClientMessageIndex = 342;
        ClientMessage encoded = ListListIteratorCodec.encodeResponse(aListOfData);
        ClientMessage fromFile = clientMessages.get(fileClientMessageIndex);
        compareClientMessages(fromFile, encoded);
    }

    @Test
    public void test_SetSizeCodec_decodeRequest() {
        int fileClientMessageIndex = 343;
        ClientMessage fromFile = clientMessages.get(fileClientMessageIndex);
        SetSizeCodec.RequestParameters parameters = SetSizeCodec.decodeRequest(fromFile);
        assertTrue(isEqual(aString, parameters.name));
    }

    @Test
    public void test_SetSizeCodec_encodeResponse() {
        int fileClientMessageIndex = 344;
        ClientMessage encoded = SetSizeCodec.encodeResponse(anInt);
        ClientMessage fromFile = clientMessages.get(fileClientMessageIndex);
        compareClientMessages(fromFile, encoded);
    }

    @Test
    public void test_SetContainsCodec_decodeRequest() {
        int fileClientMessageIndex = 345;
        ClientMessage fromFile = clientMessages.get(fileClientMessageIndex);
        SetContainsCodec.RequestParameters parameters = SetContainsCodec.decodeRequest(fromFile);
        assertTrue(isEqual(aString, parameters.name));
        assertTrue(isEqual(aData, parameters.value));
    }

    @Test
    public void test_SetContainsCodec_encodeResponse() {
        int fileClientMessageIndex = 346;
        ClientMessage encoded = SetContainsCodec.encodeResponse(aBoolean);
        ClientMessage fromFile = clientMessages.get(fileClientMessageIndex);
        compareClientMessages(fromFile, encoded);
    }

    @Test
    public void test_SetContainsAllCodec_decodeRequest() {
        int fileClientMessageIndex = 347;
        ClientMessage fromFile = clientMessages.get(fileClientMessageIndex);
        SetContainsAllCodec.RequestParameters parameters = SetContainsAllCodec.decodeRequest(fromFile);
        assertTrue(isEqual(aString, parameters.name));
        assertTrue(isEqual(aListOfData, parameters.items));
    }

    @Test
    public void test_SetContainsAllCodec_encodeResponse() {
        int fileClientMessageIndex = 348;
        ClientMessage encoded = SetContainsAllCodec.encodeResponse(aBoolean);
        ClientMessage fromFile = clientMessages.get(fileClientMessageIndex);
        compareClientMessages(fromFile, encoded);
    }

    @Test
    public void test_SetAddCodec_decodeRequest() {
        int fileClientMessageIndex = 349;
        ClientMessage fromFile = clientMessages.get(fileClientMessageIndex);
        SetAddCodec.RequestParameters parameters = SetAddCodec.decodeRequest(fromFile);
        assertTrue(isEqual(aString, parameters.name));
        assertTrue(isEqual(aData, parameters.value));
    }

    @Test
    public void test_SetAddCodec_encodeResponse() {
        int fileClientMessageIndex = 350;
        ClientMessage encoded = SetAddCodec.encodeResponse(aBoolean);
        ClientMessage fromFile = clientMessages.get(fileClientMessageIndex);
        compareClientMessages(fromFile, encoded);
    }

    @Test
    public void test_SetRemoveCodec_decodeRequest() {
        int fileClientMessageIndex = 351;
        ClientMessage fromFile = clientMessages.get(fileClientMessageIndex);
        SetRemoveCodec.RequestParameters parameters = SetRemoveCodec.decodeRequest(fromFile);
        assertTrue(isEqual(aString, parameters.name));
        assertTrue(isEqual(aData, parameters.value));
    }

    @Test
    public void test_SetRemoveCodec_encodeResponse() {
        int fileClientMessageIndex = 352;
        ClientMessage encoded = SetRemoveCodec.encodeResponse(aBoolean);
        ClientMessage fromFile = clientMessages.get(fileClientMessageIndex);
        compareClientMessages(fromFile, encoded);
    }

    @Test
    public void test_SetAddAllCodec_decodeRequest() {
        int fileClientMessageIndex = 353;
        ClientMessage fromFile = clientMessages.get(fileClientMessageIndex);
        SetAddAllCodec.RequestParameters parameters = SetAddAllCodec.decodeRequest(fromFile);
        assertTrue(isEqual(aString, parameters.name));
        assertTrue(isEqual(aListOfData, parameters.valueList));
    }

    @Test
    public void test_SetAddAllCodec_encodeResponse() {
        int fileClientMessageIndex = 354;
        ClientMessage encoded = SetAddAllCodec.encodeResponse(aBoolean);
        ClientMessage fromFile = clientMessages.get(fileClientMessageIndex);
        compareClientMessages(fromFile, encoded);
    }

    @Test
    public void test_SetCompareAndRemoveAllCodec_decodeRequest() {
        int fileClientMessageIndex = 355;
        ClientMessage fromFile = clientMessages.get(fileClientMessageIndex);
        SetCompareAndRemoveAllCodec.RequestParameters parameters = SetCompareAndRemoveAllCodec.decodeRequest(fromFile);
        assertTrue(isEqual(aString, parameters.name));
        assertTrue(isEqual(aListOfData, parameters.values));
    }

    @Test
    public void test_SetCompareAndRemoveAllCodec_encodeResponse() {
        int fileClientMessageIndex = 356;
        ClientMessage encoded = SetCompareAndRemoveAllCodec.encodeResponse(aBoolean);
        ClientMessage fromFile = clientMessages.get(fileClientMessageIndex);
        compareClientMessages(fromFile, encoded);
    }

    @Test
    public void test_SetCompareAndRetainAllCodec_decodeRequest() {
        int fileClientMessageIndex = 357;
        ClientMessage fromFile = clientMessages.get(fileClientMessageIndex);
        SetCompareAndRetainAllCodec.RequestParameters parameters = SetCompareAndRetainAllCodec.decodeRequest(fromFile);
        assertTrue(isEqual(aString, parameters.name));
        assertTrue(isEqual(aListOfData, parameters.values));
    }

    @Test
    public void test_SetCompareAndRetainAllCodec_encodeResponse() {
        int fileClientMessageIndex = 358;
        ClientMessage encoded = SetCompareAndRetainAllCodec.encodeResponse(aBoolean);
        ClientMessage fromFile = clientMessages.get(fileClientMessageIndex);
        compareClientMessages(fromFile, encoded);
    }

    @Test
    public void test_SetClearCodec_decodeRequest() {
        int fileClientMessageIndex = 359;
        ClientMessage fromFile = clientMessages.get(fileClientMessageIndex);
        SetClearCodec.RequestParameters parameters = SetClearCodec.decodeRequest(fromFile);
        assertTrue(isEqual(aString, parameters.name));
    }

    @Test
    public void test_SetClearCodec_encodeResponse() {
        int fileClientMessageIndex = 360;
        ClientMessage encoded = SetClearCodec.encodeResponse();
        ClientMessage fromFile = clientMessages.get(fileClientMessageIndex);
        compareClientMessages(fromFile, encoded);
    }

    @Test
    public void test_SetGetAllCodec_decodeRequest() {
        int fileClientMessageIndex = 361;
        ClientMessage fromFile = clientMessages.get(fileClientMessageIndex);
        SetGetAllCodec.RequestParameters parameters = SetGetAllCodec.decodeRequest(fromFile);
        assertTrue(isEqual(aString, parameters.name));
    }

    @Test
    public void test_SetGetAllCodec_encodeResponse() {
        int fileClientMessageIndex = 362;
        ClientMessage encoded = SetGetAllCodec.encodeResponse(aListOfData);
        ClientMessage fromFile = clientMessages.get(fileClientMessageIndex);
        compareClientMessages(fromFile, encoded);
    }

    @Test
    public void test_SetAddListenerCodec_decodeRequest() {
        int fileClientMessageIndex = 363;
        ClientMessage fromFile = clientMessages.get(fileClientMessageIndex);
        SetAddListenerCodec.RequestParameters parameters = SetAddListenerCodec.decodeRequest(fromFile);
        assertTrue(isEqual(aString, parameters.name));
        assertTrue(isEqual(aBoolean, parameters.includeValue));
        assertTrue(isEqual(aBoolean, parameters.localOnly));
    }

    @Test
    public void test_SetAddListenerCodec_encodeResponse() {
        int fileClientMessageIndex = 364;
        ClientMessage encoded = SetAddListenerCodec.encodeResponse(aUUID);
        ClientMessage fromFile = clientMessages.get(fileClientMessageIndex);
        compareClientMessages(fromFile, encoded);
    }

    @Test
    public void test_SetAddListenerCodec_encodeItemEvent() {
        int fileClientMessageIndex = 365;
        ClientMessage fromFile = clientMessages.get(fileClientMessageIndex);
        ClientMessage encoded = SetAddListenerCodec.encodeItemEvent(aData, aUUID, anInt);
        compareClientMessages(fromFile, encoded);
    }

    @Test
    public void test_SetRemoveListenerCodec_decodeRequest() {
        int fileClientMessageIndex = 366;
        ClientMessage fromFile = clientMessages.get(fileClientMessageIndex);
        SetRemoveListenerCodec.RequestParameters parameters = SetRemoveListenerCodec.decodeRequest(fromFile);
        assertTrue(isEqual(aString, parameters.name));
        assertTrue(isEqual(aUUID, parameters.registrationId));
    }

    @Test
    public void test_SetRemoveListenerCodec_encodeResponse() {
        int fileClientMessageIndex = 367;
        ClientMessage encoded = SetRemoveListenerCodec.encodeResponse(aBoolean);
        ClientMessage fromFile = clientMessages.get(fileClientMessageIndex);
        compareClientMessages(fromFile, encoded);
    }

    @Test
    public void test_SetIsEmptyCodec_decodeRequest() {
        int fileClientMessageIndex = 368;
        ClientMessage fromFile = clientMessages.get(fileClientMessageIndex);
        SetIsEmptyCodec.RequestParameters parameters = SetIsEmptyCodec.decodeRequest(fromFile);
        assertTrue(isEqual(aString, parameters.name));
    }

    @Test
    public void test_SetIsEmptyCodec_encodeResponse() {
        int fileClientMessageIndex = 369;
        ClientMessage encoded = SetIsEmptyCodec.encodeResponse(aBoolean);
        ClientMessage fromFile = clientMessages.get(fileClientMessageIndex);
        compareClientMessages(fromFile, encoded);
    }

    @Test
    public void test_FencedLockLockCodec_decodeRequest() {
        int fileClientMessageIndex = 370;
        ClientMessage fromFile = clientMessages.get(fileClientMessageIndex);
        FencedLockLockCodec.RequestParameters parameters = FencedLockLockCodec.decodeRequest(fromFile);
        assertTrue(isEqual(aRaftGroupId, parameters.groupId));
        assertTrue(isEqual(aString, parameters.name));
        assertTrue(isEqual(aLong, parameters.sessionId));
        assertTrue(isEqual(aLong, parameters.threadId));
        assertTrue(isEqual(aUUID, parameters.invocationUid));
    }

    @Test
    public void test_FencedLockLockCodec_encodeResponse() {
        int fileClientMessageIndex = 371;
        ClientMessage encoded = FencedLockLockCodec.encodeResponse(aLong);
        ClientMessage fromFile = clientMessages.get(fileClientMessageIndex);
        compareClientMessages(fromFile, encoded);
    }

    @Test
    public void test_FencedLockTryLockCodec_decodeRequest() {
        int fileClientMessageIndex = 372;
        ClientMessage fromFile = clientMessages.get(fileClientMessageIndex);
        FencedLockTryLockCodec.RequestParameters parameters = FencedLockTryLockCodec.decodeRequest(fromFile);
        assertTrue(isEqual(aRaftGroupId, parameters.groupId));
        assertTrue(isEqual(aString, parameters.name));
        assertTrue(isEqual(aLong, parameters.sessionId));
        assertTrue(isEqual(aLong, parameters.threadId));
        assertTrue(isEqual(aUUID, parameters.invocationUid));
        assertTrue(isEqual(aLong, parameters.timeoutMs));
    }

    @Test
    public void test_FencedLockTryLockCodec_encodeResponse() {
        int fileClientMessageIndex = 373;
        ClientMessage encoded = FencedLockTryLockCodec.encodeResponse(aLong);
        ClientMessage fromFile = clientMessages.get(fileClientMessageIndex);
        compareClientMessages(fromFile, encoded);
    }

    @Test
    public void test_FencedLockUnlockCodec_decodeRequest() {
        int fileClientMessageIndex = 374;
        ClientMessage fromFile = clientMessages.get(fileClientMessageIndex);
        FencedLockUnlockCodec.RequestParameters parameters = FencedLockUnlockCodec.decodeRequest(fromFile);
        assertTrue(isEqual(aRaftGroupId, parameters.groupId));
        assertTrue(isEqual(aString, parameters.name));
        assertTrue(isEqual(aLong, parameters.sessionId));
        assertTrue(isEqual(aLong, parameters.threadId));
        assertTrue(isEqual(aUUID, parameters.invocationUid));
    }

    @Test
    public void test_FencedLockUnlockCodec_encodeResponse() {
        int fileClientMessageIndex = 375;
        ClientMessage encoded = FencedLockUnlockCodec.encodeResponse(aBoolean);
        ClientMessage fromFile = clientMessages.get(fileClientMessageIndex);
        compareClientMessages(fromFile, encoded);
    }

    @Test
    public void test_FencedLockGetLockOwnershipCodec_decodeRequest() {
        int fileClientMessageIndex = 376;
        ClientMessage fromFile = clientMessages.get(fileClientMessageIndex);
        FencedLockGetLockOwnershipCodec.RequestParameters parameters = FencedLockGetLockOwnershipCodec.decodeRequest(fromFile);
        assertTrue(isEqual(aRaftGroupId, parameters.groupId));
        assertTrue(isEqual(aString, parameters.name));
    }

    @Test
    public void test_FencedLockGetLockOwnershipCodec_encodeResponse() {
        int fileClientMessageIndex = 377;
        ClientMessage encoded = FencedLockGetLockOwnershipCodec.encodeResponse(aLong, anInt, aLong, aLong);
        ClientMessage fromFile = clientMessages.get(fileClientMessageIndex);
        compareClientMessages(fromFile, encoded);
    }

    @Test
    public void test_ExecutorServiceShutdownCodec_decodeRequest() {
        int fileClientMessageIndex = 378;
        ClientMessage fromFile = clientMessages.get(fileClientMessageIndex);
        ExecutorServiceShutdownCodec.RequestParameters parameters = ExecutorServiceShutdownCodec.decodeRequest(fromFile);
        assertTrue(isEqual(aString, parameters.name));
    }

    @Test
    public void test_ExecutorServiceShutdownCodec_encodeResponse() {
        int fileClientMessageIndex = 379;
        ClientMessage encoded = ExecutorServiceShutdownCodec.encodeResponse();
        ClientMessage fromFile = clientMessages.get(fileClientMessageIndex);
        compareClientMessages(fromFile, encoded);
    }

    @Test
    public void test_ExecutorServiceIsShutdownCodec_decodeRequest() {
        int fileClientMessageIndex = 380;
        ClientMessage fromFile = clientMessages.get(fileClientMessageIndex);
        ExecutorServiceIsShutdownCodec.RequestParameters parameters = ExecutorServiceIsShutdownCodec.decodeRequest(fromFile);
        assertTrue(isEqual(aString, parameters.name));
    }

    @Test
    public void test_ExecutorServiceIsShutdownCodec_encodeResponse() {
        int fileClientMessageIndex = 381;
        ClientMessage encoded = ExecutorServiceIsShutdownCodec.encodeResponse(aBoolean);
        ClientMessage fromFile = clientMessages.get(fileClientMessageIndex);
        compareClientMessages(fromFile, encoded);
    }

    @Test
    public void test_ExecutorServiceCancelOnPartitionCodec_decodeRequest() {
        int fileClientMessageIndex = 382;
        ClientMessage fromFile = clientMessages.get(fileClientMessageIndex);
        ExecutorServiceCancelOnPartitionCodec.RequestParameters parameters = ExecutorServiceCancelOnPartitionCodec.decodeRequest(fromFile);
        assertTrue(isEqual(aUUID, parameters.uuid));
        assertTrue(isEqual(aBoolean, parameters.interrupt));
    }

    @Test
    public void test_ExecutorServiceCancelOnPartitionCodec_encodeResponse() {
        int fileClientMessageIndex = 383;
        ClientMessage encoded = ExecutorServiceCancelOnPartitionCodec.encodeResponse(aBoolean);
        ClientMessage fromFile = clientMessages.get(fileClientMessageIndex);
        compareClientMessages(fromFile, encoded);
    }

    @Test
    public void test_ExecutorServiceCancelOnAddressCodec_decodeRequest() {
        int fileClientMessageIndex = 384;
        ClientMessage fromFile = clientMessages.get(fileClientMessageIndex);
        ExecutorServiceCancelOnAddressCodec.RequestParameters parameters = ExecutorServiceCancelOnAddressCodec.decodeRequest(fromFile);
        assertTrue(isEqual(aUUID, parameters.uuid));
        assertTrue(isEqual(anAddress, parameters.address));
        assertTrue(isEqual(aBoolean, parameters.interrupt));
    }

    @Test
    public void test_ExecutorServiceCancelOnAddressCodec_encodeResponse() {
        int fileClientMessageIndex = 385;
        ClientMessage encoded = ExecutorServiceCancelOnAddressCodec.encodeResponse(aBoolean);
        ClientMessage fromFile = clientMessages.get(fileClientMessageIndex);
        compareClientMessages(fromFile, encoded);
    }

    @Test
    public void test_ExecutorServiceSubmitToPartitionCodec_decodeRequest() {
        int fileClientMessageIndex = 386;
        ClientMessage fromFile = clientMessages.get(fileClientMessageIndex);
        ExecutorServiceSubmitToPartitionCodec.RequestParameters parameters = ExecutorServiceSubmitToPartitionCodec.decodeRequest(fromFile);
        assertTrue(isEqual(aString, parameters.name));
        assertTrue(isEqual(aUUID, parameters.uuid));
        assertTrue(isEqual(aData, parameters.callable));
    }

    @Test
    public void test_ExecutorServiceSubmitToPartitionCodec_encodeResponse() {
        int fileClientMessageIndex = 387;
        ClientMessage encoded = ExecutorServiceSubmitToPartitionCodec.encodeResponse(aData);
        ClientMessage fromFile = clientMessages.get(fileClientMessageIndex);
        compareClientMessages(fromFile, encoded);
    }

    @Test
    public void test_ExecutorServiceSubmitToAddressCodec_decodeRequest() {
        int fileClientMessageIndex = 388;
        ClientMessage fromFile = clientMessages.get(fileClientMessageIndex);
        ExecutorServiceSubmitToAddressCodec.RequestParameters parameters = ExecutorServiceSubmitToAddressCodec.decodeRequest(fromFile);
        assertTrue(isEqual(aString, parameters.name));
        assertTrue(isEqual(aUUID, parameters.uuid));
        assertTrue(isEqual(aData, parameters.callable));
        assertTrue(isEqual(anAddress, parameters.address));
    }

    @Test
    public void test_ExecutorServiceSubmitToAddressCodec_encodeResponse() {
        int fileClientMessageIndex = 389;
        ClientMessage encoded = ExecutorServiceSubmitToAddressCodec.encodeResponse(aData);
        ClientMessage fromFile = clientMessages.get(fileClientMessageIndex);
        compareClientMessages(fromFile, encoded);
    }

    @Test
    public void test_AtomicLongApplyCodec_decodeRequest() {
        int fileClientMessageIndex = 390;
        ClientMessage fromFile = clientMessages.get(fileClientMessageIndex);
        AtomicLongApplyCodec.RequestParameters parameters = AtomicLongApplyCodec.decodeRequest(fromFile);
        assertTrue(isEqual(aRaftGroupId, parameters.groupId));
        assertTrue(isEqual(aString, parameters.name));
        assertTrue(isEqual(aData, parameters.function));
    }

    @Test
    public void test_AtomicLongApplyCodec_encodeResponse() {
        int fileClientMessageIndex = 391;
        ClientMessage encoded = AtomicLongApplyCodec.encodeResponse(aData);
        ClientMessage fromFile = clientMessages.get(fileClientMessageIndex);
        compareClientMessages(fromFile, encoded);
    }

    @Test
    public void test_AtomicLongAlterCodec_decodeRequest() {
        int fileClientMessageIndex = 392;
        ClientMessage fromFile = clientMessages.get(fileClientMessageIndex);
        AtomicLongAlterCodec.RequestParameters parameters = AtomicLongAlterCodec.decodeRequest(fromFile);
        assertTrue(isEqual(aRaftGroupId, parameters.groupId));
        assertTrue(isEqual(aString, parameters.name));
        assertTrue(isEqual(aData, parameters.function));
        assertTrue(isEqual(anInt, parameters.returnValueType));
    }

    @Test
    public void test_AtomicLongAlterCodec_encodeResponse() {
        int fileClientMessageIndex = 393;
        ClientMessage encoded = AtomicLongAlterCodec.encodeResponse(aLong);
        ClientMessage fromFile = clientMessages.get(fileClientMessageIndex);
        compareClientMessages(fromFile, encoded);
    }

    @Test
    public void test_AtomicLongAddAndGetCodec_decodeRequest() {
        int fileClientMessageIndex = 394;
        ClientMessage fromFile = clientMessages.get(fileClientMessageIndex);
        AtomicLongAddAndGetCodec.RequestParameters parameters = AtomicLongAddAndGetCodec.decodeRequest(fromFile);
        assertTrue(isEqual(aRaftGroupId, parameters.groupId));
        assertTrue(isEqual(aString, parameters.name));
        assertTrue(isEqual(aLong, parameters.delta));
    }

    @Test
    public void test_AtomicLongAddAndGetCodec_encodeResponse() {
        int fileClientMessageIndex = 395;
        ClientMessage encoded = AtomicLongAddAndGetCodec.encodeResponse(aLong);
        ClientMessage fromFile = clientMessages.get(fileClientMessageIndex);
        compareClientMessages(fromFile, encoded);
    }

    @Test
    public void test_AtomicLongCompareAndSetCodec_decodeRequest() {
        int fileClientMessageIndex = 396;
        ClientMessage fromFile = clientMessages.get(fileClientMessageIndex);
        AtomicLongCompareAndSetCodec.RequestParameters parameters = AtomicLongCompareAndSetCodec.decodeRequest(fromFile);
        assertTrue(isEqual(aRaftGroupId, parameters.groupId));
        assertTrue(isEqual(aString, parameters.name));
        assertTrue(isEqual(aLong, parameters.expected));
        assertTrue(isEqual(aLong, parameters.updated));
    }

    @Test
    public void test_AtomicLongCompareAndSetCodec_encodeResponse() {
        int fileClientMessageIndex = 397;
        ClientMessage encoded = AtomicLongCompareAndSetCodec.encodeResponse(aBoolean);
        ClientMessage fromFile = clientMessages.get(fileClientMessageIndex);
        compareClientMessages(fromFile, encoded);
    }

    @Test
    public void test_AtomicLongGetCodec_decodeRequest() {
        int fileClientMessageIndex = 398;
        ClientMessage fromFile = clientMessages.get(fileClientMessageIndex);
        AtomicLongGetCodec.RequestParameters parameters = AtomicLongGetCodec.decodeRequest(fromFile);
        assertTrue(isEqual(aRaftGroupId, parameters.groupId));
        assertTrue(isEqual(aString, parameters.name));
    }

    @Test
    public void test_AtomicLongGetCodec_encodeResponse() {
        int fileClientMessageIndex = 399;
        ClientMessage encoded = AtomicLongGetCodec.encodeResponse(aLong);
        ClientMessage fromFile = clientMessages.get(fileClientMessageIndex);
        compareClientMessages(fromFile, encoded);
    }

    @Test
    public void test_AtomicLongGetAndAddCodec_decodeRequest() {
        int fileClientMessageIndex = 400;
        ClientMessage fromFile = clientMessages.get(fileClientMessageIndex);
        AtomicLongGetAndAddCodec.RequestParameters parameters = AtomicLongGetAndAddCodec.decodeRequest(fromFile);
        assertTrue(isEqual(aRaftGroupId, parameters.groupId));
        assertTrue(isEqual(aString, parameters.name));
        assertTrue(isEqual(aLong, parameters.delta));
    }

    @Test
    public void test_AtomicLongGetAndAddCodec_encodeResponse() {
        int fileClientMessageIndex = 401;
        ClientMessage encoded = AtomicLongGetAndAddCodec.encodeResponse(aLong);
        ClientMessage fromFile = clientMessages.get(fileClientMessageIndex);
        compareClientMessages(fromFile, encoded);
    }

    @Test
    public void test_AtomicLongGetAndSetCodec_decodeRequest() {
        int fileClientMessageIndex = 402;
        ClientMessage fromFile = clientMessages.get(fileClientMessageIndex);
        AtomicLongGetAndSetCodec.RequestParameters parameters = AtomicLongGetAndSetCodec.decodeRequest(fromFile);
        assertTrue(isEqual(aRaftGroupId, parameters.groupId));
        assertTrue(isEqual(aString, parameters.name));
        assertTrue(isEqual(aLong, parameters.newValue));
    }

    @Test
    public void test_AtomicLongGetAndSetCodec_encodeResponse() {
        int fileClientMessageIndex = 403;
        ClientMessage encoded = AtomicLongGetAndSetCodec.encodeResponse(aLong);
        ClientMessage fromFile = clientMessages.get(fileClientMessageIndex);
        compareClientMessages(fromFile, encoded);
    }

    @Test
    public void test_AtomicRefApplyCodec_decodeRequest() {
        int fileClientMessageIndex = 404;
        ClientMessage fromFile = clientMessages.get(fileClientMessageIndex);
        AtomicRefApplyCodec.RequestParameters parameters = AtomicRefApplyCodec.decodeRequest(fromFile);
        assertTrue(isEqual(aRaftGroupId, parameters.groupId));
        assertTrue(isEqual(aString, parameters.name));
        assertTrue(isEqual(aData, parameters.function));
        assertTrue(isEqual(anInt, parameters.returnValueType));
        assertTrue(isEqual(aBoolean, parameters.alter));
    }

    @Test
    public void test_AtomicRefApplyCodec_encodeResponse() {
        int fileClientMessageIndex = 405;
        ClientMessage encoded = AtomicRefApplyCodec.encodeResponse(aData);
        ClientMessage fromFile = clientMessages.get(fileClientMessageIndex);
        compareClientMessages(fromFile, encoded);
    }

    @Test
    public void test_AtomicRefCompareAndSetCodec_decodeRequest() {
        int fileClientMessageIndex = 406;
        ClientMessage fromFile = clientMessages.get(fileClientMessageIndex);
        AtomicRefCompareAndSetCodec.RequestParameters parameters = AtomicRefCompareAndSetCodec.decodeRequest(fromFile);
        assertTrue(isEqual(aRaftGroupId, parameters.groupId));
        assertTrue(isEqual(aString, parameters.name));
        assertTrue(isEqual(aData, parameters.oldValue));
        assertTrue(isEqual(aData, parameters.newValue));
    }

    @Test
    public void test_AtomicRefCompareAndSetCodec_encodeResponse() {
        int fileClientMessageIndex = 407;
        ClientMessage encoded = AtomicRefCompareAndSetCodec.encodeResponse(aBoolean);
        ClientMessage fromFile = clientMessages.get(fileClientMessageIndex);
        compareClientMessages(fromFile, encoded);
    }

    @Test
    public void test_AtomicRefContainsCodec_decodeRequest() {
        int fileClientMessageIndex = 408;
        ClientMessage fromFile = clientMessages.get(fileClientMessageIndex);
        AtomicRefContainsCodec.RequestParameters parameters = AtomicRefContainsCodec.decodeRequest(fromFile);
        assertTrue(isEqual(aRaftGroupId, parameters.groupId));
        assertTrue(isEqual(aString, parameters.name));
        assertTrue(isEqual(aData, parameters.value));
    }

    @Test
    public void test_AtomicRefContainsCodec_encodeResponse() {
        int fileClientMessageIndex = 409;
        ClientMessage encoded = AtomicRefContainsCodec.encodeResponse(aBoolean);
        ClientMessage fromFile = clientMessages.get(fileClientMessageIndex);
        compareClientMessages(fromFile, encoded);
    }

    @Test
    public void test_AtomicRefGetCodec_decodeRequest() {
        int fileClientMessageIndex = 410;
        ClientMessage fromFile = clientMessages.get(fileClientMessageIndex);
        AtomicRefGetCodec.RequestParameters parameters = AtomicRefGetCodec.decodeRequest(fromFile);
        assertTrue(isEqual(aRaftGroupId, parameters.groupId));
        assertTrue(isEqual(aString, parameters.name));
    }

    @Test
    public void test_AtomicRefGetCodec_encodeResponse() {
        int fileClientMessageIndex = 411;
        ClientMessage encoded = AtomicRefGetCodec.encodeResponse(aData);
        ClientMessage fromFile = clientMessages.get(fileClientMessageIndex);
        compareClientMessages(fromFile, encoded);
    }

    @Test
    public void test_AtomicRefSetCodec_decodeRequest() {
        int fileClientMessageIndex = 412;
        ClientMessage fromFile = clientMessages.get(fileClientMessageIndex);
        AtomicRefSetCodec.RequestParameters parameters = AtomicRefSetCodec.decodeRequest(fromFile);
        assertTrue(isEqual(aRaftGroupId, parameters.groupId));
        assertTrue(isEqual(aString, parameters.name));
        assertTrue(isEqual(aData, parameters.newValue));
        assertTrue(isEqual(aBoolean, parameters.returnOldValue));
    }

    @Test
    public void test_AtomicRefSetCodec_encodeResponse() {
        int fileClientMessageIndex = 413;
        ClientMessage encoded = AtomicRefSetCodec.encodeResponse(aData);
        ClientMessage fromFile = clientMessages.get(fileClientMessageIndex);
        compareClientMessages(fromFile, encoded);
    }

    @Test
    public void test_CountDownLatchTrySetCountCodec_decodeRequest() {
        int fileClientMessageIndex = 414;
        ClientMessage fromFile = clientMessages.get(fileClientMessageIndex);
        CountDownLatchTrySetCountCodec.RequestParameters parameters = CountDownLatchTrySetCountCodec.decodeRequest(fromFile);
        assertTrue(isEqual(aRaftGroupId, parameters.groupId));
        assertTrue(isEqual(aString, parameters.name));
        assertTrue(isEqual(anInt, parameters.count));
    }

    @Test
    public void test_CountDownLatchTrySetCountCodec_encodeResponse() {
        int fileClientMessageIndex = 415;
        ClientMessage encoded = CountDownLatchTrySetCountCodec.encodeResponse(aBoolean);
        ClientMessage fromFile = clientMessages.get(fileClientMessageIndex);
        compareClientMessages(fromFile, encoded);
    }

    @Test
    public void test_CountDownLatchAwaitCodec_decodeRequest() {
        int fileClientMessageIndex = 416;
        ClientMessage fromFile = clientMessages.get(fileClientMessageIndex);
        CountDownLatchAwaitCodec.RequestParameters parameters = CountDownLatchAwaitCodec.decodeRequest(fromFile);
        assertTrue(isEqual(aRaftGroupId, parameters.groupId));
        assertTrue(isEqual(aString, parameters.name));
        assertTrue(isEqual(aUUID, parameters.invocationUid));
        assertTrue(isEqual(aLong, parameters.timeoutMs));
    }

    @Test
    public void test_CountDownLatchAwaitCodec_encodeResponse() {
        int fileClientMessageIndex = 417;
        ClientMessage encoded = CountDownLatchAwaitCodec.encodeResponse(aBoolean);
        ClientMessage fromFile = clientMessages.get(fileClientMessageIndex);
        compareClientMessages(fromFile, encoded);
    }

    @Test
    public void test_CountDownLatchCountDownCodec_decodeRequest() {
        int fileClientMessageIndex = 418;
        ClientMessage fromFile = clientMessages.get(fileClientMessageIndex);
        CountDownLatchCountDownCodec.RequestParameters parameters = CountDownLatchCountDownCodec.decodeRequest(fromFile);
        assertTrue(isEqual(aRaftGroupId, parameters.groupId));
        assertTrue(isEqual(aString, parameters.name));
        assertTrue(isEqual(aUUID, parameters.invocationUid));
        assertTrue(isEqual(anInt, parameters.expectedRound));
    }

    @Test
    public void test_CountDownLatchCountDownCodec_encodeResponse() {
        int fileClientMessageIndex = 419;
        ClientMessage encoded = CountDownLatchCountDownCodec.encodeResponse();
        ClientMessage fromFile = clientMessages.get(fileClientMessageIndex);
        compareClientMessages(fromFile, encoded);
    }

    @Test
    public void test_CountDownLatchGetCountCodec_decodeRequest() {
        int fileClientMessageIndex = 420;
        ClientMessage fromFile = clientMessages.get(fileClientMessageIndex);
        CountDownLatchGetCountCodec.RequestParameters parameters = CountDownLatchGetCountCodec.decodeRequest(fromFile);
        assertTrue(isEqual(aRaftGroupId, parameters.groupId));
        assertTrue(isEqual(aString, parameters.name));
    }

    @Test
    public void test_CountDownLatchGetCountCodec_encodeResponse() {
        int fileClientMessageIndex = 421;
        ClientMessage encoded = CountDownLatchGetCountCodec.encodeResponse(anInt);
        ClientMessage fromFile = clientMessages.get(fileClientMessageIndex);
        compareClientMessages(fromFile, encoded);
    }

    @Test
    public void test_CountDownLatchGetRoundCodec_decodeRequest() {
        int fileClientMessageIndex = 422;
        ClientMessage fromFile = clientMessages.get(fileClientMessageIndex);
        CountDownLatchGetRoundCodec.RequestParameters parameters = CountDownLatchGetRoundCodec.decodeRequest(fromFile);
        assertTrue(isEqual(aRaftGroupId, parameters.groupId));
        assertTrue(isEqual(aString, parameters.name));
    }

    @Test
    public void test_CountDownLatchGetRoundCodec_encodeResponse() {
        int fileClientMessageIndex = 423;
        ClientMessage encoded = CountDownLatchGetRoundCodec.encodeResponse(anInt);
        ClientMessage fromFile = clientMessages.get(fileClientMessageIndex);
        compareClientMessages(fromFile, encoded);
    }

    @Test
    public void test_SemaphoreInitCodec_decodeRequest() {
        int fileClientMessageIndex = 424;
        ClientMessage fromFile = clientMessages.get(fileClientMessageIndex);
        SemaphoreInitCodec.RequestParameters parameters = SemaphoreInitCodec.decodeRequest(fromFile);
        assertTrue(isEqual(aRaftGroupId, parameters.groupId));
        assertTrue(isEqual(aString, parameters.name));
        assertTrue(isEqual(anInt, parameters.permits));
    }

    @Test
    public void test_SemaphoreInitCodec_encodeResponse() {
        int fileClientMessageIndex = 425;
        ClientMessage encoded = SemaphoreInitCodec.encodeResponse(aBoolean);
        ClientMessage fromFile = clientMessages.get(fileClientMessageIndex);
        compareClientMessages(fromFile, encoded);
    }

    @Test
    public void test_SemaphoreAcquireCodec_decodeRequest() {
        int fileClientMessageIndex = 426;
        ClientMessage fromFile = clientMessages.get(fileClientMessageIndex);
        SemaphoreAcquireCodec.RequestParameters parameters = SemaphoreAcquireCodec.decodeRequest(fromFile);
        assertTrue(isEqual(aRaftGroupId, parameters.groupId));
        assertTrue(isEqual(aString, parameters.name));
        assertTrue(isEqual(aLong, parameters.sessionId));
        assertTrue(isEqual(aLong, parameters.threadId));
        assertTrue(isEqual(aUUID, parameters.invocationUid));
        assertTrue(isEqual(anInt, parameters.permits));
        assertTrue(isEqual(aLong, parameters.timeoutMs));
    }

    @Test
    public void test_SemaphoreAcquireCodec_encodeResponse() {
        int fileClientMessageIndex = 427;
        ClientMessage encoded = SemaphoreAcquireCodec.encodeResponse(aBoolean);
        ClientMessage fromFile = clientMessages.get(fileClientMessageIndex);
        compareClientMessages(fromFile, encoded);
    }

    @Test
    public void test_SemaphoreReleaseCodec_decodeRequest() {
        int fileClientMessageIndex = 428;
        ClientMessage fromFile = clientMessages.get(fileClientMessageIndex);
        SemaphoreReleaseCodec.RequestParameters parameters = SemaphoreReleaseCodec.decodeRequest(fromFile);
        assertTrue(isEqual(aRaftGroupId, parameters.groupId));
        assertTrue(isEqual(aString, parameters.name));
        assertTrue(isEqual(aLong, parameters.sessionId));
        assertTrue(isEqual(aLong, parameters.threadId));
        assertTrue(isEqual(aUUID, parameters.invocationUid));
        assertTrue(isEqual(anInt, parameters.permits));
    }

    @Test
    public void test_SemaphoreReleaseCodec_encodeResponse() {
        int fileClientMessageIndex = 429;
        ClientMessage encoded = SemaphoreReleaseCodec.encodeResponse(aBoolean);
        ClientMessage fromFile = clientMessages.get(fileClientMessageIndex);
        compareClientMessages(fromFile, encoded);
    }

    @Test
    public void test_SemaphoreDrainCodec_decodeRequest() {
        int fileClientMessageIndex = 430;
        ClientMessage fromFile = clientMessages.get(fileClientMessageIndex);
        SemaphoreDrainCodec.RequestParameters parameters = SemaphoreDrainCodec.decodeRequest(fromFile);
        assertTrue(isEqual(aRaftGroupId, parameters.groupId));
        assertTrue(isEqual(aString, parameters.name));
        assertTrue(isEqual(aLong, parameters.sessionId));
        assertTrue(isEqual(aLong, parameters.threadId));
        assertTrue(isEqual(aUUID, parameters.invocationUid));
    }

    @Test
    public void test_SemaphoreDrainCodec_encodeResponse() {
        int fileClientMessageIndex = 431;
        ClientMessage encoded = SemaphoreDrainCodec.encodeResponse(anInt);
        ClientMessage fromFile = clientMessages.get(fileClientMessageIndex);
        compareClientMessages(fromFile, encoded);
    }

    @Test
    public void test_SemaphoreChangeCodec_decodeRequest() {
        int fileClientMessageIndex = 432;
        ClientMessage fromFile = clientMessages.get(fileClientMessageIndex);
        SemaphoreChangeCodec.RequestParameters parameters = SemaphoreChangeCodec.decodeRequest(fromFile);
        assertTrue(isEqual(aRaftGroupId, parameters.groupId));
        assertTrue(isEqual(aString, parameters.name));
        assertTrue(isEqual(aLong, parameters.sessionId));
        assertTrue(isEqual(aLong, parameters.threadId));
        assertTrue(isEqual(aUUID, parameters.invocationUid));
        assertTrue(isEqual(anInt, parameters.permits));
    }

    @Test
    public void test_SemaphoreChangeCodec_encodeResponse() {
        int fileClientMessageIndex = 433;
        ClientMessage encoded = SemaphoreChangeCodec.encodeResponse(aBoolean);
        ClientMessage fromFile = clientMessages.get(fileClientMessageIndex);
        compareClientMessages(fromFile, encoded);
    }

    @Test
    public void test_SemaphoreAvailablePermitsCodec_decodeRequest() {
        int fileClientMessageIndex = 434;
        ClientMessage fromFile = clientMessages.get(fileClientMessageIndex);
        SemaphoreAvailablePermitsCodec.RequestParameters parameters = SemaphoreAvailablePermitsCodec.decodeRequest(fromFile);
        assertTrue(isEqual(aRaftGroupId, parameters.groupId));
        assertTrue(isEqual(aString, parameters.name));
    }

    @Test
    public void test_SemaphoreAvailablePermitsCodec_encodeResponse() {
        int fileClientMessageIndex = 435;
        ClientMessage encoded = SemaphoreAvailablePermitsCodec.encodeResponse(anInt);
        ClientMessage fromFile = clientMessages.get(fileClientMessageIndex);
        compareClientMessages(fromFile, encoded);
    }

    @Test
    public void test_SemaphoreGetSemaphoreTypeCodec_decodeRequest() {
        int fileClientMessageIndex = 436;
        ClientMessage fromFile = clientMessages.get(fileClientMessageIndex);
        SemaphoreGetSemaphoreTypeCodec.RequestParameters parameters = SemaphoreGetSemaphoreTypeCodec.decodeRequest(fromFile);
        assertTrue(isEqual(aString, parameters.proxyName));
    }

    @Test
    public void test_SemaphoreGetSemaphoreTypeCodec_encodeResponse() {
        int fileClientMessageIndex = 437;
        ClientMessage encoded = SemaphoreGetSemaphoreTypeCodec.encodeResponse(aBoolean);
        ClientMessage fromFile = clientMessages.get(fileClientMessageIndex);
        compareClientMessages(fromFile, encoded);
    }

    @Test
    public void test_ReplicatedMapPutCodec_decodeRequest() {
        int fileClientMessageIndex = 438;
        ClientMessage fromFile = clientMessages.get(fileClientMessageIndex);
        ReplicatedMapPutCodec.RequestParameters parameters = ReplicatedMapPutCodec.decodeRequest(fromFile);
        assertTrue(isEqual(aString, parameters.name));
        assertTrue(isEqual(aData, parameters.key));
        assertTrue(isEqual(aData, parameters.value));
        assertTrue(isEqual(aLong, parameters.ttl));
    }

    @Test
    public void test_ReplicatedMapPutCodec_encodeResponse() {
        int fileClientMessageIndex = 439;
        ClientMessage encoded = ReplicatedMapPutCodec.encodeResponse(aData);
        ClientMessage fromFile = clientMessages.get(fileClientMessageIndex);
        compareClientMessages(fromFile, encoded);
    }

    @Test
    public void test_ReplicatedMapSizeCodec_decodeRequest() {
        int fileClientMessageIndex = 440;
        ClientMessage fromFile = clientMessages.get(fileClientMessageIndex);
        ReplicatedMapSizeCodec.RequestParameters parameters = ReplicatedMapSizeCodec.decodeRequest(fromFile);
        assertTrue(isEqual(aString, parameters.name));
    }

    @Test
    public void test_ReplicatedMapSizeCodec_encodeResponse() {
        int fileClientMessageIndex = 441;
        ClientMessage encoded = ReplicatedMapSizeCodec.encodeResponse(anInt);
        ClientMessage fromFile = clientMessages.get(fileClientMessageIndex);
        compareClientMessages(fromFile, encoded);
    }

    @Test
    public void test_ReplicatedMapIsEmptyCodec_decodeRequest() {
        int fileClientMessageIndex = 442;
        ClientMessage fromFile = clientMessages.get(fileClientMessageIndex);
        ReplicatedMapIsEmptyCodec.RequestParameters parameters = ReplicatedMapIsEmptyCodec.decodeRequest(fromFile);
        assertTrue(isEqual(aString, parameters.name));
    }

    @Test
    public void test_ReplicatedMapIsEmptyCodec_encodeResponse() {
        int fileClientMessageIndex = 443;
        ClientMessage encoded = ReplicatedMapIsEmptyCodec.encodeResponse(aBoolean);
        ClientMessage fromFile = clientMessages.get(fileClientMessageIndex);
        compareClientMessages(fromFile, encoded);
    }

    @Test
    public void test_ReplicatedMapContainsKeyCodec_decodeRequest() {
        int fileClientMessageIndex = 444;
        ClientMessage fromFile = clientMessages.get(fileClientMessageIndex);
        ReplicatedMapContainsKeyCodec.RequestParameters parameters = ReplicatedMapContainsKeyCodec.decodeRequest(fromFile);
        assertTrue(isEqual(aString, parameters.name));
        assertTrue(isEqual(aData, parameters.key));
    }

    @Test
    public void test_ReplicatedMapContainsKeyCodec_encodeResponse() {
        int fileClientMessageIndex = 445;
        ClientMessage encoded = ReplicatedMapContainsKeyCodec.encodeResponse(aBoolean);
        ClientMessage fromFile = clientMessages.get(fileClientMessageIndex);
        compareClientMessages(fromFile, encoded);
    }

    @Test
    public void test_ReplicatedMapContainsValueCodec_decodeRequest() {
        int fileClientMessageIndex = 446;
        ClientMessage fromFile = clientMessages.get(fileClientMessageIndex);
        ReplicatedMapContainsValueCodec.RequestParameters parameters = ReplicatedMapContainsValueCodec.decodeRequest(fromFile);
        assertTrue(isEqual(aString, parameters.name));
        assertTrue(isEqual(aData, parameters.value));
    }

    @Test
    public void test_ReplicatedMapContainsValueCodec_encodeResponse() {
        int fileClientMessageIndex = 447;
        ClientMessage encoded = ReplicatedMapContainsValueCodec.encodeResponse(aBoolean);
        ClientMessage fromFile = clientMessages.get(fileClientMessageIndex);
        compareClientMessages(fromFile, encoded);
    }

    @Test
    public void test_ReplicatedMapGetCodec_decodeRequest() {
        int fileClientMessageIndex = 448;
        ClientMessage fromFile = clientMessages.get(fileClientMessageIndex);
        ReplicatedMapGetCodec.RequestParameters parameters = ReplicatedMapGetCodec.decodeRequest(fromFile);
        assertTrue(isEqual(aString, parameters.name));
        assertTrue(isEqual(aData, parameters.key));
    }

    @Test
    public void test_ReplicatedMapGetCodec_encodeResponse() {
        int fileClientMessageIndex = 449;
        ClientMessage encoded = ReplicatedMapGetCodec.encodeResponse(aData);
        ClientMessage fromFile = clientMessages.get(fileClientMessageIndex);
        compareClientMessages(fromFile, encoded);
    }

    @Test
    public void test_ReplicatedMapRemoveCodec_decodeRequest() {
        int fileClientMessageIndex = 450;
        ClientMessage fromFile = clientMessages.get(fileClientMessageIndex);
        ReplicatedMapRemoveCodec.RequestParameters parameters = ReplicatedMapRemoveCodec.decodeRequest(fromFile);
        assertTrue(isEqual(aString, parameters.name));
        assertTrue(isEqual(aData, parameters.key));
    }

    @Test
    public void test_ReplicatedMapRemoveCodec_encodeResponse() {
        int fileClientMessageIndex = 451;
        ClientMessage encoded = ReplicatedMapRemoveCodec.encodeResponse(aData);
        ClientMessage fromFile = clientMessages.get(fileClientMessageIndex);
        compareClientMessages(fromFile, encoded);
    }

    @Test
    public void test_ReplicatedMapPutAllCodec_decodeRequest() {
        int fileClientMessageIndex = 452;
        ClientMessage fromFile = clientMessages.get(fileClientMessageIndex);
        ReplicatedMapPutAllCodec.RequestParameters parameters = ReplicatedMapPutAllCodec.decodeRequest(fromFile);
        assertTrue(isEqual(aString, parameters.name));
        assertTrue(isEqual(aListOfDataToData, parameters.entries));
    }

    @Test
    public void test_ReplicatedMapPutAllCodec_encodeResponse() {
        int fileClientMessageIndex = 453;
        ClientMessage encoded = ReplicatedMapPutAllCodec.encodeResponse();
        ClientMessage fromFile = clientMessages.get(fileClientMessageIndex);
        compareClientMessages(fromFile, encoded);
    }

    @Test
    public void test_ReplicatedMapClearCodec_decodeRequest() {
        int fileClientMessageIndex = 454;
        ClientMessage fromFile = clientMessages.get(fileClientMessageIndex);
        ReplicatedMapClearCodec.RequestParameters parameters = ReplicatedMapClearCodec.decodeRequest(fromFile);
        assertTrue(isEqual(aString, parameters.name));
    }

    @Test
    public void test_ReplicatedMapClearCodec_encodeResponse() {
        int fileClientMessageIndex = 455;
        ClientMessage encoded = ReplicatedMapClearCodec.encodeResponse();
        ClientMessage fromFile = clientMessages.get(fileClientMessageIndex);
        compareClientMessages(fromFile, encoded);
    }

    @Test
    public void test_ReplicatedMapAddEntryListenerToKeyWithPredicateCodec_decodeRequest() {
        int fileClientMessageIndex = 456;
        ClientMessage fromFile = clientMessages.get(fileClientMessageIndex);
        ReplicatedMapAddEntryListenerToKeyWithPredicateCodec.RequestParameters parameters = ReplicatedMapAddEntryListenerToKeyWithPredicateCodec.decodeRequest(fromFile);
        assertTrue(isEqual(aString, parameters.name));
        assertTrue(isEqual(aData, parameters.key));
        assertTrue(isEqual(aData, parameters.predicate));
        assertTrue(isEqual(aBoolean, parameters.localOnly));
    }

    @Test
    public void test_ReplicatedMapAddEntryListenerToKeyWithPredicateCodec_encodeResponse() {
        int fileClientMessageIndex = 457;
        ClientMessage encoded = ReplicatedMapAddEntryListenerToKeyWithPredicateCodec.encodeResponse(aUUID);
        ClientMessage fromFile = clientMessages.get(fileClientMessageIndex);
        compareClientMessages(fromFile, encoded);
    }

    @Test
    public void test_ReplicatedMapAddEntryListenerToKeyWithPredicateCodec_encodeEntryEvent() {
        int fileClientMessageIndex = 458;
        ClientMessage fromFile = clientMessages.get(fileClientMessageIndex);
        ClientMessage encoded = ReplicatedMapAddEntryListenerToKeyWithPredicateCodec.encodeEntryEvent(aData, aData, aData, aData, anInt, aUUID, anInt);
        compareClientMessages(fromFile, encoded);
    }

    @Test
    public void test_ReplicatedMapAddEntryListenerWithPredicateCodec_decodeRequest() {
        int fileClientMessageIndex = 459;
        ClientMessage fromFile = clientMessages.get(fileClientMessageIndex);
        ReplicatedMapAddEntryListenerWithPredicateCodec.RequestParameters parameters = ReplicatedMapAddEntryListenerWithPredicateCodec.decodeRequest(fromFile);
        assertTrue(isEqual(aString, parameters.name));
        assertTrue(isEqual(aData, parameters.predicate));
        assertTrue(isEqual(aBoolean, parameters.localOnly));
    }

    @Test
    public void test_ReplicatedMapAddEntryListenerWithPredicateCodec_encodeResponse() {
        int fileClientMessageIndex = 460;
        ClientMessage encoded = ReplicatedMapAddEntryListenerWithPredicateCodec.encodeResponse(aUUID);
        ClientMessage fromFile = clientMessages.get(fileClientMessageIndex);
        compareClientMessages(fromFile, encoded);
    }

    @Test
    public void test_ReplicatedMapAddEntryListenerWithPredicateCodec_encodeEntryEvent() {
        int fileClientMessageIndex = 461;
        ClientMessage fromFile = clientMessages.get(fileClientMessageIndex);
        ClientMessage encoded = ReplicatedMapAddEntryListenerWithPredicateCodec.encodeEntryEvent(aData, aData, aData, aData, anInt, aUUID, anInt);
        compareClientMessages(fromFile, encoded);
    }

    @Test
    public void test_ReplicatedMapAddEntryListenerToKeyCodec_decodeRequest() {
        int fileClientMessageIndex = 462;
        ClientMessage fromFile = clientMessages.get(fileClientMessageIndex);
        ReplicatedMapAddEntryListenerToKeyCodec.RequestParameters parameters = ReplicatedMapAddEntryListenerToKeyCodec.decodeRequest(fromFile);
        assertTrue(isEqual(aString, parameters.name));
        assertTrue(isEqual(aData, parameters.key));
        assertTrue(isEqual(aBoolean, parameters.localOnly));
    }

    @Test
    public void test_ReplicatedMapAddEntryListenerToKeyCodec_encodeResponse() {
        int fileClientMessageIndex = 463;
        ClientMessage encoded = ReplicatedMapAddEntryListenerToKeyCodec.encodeResponse(aUUID);
        ClientMessage fromFile = clientMessages.get(fileClientMessageIndex);
        compareClientMessages(fromFile, encoded);
    }

    @Test
    public void test_ReplicatedMapAddEntryListenerToKeyCodec_encodeEntryEvent() {
        int fileClientMessageIndex = 464;
        ClientMessage fromFile = clientMessages.get(fileClientMessageIndex);
        ClientMessage encoded = ReplicatedMapAddEntryListenerToKeyCodec.encodeEntryEvent(aData, aData, aData, aData, anInt, aUUID, anInt);
        compareClientMessages(fromFile, encoded);
    }

    @Test
    public void test_ReplicatedMapAddEntryListenerCodec_decodeRequest() {
        int fileClientMessageIndex = 465;
        ClientMessage fromFile = clientMessages.get(fileClientMessageIndex);
        ReplicatedMapAddEntryListenerCodec.RequestParameters parameters = ReplicatedMapAddEntryListenerCodec.decodeRequest(fromFile);
        assertTrue(isEqual(aString, parameters.name));
        assertTrue(isEqual(aBoolean, parameters.localOnly));
    }

    @Test
    public void test_ReplicatedMapAddEntryListenerCodec_encodeResponse() {
        int fileClientMessageIndex = 466;
        ClientMessage encoded = ReplicatedMapAddEntryListenerCodec.encodeResponse(aUUID);
        ClientMessage fromFile = clientMessages.get(fileClientMessageIndex);
        compareClientMessages(fromFile, encoded);
    }

    @Test
    public void test_ReplicatedMapAddEntryListenerCodec_encodeEntryEvent() {
        int fileClientMessageIndex = 467;
        ClientMessage fromFile = clientMessages.get(fileClientMessageIndex);
        ClientMessage encoded = ReplicatedMapAddEntryListenerCodec.encodeEntryEvent(aData, aData, aData, aData, anInt, aUUID, anInt);
        compareClientMessages(fromFile, encoded);
    }

    @Test
    public void test_ReplicatedMapRemoveEntryListenerCodec_decodeRequest() {
        int fileClientMessageIndex = 468;
        ClientMessage fromFile = clientMessages.get(fileClientMessageIndex);
        ReplicatedMapRemoveEntryListenerCodec.RequestParameters parameters = ReplicatedMapRemoveEntryListenerCodec.decodeRequest(fromFile);
        assertTrue(isEqual(aString, parameters.name));
        assertTrue(isEqual(aUUID, parameters.registrationId));
    }

    @Test
    public void test_ReplicatedMapRemoveEntryListenerCodec_encodeResponse() {
        int fileClientMessageIndex = 469;
        ClientMessage encoded = ReplicatedMapRemoveEntryListenerCodec.encodeResponse(aBoolean);
        ClientMessage fromFile = clientMessages.get(fileClientMessageIndex);
        compareClientMessages(fromFile, encoded);
    }

    @Test
    public void test_ReplicatedMapKeySetCodec_decodeRequest() {
        int fileClientMessageIndex = 470;
        ClientMessage fromFile = clientMessages.get(fileClientMessageIndex);
        ReplicatedMapKeySetCodec.RequestParameters parameters = ReplicatedMapKeySetCodec.decodeRequest(fromFile);
        assertTrue(isEqual(aString, parameters.name));
    }

    @Test
    public void test_ReplicatedMapKeySetCodec_encodeResponse() {
        int fileClientMessageIndex = 471;
        ClientMessage encoded = ReplicatedMapKeySetCodec.encodeResponse(aListOfData);
        ClientMessage fromFile = clientMessages.get(fileClientMessageIndex);
        compareClientMessages(fromFile, encoded);
    }

    @Test
    public void test_ReplicatedMapValuesCodec_decodeRequest() {
        int fileClientMessageIndex = 472;
        ClientMessage fromFile = clientMessages.get(fileClientMessageIndex);
        ReplicatedMapValuesCodec.RequestParameters parameters = ReplicatedMapValuesCodec.decodeRequest(fromFile);
        assertTrue(isEqual(aString, parameters.name));
    }

    @Test
    public void test_ReplicatedMapValuesCodec_encodeResponse() {
        int fileClientMessageIndex = 473;
        ClientMessage encoded = ReplicatedMapValuesCodec.encodeResponse(aListOfData);
        ClientMessage fromFile = clientMessages.get(fileClientMessageIndex);
        compareClientMessages(fromFile, encoded);
    }

    @Test
    public void test_ReplicatedMapEntrySetCodec_decodeRequest() {
        int fileClientMessageIndex = 474;
        ClientMessage fromFile = clientMessages.get(fileClientMessageIndex);
        ReplicatedMapEntrySetCodec.RequestParameters parameters = ReplicatedMapEntrySetCodec.decodeRequest(fromFile);
        assertTrue(isEqual(aString, parameters.name));
    }

    @Test
    public void test_ReplicatedMapEntrySetCodec_encodeResponse() {
        int fileClientMessageIndex = 475;
        ClientMessage encoded = ReplicatedMapEntrySetCodec.encodeResponse(aListOfDataToData);
        ClientMessage fromFile = clientMessages.get(fileClientMessageIndex);
        compareClientMessages(fromFile, encoded);
    }

    @Test
    public void test_ReplicatedMapAddNearCacheEntryListenerCodec_decodeRequest() {
        int fileClientMessageIndex = 476;
        ClientMessage fromFile = clientMessages.get(fileClientMessageIndex);
        ReplicatedMapAddNearCacheEntryListenerCodec.RequestParameters parameters = ReplicatedMapAddNearCacheEntryListenerCodec.decodeRequest(fromFile);
        assertTrue(isEqual(aString, parameters.name));
        assertTrue(isEqual(aBoolean, parameters.includeValue));
        assertTrue(isEqual(aBoolean, parameters.localOnly));
    }

    @Test
    public void test_ReplicatedMapAddNearCacheEntryListenerCodec_encodeResponse() {
        int fileClientMessageIndex = 477;
        ClientMessage encoded = ReplicatedMapAddNearCacheEntryListenerCodec.encodeResponse(aUUID);
        ClientMessage fromFile = clientMessages.get(fileClientMessageIndex);
        compareClientMessages(fromFile, encoded);
    }

    @Test
    public void test_ReplicatedMapAddNearCacheEntryListenerCodec_encodeEntryEvent() {
        int fileClientMessageIndex = 478;
        ClientMessage fromFile = clientMessages.get(fileClientMessageIndex);
        ClientMessage encoded = ReplicatedMapAddNearCacheEntryListenerCodec.encodeEntryEvent(aData, aData, aData, aData, anInt, aUUID, anInt);
        compareClientMessages(fromFile, encoded);
    }

    @Test
    public void test_TransactionalMapContainsKeyCodec_decodeRequest() {
        int fileClientMessageIndex = 479;
        ClientMessage fromFile = clientMessages.get(fileClientMessageIndex);
        TransactionalMapContainsKeyCodec.RequestParameters parameters = TransactionalMapContainsKeyCodec.decodeRequest(fromFile);
        assertTrue(isEqual(aString, parameters.name));
        assertTrue(isEqual(aUUID, parameters.txnId));
        assertTrue(isEqual(aLong, parameters.threadId));
        assertTrue(isEqual(aData, parameters.key));
    }

    @Test
    public void test_TransactionalMapContainsKeyCodec_encodeResponse() {
        int fileClientMessageIndex = 480;
        ClientMessage encoded = TransactionalMapContainsKeyCodec.encodeResponse(aBoolean);
        ClientMessage fromFile = clientMessages.get(fileClientMessageIndex);
        compareClientMessages(fromFile, encoded);
    }

    @Test
    public void test_TransactionalMapGetCodec_decodeRequest() {
        int fileClientMessageIndex = 481;
        ClientMessage fromFile = clientMessages.get(fileClientMessageIndex);
        TransactionalMapGetCodec.RequestParameters parameters = TransactionalMapGetCodec.decodeRequest(fromFile);
        assertTrue(isEqual(aString, parameters.name));
        assertTrue(isEqual(aUUID, parameters.txnId));
        assertTrue(isEqual(aLong, parameters.threadId));
        assertTrue(isEqual(aData, parameters.key));
    }

    @Test
    public void test_TransactionalMapGetCodec_encodeResponse() {
        int fileClientMessageIndex = 482;
        ClientMessage encoded = TransactionalMapGetCodec.encodeResponse(aData);
        ClientMessage fromFile = clientMessages.get(fileClientMessageIndex);
        compareClientMessages(fromFile, encoded);
    }

    @Test
    public void test_TransactionalMapGetForUpdateCodec_decodeRequest() {
        int fileClientMessageIndex = 483;
        ClientMessage fromFile = clientMessages.get(fileClientMessageIndex);
        TransactionalMapGetForUpdateCodec.RequestParameters parameters = TransactionalMapGetForUpdateCodec.decodeRequest(fromFile);
        assertTrue(isEqual(aString, parameters.name));
        assertTrue(isEqual(aUUID, parameters.txnId));
        assertTrue(isEqual(aLong, parameters.threadId));
        assertTrue(isEqual(aData, parameters.key));
    }

    @Test
    public void test_TransactionalMapGetForUpdateCodec_encodeResponse() {
        int fileClientMessageIndex = 484;
        ClientMessage encoded = TransactionalMapGetForUpdateCodec.encodeResponse(aData);
        ClientMessage fromFile = clientMessages.get(fileClientMessageIndex);
        compareClientMessages(fromFile, encoded);
    }

    @Test
    public void test_TransactionalMapSizeCodec_decodeRequest() {
        int fileClientMessageIndex = 485;
        ClientMessage fromFile = clientMessages.get(fileClientMessageIndex);
        TransactionalMapSizeCodec.RequestParameters parameters = TransactionalMapSizeCodec.decodeRequest(fromFile);
        assertTrue(isEqual(aString, parameters.name));
        assertTrue(isEqual(aUUID, parameters.txnId));
        assertTrue(isEqual(aLong, parameters.threadId));
    }

    @Test
    public void test_TransactionalMapSizeCodec_encodeResponse() {
        int fileClientMessageIndex = 486;
        ClientMessage encoded = TransactionalMapSizeCodec.encodeResponse(anInt);
        ClientMessage fromFile = clientMessages.get(fileClientMessageIndex);
        compareClientMessages(fromFile, encoded);
    }

    @Test
    public void test_TransactionalMapIsEmptyCodec_decodeRequest() {
        int fileClientMessageIndex = 487;
        ClientMessage fromFile = clientMessages.get(fileClientMessageIndex);
        TransactionalMapIsEmptyCodec.RequestParameters parameters = TransactionalMapIsEmptyCodec.decodeRequest(fromFile);
        assertTrue(isEqual(aString, parameters.name));
        assertTrue(isEqual(aUUID, parameters.txnId));
        assertTrue(isEqual(aLong, parameters.threadId));
    }

    @Test
    public void test_TransactionalMapIsEmptyCodec_encodeResponse() {
        int fileClientMessageIndex = 488;
        ClientMessage encoded = TransactionalMapIsEmptyCodec.encodeResponse(aBoolean);
        ClientMessage fromFile = clientMessages.get(fileClientMessageIndex);
        compareClientMessages(fromFile, encoded);
    }

    @Test
    public void test_TransactionalMapPutCodec_decodeRequest() {
        int fileClientMessageIndex = 489;
        ClientMessage fromFile = clientMessages.get(fileClientMessageIndex);
        TransactionalMapPutCodec.RequestParameters parameters = TransactionalMapPutCodec.decodeRequest(fromFile);
        assertTrue(isEqual(aString, parameters.name));
        assertTrue(isEqual(aUUID, parameters.txnId));
        assertTrue(isEqual(aLong, parameters.threadId));
        assertTrue(isEqual(aData, parameters.key));
        assertTrue(isEqual(aData, parameters.value));
        assertTrue(isEqual(aLong, parameters.ttl));
    }

    @Test
    public void test_TransactionalMapPutCodec_encodeResponse() {
        int fileClientMessageIndex = 490;
        ClientMessage encoded = TransactionalMapPutCodec.encodeResponse(aData);
        ClientMessage fromFile = clientMessages.get(fileClientMessageIndex);
        compareClientMessages(fromFile, encoded);
    }

    @Test
    public void test_TransactionalMapSetCodec_decodeRequest() {
        int fileClientMessageIndex = 491;
        ClientMessage fromFile = clientMessages.get(fileClientMessageIndex);
        TransactionalMapSetCodec.RequestParameters parameters = TransactionalMapSetCodec.decodeRequest(fromFile);
        assertTrue(isEqual(aString, parameters.name));
        assertTrue(isEqual(aUUID, parameters.txnId));
        assertTrue(isEqual(aLong, parameters.threadId));
        assertTrue(isEqual(aData, parameters.key));
        assertTrue(isEqual(aData, parameters.value));
    }

    @Test
    public void test_TransactionalMapSetCodec_encodeResponse() {
        int fileClientMessageIndex = 492;
        ClientMessage encoded = TransactionalMapSetCodec.encodeResponse();
        ClientMessage fromFile = clientMessages.get(fileClientMessageIndex);
        compareClientMessages(fromFile, encoded);
    }

    @Test
    public void test_TransactionalMapPutIfAbsentCodec_decodeRequest() {
        int fileClientMessageIndex = 493;
        ClientMessage fromFile = clientMessages.get(fileClientMessageIndex);
        TransactionalMapPutIfAbsentCodec.RequestParameters parameters = TransactionalMapPutIfAbsentCodec.decodeRequest(fromFile);
        assertTrue(isEqual(aString, parameters.name));
        assertTrue(isEqual(aUUID, parameters.txnId));
        assertTrue(isEqual(aLong, parameters.threadId));
        assertTrue(isEqual(aData, parameters.key));
        assertTrue(isEqual(aData, parameters.value));
    }

    @Test
    public void test_TransactionalMapPutIfAbsentCodec_encodeResponse() {
        int fileClientMessageIndex = 494;
        ClientMessage encoded = TransactionalMapPutIfAbsentCodec.encodeResponse(aData);
        ClientMessage fromFile = clientMessages.get(fileClientMessageIndex);
        compareClientMessages(fromFile, encoded);
    }

    @Test
    public void test_TransactionalMapReplaceCodec_decodeRequest() {
        int fileClientMessageIndex = 495;
        ClientMessage fromFile = clientMessages.get(fileClientMessageIndex);
        TransactionalMapReplaceCodec.RequestParameters parameters = TransactionalMapReplaceCodec.decodeRequest(fromFile);
        assertTrue(isEqual(aString, parameters.name));
        assertTrue(isEqual(aUUID, parameters.txnId));
        assertTrue(isEqual(aLong, parameters.threadId));
        assertTrue(isEqual(aData, parameters.key));
        assertTrue(isEqual(aData, parameters.value));
    }

    @Test
    public void test_TransactionalMapReplaceCodec_encodeResponse() {
        int fileClientMessageIndex = 496;
        ClientMessage encoded = TransactionalMapReplaceCodec.encodeResponse(aData);
        ClientMessage fromFile = clientMessages.get(fileClientMessageIndex);
        compareClientMessages(fromFile, encoded);
    }

    @Test
    public void test_TransactionalMapReplaceIfSameCodec_decodeRequest() {
        int fileClientMessageIndex = 497;
        ClientMessage fromFile = clientMessages.get(fileClientMessageIndex);
        TransactionalMapReplaceIfSameCodec.RequestParameters parameters = TransactionalMapReplaceIfSameCodec.decodeRequest(fromFile);
        assertTrue(isEqual(aString, parameters.name));
        assertTrue(isEqual(aUUID, parameters.txnId));
        assertTrue(isEqual(aLong, parameters.threadId));
        assertTrue(isEqual(aData, parameters.key));
        assertTrue(isEqual(aData, parameters.oldValue));
        assertTrue(isEqual(aData, parameters.newValue));
    }

    @Test
    public void test_TransactionalMapReplaceIfSameCodec_encodeResponse() {
        int fileClientMessageIndex = 498;
        ClientMessage encoded = TransactionalMapReplaceIfSameCodec.encodeResponse(aBoolean);
        ClientMessage fromFile = clientMessages.get(fileClientMessageIndex);
        compareClientMessages(fromFile, encoded);
    }

    @Test
    public void test_TransactionalMapRemoveCodec_decodeRequest() {
        int fileClientMessageIndex = 499;
        ClientMessage fromFile = clientMessages.get(fileClientMessageIndex);
        TransactionalMapRemoveCodec.RequestParameters parameters = TransactionalMapRemoveCodec.decodeRequest(fromFile);
        assertTrue(isEqual(aString, parameters.name));
        assertTrue(isEqual(aUUID, parameters.txnId));
        assertTrue(isEqual(aLong, parameters.threadId));
        assertTrue(isEqual(aData, parameters.key));
    }

    @Test
    public void test_TransactionalMapRemoveCodec_encodeResponse() {
        int fileClientMessageIndex = 500;
        ClientMessage encoded = TransactionalMapRemoveCodec.encodeResponse(aData);
        ClientMessage fromFile = clientMessages.get(fileClientMessageIndex);
        compareClientMessages(fromFile, encoded);
    }

    @Test
    public void test_TransactionalMapDeleteCodec_decodeRequest() {
        int fileClientMessageIndex = 501;
        ClientMessage fromFile = clientMessages.get(fileClientMessageIndex);
        TransactionalMapDeleteCodec.RequestParameters parameters = TransactionalMapDeleteCodec.decodeRequest(fromFile);
        assertTrue(isEqual(aString, parameters.name));
        assertTrue(isEqual(aUUID, parameters.txnId));
        assertTrue(isEqual(aLong, parameters.threadId));
        assertTrue(isEqual(aData, parameters.key));
    }

    @Test
    public void test_TransactionalMapDeleteCodec_encodeResponse() {
        int fileClientMessageIndex = 502;
        ClientMessage encoded = TransactionalMapDeleteCodec.encodeResponse();
        ClientMessage fromFile = clientMessages.get(fileClientMessageIndex);
        compareClientMessages(fromFile, encoded);
    }

    @Test
    public void test_TransactionalMapRemoveIfSameCodec_decodeRequest() {
        int fileClientMessageIndex = 503;
        ClientMessage fromFile = clientMessages.get(fileClientMessageIndex);
        TransactionalMapRemoveIfSameCodec.RequestParameters parameters = TransactionalMapRemoveIfSameCodec.decodeRequest(fromFile);
        assertTrue(isEqual(aString, parameters.name));
        assertTrue(isEqual(aUUID, parameters.txnId));
        assertTrue(isEqual(aLong, parameters.threadId));
        assertTrue(isEqual(aData, parameters.key));
        assertTrue(isEqual(aData, parameters.value));
    }

    @Test
    public void test_TransactionalMapRemoveIfSameCodec_encodeResponse() {
        int fileClientMessageIndex = 504;
        ClientMessage encoded = TransactionalMapRemoveIfSameCodec.encodeResponse(aBoolean);
        ClientMessage fromFile = clientMessages.get(fileClientMessageIndex);
        compareClientMessages(fromFile, encoded);
    }

    @Test
    public void test_TransactionalMapKeySetCodec_decodeRequest() {
        int fileClientMessageIndex = 505;
        ClientMessage fromFile = clientMessages.get(fileClientMessageIndex);
        TransactionalMapKeySetCodec.RequestParameters parameters = TransactionalMapKeySetCodec.decodeRequest(fromFile);
        assertTrue(isEqual(aString, parameters.name));
        assertTrue(isEqual(aUUID, parameters.txnId));
        assertTrue(isEqual(aLong, parameters.threadId));
    }

    @Test
    public void test_TransactionalMapKeySetCodec_encodeResponse() {
        int fileClientMessageIndex = 506;
        ClientMessage encoded = TransactionalMapKeySetCodec.encodeResponse(aListOfData);
        ClientMessage fromFile = clientMessages.get(fileClientMessageIndex);
        compareClientMessages(fromFile, encoded);
    }

    @Test
    public void test_TransactionalMapKeySetWithPredicateCodec_decodeRequest() {
        int fileClientMessageIndex = 507;
        ClientMessage fromFile = clientMessages.get(fileClientMessageIndex);
        TransactionalMapKeySetWithPredicateCodec.RequestParameters parameters = TransactionalMapKeySetWithPredicateCodec.decodeRequest(fromFile);
        assertTrue(isEqual(aString, parameters.name));
        assertTrue(isEqual(aUUID, parameters.txnId));
        assertTrue(isEqual(aLong, parameters.threadId));
        assertTrue(isEqual(aData, parameters.predicate));
    }

    @Test
    public void test_TransactionalMapKeySetWithPredicateCodec_encodeResponse() {
        int fileClientMessageIndex = 508;
        ClientMessage encoded = TransactionalMapKeySetWithPredicateCodec.encodeResponse(aListOfData);
        ClientMessage fromFile = clientMessages.get(fileClientMessageIndex);
        compareClientMessages(fromFile, encoded);
    }

    @Test
    public void test_TransactionalMapValuesCodec_decodeRequest() {
        int fileClientMessageIndex = 509;
        ClientMessage fromFile = clientMessages.get(fileClientMessageIndex);
        TransactionalMapValuesCodec.RequestParameters parameters = TransactionalMapValuesCodec.decodeRequest(fromFile);
        assertTrue(isEqual(aString, parameters.name));
        assertTrue(isEqual(aUUID, parameters.txnId));
        assertTrue(isEqual(aLong, parameters.threadId));
    }

    @Test
    public void test_TransactionalMapValuesCodec_encodeResponse() {
        int fileClientMessageIndex = 510;
        ClientMessage encoded = TransactionalMapValuesCodec.encodeResponse(aListOfData);
        ClientMessage fromFile = clientMessages.get(fileClientMessageIndex);
        compareClientMessages(fromFile, encoded);
    }

    @Test
    public void test_TransactionalMapValuesWithPredicateCodec_decodeRequest() {
        int fileClientMessageIndex = 511;
        ClientMessage fromFile = clientMessages.get(fileClientMessageIndex);
        TransactionalMapValuesWithPredicateCodec.RequestParameters parameters = TransactionalMapValuesWithPredicateCodec.decodeRequest(fromFile);
        assertTrue(isEqual(aString, parameters.name));
        assertTrue(isEqual(aUUID, parameters.txnId));
        assertTrue(isEqual(aLong, parameters.threadId));
        assertTrue(isEqual(aData, parameters.predicate));
    }

    @Test
    public void test_TransactionalMapValuesWithPredicateCodec_encodeResponse() {
        int fileClientMessageIndex = 512;
        ClientMessage encoded = TransactionalMapValuesWithPredicateCodec.encodeResponse(aListOfData);
        ClientMessage fromFile = clientMessages.get(fileClientMessageIndex);
        compareClientMessages(fromFile, encoded);
    }

    @Test
    public void test_TransactionalMapContainsValueCodec_decodeRequest() {
        int fileClientMessageIndex = 513;
        ClientMessage fromFile = clientMessages.get(fileClientMessageIndex);
        TransactionalMapContainsValueCodec.RequestParameters parameters = TransactionalMapContainsValueCodec.decodeRequest(fromFile);
        assertTrue(isEqual(aString, parameters.name));
        assertTrue(isEqual(aUUID, parameters.txnId));
        assertTrue(isEqual(aLong, parameters.threadId));
        assertTrue(isEqual(aData, parameters.value));
    }

    @Test
    public void test_TransactionalMapContainsValueCodec_encodeResponse() {
        int fileClientMessageIndex = 514;
        ClientMessage encoded = TransactionalMapContainsValueCodec.encodeResponse(aBoolean);
        ClientMessage fromFile = clientMessages.get(fileClientMessageIndex);
        compareClientMessages(fromFile, encoded);
    }

    @Test
    public void test_TransactionalMultiMapPutCodec_decodeRequest() {
        int fileClientMessageIndex = 515;
        ClientMessage fromFile = clientMessages.get(fileClientMessageIndex);
        TransactionalMultiMapPutCodec.RequestParameters parameters = TransactionalMultiMapPutCodec.decodeRequest(fromFile);
        assertTrue(isEqual(aString, parameters.name));
        assertTrue(isEqual(aUUID, parameters.txnId));
        assertTrue(isEqual(aLong, parameters.threadId));
        assertTrue(isEqual(aData, parameters.key));
        assertTrue(isEqual(aData, parameters.value));
    }

    @Test
    public void test_TransactionalMultiMapPutCodec_encodeResponse() {
        int fileClientMessageIndex = 516;
        ClientMessage encoded = TransactionalMultiMapPutCodec.encodeResponse(aBoolean);
        ClientMessage fromFile = clientMessages.get(fileClientMessageIndex);
        compareClientMessages(fromFile, encoded);
    }

    @Test
    public void test_TransactionalMultiMapGetCodec_decodeRequest() {
        int fileClientMessageIndex = 517;
        ClientMessage fromFile = clientMessages.get(fileClientMessageIndex);
        TransactionalMultiMapGetCodec.RequestParameters parameters = TransactionalMultiMapGetCodec.decodeRequest(fromFile);
        assertTrue(isEqual(aString, parameters.name));
        assertTrue(isEqual(aUUID, parameters.txnId));
        assertTrue(isEqual(aLong, parameters.threadId));
        assertTrue(isEqual(aData, parameters.key));
    }

    @Test
    public void test_TransactionalMultiMapGetCodec_encodeResponse() {
        int fileClientMessageIndex = 518;
        ClientMessage encoded = TransactionalMultiMapGetCodec.encodeResponse(aListOfData);
        ClientMessage fromFile = clientMessages.get(fileClientMessageIndex);
        compareClientMessages(fromFile, encoded);
    }

    @Test
    public void test_TransactionalMultiMapRemoveCodec_decodeRequest() {
        int fileClientMessageIndex = 519;
        ClientMessage fromFile = clientMessages.get(fileClientMessageIndex);
        TransactionalMultiMapRemoveCodec.RequestParameters parameters = TransactionalMultiMapRemoveCodec.decodeRequest(fromFile);
        assertTrue(isEqual(aString, parameters.name));
        assertTrue(isEqual(aUUID, parameters.txnId));
        assertTrue(isEqual(aLong, parameters.threadId));
        assertTrue(isEqual(aData, parameters.key));
    }

    @Test
    public void test_TransactionalMultiMapRemoveCodec_encodeResponse() {
        int fileClientMessageIndex = 520;
        ClientMessage encoded = TransactionalMultiMapRemoveCodec.encodeResponse(aListOfData);
        ClientMessage fromFile = clientMessages.get(fileClientMessageIndex);
        compareClientMessages(fromFile, encoded);
    }

    @Test
    public void test_TransactionalMultiMapRemoveEntryCodec_decodeRequest() {
        int fileClientMessageIndex = 521;
        ClientMessage fromFile = clientMessages.get(fileClientMessageIndex);
        TransactionalMultiMapRemoveEntryCodec.RequestParameters parameters = TransactionalMultiMapRemoveEntryCodec.decodeRequest(fromFile);
        assertTrue(isEqual(aString, parameters.name));
        assertTrue(isEqual(aUUID, parameters.txnId));
        assertTrue(isEqual(aLong, parameters.threadId));
        assertTrue(isEqual(aData, parameters.key));
        assertTrue(isEqual(aData, parameters.value));
    }

    @Test
    public void test_TransactionalMultiMapRemoveEntryCodec_encodeResponse() {
        int fileClientMessageIndex = 522;
        ClientMessage encoded = TransactionalMultiMapRemoveEntryCodec.encodeResponse(aBoolean);
        ClientMessage fromFile = clientMessages.get(fileClientMessageIndex);
        compareClientMessages(fromFile, encoded);
    }

    @Test
    public void test_TransactionalMultiMapValueCountCodec_decodeRequest() {
        int fileClientMessageIndex = 523;
        ClientMessage fromFile = clientMessages.get(fileClientMessageIndex);
        TransactionalMultiMapValueCountCodec.RequestParameters parameters = TransactionalMultiMapValueCountCodec.decodeRequest(fromFile);
        assertTrue(isEqual(aString, parameters.name));
        assertTrue(isEqual(aUUID, parameters.txnId));
        assertTrue(isEqual(aLong, parameters.threadId));
        assertTrue(isEqual(aData, parameters.key));
    }

    @Test
    public void test_TransactionalMultiMapValueCountCodec_encodeResponse() {
        int fileClientMessageIndex = 524;
        ClientMessage encoded = TransactionalMultiMapValueCountCodec.encodeResponse(anInt);
        ClientMessage fromFile = clientMessages.get(fileClientMessageIndex);
        compareClientMessages(fromFile, encoded);
    }

    @Test
    public void test_TransactionalMultiMapSizeCodec_decodeRequest() {
        int fileClientMessageIndex = 525;
        ClientMessage fromFile = clientMessages.get(fileClientMessageIndex);
        TransactionalMultiMapSizeCodec.RequestParameters parameters = TransactionalMultiMapSizeCodec.decodeRequest(fromFile);
        assertTrue(isEqual(aString, parameters.name));
        assertTrue(isEqual(aUUID, parameters.txnId));
        assertTrue(isEqual(aLong, parameters.threadId));
    }

    @Test
    public void test_TransactionalMultiMapSizeCodec_encodeResponse() {
        int fileClientMessageIndex = 526;
        ClientMessage encoded = TransactionalMultiMapSizeCodec.encodeResponse(anInt);
        ClientMessage fromFile = clientMessages.get(fileClientMessageIndex);
        compareClientMessages(fromFile, encoded);
    }

    @Test
    public void test_TransactionalSetAddCodec_decodeRequest() {
        int fileClientMessageIndex = 527;
        ClientMessage fromFile = clientMessages.get(fileClientMessageIndex);
        TransactionalSetAddCodec.RequestParameters parameters = TransactionalSetAddCodec.decodeRequest(fromFile);
        assertTrue(isEqual(aString, parameters.name));
        assertTrue(isEqual(aUUID, parameters.txnId));
        assertTrue(isEqual(aLong, parameters.threadId));
        assertTrue(isEqual(aData, parameters.item));
    }

    @Test
    public void test_TransactionalSetAddCodec_encodeResponse() {
        int fileClientMessageIndex = 528;
        ClientMessage encoded = TransactionalSetAddCodec.encodeResponse(aBoolean);
        ClientMessage fromFile = clientMessages.get(fileClientMessageIndex);
        compareClientMessages(fromFile, encoded);
    }

    @Test
    public void test_TransactionalSetRemoveCodec_decodeRequest() {
        int fileClientMessageIndex = 529;
        ClientMessage fromFile = clientMessages.get(fileClientMessageIndex);
        TransactionalSetRemoveCodec.RequestParameters parameters = TransactionalSetRemoveCodec.decodeRequest(fromFile);
        assertTrue(isEqual(aString, parameters.name));
        assertTrue(isEqual(aUUID, parameters.txnId));
        assertTrue(isEqual(aLong, parameters.threadId));
        assertTrue(isEqual(aData, parameters.item));
    }

    @Test
    public void test_TransactionalSetRemoveCodec_encodeResponse() {
        int fileClientMessageIndex = 530;
        ClientMessage encoded = TransactionalSetRemoveCodec.encodeResponse(aBoolean);
        ClientMessage fromFile = clientMessages.get(fileClientMessageIndex);
        compareClientMessages(fromFile, encoded);
    }

    @Test
    public void test_TransactionalSetSizeCodec_decodeRequest() {
        int fileClientMessageIndex = 531;
        ClientMessage fromFile = clientMessages.get(fileClientMessageIndex);
        TransactionalSetSizeCodec.RequestParameters parameters = TransactionalSetSizeCodec.decodeRequest(fromFile);
        assertTrue(isEqual(aString, parameters.name));
        assertTrue(isEqual(aUUID, parameters.txnId));
        assertTrue(isEqual(aLong, parameters.threadId));
    }

    @Test
    public void test_TransactionalSetSizeCodec_encodeResponse() {
        int fileClientMessageIndex = 532;
        ClientMessage encoded = TransactionalSetSizeCodec.encodeResponse(anInt);
        ClientMessage fromFile = clientMessages.get(fileClientMessageIndex);
        compareClientMessages(fromFile, encoded);
    }

    @Test
    public void test_TransactionalListAddCodec_decodeRequest() {
        int fileClientMessageIndex = 533;
        ClientMessage fromFile = clientMessages.get(fileClientMessageIndex);
        TransactionalListAddCodec.RequestParameters parameters = TransactionalListAddCodec.decodeRequest(fromFile);
        assertTrue(isEqual(aString, parameters.name));
        assertTrue(isEqual(aUUID, parameters.txnId));
        assertTrue(isEqual(aLong, parameters.threadId));
        assertTrue(isEqual(aData, parameters.item));
    }

    @Test
    public void test_TransactionalListAddCodec_encodeResponse() {
        int fileClientMessageIndex = 534;
        ClientMessage encoded = TransactionalListAddCodec.encodeResponse(aBoolean);
        ClientMessage fromFile = clientMessages.get(fileClientMessageIndex);
        compareClientMessages(fromFile, encoded);
    }

    @Test
    public void test_TransactionalListRemoveCodec_decodeRequest() {
        int fileClientMessageIndex = 535;
        ClientMessage fromFile = clientMessages.get(fileClientMessageIndex);
        TransactionalListRemoveCodec.RequestParameters parameters = TransactionalListRemoveCodec.decodeRequest(fromFile);
        assertTrue(isEqual(aString, parameters.name));
        assertTrue(isEqual(aUUID, parameters.txnId));
        assertTrue(isEqual(aLong, parameters.threadId));
        assertTrue(isEqual(aData, parameters.item));
    }

    @Test
    public void test_TransactionalListRemoveCodec_encodeResponse() {
        int fileClientMessageIndex = 536;
        ClientMessage encoded = TransactionalListRemoveCodec.encodeResponse(aBoolean);
        ClientMessage fromFile = clientMessages.get(fileClientMessageIndex);
        compareClientMessages(fromFile, encoded);
    }

    @Test
    public void test_TransactionalListSizeCodec_decodeRequest() {
        int fileClientMessageIndex = 537;
        ClientMessage fromFile = clientMessages.get(fileClientMessageIndex);
        TransactionalListSizeCodec.RequestParameters parameters = TransactionalListSizeCodec.decodeRequest(fromFile);
        assertTrue(isEqual(aString, parameters.name));
        assertTrue(isEqual(aUUID, parameters.txnId));
        assertTrue(isEqual(aLong, parameters.threadId));
    }

    @Test
    public void test_TransactionalListSizeCodec_encodeResponse() {
        int fileClientMessageIndex = 538;
        ClientMessage encoded = TransactionalListSizeCodec.encodeResponse(anInt);
        ClientMessage fromFile = clientMessages.get(fileClientMessageIndex);
        compareClientMessages(fromFile, encoded);
    }

    @Test
    public void test_TransactionalQueueOfferCodec_decodeRequest() {
        int fileClientMessageIndex = 539;
        ClientMessage fromFile = clientMessages.get(fileClientMessageIndex);
        TransactionalQueueOfferCodec.RequestParameters parameters = TransactionalQueueOfferCodec.decodeRequest(fromFile);
        assertTrue(isEqual(aString, parameters.name));
        assertTrue(isEqual(aUUID, parameters.txnId));
        assertTrue(isEqual(aLong, parameters.threadId));
        assertTrue(isEqual(aData, parameters.item));
        assertTrue(isEqual(aLong, parameters.timeout));
    }

    @Test
    public void test_TransactionalQueueOfferCodec_encodeResponse() {
        int fileClientMessageIndex = 540;
        ClientMessage encoded = TransactionalQueueOfferCodec.encodeResponse(aBoolean);
        ClientMessage fromFile = clientMessages.get(fileClientMessageIndex);
        compareClientMessages(fromFile, encoded);
    }

    @Test
    public void test_TransactionalQueueTakeCodec_decodeRequest() {
        int fileClientMessageIndex = 541;
        ClientMessage fromFile = clientMessages.get(fileClientMessageIndex);
        TransactionalQueueTakeCodec.RequestParameters parameters = TransactionalQueueTakeCodec.decodeRequest(fromFile);
        assertTrue(isEqual(aString, parameters.name));
        assertTrue(isEqual(aUUID, parameters.txnId));
        assertTrue(isEqual(aLong, parameters.threadId));
    }

    @Test
    public void test_TransactionalQueueTakeCodec_encodeResponse() {
        int fileClientMessageIndex = 542;
        ClientMessage encoded = TransactionalQueueTakeCodec.encodeResponse(aData);
        ClientMessage fromFile = clientMessages.get(fileClientMessageIndex);
        compareClientMessages(fromFile, encoded);
    }

    @Test
    public void test_TransactionalQueuePollCodec_decodeRequest() {
        int fileClientMessageIndex = 543;
        ClientMessage fromFile = clientMessages.get(fileClientMessageIndex);
        TransactionalQueuePollCodec.RequestParameters parameters = TransactionalQueuePollCodec.decodeRequest(fromFile);
        assertTrue(isEqual(aString, parameters.name));
        assertTrue(isEqual(aUUID, parameters.txnId));
        assertTrue(isEqual(aLong, parameters.threadId));
        assertTrue(isEqual(aLong, parameters.timeout));
    }

    @Test
    public void test_TransactionalQueuePollCodec_encodeResponse() {
        int fileClientMessageIndex = 544;
        ClientMessage encoded = TransactionalQueuePollCodec.encodeResponse(aData);
        ClientMessage fromFile = clientMessages.get(fileClientMessageIndex);
        compareClientMessages(fromFile, encoded);
    }

    @Test
    public void test_TransactionalQueuePeekCodec_decodeRequest() {
        int fileClientMessageIndex = 545;
        ClientMessage fromFile = clientMessages.get(fileClientMessageIndex);
        TransactionalQueuePeekCodec.RequestParameters parameters = TransactionalQueuePeekCodec.decodeRequest(fromFile);
        assertTrue(isEqual(aString, parameters.name));
        assertTrue(isEqual(aUUID, parameters.txnId));
        assertTrue(isEqual(aLong, parameters.threadId));
        assertTrue(isEqual(aLong, parameters.timeout));
    }

    @Test
    public void test_TransactionalQueuePeekCodec_encodeResponse() {
        int fileClientMessageIndex = 546;
        ClientMessage encoded = TransactionalQueuePeekCodec.encodeResponse(aData);
        ClientMessage fromFile = clientMessages.get(fileClientMessageIndex);
        compareClientMessages(fromFile, encoded);
    }

    @Test
    public void test_TransactionalQueueSizeCodec_decodeRequest() {
        int fileClientMessageIndex = 547;
        ClientMessage fromFile = clientMessages.get(fileClientMessageIndex);
        TransactionalQueueSizeCodec.RequestParameters parameters = TransactionalQueueSizeCodec.decodeRequest(fromFile);
        assertTrue(isEqual(aString, parameters.name));
        assertTrue(isEqual(aUUID, parameters.txnId));
        assertTrue(isEqual(aLong, parameters.threadId));
    }

    @Test
    public void test_TransactionalQueueSizeCodec_encodeResponse() {
        int fileClientMessageIndex = 548;
        ClientMessage encoded = TransactionalQueueSizeCodec.encodeResponse(anInt);
        ClientMessage fromFile = clientMessages.get(fileClientMessageIndex);
        compareClientMessages(fromFile, encoded);
    }

    @Test
    public void test_CacheAddEntryListenerCodec_decodeRequest() {
        int fileClientMessageIndex = 549;
        ClientMessage fromFile = clientMessages.get(fileClientMessageIndex);
        CacheAddEntryListenerCodec.RequestParameters parameters = CacheAddEntryListenerCodec.decodeRequest(fromFile);
        assertTrue(isEqual(aString, parameters.name));
        assertTrue(isEqual(aBoolean, parameters.localOnly));
    }

    @Test
    public void test_CacheAddEntryListenerCodec_encodeResponse() {
        int fileClientMessageIndex = 550;
        ClientMessage encoded = CacheAddEntryListenerCodec.encodeResponse(aUUID);
        ClientMessage fromFile = clientMessages.get(fileClientMessageIndex);
        compareClientMessages(fromFile, encoded);
    }

    @Test
    public void test_CacheAddEntryListenerCodec_encodeCacheEvent() {
        int fileClientMessageIndex = 551;
        ClientMessage fromFile = clientMessages.get(fileClientMessageIndex);
        ClientMessage encoded = CacheAddEntryListenerCodec.encodeCacheEvent(anInt, aListOfCacheEventData, anInt);
        compareClientMessages(fromFile, encoded);
    }

    @Test
    public void test_CacheAddInvalidationListenerCodec_decodeRequest() {
        int fileClientMessageIndex = 552;
        ClientMessage fromFile = clientMessages.get(fileClientMessageIndex);
        CacheAddInvalidationListenerCodec.RequestParameters parameters = CacheAddInvalidationListenerCodec.decodeRequest(fromFile);
        assertTrue(isEqual(aString, parameters.name));
        assertTrue(isEqual(aBoolean, parameters.localOnly));
    }

    @Test
    public void test_CacheAddInvalidationListenerCodec_encodeResponse() {
        int fileClientMessageIndex = 553;
        ClientMessage encoded = CacheAddInvalidationListenerCodec.encodeResponse(aUUID);
        ClientMessage fromFile = clientMessages.get(fileClientMessageIndex);
        compareClientMessages(fromFile, encoded);
    }

    @Test
    public void test_CacheAddInvalidationListenerCodec_encodeCacheInvalidationEvent() {
        int fileClientMessageIndex = 554;
        ClientMessage fromFile = clientMessages.get(fileClientMessageIndex);
        ClientMessage encoded = CacheAddInvalidationListenerCodec.encodeCacheInvalidationEvent(aString, aData, aUUID, aUUID, aLong);
        compareClientMessages(fromFile, encoded);
    }

    @Test
    public void test_CacheAddInvalidationListenerCodec_encodeCacheBatchInvalidationEvent() {
        int fileClientMessageIndex = 555;
        ClientMessage fromFile = clientMessages.get(fileClientMessageIndex);
        ClientMessage encoded = CacheAddInvalidationListenerCodec.encodeCacheBatchInvalidationEvent(aString, aListOfData, aListOfUUIDs, aListOfUUIDs, aListOfLongs);
        compareClientMessages(fromFile, encoded);
    }

    @Test
    public void test_CacheClearCodec_decodeRequest() {
        int fileClientMessageIndex = 556;
        ClientMessage fromFile = clientMessages.get(fileClientMessageIndex);
        CacheClearCodec.RequestParameters parameters = CacheClearCodec.decodeRequest(fromFile);
        assertTrue(isEqual(aString, parameters.name));
    }

    @Test
    public void test_CacheClearCodec_encodeResponse() {
        int fileClientMessageIndex = 557;
        ClientMessage encoded = CacheClearCodec.encodeResponse();
        ClientMessage fromFile = clientMessages.get(fileClientMessageIndex);
        compareClientMessages(fromFile, encoded);
    }

    @Test
    public void test_CacheRemoveAllKeysCodec_decodeRequest() {
        int fileClientMessageIndex = 558;
        ClientMessage fromFile = clientMessages.get(fileClientMessageIndex);
        CacheRemoveAllKeysCodec.RequestParameters parameters = CacheRemoveAllKeysCodec.decodeRequest(fromFile);
        assertTrue(isEqual(aString, parameters.name));
        assertTrue(isEqual(aListOfData, parameters.keys));
        assertTrue(isEqual(anInt, parameters.completionId));
    }

    @Test
    public void test_CacheRemoveAllKeysCodec_encodeResponse() {
        int fileClientMessageIndex = 559;
        ClientMessage encoded = CacheRemoveAllKeysCodec.encodeResponse();
        ClientMessage fromFile = clientMessages.get(fileClientMessageIndex);
        compareClientMessages(fromFile, encoded);
    }

    @Test
    public void test_CacheRemoveAllCodec_decodeRequest() {
        int fileClientMessageIndex = 560;
        ClientMessage fromFile = clientMessages.get(fileClientMessageIndex);
        CacheRemoveAllCodec.RequestParameters parameters = CacheRemoveAllCodec.decodeRequest(fromFile);
        assertTrue(isEqual(aString, parameters.name));
        assertTrue(isEqual(anInt, parameters.completionId));
    }

    @Test
    public void test_CacheRemoveAllCodec_encodeResponse() {
        int fileClientMessageIndex = 561;
        ClientMessage encoded = CacheRemoveAllCodec.encodeResponse();
        ClientMessage fromFile = clientMessages.get(fileClientMessageIndex);
        compareClientMessages(fromFile, encoded);
    }

    @Test
    public void test_CacheContainsKeyCodec_decodeRequest() {
        int fileClientMessageIndex = 562;
        ClientMessage fromFile = clientMessages.get(fileClientMessageIndex);
        CacheContainsKeyCodec.RequestParameters parameters = CacheContainsKeyCodec.decodeRequest(fromFile);
        assertTrue(isEqual(aString, parameters.name));
        assertTrue(isEqual(aData, parameters.key));
    }

    @Test
    public void test_CacheContainsKeyCodec_encodeResponse() {
        int fileClientMessageIndex = 563;
        ClientMessage encoded = CacheContainsKeyCodec.encodeResponse(aBoolean);
        ClientMessage fromFile = clientMessages.get(fileClientMessageIndex);
        compareClientMessages(fromFile, encoded);
    }

    @Test
    public void test_CacheCreateConfigCodec_decodeRequest() {
        int fileClientMessageIndex = 564;
        ClientMessage fromFile = clientMessages.get(fileClientMessageIndex);
        CacheCreateConfigCodec.RequestParameters parameters = CacheCreateConfigCodec.decodeRequest(fromFile);
        assertTrue(isEqual(aCacheConfigHolder, parameters.cacheConfig));
        assertTrue(isEqual(aBoolean, parameters.createAlsoOnOthers));
    }

    @Test
    public void test_CacheCreateConfigCodec_encodeResponse() {
        int fileClientMessageIndex = 565;
        ClientMessage encoded = CacheCreateConfigCodec.encodeResponse(aCacheConfigHolder);
        ClientMessage fromFile = clientMessages.get(fileClientMessageIndex);
        compareClientMessages(fromFile, encoded);
    }

    @Test
    public void test_CacheDestroyCodec_decodeRequest() {
        int fileClientMessageIndex = 566;
        ClientMessage fromFile = clientMessages.get(fileClientMessageIndex);
        CacheDestroyCodec.RequestParameters parameters = CacheDestroyCodec.decodeRequest(fromFile);
        assertTrue(isEqual(aString, parameters.name));
    }

    @Test
    public void test_CacheDestroyCodec_encodeResponse() {
        int fileClientMessageIndex = 567;
        ClientMessage encoded = CacheDestroyCodec.encodeResponse();
        ClientMessage fromFile = clientMessages.get(fileClientMessageIndex);
        compareClientMessages(fromFile, encoded);
    }

    @Test
    public void test_CacheEntryProcessorCodec_decodeRequest() {
        int fileClientMessageIndex = 568;
        ClientMessage fromFile = clientMessages.get(fileClientMessageIndex);
        CacheEntryProcessorCodec.RequestParameters parameters = CacheEntryProcessorCodec.decodeRequest(fromFile);
        assertTrue(isEqual(aString, parameters.name));
        assertTrue(isEqual(aData, parameters.key));
        assertTrue(isEqual(aData, parameters.entryProcessor));
        assertTrue(isEqual(aListOfData, parameters.arguments));
        assertTrue(isEqual(anInt, parameters.completionId));
    }

    @Test
    public void test_CacheEntryProcessorCodec_encodeResponse() {
        int fileClientMessageIndex = 569;
        ClientMessage encoded = CacheEntryProcessorCodec.encodeResponse(aData);
        ClientMessage fromFile = clientMessages.get(fileClientMessageIndex);
        compareClientMessages(fromFile, encoded);
    }

    @Test
    public void test_CacheGetAllCodec_decodeRequest() {
        int fileClientMessageIndex = 570;
        ClientMessage fromFile = clientMessages.get(fileClientMessageIndex);
        CacheGetAllCodec.RequestParameters parameters = CacheGetAllCodec.decodeRequest(fromFile);
        assertTrue(isEqual(aString, parameters.name));
        assertTrue(isEqual(aListOfData, parameters.keys));
        assertTrue(isEqual(aData, parameters.expiryPolicy));
    }

    @Test
    public void test_CacheGetAllCodec_encodeResponse() {
        int fileClientMessageIndex = 571;
        ClientMessage encoded = CacheGetAllCodec.encodeResponse(aListOfDataToData);
        ClientMessage fromFile = clientMessages.get(fileClientMessageIndex);
        compareClientMessages(fromFile, encoded);
    }

    @Test
    public void test_CacheGetAndRemoveCodec_decodeRequest() {
        int fileClientMessageIndex = 572;
        ClientMessage fromFile = clientMessages.get(fileClientMessageIndex);
        CacheGetAndRemoveCodec.RequestParameters parameters = CacheGetAndRemoveCodec.decodeRequest(fromFile);
        assertTrue(isEqual(aString, parameters.name));
        assertTrue(isEqual(aData, parameters.key));
        assertTrue(isEqual(anInt, parameters.completionId));
    }

    @Test
    public void test_CacheGetAndRemoveCodec_encodeResponse() {
        int fileClientMessageIndex = 573;
        ClientMessage encoded = CacheGetAndRemoveCodec.encodeResponse(aData);
        ClientMessage fromFile = clientMessages.get(fileClientMessageIndex);
        compareClientMessages(fromFile, encoded);
    }

    @Test
    public void test_CacheGetAndReplaceCodec_decodeRequest() {
        int fileClientMessageIndex = 574;
        ClientMessage fromFile = clientMessages.get(fileClientMessageIndex);
        CacheGetAndReplaceCodec.RequestParameters parameters = CacheGetAndReplaceCodec.decodeRequest(fromFile);
        assertTrue(isEqual(aString, parameters.name));
        assertTrue(isEqual(aData, parameters.key));
        assertTrue(isEqual(aData, parameters.value));
        assertTrue(isEqual(aData, parameters.expiryPolicy));
        assertTrue(isEqual(anInt, parameters.completionId));
    }

    @Test
    public void test_CacheGetAndReplaceCodec_encodeResponse() {
        int fileClientMessageIndex = 575;
        ClientMessage encoded = CacheGetAndReplaceCodec.encodeResponse(aData);
        ClientMessage fromFile = clientMessages.get(fileClientMessageIndex);
        compareClientMessages(fromFile, encoded);
    }

    @Test
    public void test_CacheGetConfigCodec_decodeRequest() {
        int fileClientMessageIndex = 576;
        ClientMessage fromFile = clientMessages.get(fileClientMessageIndex);
        CacheGetConfigCodec.RequestParameters parameters = CacheGetConfigCodec.decodeRequest(fromFile);
        assertTrue(isEqual(aString, parameters.name));
        assertTrue(isEqual(aString, parameters.simpleName));
    }

    @Test
    public void test_CacheGetConfigCodec_encodeResponse() {
        int fileClientMessageIndex = 577;
        ClientMessage encoded = CacheGetConfigCodec.encodeResponse(aCacheConfigHolder);
        ClientMessage fromFile = clientMessages.get(fileClientMessageIndex);
        compareClientMessages(fromFile, encoded);
    }

    @Test
    public void test_CacheGetCodec_decodeRequest() {
        int fileClientMessageIndex = 578;
        ClientMessage fromFile = clientMessages.get(fileClientMessageIndex);
        CacheGetCodec.RequestParameters parameters = CacheGetCodec.decodeRequest(fromFile);
        assertTrue(isEqual(aString, parameters.name));
        assertTrue(isEqual(aData, parameters.key));
        assertTrue(isEqual(aData, parameters.expiryPolicy));
    }

    @Test
    public void test_CacheGetCodec_encodeResponse() {
        int fileClientMessageIndex = 579;
        ClientMessage encoded = CacheGetCodec.encodeResponse(aData);
        ClientMessage fromFile = clientMessages.get(fileClientMessageIndex);
        compareClientMessages(fromFile, encoded);
    }

    @Test
    public void test_CacheIterateCodec_decodeRequest() {
        int fileClientMessageIndex = 580;
        ClientMessage fromFile = clientMessages.get(fileClientMessageIndex);
        CacheIterateCodec.RequestParameters parameters = CacheIterateCodec.decodeRequest(fromFile);
        assertTrue(isEqual(aString, parameters.name));
        assertTrue(isEqual(anInt, parameters.tableIndex));
        assertTrue(isEqual(anInt, parameters.batch));
    }

    @Test
    public void test_CacheIterateCodec_encodeResponse() {
        int fileClientMessageIndex = 581;
        ClientMessage encoded = CacheIterateCodec.encodeResponse(anInt, aListOfData);
        ClientMessage fromFile = clientMessages.get(fileClientMessageIndex);
        compareClientMessages(fromFile, encoded);
    }

    @Test
    public void test_CacheListenerRegistrationCodec_decodeRequest() {
        int fileClientMessageIndex = 582;
        ClientMessage fromFile = clientMessages.get(fileClientMessageIndex);
        CacheListenerRegistrationCodec.RequestParameters parameters = CacheListenerRegistrationCodec.decodeRequest(fromFile);
        assertTrue(isEqual(aString, parameters.name));
        assertTrue(isEqual(aData, parameters.listenerConfig));
        assertTrue(isEqual(aBoolean, parameters.shouldRegister));
        assertTrue(isEqual(anAddress, parameters.address));
    }

    @Test
    public void test_CacheListenerRegistrationCodec_encodeResponse() {
        int fileClientMessageIndex = 583;
        ClientMessage encoded = CacheListenerRegistrationCodec.encodeResponse();
        ClientMessage fromFile = clientMessages.get(fileClientMessageIndex);
        compareClientMessages(fromFile, encoded);
    }

    @Test
    public void test_CacheLoadAllCodec_decodeRequest() {
        int fileClientMessageIndex = 584;
        ClientMessage fromFile = clientMessages.get(fileClientMessageIndex);
        CacheLoadAllCodec.RequestParameters parameters = CacheLoadAllCodec.decodeRequest(fromFile);
        assertTrue(isEqual(aString, parameters.name));
        assertTrue(isEqual(aListOfData, parameters.keys));
        assertTrue(isEqual(aBoolean, parameters.replaceExistingValues));
    }

    @Test
    public void test_CacheLoadAllCodec_encodeResponse() {
        int fileClientMessageIndex = 585;
        ClientMessage encoded = CacheLoadAllCodec.encodeResponse();
        ClientMessage fromFile = clientMessages.get(fileClientMessageIndex);
        compareClientMessages(fromFile, encoded);
    }

    @Test
    public void test_CacheManagementConfigCodec_decodeRequest() {
        int fileClientMessageIndex = 586;
        ClientMessage fromFile = clientMessages.get(fileClientMessageIndex);
        CacheManagementConfigCodec.RequestParameters parameters = CacheManagementConfigCodec.decodeRequest(fromFile);
        assertTrue(isEqual(aString, parameters.name));
        assertTrue(isEqual(aBoolean, parameters.isStat));
        assertTrue(isEqual(aBoolean, parameters.enabled));
        assertTrue(isEqual(anAddress, parameters.address));
    }

    @Test
    public void test_CacheManagementConfigCodec_encodeResponse() {
        int fileClientMessageIndex = 587;
        ClientMessage encoded = CacheManagementConfigCodec.encodeResponse();
        ClientMessage fromFile = clientMessages.get(fileClientMessageIndex);
        compareClientMessages(fromFile, encoded);
    }

    @Test
    public void test_CachePutIfAbsentCodec_decodeRequest() {
        int fileClientMessageIndex = 588;
        ClientMessage fromFile = clientMessages.get(fileClientMessageIndex);
        CachePutIfAbsentCodec.RequestParameters parameters = CachePutIfAbsentCodec.decodeRequest(fromFile);
        assertTrue(isEqual(aString, parameters.name));
        assertTrue(isEqual(aData, parameters.key));
        assertTrue(isEqual(aData, parameters.value));
        assertTrue(isEqual(aData, parameters.expiryPolicy));
        assertTrue(isEqual(anInt, parameters.completionId));
    }

    @Test
    public void test_CachePutIfAbsentCodec_encodeResponse() {
        int fileClientMessageIndex = 589;
        ClientMessage encoded = CachePutIfAbsentCodec.encodeResponse(aBoolean);
        ClientMessage fromFile = clientMessages.get(fileClientMessageIndex);
        compareClientMessages(fromFile, encoded);
    }

    @Test
    public void test_CachePutCodec_decodeRequest() {
        int fileClientMessageIndex = 590;
        ClientMessage fromFile = clientMessages.get(fileClientMessageIndex);
        CachePutCodec.RequestParameters parameters = CachePutCodec.decodeRequest(fromFile);
        assertTrue(isEqual(aString, parameters.name));
        assertTrue(isEqual(aData, parameters.key));
        assertTrue(isEqual(aData, parameters.value));
        assertTrue(isEqual(aData, parameters.expiryPolicy));
        assertTrue(isEqual(aBoolean, parameters.get));
        assertTrue(isEqual(anInt, parameters.completionId));
    }

    @Test
    public void test_CachePutCodec_encodeResponse() {
        int fileClientMessageIndex = 591;
        ClientMessage encoded = CachePutCodec.encodeResponse(aData);
        ClientMessage fromFile = clientMessages.get(fileClientMessageIndex);
        compareClientMessages(fromFile, encoded);
    }

    @Test
    public void test_CacheRemoveEntryListenerCodec_decodeRequest() {
        int fileClientMessageIndex = 592;
        ClientMessage fromFile = clientMessages.get(fileClientMessageIndex);
        CacheRemoveEntryListenerCodec.RequestParameters parameters = CacheRemoveEntryListenerCodec.decodeRequest(fromFile);
        assertTrue(isEqual(aString, parameters.name));
        assertTrue(isEqual(aUUID, parameters.registrationId));
    }

    @Test
    public void test_CacheRemoveEntryListenerCodec_encodeResponse() {
        int fileClientMessageIndex = 593;
        ClientMessage encoded = CacheRemoveEntryListenerCodec.encodeResponse(aBoolean);
        ClientMessage fromFile = clientMessages.get(fileClientMessageIndex);
        compareClientMessages(fromFile, encoded);
    }

    @Test
    public void test_CacheRemoveInvalidationListenerCodec_decodeRequest() {
        int fileClientMessageIndex = 594;
        ClientMessage fromFile = clientMessages.get(fileClientMessageIndex);
        CacheRemoveInvalidationListenerCodec.RequestParameters parameters = CacheRemoveInvalidationListenerCodec.decodeRequest(fromFile);
        assertTrue(isEqual(aString, parameters.name));
        assertTrue(isEqual(aUUID, parameters.registrationId));
    }

    @Test
    public void test_CacheRemoveInvalidationListenerCodec_encodeResponse() {
        int fileClientMessageIndex = 595;
        ClientMessage encoded = CacheRemoveInvalidationListenerCodec.encodeResponse(aBoolean);
        ClientMessage fromFile = clientMessages.get(fileClientMessageIndex);
        compareClientMessages(fromFile, encoded);
    }

    @Test
    public void test_CacheRemoveCodec_decodeRequest() {
        int fileClientMessageIndex = 596;
        ClientMessage fromFile = clientMessages.get(fileClientMessageIndex);
        CacheRemoveCodec.RequestParameters parameters = CacheRemoveCodec.decodeRequest(fromFile);
        assertTrue(isEqual(aString, parameters.name));
        assertTrue(isEqual(aData, parameters.key));
        assertTrue(isEqual(aData, parameters.currentValue));
        assertTrue(isEqual(anInt, parameters.completionId));
    }

    @Test
    public void test_CacheRemoveCodec_encodeResponse() {
        int fileClientMessageIndex = 597;
        ClientMessage encoded = CacheRemoveCodec.encodeResponse(aBoolean);
        ClientMessage fromFile = clientMessages.get(fileClientMessageIndex);
        compareClientMessages(fromFile, encoded);
    }

    @Test
    public void test_CacheReplaceCodec_decodeRequest() {
        int fileClientMessageIndex = 598;
        ClientMessage fromFile = clientMessages.get(fileClientMessageIndex);
        CacheReplaceCodec.RequestParameters parameters = CacheReplaceCodec.decodeRequest(fromFile);
        assertTrue(isEqual(aString, parameters.name));
        assertTrue(isEqual(aData, parameters.key));
        assertTrue(isEqual(aData, parameters.oldValue));
        assertTrue(isEqual(aData, parameters.newValue));
        assertTrue(isEqual(aData, parameters.expiryPolicy));
        assertTrue(isEqual(anInt, parameters.completionId));
    }

    @Test
    public void test_CacheReplaceCodec_encodeResponse() {
        int fileClientMessageIndex = 599;
        ClientMessage encoded = CacheReplaceCodec.encodeResponse(aData);
        ClientMessage fromFile = clientMessages.get(fileClientMessageIndex);
        compareClientMessages(fromFile, encoded);
    }

    @Test
    public void test_CacheSizeCodec_decodeRequest() {
        int fileClientMessageIndex = 600;
        ClientMessage fromFile = clientMessages.get(fileClientMessageIndex);
        CacheSizeCodec.RequestParameters parameters = CacheSizeCodec.decodeRequest(fromFile);
        assertTrue(isEqual(aString, parameters.name));
    }

    @Test
    public void test_CacheSizeCodec_encodeResponse() {
        int fileClientMessageIndex = 601;
        ClientMessage encoded = CacheSizeCodec.encodeResponse(anInt);
        ClientMessage fromFile = clientMessages.get(fileClientMessageIndex);
        compareClientMessages(fromFile, encoded);
    }

    @Test
    public void test_CacheAddPartitionLostListenerCodec_decodeRequest() {
        int fileClientMessageIndex = 602;
        ClientMessage fromFile = clientMessages.get(fileClientMessageIndex);
        CacheAddPartitionLostListenerCodec.RequestParameters parameters = CacheAddPartitionLostListenerCodec.decodeRequest(fromFile);
        assertTrue(isEqual(aString, parameters.name));
        assertTrue(isEqual(aBoolean, parameters.localOnly));
    }

    @Test
    public void test_CacheAddPartitionLostListenerCodec_encodeResponse() {
        int fileClientMessageIndex = 603;
        ClientMessage encoded = CacheAddPartitionLostListenerCodec.encodeResponse(aUUID);
        ClientMessage fromFile = clientMessages.get(fileClientMessageIndex);
        compareClientMessages(fromFile, encoded);
    }

    @Test
    public void test_CacheAddPartitionLostListenerCodec_encodeCachePartitionLostEvent() {
        int fileClientMessageIndex = 604;
        ClientMessage fromFile = clientMessages.get(fileClientMessageIndex);
        ClientMessage encoded = CacheAddPartitionLostListenerCodec.encodeCachePartitionLostEvent(anInt, aUUID);
        compareClientMessages(fromFile, encoded);
    }

    @Test
    public void test_CacheRemovePartitionLostListenerCodec_decodeRequest() {
        int fileClientMessageIndex = 605;
        ClientMessage fromFile = clientMessages.get(fileClientMessageIndex);
        CacheRemovePartitionLostListenerCodec.RequestParameters parameters = CacheRemovePartitionLostListenerCodec.decodeRequest(fromFile);
        assertTrue(isEqual(aString, parameters.name));
        assertTrue(isEqual(aUUID, parameters.registrationId));
    }

    @Test
    public void test_CacheRemovePartitionLostListenerCodec_encodeResponse() {
        int fileClientMessageIndex = 606;
        ClientMessage encoded = CacheRemovePartitionLostListenerCodec.encodeResponse(aBoolean);
        ClientMessage fromFile = clientMessages.get(fileClientMessageIndex);
        compareClientMessages(fromFile, encoded);
    }

    @Test
    public void test_CachePutAllCodec_decodeRequest() {
        int fileClientMessageIndex = 607;
        ClientMessage fromFile = clientMessages.get(fileClientMessageIndex);
        CachePutAllCodec.RequestParameters parameters = CachePutAllCodec.decodeRequest(fromFile);
        assertTrue(isEqual(aString, parameters.name));
        assertTrue(isEqual(aListOfDataToData, parameters.entries));
        assertTrue(isEqual(aData, parameters.expiryPolicy));
        assertTrue(isEqual(anInt, parameters.completionId));
    }

    @Test
    public void test_CachePutAllCodec_encodeResponse() {
        int fileClientMessageIndex = 608;
        ClientMessage encoded = CachePutAllCodec.encodeResponse();
        ClientMessage fromFile = clientMessages.get(fileClientMessageIndex);
        compareClientMessages(fromFile, encoded);
    }

    @Test
    public void test_CacheIterateEntriesCodec_decodeRequest() {
        int fileClientMessageIndex = 609;
        ClientMessage fromFile = clientMessages.get(fileClientMessageIndex);
        CacheIterateEntriesCodec.RequestParameters parameters = CacheIterateEntriesCodec.decodeRequest(fromFile);
        assertTrue(isEqual(aString, parameters.name));
        assertTrue(isEqual(anInt, parameters.tableIndex));
        assertTrue(isEqual(anInt, parameters.batch));
    }

    @Test
    public void test_CacheIterateEntriesCodec_encodeResponse() {
        int fileClientMessageIndex = 610;
        ClientMessage encoded = CacheIterateEntriesCodec.encodeResponse(anInt, aListOfDataToData);
        ClientMessage fromFile = clientMessages.get(fileClientMessageIndex);
        compareClientMessages(fromFile, encoded);
    }

    @Test
    public void test_CacheAddNearCacheInvalidationListenerCodec_decodeRequest() {
        int fileClientMessageIndex = 611;
        ClientMessage fromFile = clientMessages.get(fileClientMessageIndex);
        CacheAddNearCacheInvalidationListenerCodec.RequestParameters parameters = CacheAddNearCacheInvalidationListenerCodec.decodeRequest(fromFile);
        assertTrue(isEqual(aString, parameters.name));
        assertTrue(isEqual(aBoolean, parameters.localOnly));
    }

    @Test
    public void test_CacheAddNearCacheInvalidationListenerCodec_encodeResponse() {
        int fileClientMessageIndex = 612;
        ClientMessage encoded = CacheAddNearCacheInvalidationListenerCodec.encodeResponse(aUUID);
        ClientMessage fromFile = clientMessages.get(fileClientMessageIndex);
        compareClientMessages(fromFile, encoded);
    }

    @Test
    public void test_CacheAddNearCacheInvalidationListenerCodec_encodeCacheInvalidationEvent() {
        int fileClientMessageIndex = 613;
        ClientMessage fromFile = clientMessages.get(fileClientMessageIndex);
        ClientMessage encoded = CacheAddNearCacheInvalidationListenerCodec.encodeCacheInvalidationEvent(aString, aData, aUUID, aUUID, aLong);
        compareClientMessages(fromFile, encoded);
    }

    @Test
    public void test_CacheAddNearCacheInvalidationListenerCodec_encodeCacheBatchInvalidationEvent() {
        int fileClientMessageIndex = 614;
        ClientMessage fromFile = clientMessages.get(fileClientMessageIndex);
        ClientMessage encoded = CacheAddNearCacheInvalidationListenerCodec.encodeCacheBatchInvalidationEvent(aString, aListOfData, aListOfUUIDs, aListOfUUIDs, aListOfLongs);
        compareClientMessages(fromFile, encoded);
    }

    @Test
    public void test_CacheFetchNearCacheInvalidationMetadataCodec_decodeRequest() {
        int fileClientMessageIndex = 615;
        ClientMessage fromFile = clientMessages.get(fileClientMessageIndex);
        CacheFetchNearCacheInvalidationMetadataCodec.RequestParameters parameters = CacheFetchNearCacheInvalidationMetadataCodec.decodeRequest(fromFile);
        assertTrue(isEqual(aListOfStrings, parameters.names));
        assertTrue(isEqual(anAddress, parameters.address));
    }

    @Test
    public void test_CacheFetchNearCacheInvalidationMetadataCodec_encodeResponse() {
        int fileClientMessageIndex = 616;
        ClientMessage encoded = CacheFetchNearCacheInvalidationMetadataCodec.encodeResponse(aListOfStringToListOfIntegerToLong, aListOfIntegerToUUID);
        ClientMessage fromFile = clientMessages.get(fileClientMessageIndex);
        compareClientMessages(fromFile, encoded);
    }

    @Test
    public void test_CacheAssignAndGetUuidsCodec_decodeRequest() {
        int fileClientMessageIndex = 617;
        ClientMessage fromFile = clientMessages.get(fileClientMessageIndex);
        CacheAssignAndGetUuidsCodec.RequestParameters parameters = CacheAssignAndGetUuidsCodec.decodeRequest(fromFile);
    }

    @Test
    public void test_CacheAssignAndGetUuidsCodec_encodeResponse() {
        int fileClientMessageIndex = 618;
        ClientMessage encoded = CacheAssignAndGetUuidsCodec.encodeResponse(aListOfIntegerToUUID);
        ClientMessage fromFile = clientMessages.get(fileClientMessageIndex);
        compareClientMessages(fromFile, encoded);
    }

    @Test
    public void test_CacheEventJournalSubscribeCodec_decodeRequest() {
        int fileClientMessageIndex = 619;
        ClientMessage fromFile = clientMessages.get(fileClientMessageIndex);
        CacheEventJournalSubscribeCodec.RequestParameters parameters = CacheEventJournalSubscribeCodec.decodeRequest(fromFile);
        assertTrue(isEqual(aString, parameters.name));
    }

    @Test
    public void test_CacheEventJournalSubscribeCodec_encodeResponse() {
        int fileClientMessageIndex = 620;
        ClientMessage encoded = CacheEventJournalSubscribeCodec.encodeResponse(aLong, aLong);
        ClientMessage fromFile = clientMessages.get(fileClientMessageIndex);
        compareClientMessages(fromFile, encoded);
    }

    @Test
    public void test_CacheEventJournalReadCodec_decodeRequest() {
        int fileClientMessageIndex = 621;
        ClientMessage fromFile = clientMessages.get(fileClientMessageIndex);
        CacheEventJournalReadCodec.RequestParameters parameters = CacheEventJournalReadCodec.decodeRequest(fromFile);
        assertTrue(isEqual(aString, parameters.name));
        assertTrue(isEqual(aLong, parameters.startSequence));
        assertTrue(isEqual(anInt, parameters.minSize));
        assertTrue(isEqual(anInt, parameters.maxSize));
        assertTrue(isEqual(aData, parameters.predicate));
        assertTrue(isEqual(aData, parameters.projection));
    }

    @Test
    public void test_CacheEventJournalReadCodec_encodeResponse() {
        int fileClientMessageIndex = 622;
        ClientMessage encoded = CacheEventJournalReadCodec.encodeResponse(anInt, aListOfData, aLongArray, aLong);
        ClientMessage fromFile = clientMessages.get(fileClientMessageIndex);
        compareClientMessages(fromFile, encoded);
    }

    @Test
    public void test_CacheSetExpiryPolicyCodec_decodeRequest() {
        int fileClientMessageIndex = 623;
        ClientMessage fromFile = clientMessages.get(fileClientMessageIndex);
        CacheSetExpiryPolicyCodec.RequestParameters parameters = CacheSetExpiryPolicyCodec.decodeRequest(fromFile);
        assertTrue(isEqual(aString, parameters.name));
        assertTrue(isEqual(aListOfData, parameters.keys));
        assertTrue(isEqual(aData, parameters.expiryPolicy));
    }

    @Test
    public void test_CacheSetExpiryPolicyCodec_encodeResponse() {
        int fileClientMessageIndex = 624;
        ClientMessage encoded = CacheSetExpiryPolicyCodec.encodeResponse(aBoolean);
        ClientMessage fromFile = clientMessages.get(fileClientMessageIndex);
        compareClientMessages(fromFile, encoded);
    }

    @Test
    public void test_XATransactionClearRemoteCodec_decodeRequest() {
        int fileClientMessageIndex = 625;
        ClientMessage fromFile = clientMessages.get(fileClientMessageIndex);
        XATransactionClearRemoteCodec.RequestParameters parameters = XATransactionClearRemoteCodec.decodeRequest(fromFile);
        assertTrue(isEqual(anXid, parameters.xid));
    }

    @Test
    public void test_XATransactionClearRemoteCodec_encodeResponse() {
        int fileClientMessageIndex = 626;
        ClientMessage encoded = XATransactionClearRemoteCodec.encodeResponse();
        ClientMessage fromFile = clientMessages.get(fileClientMessageIndex);
        compareClientMessages(fromFile, encoded);
    }

    @Test
    public void test_XATransactionCollectTransactionsCodec_decodeRequest() {
        int fileClientMessageIndex = 627;
        ClientMessage fromFile = clientMessages.get(fileClientMessageIndex);
        XATransactionCollectTransactionsCodec.RequestParameters parameters = XATransactionCollectTransactionsCodec.decodeRequest(fromFile);
    }

    @Test
    public void test_XATransactionCollectTransactionsCodec_encodeResponse() {
        int fileClientMessageIndex = 628;
        ClientMessage encoded = XATransactionCollectTransactionsCodec.encodeResponse(aListOfXids);
        ClientMessage fromFile = clientMessages.get(fileClientMessageIndex);
        compareClientMessages(fromFile, encoded);
    }

    @Test
    public void test_XATransactionFinalizeCodec_decodeRequest() {
        int fileClientMessageIndex = 629;
        ClientMessage fromFile = clientMessages.get(fileClientMessageIndex);
        XATransactionFinalizeCodec.RequestParameters parameters = XATransactionFinalizeCodec.decodeRequest(fromFile);
        assertTrue(isEqual(anXid, parameters.xid));
        assertTrue(isEqual(aBoolean, parameters.isCommit));
    }

    @Test
    public void test_XATransactionFinalizeCodec_encodeResponse() {
        int fileClientMessageIndex = 630;
        ClientMessage encoded = XATransactionFinalizeCodec.encodeResponse();
        ClientMessage fromFile = clientMessages.get(fileClientMessageIndex);
        compareClientMessages(fromFile, encoded);
    }

    @Test
    public void test_XATransactionCommitCodec_decodeRequest() {
        int fileClientMessageIndex = 631;
        ClientMessage fromFile = clientMessages.get(fileClientMessageIndex);
        XATransactionCommitCodec.RequestParameters parameters = XATransactionCommitCodec.decodeRequest(fromFile);
        assertTrue(isEqual(aUUID, parameters.transactionId));
        assertTrue(isEqual(aBoolean, parameters.onePhase));
    }

    @Test
    public void test_XATransactionCommitCodec_encodeResponse() {
        int fileClientMessageIndex = 632;
        ClientMessage encoded = XATransactionCommitCodec.encodeResponse();
        ClientMessage fromFile = clientMessages.get(fileClientMessageIndex);
        compareClientMessages(fromFile, encoded);
    }

    @Test
    public void test_XATransactionCreateCodec_decodeRequest() {
        int fileClientMessageIndex = 633;
        ClientMessage fromFile = clientMessages.get(fileClientMessageIndex);
        XATransactionCreateCodec.RequestParameters parameters = XATransactionCreateCodec.decodeRequest(fromFile);
        assertTrue(isEqual(anXid, parameters.xid));
        assertTrue(isEqual(aLong, parameters.timeout));
    }

    @Test
    public void test_XATransactionCreateCodec_encodeResponse() {
        int fileClientMessageIndex = 634;
        ClientMessage encoded = XATransactionCreateCodec.encodeResponse(aUUID);
        ClientMessage fromFile = clientMessages.get(fileClientMessageIndex);
        compareClientMessages(fromFile, encoded);
    }

    @Test
    public void test_XATransactionPrepareCodec_decodeRequest() {
        int fileClientMessageIndex = 635;
        ClientMessage fromFile = clientMessages.get(fileClientMessageIndex);
        XATransactionPrepareCodec.RequestParameters parameters = XATransactionPrepareCodec.decodeRequest(fromFile);
        assertTrue(isEqual(aUUID, parameters.transactionId));
    }

    @Test
    public void test_XATransactionPrepareCodec_encodeResponse() {
        int fileClientMessageIndex = 636;
        ClientMessage encoded = XATransactionPrepareCodec.encodeResponse();
        ClientMessage fromFile = clientMessages.get(fileClientMessageIndex);
        compareClientMessages(fromFile, encoded);
    }

    @Test
    public void test_XATransactionRollbackCodec_decodeRequest() {
        int fileClientMessageIndex = 637;
        ClientMessage fromFile = clientMessages.get(fileClientMessageIndex);
        XATransactionRollbackCodec.RequestParameters parameters = XATransactionRollbackCodec.decodeRequest(fromFile);
        assertTrue(isEqual(aUUID, parameters.transactionId));
    }

    @Test
    public void test_XATransactionRollbackCodec_encodeResponse() {
        int fileClientMessageIndex = 638;
        ClientMessage encoded = XATransactionRollbackCodec.encodeResponse();
        ClientMessage fromFile = clientMessages.get(fileClientMessageIndex);
        compareClientMessages(fromFile, encoded);
    }

    @Test
    public void test_TransactionCommitCodec_decodeRequest() {
        int fileClientMessageIndex = 639;
        ClientMessage fromFile = clientMessages.get(fileClientMessageIndex);
        TransactionCommitCodec.RequestParameters parameters = TransactionCommitCodec.decodeRequest(fromFile);
        assertTrue(isEqual(aUUID, parameters.transactionId));
        assertTrue(isEqual(aLong, parameters.threadId));
    }

    @Test
    public void test_TransactionCommitCodec_encodeResponse() {
        int fileClientMessageIndex = 640;
        ClientMessage encoded = TransactionCommitCodec.encodeResponse();
        ClientMessage fromFile = clientMessages.get(fileClientMessageIndex);
        compareClientMessages(fromFile, encoded);
    }

    @Test
    public void test_TransactionCreateCodec_decodeRequest() {
        int fileClientMessageIndex = 641;
        ClientMessage fromFile = clientMessages.get(fileClientMessageIndex);
        TransactionCreateCodec.RequestParameters parameters = TransactionCreateCodec.decodeRequest(fromFile);
        assertTrue(isEqual(aLong, parameters.timeout));
        assertTrue(isEqual(anInt, parameters.durability));
        assertTrue(isEqual(anInt, parameters.transactionType));
        assertTrue(isEqual(aLong, parameters.threadId));
    }

    @Test
    public void test_TransactionCreateCodec_encodeResponse() {
        int fileClientMessageIndex = 642;
        ClientMessage encoded = TransactionCreateCodec.encodeResponse(aUUID);
        ClientMessage fromFile = clientMessages.get(fileClientMessageIndex);
        compareClientMessages(fromFile, encoded);
    }

    @Test
    public void test_TransactionRollbackCodec_decodeRequest() {
        int fileClientMessageIndex = 643;
        ClientMessage fromFile = clientMessages.get(fileClientMessageIndex);
        TransactionRollbackCodec.RequestParameters parameters = TransactionRollbackCodec.decodeRequest(fromFile);
        assertTrue(isEqual(aUUID, parameters.transactionId));
        assertTrue(isEqual(aLong, parameters.threadId));
    }

    @Test
    public void test_TransactionRollbackCodec_encodeResponse() {
        int fileClientMessageIndex = 644;
        ClientMessage encoded = TransactionRollbackCodec.encodeResponse();
        ClientMessage fromFile = clientMessages.get(fileClientMessageIndex);
        compareClientMessages(fromFile, encoded);
    }

    @Test
    public void test_ContinuousQueryPublisherCreateWithValueCodec_decodeRequest() {
        int fileClientMessageIndex = 645;
        ClientMessage fromFile = clientMessages.get(fileClientMessageIndex);
        ContinuousQueryPublisherCreateWithValueCodec.RequestParameters parameters = ContinuousQueryPublisherCreateWithValueCodec.decodeRequest(fromFile);
        assertTrue(isEqual(aString, parameters.mapName));
        assertTrue(isEqual(aString, parameters.cacheName));
        assertTrue(isEqual(aData, parameters.predicate));
        assertTrue(isEqual(anInt, parameters.batchSize));
        assertTrue(isEqual(anInt, parameters.bufferSize));
        assertTrue(isEqual(aLong, parameters.delaySeconds));
        assertTrue(isEqual(aBoolean, parameters.populate));
        assertTrue(isEqual(aBoolean, parameters.coalesce));
    }

    @Test
    public void test_ContinuousQueryPublisherCreateWithValueCodec_encodeResponse() {
        int fileClientMessageIndex = 646;
        ClientMessage encoded = ContinuousQueryPublisherCreateWithValueCodec.encodeResponse(aListOfDataToData);
        ClientMessage fromFile = clientMessages.get(fileClientMessageIndex);
        compareClientMessages(fromFile, encoded);
    }

    @Test
    public void test_ContinuousQueryPublisherCreateCodec_decodeRequest() {
        int fileClientMessageIndex = 647;
        ClientMessage fromFile = clientMessages.get(fileClientMessageIndex);
        ContinuousQueryPublisherCreateCodec.RequestParameters parameters = ContinuousQueryPublisherCreateCodec.decodeRequest(fromFile);
        assertTrue(isEqual(aString, parameters.mapName));
        assertTrue(isEqual(aString, parameters.cacheName));
        assertTrue(isEqual(aData, parameters.predicate));
        assertTrue(isEqual(anInt, parameters.batchSize));
        assertTrue(isEqual(anInt, parameters.bufferSize));
        assertTrue(isEqual(aLong, parameters.delaySeconds));
        assertTrue(isEqual(aBoolean, parameters.populate));
        assertTrue(isEqual(aBoolean, parameters.coalesce));
    }

    @Test
    public void test_ContinuousQueryPublisherCreateCodec_encodeResponse() {
        int fileClientMessageIndex = 648;
        ClientMessage encoded = ContinuousQueryPublisherCreateCodec.encodeResponse(aListOfData);
        ClientMessage fromFile = clientMessages.get(fileClientMessageIndex);
        compareClientMessages(fromFile, encoded);
    }

    @Test
    public void test_ContinuousQueryMadePublishableCodec_decodeRequest() {
        int fileClientMessageIndex = 649;
        ClientMessage fromFile = clientMessages.get(fileClientMessageIndex);
        ContinuousQueryMadePublishableCodec.RequestParameters parameters = ContinuousQueryMadePublishableCodec.decodeRequest(fromFile);
        assertTrue(isEqual(aString, parameters.mapName));
        assertTrue(isEqual(aString, parameters.cacheName));
    }

    @Test
    public void test_ContinuousQueryMadePublishableCodec_encodeResponse() {
        int fileClientMessageIndex = 650;
        ClientMessage encoded = ContinuousQueryMadePublishableCodec.encodeResponse(aBoolean);
        ClientMessage fromFile = clientMessages.get(fileClientMessageIndex);
        compareClientMessages(fromFile, encoded);
    }

    @Test
    public void test_ContinuousQueryAddListenerCodec_decodeRequest() {
        int fileClientMessageIndex = 651;
        ClientMessage fromFile = clientMessages.get(fileClientMessageIndex);
        ContinuousQueryAddListenerCodec.RequestParameters parameters = ContinuousQueryAddListenerCodec.decodeRequest(fromFile);
        assertTrue(isEqual(aString, parameters.listenerName));
        assertTrue(isEqual(aBoolean, parameters.localOnly));
    }

    @Test
    public void test_ContinuousQueryAddListenerCodec_encodeResponse() {
        int fileClientMessageIndex = 652;
        ClientMessage encoded = ContinuousQueryAddListenerCodec.encodeResponse(aUUID);
        ClientMessage fromFile = clientMessages.get(fileClientMessageIndex);
        compareClientMessages(fromFile, encoded);
    }

    @Test
    public void test_ContinuousQueryAddListenerCodec_encodeQueryCacheSingleEvent() {
        int fileClientMessageIndex = 653;
        ClientMessage fromFile = clientMessages.get(fileClientMessageIndex);
        ClientMessage encoded = ContinuousQueryAddListenerCodec.encodeQueryCacheSingleEvent(aQueryCacheEventData);
        compareClientMessages(fromFile, encoded);
    }

    @Test
    public void test_ContinuousQueryAddListenerCodec_encodeQueryCacheBatchEvent() {
        int fileClientMessageIndex = 654;
        ClientMessage fromFile = clientMessages.get(fileClientMessageIndex);
        ClientMessage encoded = ContinuousQueryAddListenerCodec.encodeQueryCacheBatchEvent(aListOfQueryCacheEventData, aString, anInt);
        compareClientMessages(fromFile, encoded);
    }

    @Test
    public void test_ContinuousQuerySetReadCursorCodec_decodeRequest() {
        int fileClientMessageIndex = 655;
        ClientMessage fromFile = clientMessages.get(fileClientMessageIndex);
        ContinuousQuerySetReadCursorCodec.RequestParameters parameters = ContinuousQuerySetReadCursorCodec.decodeRequest(fromFile);
        assertTrue(isEqual(aString, parameters.mapName));
        assertTrue(isEqual(aString, parameters.cacheName));
        assertTrue(isEqual(aLong, parameters.sequence));
    }

    @Test
    public void test_ContinuousQuerySetReadCursorCodec_encodeResponse() {
        int fileClientMessageIndex = 656;
        ClientMessage encoded = ContinuousQuerySetReadCursorCodec.encodeResponse(aBoolean);
        ClientMessage fromFile = clientMessages.get(fileClientMessageIndex);
        compareClientMessages(fromFile, encoded);
    }

    @Test
    public void test_ContinuousQueryDestroyCacheCodec_decodeRequest() {
        int fileClientMessageIndex = 657;
        ClientMessage fromFile = clientMessages.get(fileClientMessageIndex);
        ContinuousQueryDestroyCacheCodec.RequestParameters parameters = ContinuousQueryDestroyCacheCodec.decodeRequest(fromFile);
        assertTrue(isEqual(aString, parameters.mapName));
        assertTrue(isEqual(aString, parameters.cacheName));
    }

    @Test
    public void test_ContinuousQueryDestroyCacheCodec_encodeResponse() {
        int fileClientMessageIndex = 658;
        ClientMessage encoded = ContinuousQueryDestroyCacheCodec.encodeResponse(aBoolean);
        ClientMessage fromFile = clientMessages.get(fileClientMessageIndex);
        compareClientMessages(fromFile, encoded);
    }

    @Test
    public void test_RingbufferSizeCodec_decodeRequest() {
        int fileClientMessageIndex = 659;
        ClientMessage fromFile = clientMessages.get(fileClientMessageIndex);
        RingbufferSizeCodec.RequestParameters parameters = RingbufferSizeCodec.decodeRequest(fromFile);
        assertTrue(isEqual(aString, parameters.name));
    }

    @Test
    public void test_RingbufferSizeCodec_encodeResponse() {
        int fileClientMessageIndex = 660;
        ClientMessage encoded = RingbufferSizeCodec.encodeResponse(aLong);
        ClientMessage fromFile = clientMessages.get(fileClientMessageIndex);
        compareClientMessages(fromFile, encoded);
    }

    @Test
    public void test_RingbufferTailSequenceCodec_decodeRequest() {
        int fileClientMessageIndex = 661;
        ClientMessage fromFile = clientMessages.get(fileClientMessageIndex);
        RingbufferTailSequenceCodec.RequestParameters parameters = RingbufferTailSequenceCodec.decodeRequest(fromFile);
        assertTrue(isEqual(aString, parameters.name));
    }

    @Test
    public void test_RingbufferTailSequenceCodec_encodeResponse() {
        int fileClientMessageIndex = 662;
        ClientMessage encoded = RingbufferTailSequenceCodec.encodeResponse(aLong);
        ClientMessage fromFile = clientMessages.get(fileClientMessageIndex);
        compareClientMessages(fromFile, encoded);
    }

    @Test
    public void test_RingbufferHeadSequenceCodec_decodeRequest() {
        int fileClientMessageIndex = 663;
        ClientMessage fromFile = clientMessages.get(fileClientMessageIndex);
        RingbufferHeadSequenceCodec.RequestParameters parameters = RingbufferHeadSequenceCodec.decodeRequest(fromFile);
        assertTrue(isEqual(aString, parameters.name));
    }

    @Test
    public void test_RingbufferHeadSequenceCodec_encodeResponse() {
        int fileClientMessageIndex = 664;
        ClientMessage encoded = RingbufferHeadSequenceCodec.encodeResponse(aLong);
        ClientMessage fromFile = clientMessages.get(fileClientMessageIndex);
        compareClientMessages(fromFile, encoded);
    }

    @Test
    public void test_RingbufferCapacityCodec_decodeRequest() {
        int fileClientMessageIndex = 665;
        ClientMessage fromFile = clientMessages.get(fileClientMessageIndex);
        RingbufferCapacityCodec.RequestParameters parameters = RingbufferCapacityCodec.decodeRequest(fromFile);
        assertTrue(isEqual(aString, parameters.name));
    }

    @Test
    public void test_RingbufferCapacityCodec_encodeResponse() {
        int fileClientMessageIndex = 666;
        ClientMessage encoded = RingbufferCapacityCodec.encodeResponse(aLong);
        ClientMessage fromFile = clientMessages.get(fileClientMessageIndex);
        compareClientMessages(fromFile, encoded);
    }

    @Test
    public void test_RingbufferRemainingCapacityCodec_decodeRequest() {
        int fileClientMessageIndex = 667;
        ClientMessage fromFile = clientMessages.get(fileClientMessageIndex);
        RingbufferRemainingCapacityCodec.RequestParameters parameters = RingbufferRemainingCapacityCodec.decodeRequest(fromFile);
        assertTrue(isEqual(aString, parameters.name));
    }

    @Test
    public void test_RingbufferRemainingCapacityCodec_encodeResponse() {
        int fileClientMessageIndex = 668;
        ClientMessage encoded = RingbufferRemainingCapacityCodec.encodeResponse(aLong);
        ClientMessage fromFile = clientMessages.get(fileClientMessageIndex);
        compareClientMessages(fromFile, encoded);
    }

    @Test
    public void test_RingbufferAddCodec_decodeRequest() {
        int fileClientMessageIndex = 669;
        ClientMessage fromFile = clientMessages.get(fileClientMessageIndex);
        RingbufferAddCodec.RequestParameters parameters = RingbufferAddCodec.decodeRequest(fromFile);
        assertTrue(isEqual(aString, parameters.name));
        assertTrue(isEqual(anInt, parameters.overflowPolicy));
        assertTrue(isEqual(aData, parameters.value));
    }

    @Test
    public void test_RingbufferAddCodec_encodeResponse() {
        int fileClientMessageIndex = 670;
        ClientMessage encoded = RingbufferAddCodec.encodeResponse(aLong);
        ClientMessage fromFile = clientMessages.get(fileClientMessageIndex);
        compareClientMessages(fromFile, encoded);
    }

    @Test
    public void test_RingbufferReadOneCodec_decodeRequest() {
        int fileClientMessageIndex = 671;
        ClientMessage fromFile = clientMessages.get(fileClientMessageIndex);
        RingbufferReadOneCodec.RequestParameters parameters = RingbufferReadOneCodec.decodeRequest(fromFile);
        assertTrue(isEqual(aString, parameters.name));
        assertTrue(isEqual(aLong, parameters.sequence));
    }

    @Test
    public void test_RingbufferReadOneCodec_encodeResponse() {
        int fileClientMessageIndex = 672;
        ClientMessage encoded = RingbufferReadOneCodec.encodeResponse(aData);
        ClientMessage fromFile = clientMessages.get(fileClientMessageIndex);
        compareClientMessages(fromFile, encoded);
    }

    @Test
    public void test_RingbufferAddAllCodec_decodeRequest() {
        int fileClientMessageIndex = 673;
        ClientMessage fromFile = clientMessages.get(fileClientMessageIndex);
        RingbufferAddAllCodec.RequestParameters parameters = RingbufferAddAllCodec.decodeRequest(fromFile);
        assertTrue(isEqual(aString, parameters.name));
        assertTrue(isEqual(aListOfData, parameters.valueList));
        assertTrue(isEqual(anInt, parameters.overflowPolicy));
    }

    @Test
    public void test_RingbufferAddAllCodec_encodeResponse() {
        int fileClientMessageIndex = 674;
        ClientMessage encoded = RingbufferAddAllCodec.encodeResponse(aLong);
        ClientMessage fromFile = clientMessages.get(fileClientMessageIndex);
        compareClientMessages(fromFile, encoded);
    }

    @Test
    public void test_RingbufferReadManyCodec_decodeRequest() {
        int fileClientMessageIndex = 675;
        ClientMessage fromFile = clientMessages.get(fileClientMessageIndex);
        RingbufferReadManyCodec.RequestParameters parameters = RingbufferReadManyCodec.decodeRequest(fromFile);
        assertTrue(isEqual(aString, parameters.name));
        assertTrue(isEqual(aLong, parameters.startSequence));
        assertTrue(isEqual(anInt, parameters.minCount));
        assertTrue(isEqual(anInt, parameters.maxCount));
        assertTrue(isEqual(aData, parameters.filter));
    }

    @Test
    public void test_RingbufferReadManyCodec_encodeResponse() {
        int fileClientMessageIndex = 676;
        ClientMessage encoded = RingbufferReadManyCodec.encodeResponse(anInt, aListOfData, aLongArray, aLong);
        ClientMessage fromFile = clientMessages.get(fileClientMessageIndex);
        compareClientMessages(fromFile, encoded);
    }

    @Test
    public void test_DurableExecutorShutdownCodec_decodeRequest() {
        int fileClientMessageIndex = 677;
        ClientMessage fromFile = clientMessages.get(fileClientMessageIndex);
        DurableExecutorShutdownCodec.RequestParameters parameters = DurableExecutorShutdownCodec.decodeRequest(fromFile);
        assertTrue(isEqual(aString, parameters.name));
    }

    @Test
    public void test_DurableExecutorShutdownCodec_encodeResponse() {
        int fileClientMessageIndex = 678;
        ClientMessage encoded = DurableExecutorShutdownCodec.encodeResponse();
        ClientMessage fromFile = clientMessages.get(fileClientMessageIndex);
        compareClientMessages(fromFile, encoded);
    }

    @Test
    public void test_DurableExecutorIsShutdownCodec_decodeRequest() {
        int fileClientMessageIndex = 679;
        ClientMessage fromFile = clientMessages.get(fileClientMessageIndex);
        DurableExecutorIsShutdownCodec.RequestParameters parameters = DurableExecutorIsShutdownCodec.decodeRequest(fromFile);
        assertTrue(isEqual(aString, parameters.name));
    }

    @Test
    public void test_DurableExecutorIsShutdownCodec_encodeResponse() {
        int fileClientMessageIndex = 680;
        ClientMessage encoded = DurableExecutorIsShutdownCodec.encodeResponse(aBoolean);
        ClientMessage fromFile = clientMessages.get(fileClientMessageIndex);
        compareClientMessages(fromFile, encoded);
    }

    @Test
    public void test_DurableExecutorSubmitToPartitionCodec_decodeRequest() {
        int fileClientMessageIndex = 681;
        ClientMessage fromFile = clientMessages.get(fileClientMessageIndex);
        DurableExecutorSubmitToPartitionCodec.RequestParameters parameters = DurableExecutorSubmitToPartitionCodec.decodeRequest(fromFile);
        assertTrue(isEqual(aString, parameters.name));
        assertTrue(isEqual(aData, parameters.callable));
    }

    @Test
    public void test_DurableExecutorSubmitToPartitionCodec_encodeResponse() {
        int fileClientMessageIndex = 682;
        ClientMessage encoded = DurableExecutorSubmitToPartitionCodec.encodeResponse(anInt);
        ClientMessage fromFile = clientMessages.get(fileClientMessageIndex);
        compareClientMessages(fromFile, encoded);
    }

    @Test
    public void test_DurableExecutorRetrieveResultCodec_decodeRequest() {
        int fileClientMessageIndex = 683;
        ClientMessage fromFile = clientMessages.get(fileClientMessageIndex);
        DurableExecutorRetrieveResultCodec.RequestParameters parameters = DurableExecutorRetrieveResultCodec.decodeRequest(fromFile);
        assertTrue(isEqual(aString, parameters.name));
        assertTrue(isEqual(anInt, parameters.sequence));
    }

    @Test
    public void test_DurableExecutorRetrieveResultCodec_encodeResponse() {
        int fileClientMessageIndex = 684;
        ClientMessage encoded = DurableExecutorRetrieveResultCodec.encodeResponse(aData);
        ClientMessage fromFile = clientMessages.get(fileClientMessageIndex);
        compareClientMessages(fromFile, encoded);
    }

    @Test
    public void test_DurableExecutorDisposeResultCodec_decodeRequest() {
        int fileClientMessageIndex = 685;
        ClientMessage fromFile = clientMessages.get(fileClientMessageIndex);
        DurableExecutorDisposeResultCodec.RequestParameters parameters = DurableExecutorDisposeResultCodec.decodeRequest(fromFile);
        assertTrue(isEqual(aString, parameters.name));
        assertTrue(isEqual(anInt, parameters.sequence));
    }

    @Test
    public void test_DurableExecutorDisposeResultCodec_encodeResponse() {
        int fileClientMessageIndex = 686;
        ClientMessage encoded = DurableExecutorDisposeResultCodec.encodeResponse();
        ClientMessage fromFile = clientMessages.get(fileClientMessageIndex);
        compareClientMessages(fromFile, encoded);
    }

    @Test
    public void test_DurableExecutorRetrieveAndDisposeResultCodec_decodeRequest() {
        int fileClientMessageIndex = 687;
        ClientMessage fromFile = clientMessages.get(fileClientMessageIndex);
        DurableExecutorRetrieveAndDisposeResultCodec.RequestParameters parameters = DurableExecutorRetrieveAndDisposeResultCodec.decodeRequest(fromFile);
        assertTrue(isEqual(aString, parameters.name));
        assertTrue(isEqual(anInt, parameters.sequence));
    }

    @Test
    public void test_DurableExecutorRetrieveAndDisposeResultCodec_encodeResponse() {
        int fileClientMessageIndex = 688;
        ClientMessage encoded = DurableExecutorRetrieveAndDisposeResultCodec.encodeResponse(aData);
        ClientMessage fromFile = clientMessages.get(fileClientMessageIndex);
        compareClientMessages(fromFile, encoded);
    }

    @Test
    public void test_CardinalityEstimatorAddCodec_decodeRequest() {
        int fileClientMessageIndex = 689;
        ClientMessage fromFile = clientMessages.get(fileClientMessageIndex);
        CardinalityEstimatorAddCodec.RequestParameters parameters = CardinalityEstimatorAddCodec.decodeRequest(fromFile);
        assertTrue(isEqual(aString, parameters.name));
        assertTrue(isEqual(aLong, parameters.hash));
    }

    @Test
    public void test_CardinalityEstimatorAddCodec_encodeResponse() {
        int fileClientMessageIndex = 690;
        ClientMessage encoded = CardinalityEstimatorAddCodec.encodeResponse();
        ClientMessage fromFile = clientMessages.get(fileClientMessageIndex);
        compareClientMessages(fromFile, encoded);
    }

    @Test
    public void test_CardinalityEstimatorEstimateCodec_decodeRequest() {
        int fileClientMessageIndex = 691;
        ClientMessage fromFile = clientMessages.get(fileClientMessageIndex);
        CardinalityEstimatorEstimateCodec.RequestParameters parameters = CardinalityEstimatorEstimateCodec.decodeRequest(fromFile);
        assertTrue(isEqual(aString, parameters.name));
    }

    @Test
    public void test_CardinalityEstimatorEstimateCodec_encodeResponse() {
        int fileClientMessageIndex = 692;
        ClientMessage encoded = CardinalityEstimatorEstimateCodec.encodeResponse(aLong);
        ClientMessage fromFile = clientMessages.get(fileClientMessageIndex);
        compareClientMessages(fromFile, encoded);
    }

    @Test
    public void test_ScheduledExecutorShutdownCodec_decodeRequest() {
        int fileClientMessageIndex = 693;
        ClientMessage fromFile = clientMessages.get(fileClientMessageIndex);
        ScheduledExecutorShutdownCodec.RequestParameters parameters = ScheduledExecutorShutdownCodec.decodeRequest(fromFile);
        assertTrue(isEqual(aString, parameters.schedulerName));
        assertTrue(isEqual(anAddress, parameters.address));
    }

    @Test
    public void test_ScheduledExecutorShutdownCodec_encodeResponse() {
        int fileClientMessageIndex = 694;
        ClientMessage encoded = ScheduledExecutorShutdownCodec.encodeResponse();
        ClientMessage fromFile = clientMessages.get(fileClientMessageIndex);
        compareClientMessages(fromFile, encoded);
    }

    @Test
    public void test_ScheduledExecutorSubmitToPartitionCodec_decodeRequest() {
        int fileClientMessageIndex = 695;
        ClientMessage fromFile = clientMessages.get(fileClientMessageIndex);
        ScheduledExecutorSubmitToPartitionCodec.RequestParameters parameters = ScheduledExecutorSubmitToPartitionCodec.decodeRequest(fromFile);
        assertTrue(isEqual(aString, parameters.schedulerName));
        assertTrue(isEqual(aByte, parameters.type));
        assertTrue(isEqual(aString, parameters.taskName));
        assertTrue(isEqual(aData, parameters.task));
        assertTrue(isEqual(aLong, parameters.initialDelayInMillis));
        assertTrue(isEqual(aLong, parameters.periodInMillis));
    }

    @Test
    public void test_ScheduledExecutorSubmitToPartitionCodec_encodeResponse() {
        int fileClientMessageIndex = 696;
        ClientMessage encoded = ScheduledExecutorSubmitToPartitionCodec.encodeResponse();
        ClientMessage fromFile = clientMessages.get(fileClientMessageIndex);
        compareClientMessages(fromFile, encoded);
    }

    @Test
    public void test_ScheduledExecutorSubmitToAddressCodec_decodeRequest() {
        int fileClientMessageIndex = 697;
        ClientMessage fromFile = clientMessages.get(fileClientMessageIndex);
        ScheduledExecutorSubmitToAddressCodec.RequestParameters parameters = ScheduledExecutorSubmitToAddressCodec.decodeRequest(fromFile);
        assertTrue(isEqual(aString, parameters.schedulerName));
        assertTrue(isEqual(anAddress, parameters.address));
        assertTrue(isEqual(aByte, parameters.type));
        assertTrue(isEqual(aString, parameters.taskName));
        assertTrue(isEqual(aData, parameters.task));
        assertTrue(isEqual(aLong, parameters.initialDelayInMillis));
        assertTrue(isEqual(aLong, parameters.periodInMillis));
    }

    @Test
    public void test_ScheduledExecutorSubmitToAddressCodec_encodeResponse() {
        int fileClientMessageIndex = 698;
        ClientMessage encoded = ScheduledExecutorSubmitToAddressCodec.encodeResponse();
        ClientMessage fromFile = clientMessages.get(fileClientMessageIndex);
        compareClientMessages(fromFile, encoded);
    }

    @Test
    public void test_ScheduledExecutorGetAllScheduledFuturesCodec_decodeRequest() {
        int fileClientMessageIndex = 699;
        ClientMessage fromFile = clientMessages.get(fileClientMessageIndex);
        ScheduledExecutorGetAllScheduledFuturesCodec.RequestParameters parameters = ScheduledExecutorGetAllScheduledFuturesCodec.decodeRequest(fromFile);
        assertTrue(isEqual(aString, parameters.schedulerName));
    }

    @Test
    public void test_ScheduledExecutorGetAllScheduledFuturesCodec_encodeResponse() {
        int fileClientMessageIndex = 700;
        ClientMessage encoded = ScheduledExecutorGetAllScheduledFuturesCodec.encodeResponse(aListOfMemberToListOfScheduledTaskHandlers);
        ClientMessage fromFile = clientMessages.get(fileClientMessageIndex);
        compareClientMessages(fromFile, encoded);
    }

    @Test
    public void test_ScheduledExecutorGetStatsFromPartitionCodec_decodeRequest() {
        int fileClientMessageIndex = 701;
        ClientMessage fromFile = clientMessages.get(fileClientMessageIndex);
        ScheduledExecutorGetStatsFromPartitionCodec.RequestParameters parameters = ScheduledExecutorGetStatsFromPartitionCodec.decodeRequest(fromFile);
        assertTrue(isEqual(aString, parameters.schedulerName));
        assertTrue(isEqual(aString, parameters.taskName));
    }

    @Test
    public void test_ScheduledExecutorGetStatsFromPartitionCodec_encodeResponse() {
        int fileClientMessageIndex = 702;
        ClientMessage encoded = ScheduledExecutorGetStatsFromPartitionCodec.encodeResponse(aLong, aLong, aLong, aLong, aLong);
        ClientMessage fromFile = clientMessages.get(fileClientMessageIndex);
        compareClientMessages(fromFile, encoded);
    }

    @Test
    public void test_ScheduledExecutorGetStatsFromAddressCodec_decodeRequest() {
        int fileClientMessageIndex = 703;
        ClientMessage fromFile = clientMessages.get(fileClientMessageIndex);
        ScheduledExecutorGetStatsFromAddressCodec.RequestParameters parameters = ScheduledExecutorGetStatsFromAddressCodec.decodeRequest(fromFile);
        assertTrue(isEqual(aString, parameters.schedulerName));
        assertTrue(isEqual(aString, parameters.taskName));
        assertTrue(isEqual(anAddress, parameters.address));
    }

    @Test
    public void test_ScheduledExecutorGetStatsFromAddressCodec_encodeResponse() {
        int fileClientMessageIndex = 704;
        ClientMessage encoded = ScheduledExecutorGetStatsFromAddressCodec.encodeResponse(aLong, aLong, aLong, aLong, aLong);
        ClientMessage fromFile = clientMessages.get(fileClientMessageIndex);
        compareClientMessages(fromFile, encoded);
    }

    @Test
    public void test_ScheduledExecutorGetDelayFromPartitionCodec_decodeRequest() {
        int fileClientMessageIndex = 705;
        ClientMessage fromFile = clientMessages.get(fileClientMessageIndex);
        ScheduledExecutorGetDelayFromPartitionCodec.RequestParameters parameters = ScheduledExecutorGetDelayFromPartitionCodec.decodeRequest(fromFile);
        assertTrue(isEqual(aString, parameters.schedulerName));
        assertTrue(isEqual(aString, parameters.taskName));
    }

    @Test
    public void test_ScheduledExecutorGetDelayFromPartitionCodec_encodeResponse() {
        int fileClientMessageIndex = 706;
        ClientMessage encoded = ScheduledExecutorGetDelayFromPartitionCodec.encodeResponse(aLong);
        ClientMessage fromFile = clientMessages.get(fileClientMessageIndex);
        compareClientMessages(fromFile, encoded);
    }

    @Test
    public void test_ScheduledExecutorGetDelayFromAddressCodec_decodeRequest() {
        int fileClientMessageIndex = 707;
        ClientMessage fromFile = clientMessages.get(fileClientMessageIndex);
        ScheduledExecutorGetDelayFromAddressCodec.RequestParameters parameters = ScheduledExecutorGetDelayFromAddressCodec.decodeRequest(fromFile);
        assertTrue(isEqual(aString, parameters.schedulerName));
        assertTrue(isEqual(aString, parameters.taskName));
        assertTrue(isEqual(anAddress, parameters.address));
    }

    @Test
    public void test_ScheduledExecutorGetDelayFromAddressCodec_encodeResponse() {
        int fileClientMessageIndex = 708;
        ClientMessage encoded = ScheduledExecutorGetDelayFromAddressCodec.encodeResponse(aLong);
        ClientMessage fromFile = clientMessages.get(fileClientMessageIndex);
        compareClientMessages(fromFile, encoded);
    }

    @Test
    public void test_ScheduledExecutorCancelFromPartitionCodec_decodeRequest() {
        int fileClientMessageIndex = 709;
        ClientMessage fromFile = clientMessages.get(fileClientMessageIndex);
        ScheduledExecutorCancelFromPartitionCodec.RequestParameters parameters = ScheduledExecutorCancelFromPartitionCodec.decodeRequest(fromFile);
        assertTrue(isEqual(aString, parameters.schedulerName));
        assertTrue(isEqual(aString, parameters.taskName));
        assertTrue(isEqual(aBoolean, parameters.mayInterruptIfRunning));
    }

    @Test
    public void test_ScheduledExecutorCancelFromPartitionCodec_encodeResponse() {
        int fileClientMessageIndex = 710;
        ClientMessage encoded = ScheduledExecutorCancelFromPartitionCodec.encodeResponse(aBoolean);
        ClientMessage fromFile = clientMessages.get(fileClientMessageIndex);
        compareClientMessages(fromFile, encoded);
    }

    @Test
    public void test_ScheduledExecutorCancelFromAddressCodec_decodeRequest() {
        int fileClientMessageIndex = 711;
        ClientMessage fromFile = clientMessages.get(fileClientMessageIndex);
        ScheduledExecutorCancelFromAddressCodec.RequestParameters parameters = ScheduledExecutorCancelFromAddressCodec.decodeRequest(fromFile);
        assertTrue(isEqual(aString, parameters.schedulerName));
        assertTrue(isEqual(aString, parameters.taskName));
        assertTrue(isEqual(anAddress, parameters.address));
        assertTrue(isEqual(aBoolean, parameters.mayInterruptIfRunning));
    }

    @Test
    public void test_ScheduledExecutorCancelFromAddressCodec_encodeResponse() {
        int fileClientMessageIndex = 712;
        ClientMessage encoded = ScheduledExecutorCancelFromAddressCodec.encodeResponse(aBoolean);
        ClientMessage fromFile = clientMessages.get(fileClientMessageIndex);
        compareClientMessages(fromFile, encoded);
    }

    @Test
    public void test_ScheduledExecutorIsCancelledFromPartitionCodec_decodeRequest() {
        int fileClientMessageIndex = 713;
        ClientMessage fromFile = clientMessages.get(fileClientMessageIndex);
        ScheduledExecutorIsCancelledFromPartitionCodec.RequestParameters parameters = ScheduledExecutorIsCancelledFromPartitionCodec.decodeRequest(fromFile);
        assertTrue(isEqual(aString, parameters.schedulerName));
        assertTrue(isEqual(aString, parameters.taskName));
    }

    @Test
    public void test_ScheduledExecutorIsCancelledFromPartitionCodec_encodeResponse() {
        int fileClientMessageIndex = 714;
        ClientMessage encoded = ScheduledExecutorIsCancelledFromPartitionCodec.encodeResponse(aBoolean);
        ClientMessage fromFile = clientMessages.get(fileClientMessageIndex);
        compareClientMessages(fromFile, encoded);
    }

    @Test
    public void test_ScheduledExecutorIsCancelledFromAddressCodec_decodeRequest() {
        int fileClientMessageIndex = 715;
        ClientMessage fromFile = clientMessages.get(fileClientMessageIndex);
        ScheduledExecutorIsCancelledFromAddressCodec.RequestParameters parameters = ScheduledExecutorIsCancelledFromAddressCodec.decodeRequest(fromFile);
        assertTrue(isEqual(aString, parameters.schedulerName));
        assertTrue(isEqual(aString, parameters.taskName));
        assertTrue(isEqual(anAddress, parameters.address));
    }

    @Test
    public void test_ScheduledExecutorIsCancelledFromAddressCodec_encodeResponse() {
        int fileClientMessageIndex = 716;
        ClientMessage encoded = ScheduledExecutorIsCancelledFromAddressCodec.encodeResponse(aBoolean);
        ClientMessage fromFile = clientMessages.get(fileClientMessageIndex);
        compareClientMessages(fromFile, encoded);
    }

    @Test
    public void test_ScheduledExecutorIsDoneFromPartitionCodec_decodeRequest() {
        int fileClientMessageIndex = 717;
        ClientMessage fromFile = clientMessages.get(fileClientMessageIndex);
        ScheduledExecutorIsDoneFromPartitionCodec.RequestParameters parameters = ScheduledExecutorIsDoneFromPartitionCodec.decodeRequest(fromFile);
        assertTrue(isEqual(aString, parameters.schedulerName));
        assertTrue(isEqual(aString, parameters.taskName));
    }

    @Test
    public void test_ScheduledExecutorIsDoneFromPartitionCodec_encodeResponse() {
        int fileClientMessageIndex = 718;
        ClientMessage encoded = ScheduledExecutorIsDoneFromPartitionCodec.encodeResponse(aBoolean);
        ClientMessage fromFile = clientMessages.get(fileClientMessageIndex);
        compareClientMessages(fromFile, encoded);
    }

    @Test
    public void test_ScheduledExecutorIsDoneFromAddressCodec_decodeRequest() {
        int fileClientMessageIndex = 719;
        ClientMessage fromFile = clientMessages.get(fileClientMessageIndex);
        ScheduledExecutorIsDoneFromAddressCodec.RequestParameters parameters = ScheduledExecutorIsDoneFromAddressCodec.decodeRequest(fromFile);
        assertTrue(isEqual(aString, parameters.schedulerName));
        assertTrue(isEqual(aString, parameters.taskName));
        assertTrue(isEqual(anAddress, parameters.address));
    }

    @Test
    public void test_ScheduledExecutorIsDoneFromAddressCodec_encodeResponse() {
        int fileClientMessageIndex = 720;
        ClientMessage encoded = ScheduledExecutorIsDoneFromAddressCodec.encodeResponse(aBoolean);
        ClientMessage fromFile = clientMessages.get(fileClientMessageIndex);
        compareClientMessages(fromFile, encoded);
    }

    @Test
    public void test_ScheduledExecutorGetResultFromPartitionCodec_decodeRequest() {
        int fileClientMessageIndex = 721;
        ClientMessage fromFile = clientMessages.get(fileClientMessageIndex);
        ScheduledExecutorGetResultFromPartitionCodec.RequestParameters parameters = ScheduledExecutorGetResultFromPartitionCodec.decodeRequest(fromFile);
        assertTrue(isEqual(aString, parameters.schedulerName));
        assertTrue(isEqual(aString, parameters.taskName));
    }

    @Test
    public void test_ScheduledExecutorGetResultFromPartitionCodec_encodeResponse() {
        int fileClientMessageIndex = 722;
        ClientMessage encoded = ScheduledExecutorGetResultFromPartitionCodec.encodeResponse(aData);
        ClientMessage fromFile = clientMessages.get(fileClientMessageIndex);
        compareClientMessages(fromFile, encoded);
    }

    @Test
    public void test_ScheduledExecutorGetResultFromAddressCodec_decodeRequest() {
        int fileClientMessageIndex = 723;
        ClientMessage fromFile = clientMessages.get(fileClientMessageIndex);
        ScheduledExecutorGetResultFromAddressCodec.RequestParameters parameters = ScheduledExecutorGetResultFromAddressCodec.decodeRequest(fromFile);
        assertTrue(isEqual(aString, parameters.schedulerName));
        assertTrue(isEqual(aString, parameters.taskName));
        assertTrue(isEqual(anAddress, parameters.address));
    }

    @Test
    public void test_ScheduledExecutorGetResultFromAddressCodec_encodeResponse() {
        int fileClientMessageIndex = 724;
        ClientMessage encoded = ScheduledExecutorGetResultFromAddressCodec.encodeResponse(aData);
        ClientMessage fromFile = clientMessages.get(fileClientMessageIndex);
        compareClientMessages(fromFile, encoded);
    }

    @Test
    public void test_ScheduledExecutorDisposeFromPartitionCodec_decodeRequest() {
        int fileClientMessageIndex = 725;
        ClientMessage fromFile = clientMessages.get(fileClientMessageIndex);
        ScheduledExecutorDisposeFromPartitionCodec.RequestParameters parameters = ScheduledExecutorDisposeFromPartitionCodec.decodeRequest(fromFile);
        assertTrue(isEqual(aString, parameters.schedulerName));
        assertTrue(isEqual(aString, parameters.taskName));
    }

    @Test
    public void test_ScheduledExecutorDisposeFromPartitionCodec_encodeResponse() {
        int fileClientMessageIndex = 726;
        ClientMessage encoded = ScheduledExecutorDisposeFromPartitionCodec.encodeResponse();
        ClientMessage fromFile = clientMessages.get(fileClientMessageIndex);
        compareClientMessages(fromFile, encoded);
    }

    @Test
    public void test_ScheduledExecutorDisposeFromAddressCodec_decodeRequest() {
        int fileClientMessageIndex = 727;
        ClientMessage fromFile = clientMessages.get(fileClientMessageIndex);
        ScheduledExecutorDisposeFromAddressCodec.RequestParameters parameters = ScheduledExecutorDisposeFromAddressCodec.decodeRequest(fromFile);
        assertTrue(isEqual(aString, parameters.schedulerName));
        assertTrue(isEqual(aString, parameters.taskName));
        assertTrue(isEqual(anAddress, parameters.address));
    }

    @Test
    public void test_ScheduledExecutorDisposeFromAddressCodec_encodeResponse() {
        int fileClientMessageIndex = 728;
        ClientMessage encoded = ScheduledExecutorDisposeFromAddressCodec.encodeResponse();
        ClientMessage fromFile = clientMessages.get(fileClientMessageIndex);
        compareClientMessages(fromFile, encoded);
    }

    @Test
    public void test_DynamicConfigAddMultiMapConfigCodec_decodeRequest() {
        int fileClientMessageIndex = 729;
        ClientMessage fromFile = clientMessages.get(fileClientMessageIndex);
        DynamicConfigAddMultiMapConfigCodec.RequestParameters parameters = DynamicConfigAddMultiMapConfigCodec.decodeRequest(fromFile);
        assertTrue(isEqual(aString, parameters.name));
        assertTrue(isEqual(aString, parameters.collectionType));
        assertTrue(isEqual(aListOfListenerConfigHolders, parameters.listenerConfigs));
        assertTrue(isEqual(aBoolean, parameters.binary));
        assertTrue(isEqual(anInt, parameters.backupCount));
        assertTrue(isEqual(anInt, parameters.asyncBackupCount));
        assertTrue(isEqual(aBoolean, parameters.statisticsEnabled));
        assertTrue(isEqual(aString, parameters.splitBrainProtectionName));
        assertTrue(isEqual(aString, parameters.mergePolicy));
        assertTrue(isEqual(anInt, parameters.mergeBatchSize));
    }

    @Test
    public void test_DynamicConfigAddMultiMapConfigCodec_encodeResponse() {
        int fileClientMessageIndex = 730;
        ClientMessage encoded = DynamicConfigAddMultiMapConfigCodec.encodeResponse();
        ClientMessage fromFile = clientMessages.get(fileClientMessageIndex);
        compareClientMessages(fromFile, encoded);
    }

    @Test
    public void test_DynamicConfigAddRingbufferConfigCodec_decodeRequest() {
        int fileClientMessageIndex = 731;
        ClientMessage fromFile = clientMessages.get(fileClientMessageIndex);
        DynamicConfigAddRingbufferConfigCodec.RequestParameters parameters = DynamicConfigAddRingbufferConfigCodec.decodeRequest(fromFile);
        assertTrue(isEqual(aString, parameters.name));
        assertTrue(isEqual(anInt, parameters.capacity));
        assertTrue(isEqual(anInt, parameters.backupCount));
        assertTrue(isEqual(anInt, parameters.asyncBackupCount));
        assertTrue(isEqual(anInt, parameters.timeToLiveSeconds));
        assertTrue(isEqual(aString, parameters.inMemoryFormat));
        assertTrue(isEqual(aRingbufferStoreConfigHolder, parameters.ringbufferStoreConfig));
        assertTrue(isEqual(aString, parameters.splitBrainProtectionName));
        assertTrue(isEqual(aString, parameters.mergePolicy));
        assertTrue(isEqual(anInt, parameters.mergeBatchSize));
    }

    @Test
    public void test_DynamicConfigAddRingbufferConfigCodec_encodeResponse() {
        int fileClientMessageIndex = 732;
        ClientMessage encoded = DynamicConfigAddRingbufferConfigCodec.encodeResponse();
        ClientMessage fromFile = clientMessages.get(fileClientMessageIndex);
        compareClientMessages(fromFile, encoded);
    }

    @Test
    public void test_DynamicConfigAddCardinalityEstimatorConfigCodec_decodeRequest() {
        int fileClientMessageIndex = 733;
        ClientMessage fromFile = clientMessages.get(fileClientMessageIndex);
        DynamicConfigAddCardinalityEstimatorConfigCodec.RequestParameters parameters = DynamicConfigAddCardinalityEstimatorConfigCodec.decodeRequest(fromFile);
        assertTrue(isEqual(aString, parameters.name));
        assertTrue(isEqual(anInt, parameters.backupCount));
        assertTrue(isEqual(anInt, parameters.asyncBackupCount));
        assertTrue(isEqual(aString, parameters.splitBrainProtectionName));
        assertTrue(isEqual(aString, parameters.mergePolicy));
        assertTrue(isEqual(anInt, parameters.mergeBatchSize));
    }

    @Test
    public void test_DynamicConfigAddCardinalityEstimatorConfigCodec_encodeResponse() {
        int fileClientMessageIndex = 734;
        ClientMessage encoded = DynamicConfigAddCardinalityEstimatorConfigCodec.encodeResponse();
        ClientMessage fromFile = clientMessages.get(fileClientMessageIndex);
        compareClientMessages(fromFile, encoded);
    }

    @Test
    public void test_DynamicConfigAddListConfigCodec_decodeRequest() {
        int fileClientMessageIndex = 735;
        ClientMessage fromFile = clientMessages.get(fileClientMessageIndex);
        DynamicConfigAddListConfigCodec.RequestParameters parameters = DynamicConfigAddListConfigCodec.decodeRequest(fromFile);
        assertTrue(isEqual(aString, parameters.name));
        assertTrue(isEqual(aListOfListenerConfigHolders, parameters.listenerConfigs));
        assertTrue(isEqual(anInt, parameters.backupCount));
        assertTrue(isEqual(anInt, parameters.asyncBackupCount));
        assertTrue(isEqual(anInt, parameters.maxSize));
        assertTrue(isEqual(aBoolean, parameters.statisticsEnabled));
        assertTrue(isEqual(aString, parameters.splitBrainProtectionName));
        assertTrue(isEqual(aString, parameters.mergePolicy));
        assertTrue(isEqual(anInt, parameters.mergeBatchSize));
    }

    @Test
    public void test_DynamicConfigAddListConfigCodec_encodeResponse() {
        int fileClientMessageIndex = 736;
        ClientMessage encoded = DynamicConfigAddListConfigCodec.encodeResponse();
        ClientMessage fromFile = clientMessages.get(fileClientMessageIndex);
        compareClientMessages(fromFile, encoded);
    }

    @Test
    public void test_DynamicConfigAddSetConfigCodec_decodeRequest() {
        int fileClientMessageIndex = 737;
        ClientMessage fromFile = clientMessages.get(fileClientMessageIndex);
        DynamicConfigAddSetConfigCodec.RequestParameters parameters = DynamicConfigAddSetConfigCodec.decodeRequest(fromFile);
        assertTrue(isEqual(aString, parameters.name));
        assertTrue(isEqual(aListOfListenerConfigHolders, parameters.listenerConfigs));
        assertTrue(isEqual(anInt, parameters.backupCount));
        assertTrue(isEqual(anInt, parameters.asyncBackupCount));
        assertTrue(isEqual(anInt, parameters.maxSize));
        assertTrue(isEqual(aBoolean, parameters.statisticsEnabled));
        assertTrue(isEqual(aString, parameters.splitBrainProtectionName));
        assertTrue(isEqual(aString, parameters.mergePolicy));
        assertTrue(isEqual(anInt, parameters.mergeBatchSize));
    }

    @Test
    public void test_DynamicConfigAddSetConfigCodec_encodeResponse() {
        int fileClientMessageIndex = 738;
        ClientMessage encoded = DynamicConfigAddSetConfigCodec.encodeResponse();
        ClientMessage fromFile = clientMessages.get(fileClientMessageIndex);
        compareClientMessages(fromFile, encoded);
    }

    @Test
    public void test_DynamicConfigAddReplicatedMapConfigCodec_decodeRequest() {
        int fileClientMessageIndex = 739;
        ClientMessage fromFile = clientMessages.get(fileClientMessageIndex);
        DynamicConfigAddReplicatedMapConfigCodec.RequestParameters parameters = DynamicConfigAddReplicatedMapConfigCodec.decodeRequest(fromFile);
        assertTrue(isEqual(aString, parameters.name));
        assertTrue(isEqual(aString, parameters.inMemoryFormat));
        assertTrue(isEqual(aBoolean, parameters.asyncFillup));
        assertTrue(isEqual(aBoolean, parameters.statisticsEnabled));
        assertTrue(isEqual(aString, parameters.mergePolicy));
        assertTrue(isEqual(aListOfListenerConfigHolders, parameters.listenerConfigs));
        assertTrue(isEqual(aString, parameters.splitBrainProtectionName));
        assertTrue(isEqual(anInt, parameters.mergeBatchSize));
    }

    @Test
    public void test_DynamicConfigAddReplicatedMapConfigCodec_encodeResponse() {
        int fileClientMessageIndex = 740;
        ClientMessage encoded = DynamicConfigAddReplicatedMapConfigCodec.encodeResponse();
        ClientMessage fromFile = clientMessages.get(fileClientMessageIndex);
        compareClientMessages(fromFile, encoded);
    }

    @Test
    public void test_DynamicConfigAddTopicConfigCodec_decodeRequest() {
        int fileClientMessageIndex = 741;
        ClientMessage fromFile = clientMessages.get(fileClientMessageIndex);
        DynamicConfigAddTopicConfigCodec.RequestParameters parameters = DynamicConfigAddTopicConfigCodec.decodeRequest(fromFile);
        assertTrue(isEqual(aString, parameters.name));
        assertTrue(isEqual(aBoolean, parameters.globalOrderingEnabled));
        assertTrue(isEqual(aBoolean, parameters.statisticsEnabled));
        assertTrue(isEqual(aBoolean, parameters.multiThreadingEnabled));
        assertTrue(isEqual(aListOfListenerConfigHolders, parameters.listenerConfigs));
    }

    @Test
    public void test_DynamicConfigAddTopicConfigCodec_encodeResponse() {
        int fileClientMessageIndex = 742;
        ClientMessage encoded = DynamicConfigAddTopicConfigCodec.encodeResponse();
        ClientMessage fromFile = clientMessages.get(fileClientMessageIndex);
        compareClientMessages(fromFile, encoded);
    }

    @Test
    public void test_DynamicConfigAddExecutorConfigCodec_decodeRequest() {
        int fileClientMessageIndex = 743;
        ClientMessage fromFile = clientMessages.get(fileClientMessageIndex);
        DynamicConfigAddExecutorConfigCodec.RequestParameters parameters = DynamicConfigAddExecutorConfigCodec.decodeRequest(fromFile);
        assertTrue(isEqual(aString, parameters.name));
        assertTrue(isEqual(anInt, parameters.poolSize));
        assertTrue(isEqual(anInt, parameters.queueCapacity));
        assertTrue(isEqual(aBoolean, parameters.statisticsEnabled));
        assertTrue(isEqual(aString, parameters.splitBrainProtectionName));
    }

    @Test
    public void test_DynamicConfigAddExecutorConfigCodec_encodeResponse() {
        int fileClientMessageIndex = 744;
        ClientMessage encoded = DynamicConfigAddExecutorConfigCodec.encodeResponse();
        ClientMessage fromFile = clientMessages.get(fileClientMessageIndex);
        compareClientMessages(fromFile, encoded);
    }

    @Test
    public void test_DynamicConfigAddDurableExecutorConfigCodec_decodeRequest() {
        int fileClientMessageIndex = 745;
        ClientMessage fromFile = clientMessages.get(fileClientMessageIndex);
        DynamicConfigAddDurableExecutorConfigCodec.RequestParameters parameters = DynamicConfigAddDurableExecutorConfigCodec.decodeRequest(fromFile);
        assertTrue(isEqual(aString, parameters.name));
        assertTrue(isEqual(anInt, parameters.poolSize));
        assertTrue(isEqual(anInt, parameters.durability));
        assertTrue(isEqual(anInt, parameters.capacity));
        assertTrue(isEqual(aString, parameters.splitBrainProtectionName));
    }

    @Test
    public void test_DynamicConfigAddDurableExecutorConfigCodec_encodeResponse() {
        int fileClientMessageIndex = 746;
        ClientMessage encoded = DynamicConfigAddDurableExecutorConfigCodec.encodeResponse();
        ClientMessage fromFile = clientMessages.get(fileClientMessageIndex);
        compareClientMessages(fromFile, encoded);
    }

    @Test
    public void test_DynamicConfigAddScheduledExecutorConfigCodec_decodeRequest() {
        int fileClientMessageIndex = 747;
        ClientMessage fromFile = clientMessages.get(fileClientMessageIndex);
        DynamicConfigAddScheduledExecutorConfigCodec.RequestParameters parameters = DynamicConfigAddScheduledExecutorConfigCodec.decodeRequest(fromFile);
        assertTrue(isEqual(aString, parameters.name));
        assertTrue(isEqual(anInt, parameters.poolSize));
        assertTrue(isEqual(anInt, parameters.durability));
        assertTrue(isEqual(anInt, parameters.capacity));
        assertTrue(isEqual(aString, parameters.splitBrainProtectionName));
        assertTrue(isEqual(aString, parameters.mergePolicy));
        assertTrue(isEqual(anInt, parameters.mergeBatchSize));
    }

    @Test
    public void test_DynamicConfigAddScheduledExecutorConfigCodec_encodeResponse() {
        int fileClientMessageIndex = 748;
        ClientMessage encoded = DynamicConfigAddScheduledExecutorConfigCodec.encodeResponse();
        ClientMessage fromFile = clientMessages.get(fileClientMessageIndex);
        compareClientMessages(fromFile, encoded);
    }

    @Test
    public void test_DynamicConfigAddQueueConfigCodec_decodeRequest() {
        int fileClientMessageIndex = 749;
        ClientMessage fromFile = clientMessages.get(fileClientMessageIndex);
        DynamicConfigAddQueueConfigCodec.RequestParameters parameters = DynamicConfigAddQueueConfigCodec.decodeRequest(fromFile);
        assertTrue(isEqual(aString, parameters.name));
        assertTrue(isEqual(aListOfListenerConfigHolders, parameters.listenerConfigs));
        assertTrue(isEqual(anInt, parameters.backupCount));
        assertTrue(isEqual(anInt, parameters.asyncBackupCount));
        assertTrue(isEqual(anInt, parameters.maxSize));
        assertTrue(isEqual(anInt, parameters.emptyQueueTtl));
        assertTrue(isEqual(aBoolean, parameters.statisticsEnabled));
        assertTrue(isEqual(aString, parameters.splitBrainProtectionName));
        assertTrue(isEqual(aQueueStoreConfigHolder, parameters.queueStoreConfig));
        assertTrue(isEqual(aString, parameters.mergePolicy));
        assertTrue(isEqual(anInt, parameters.mergeBatchSize));
    }

    @Test
    public void test_DynamicConfigAddQueueConfigCodec_encodeResponse() {
        int fileClientMessageIndex = 750;
        ClientMessage encoded = DynamicConfigAddQueueConfigCodec.encodeResponse();
        ClientMessage fromFile = clientMessages.get(fileClientMessageIndex);
        compareClientMessages(fromFile, encoded);
    }

    @Test
    public void test_DynamicConfigAddMapConfigCodec_decodeRequest() {
        int fileClientMessageIndex = 751;
        ClientMessage fromFile = clientMessages.get(fileClientMessageIndex);
        DynamicConfigAddMapConfigCodec.RequestParameters parameters = DynamicConfigAddMapConfigCodec.decodeRequest(fromFile);
        assertTrue(isEqual(aString, parameters.name));
        assertTrue(isEqual(anInt, parameters.backupCount));
        assertTrue(isEqual(anInt, parameters.asyncBackupCount));
        assertTrue(isEqual(anInt, parameters.timeToLiveSeconds));
        assertTrue(isEqual(anInt, parameters.maxIdleSeconds));
        assertTrue(isEqual(anEvictionConfigHolder, parameters.evictionConfig));
        assertTrue(isEqual(aBoolean, parameters.readBackupData));
        assertTrue(isEqual(aString, parameters.cacheDeserializedValues));
        assertTrue(isEqual(aString, parameters.mergePolicy));
        assertTrue(isEqual(anInt, parameters.mergeBatchSize));
        assertTrue(isEqual(aString, parameters.inMemoryFormat));
        assertTrue(isEqual(aListOfListenerConfigHolders, parameters.listenerConfigs));
        assertTrue(isEqual(aListOfListenerConfigHolders, parameters.partitionLostListenerConfigs));
        assertTrue(isEqual(aBoolean, parameters.statisticsEnabled));
        assertTrue(isEqual(aString, parameters.splitBrainProtectionName));
        assertTrue(isEqual(aMapStoreConfigHolder, parameters.mapStoreConfig));
        assertTrue(isEqual(aNearCacheConfigHolder, parameters.nearCacheConfig));
        assertTrue(isEqual(aWanReplicationRef, parameters.wanReplicationRef));
        assertTrue(isEqual(aListOfIndexConfigs, parameters.indexConfigs));
        assertTrue(isEqual(aListOfAttributeConfigs, parameters.attributeConfigs));
        assertTrue(isEqual(aListOfQueryCacheConfigHolders, parameters.queryCacheConfigs));
        assertTrue(isEqual(aString, parameters.partitioningStrategyClassName));
        assertTrue(isEqual(aData, parameters.partitioningStrategyImplementation));
        assertTrue(isEqual(aHotRestartConfig, parameters.hotRestartConfig));
        assertTrue(isEqual(anEventJournalConfig, parameters.eventJournalConfig));
        assertTrue(isEqual(aMerkleTreeConfig, parameters.merkleTreeConfig));
        assertTrue(isEqual(anInt, parameters.metadataPolicy));
    }

    @Test
    public void test_DynamicConfigAddMapConfigCodec_encodeResponse() {
        int fileClientMessageIndex = 752;
        ClientMessage encoded = DynamicConfigAddMapConfigCodec.encodeResponse();
        ClientMessage fromFile = clientMessages.get(fileClientMessageIndex);
        compareClientMessages(fromFile, encoded);
    }

    @Test
    public void test_DynamicConfigAddReliableTopicConfigCodec_decodeRequest() {
        int fileClientMessageIndex = 753;
        ClientMessage fromFile = clientMessages.get(fileClientMessageIndex);
        DynamicConfigAddReliableTopicConfigCodec.RequestParameters parameters = DynamicConfigAddReliableTopicConfigCodec.decodeRequest(fromFile);
        assertTrue(isEqual(aString, parameters.name));
        assertTrue(isEqual(aListOfListenerConfigHolders, parameters.listenerConfigs));
        assertTrue(isEqual(anInt, parameters.readBatchSize));
        assertTrue(isEqual(aBoolean, parameters.statisticsEnabled));
        assertTrue(isEqual(aString, parameters.topicOverloadPolicy));
        assertTrue(isEqual(aData, parameters.executor));
    }

    @Test
    public void test_DynamicConfigAddReliableTopicConfigCodec_encodeResponse() {
        int fileClientMessageIndex = 754;
        ClientMessage encoded = DynamicConfigAddReliableTopicConfigCodec.encodeResponse();
        ClientMessage fromFile = clientMessages.get(fileClientMessageIndex);
        compareClientMessages(fromFile, encoded);
    }

    @Test
    public void test_DynamicConfigAddCacheConfigCodec_decodeRequest() {
        int fileClientMessageIndex = 755;
        ClientMessage fromFile = clientMessages.get(fileClientMessageIndex);
        DynamicConfigAddCacheConfigCodec.RequestParameters parameters = DynamicConfigAddCacheConfigCodec.decodeRequest(fromFile);
        assertTrue(isEqual(aString, parameters.name));
        assertTrue(isEqual(aString, parameters.keyType));
        assertTrue(isEqual(aString, parameters.valueType));
        assertTrue(isEqual(aBoolean, parameters.statisticsEnabled));
        assertTrue(isEqual(aBoolean, parameters.managementEnabled));
        assertTrue(isEqual(aBoolean, parameters.readThrough));
        assertTrue(isEqual(aBoolean, parameters.writeThrough));
        assertTrue(isEqual(aString, parameters.cacheLoaderFactory));
        assertTrue(isEqual(aString, parameters.cacheWriterFactory));
        assertTrue(isEqual(aString, parameters.cacheLoader));
        assertTrue(isEqual(aString, parameters.cacheWriter));
        assertTrue(isEqual(anInt, parameters.backupCount));
        assertTrue(isEqual(anInt, parameters.asyncBackupCount));
        assertTrue(isEqual(aString, parameters.inMemoryFormat));
        assertTrue(isEqual(aString, parameters.splitBrainProtectionName));
        assertTrue(isEqual(aString, parameters.mergePolicy));
        assertTrue(isEqual(anInt, parameters.mergeBatchSize));
        assertTrue(isEqual(aBoolean, parameters.disablePerEntryInvalidationEvents));
        assertTrue(isEqual(aListOfListenerConfigHolders, parameters.partitionLostListenerConfigs));
        assertTrue(isEqual(aString, parameters.expiryPolicyFactoryClassName));
        assertTrue(isEqual(aTimedExpiryPolicyFactoryConfig, parameters.timedExpiryPolicyFactoryConfig));
        assertTrue(isEqual(aListOfCacheSimpleEntryListenerConfigs, parameters.cacheEntryListeners));
        assertTrue(isEqual(anEvictionConfigHolder, parameters.evictionConfig));
        assertTrue(isEqual(aWanReplicationRef, parameters.wanReplicationRef));
        assertTrue(isEqual(anEventJournalConfig, parameters.eventJournalConfig));
        assertTrue(isEqual(aHotRestartConfig, parameters.hotRestartConfig));
    }

    @Test
    public void test_DynamicConfigAddCacheConfigCodec_encodeResponse() {
        int fileClientMessageIndex = 756;
        ClientMessage encoded = DynamicConfigAddCacheConfigCodec.encodeResponse();
        ClientMessage fromFile = clientMessages.get(fileClientMessageIndex);
        compareClientMessages(fromFile, encoded);
    }

    @Test
    public void test_DynamicConfigAddFlakeIdGeneratorConfigCodec_decodeRequest() {
        int fileClientMessageIndex = 757;
        ClientMessage fromFile = clientMessages.get(fileClientMessageIndex);
        DynamicConfigAddFlakeIdGeneratorConfigCodec.RequestParameters parameters = DynamicConfigAddFlakeIdGeneratorConfigCodec.decodeRequest(fromFile);
        assertTrue(isEqual(aString, parameters.name));
        assertTrue(isEqual(anInt, parameters.prefetchCount));
        assertTrue(isEqual(aLong, parameters.prefetchValidity));
        assertTrue(isEqual(aLong, parameters.idOffset));
        assertTrue(isEqual(aBoolean, parameters.statisticsEnabled));
        assertTrue(isEqual(aLong, parameters.nodeIdOffset));
    }

    @Test
    public void test_DynamicConfigAddFlakeIdGeneratorConfigCodec_encodeResponse() {
        int fileClientMessageIndex = 758;
        ClientMessage encoded = DynamicConfigAddFlakeIdGeneratorConfigCodec.encodeResponse();
        ClientMessage fromFile = clientMessages.get(fileClientMessageIndex);
        compareClientMessages(fromFile, encoded);
    }

    @Test
    public void test_DynamicConfigAddPNCounterConfigCodec_decodeRequest() {
        int fileClientMessageIndex = 759;
        ClientMessage fromFile = clientMessages.get(fileClientMessageIndex);
        DynamicConfigAddPNCounterConfigCodec.RequestParameters parameters = DynamicConfigAddPNCounterConfigCodec.decodeRequest(fromFile);
        assertTrue(isEqual(aString, parameters.name));
        assertTrue(isEqual(anInt, parameters.replicaCount));
        assertTrue(isEqual(aBoolean, parameters.statisticsEnabled));
        assertTrue(isEqual(aString, parameters.splitBrainProtectionName));
    }

    @Test
    public void test_DynamicConfigAddPNCounterConfigCodec_encodeResponse() {
        int fileClientMessageIndex = 760;
        ClientMessage encoded = DynamicConfigAddPNCounterConfigCodec.encodeResponse();
        ClientMessage fromFile = clientMessages.get(fileClientMessageIndex);
        compareClientMessages(fromFile, encoded);
    }

    @Test
    public void test_FlakeIdGeneratorNewIdBatchCodec_decodeRequest() {
        int fileClientMessageIndex = 761;
        ClientMessage fromFile = clientMessages.get(fileClientMessageIndex);
        FlakeIdGeneratorNewIdBatchCodec.RequestParameters parameters = FlakeIdGeneratorNewIdBatchCodec.decodeRequest(fromFile);
        assertTrue(isEqual(aString, parameters.name));
        assertTrue(isEqual(anInt, parameters.batchSize));
    }

    @Test
    public void test_FlakeIdGeneratorNewIdBatchCodec_encodeResponse() {
        int fileClientMessageIndex = 762;
        ClientMessage encoded = FlakeIdGeneratorNewIdBatchCodec.encodeResponse(aLong, aLong, anInt);
        ClientMessage fromFile = clientMessages.get(fileClientMessageIndex);
        compareClientMessages(fromFile, encoded);
    }

    @Test
    public void test_PNCounterGetCodec_decodeRequest() {
        int fileClientMessageIndex = 763;
        ClientMessage fromFile = clientMessages.get(fileClientMessageIndex);
        PNCounterGetCodec.RequestParameters parameters = PNCounterGetCodec.decodeRequest(fromFile);
        assertTrue(isEqual(aString, parameters.name));
        assertTrue(isEqual(aListOfUuidToLong, parameters.replicaTimestamps));
        assertTrue(isEqual(anAddress, parameters.targetReplica));
    }

    @Test
    public void test_PNCounterGetCodec_encodeResponse() {
        int fileClientMessageIndex = 764;
        ClientMessage encoded = PNCounterGetCodec.encodeResponse(aLong, aListOfUuidToLong, anInt);
        ClientMessage fromFile = clientMessages.get(fileClientMessageIndex);
        compareClientMessages(fromFile, encoded);
    }

    @Test
    public void test_PNCounterAddCodec_decodeRequest() {
        int fileClientMessageIndex = 765;
        ClientMessage fromFile = clientMessages.get(fileClientMessageIndex);
        PNCounterAddCodec.RequestParameters parameters = PNCounterAddCodec.decodeRequest(fromFile);
        assertTrue(isEqual(aString, parameters.name));
        assertTrue(isEqual(aLong, parameters.delta));
        assertTrue(isEqual(aBoolean, parameters.getBeforeUpdate));
        assertTrue(isEqual(aListOfUuidToLong, parameters.replicaTimestamps));
        assertTrue(isEqual(anAddress, parameters.targetReplica));
    }

    @Test
    public void test_PNCounterAddCodec_encodeResponse() {
        int fileClientMessageIndex = 766;
        ClientMessage encoded = PNCounterAddCodec.encodeResponse(aLong, aListOfUuidToLong, anInt);
        ClientMessage fromFile = clientMessages.get(fileClientMessageIndex);
        compareClientMessages(fromFile, encoded);
    }

    @Test
    public void test_PNCounterGetConfiguredReplicaCountCodec_decodeRequest() {
        int fileClientMessageIndex = 767;
        ClientMessage fromFile = clientMessages.get(fileClientMessageIndex);
        PNCounterGetConfiguredReplicaCountCodec.RequestParameters parameters = PNCounterGetConfiguredReplicaCountCodec.decodeRequest(fromFile);
        assertTrue(isEqual(aString, parameters.name));
    }

    @Test
    public void test_PNCounterGetConfiguredReplicaCountCodec_encodeResponse() {
        int fileClientMessageIndex = 768;
        ClientMessage encoded = PNCounterGetConfiguredReplicaCountCodec.encodeResponse(anInt);
        ClientMessage fromFile = clientMessages.get(fileClientMessageIndex);
        compareClientMessages(fromFile, encoded);
    }

    @Test
    public void test_CPGroupCreateCPGroupCodec_decodeRequest() {
        int fileClientMessageIndex = 769;
        ClientMessage fromFile = clientMessages.get(fileClientMessageIndex);
        CPGroupCreateCPGroupCodec.RequestParameters parameters = CPGroupCreateCPGroupCodec.decodeRequest(fromFile);
        assertTrue(isEqual(aString, parameters.proxyName));
    }

    @Test
    public void test_CPGroupCreateCPGroupCodec_encodeResponse() {
        int fileClientMessageIndex = 770;
        ClientMessage encoded = CPGroupCreateCPGroupCodec.encodeResponse(aRaftGroupId);
        ClientMessage fromFile = clientMessages.get(fileClientMessageIndex);
        compareClientMessages(fromFile, encoded);
    }

    @Test
    public void test_CPGroupDestroyCPObjectCodec_decodeRequest() {
        int fileClientMessageIndex = 771;
        ClientMessage fromFile = clientMessages.get(fileClientMessageIndex);
        CPGroupDestroyCPObjectCodec.RequestParameters parameters = CPGroupDestroyCPObjectCodec.decodeRequest(fromFile);
        assertTrue(isEqual(aRaftGroupId, parameters.groupId));
        assertTrue(isEqual(aString, parameters.serviceName));
        assertTrue(isEqual(aString, parameters.objectName));
    }

    @Test
    public void test_CPGroupDestroyCPObjectCodec_encodeResponse() {
        int fileClientMessageIndex = 772;
        ClientMessage encoded = CPGroupDestroyCPObjectCodec.encodeResponse();
        ClientMessage fromFile = clientMessages.get(fileClientMessageIndex);
        compareClientMessages(fromFile, encoded);
    }

    @Test
    public void test_CPSessionCreateSessionCodec_decodeRequest() {
        int fileClientMessageIndex = 773;
        ClientMessage fromFile = clientMessages.get(fileClientMessageIndex);
        CPSessionCreateSessionCodec.RequestParameters parameters = CPSessionCreateSessionCodec.decodeRequest(fromFile);
        assertTrue(isEqual(aRaftGroupId, parameters.groupId));
        assertTrue(isEqual(aString, parameters.endpointName));
    }

    @Test
    public void test_CPSessionCreateSessionCodec_encodeResponse() {
        int fileClientMessageIndex = 774;
        ClientMessage encoded = CPSessionCreateSessionCodec.encodeResponse(aLong, aLong, aLong);
        ClientMessage fromFile = clientMessages.get(fileClientMessageIndex);
        compareClientMessages(fromFile, encoded);
    }

    @Test
    public void test_CPSessionCloseSessionCodec_decodeRequest() {
        int fileClientMessageIndex = 775;
        ClientMessage fromFile = clientMessages.get(fileClientMessageIndex);
        CPSessionCloseSessionCodec.RequestParameters parameters = CPSessionCloseSessionCodec.decodeRequest(fromFile);
        assertTrue(isEqual(aRaftGroupId, parameters.groupId));
        assertTrue(isEqual(aLong, parameters.sessionId));
    }

    @Test
    public void test_CPSessionCloseSessionCodec_encodeResponse() {
        int fileClientMessageIndex = 776;
        ClientMessage encoded = CPSessionCloseSessionCodec.encodeResponse(aBoolean);
        ClientMessage fromFile = clientMessages.get(fileClientMessageIndex);
        compareClientMessages(fromFile, encoded);
    }

    @Test
    public void test_CPSessionHeartbeatSessionCodec_decodeRequest() {
        int fileClientMessageIndex = 777;
        ClientMessage fromFile = clientMessages.get(fileClientMessageIndex);
        CPSessionHeartbeatSessionCodec.RequestParameters parameters = CPSessionHeartbeatSessionCodec.decodeRequest(fromFile);
        assertTrue(isEqual(aRaftGroupId, parameters.groupId));
        assertTrue(isEqual(aLong, parameters.sessionId));
    }

    @Test
    public void test_CPSessionHeartbeatSessionCodec_encodeResponse() {
        int fileClientMessageIndex = 778;
        ClientMessage encoded = CPSessionHeartbeatSessionCodec.encodeResponse();
        ClientMessage fromFile = clientMessages.get(fileClientMessageIndex);
        compareClientMessages(fromFile, encoded);
    }

    @Test
    public void test_CPSessionGenerateThreadIdCodec_decodeRequest() {
        int fileClientMessageIndex = 779;
        ClientMessage fromFile = clientMessages.get(fileClientMessageIndex);
        CPSessionGenerateThreadIdCodec.RequestParameters parameters = CPSessionGenerateThreadIdCodec.decodeRequest(fromFile);
        assertTrue(isEqual(aRaftGroupId, parameters.groupId));
    }

    @Test
    public void test_CPSessionGenerateThreadIdCodec_encodeResponse() {
        int fileClientMessageIndex = 780;
        ClientMessage encoded = CPSessionGenerateThreadIdCodec.encodeResponse(aLong);
        ClientMessage fromFile = clientMessages.get(fileClientMessageIndex);
        compareClientMessages(fromFile, encoded);
    }

    @Test
    public void test_MCReadMetricsCodec_decodeRequest() {
        int fileClientMessageIndex = 781;
        ClientMessage fromFile = clientMessages.get(fileClientMessageIndex);
        MCReadMetricsCodec.RequestParameters parameters = MCReadMetricsCodec.decodeRequest(fromFile);
        assertTrue(isEqual(aUUID, parameters.uuid));
        assertTrue(isEqual(aLong, parameters.fromSequence));
    }

    @Test
    public void test_MCReadMetricsCodec_encodeResponse() {
        int fileClientMessageIndex = 782;
        ClientMessage encoded = MCReadMetricsCodec.encodeResponse(aListOfLongToByteArray, aLong);
        ClientMessage fromFile = clientMessages.get(fileClientMessageIndex);
        compareClientMessages(fromFile, encoded);
    }

    @Test
    public void test_MCChangeClusterStateCodec_decodeRequest() {
        int fileClientMessageIndex = 783;
        ClientMessage fromFile = clientMessages.get(fileClientMessageIndex);
        MCChangeClusterStateCodec.RequestParameters parameters = MCChangeClusterStateCodec.decodeRequest(fromFile);
        assertTrue(isEqual(anInt, parameters.newState));
    }

    @Test
    public void test_MCChangeClusterStateCodec_encodeResponse() {
        int fileClientMessageIndex = 784;
        ClientMessage encoded = MCChangeClusterStateCodec.encodeResponse();
        ClientMessage fromFile = clientMessages.get(fileClientMessageIndex);
        compareClientMessages(fromFile, encoded);
    }

    @Test
    public void test_MCGetMapConfigCodec_decodeRequest() {
        int fileClientMessageIndex = 785;
        ClientMessage fromFile = clientMessages.get(fileClientMessageIndex);
        MCGetMapConfigCodec.RequestParameters parameters = MCGetMapConfigCodec.decodeRequest(fromFile);
        assertTrue(isEqual(aString, parameters.mapName));
    }

    @Test
    public void test_MCGetMapConfigCodec_encodeResponse() {
        int fileClientMessageIndex = 786;
        ClientMessage encoded = MCGetMapConfigCodec.encodeResponse(anInt, anInt, anInt, anInt, anInt, anInt, anInt, aBoolean, anInt, aString);
        ClientMessage fromFile = clientMessages.get(fileClientMessageIndex);
        compareClientMessages(fromFile, encoded);
    }

    @Test
    public void test_MCUpdateMapConfigCodec_decodeRequest() {
        int fileClientMessageIndex = 787;
        ClientMessage fromFile = clientMessages.get(fileClientMessageIndex);
        MCUpdateMapConfigCodec.RequestParameters parameters = MCUpdateMapConfigCodec.decodeRequest(fromFile);
        assertTrue(isEqual(aString, parameters.mapName));
        assertTrue(isEqual(anInt, parameters.timeToLiveSeconds));
        assertTrue(isEqual(anInt, parameters.maxIdleSeconds));
        assertTrue(isEqual(anInt, parameters.evictionPolicy));
        assertTrue(isEqual(aBoolean, parameters.readBackupData));
        assertTrue(isEqual(anInt, parameters.maxSize));
        assertTrue(isEqual(anInt, parameters.maxSizePolicy));
    }

    @Test
    public void test_MCUpdateMapConfigCodec_encodeResponse() {
        int fileClientMessageIndex = 788;
        ClientMessage encoded = MCUpdateMapConfigCodec.encodeResponse();
        ClientMessage fromFile = clientMessages.get(fileClientMessageIndex);
        compareClientMessages(fromFile, encoded);
    }

    @Test
    public void test_MCGetMemberConfigCodec_decodeRequest() {
        int fileClientMessageIndex = 789;
        ClientMessage fromFile = clientMessages.get(fileClientMessageIndex);
        MCGetMemberConfigCodec.RequestParameters parameters = MCGetMemberConfigCodec.decodeRequest(fromFile);
    }

    @Test
    public void test_MCGetMemberConfigCodec_encodeResponse() {
        int fileClientMessageIndex = 790;
        ClientMessage encoded = MCGetMemberConfigCodec.encodeResponse(aString);
        ClientMessage fromFile = clientMessages.get(fileClientMessageIndex);
        compareClientMessages(fromFile, encoded);
    }

    @Test
    public void test_MCRunGcCodec_decodeRequest() {
        int fileClientMessageIndex = 791;
        ClientMessage fromFile = clientMessages.get(fileClientMessageIndex);
        MCRunGcCodec.RequestParameters parameters = MCRunGcCodec.decodeRequest(fromFile);
    }

    @Test
    public void test_MCRunGcCodec_encodeResponse() {
        int fileClientMessageIndex = 792;
        ClientMessage encoded = MCRunGcCodec.encodeResponse();
        ClientMessage fromFile = clientMessages.get(fileClientMessageIndex);
        compareClientMessages(fromFile, encoded);
    }

    @Test
    public void test_MCGetThreadDumpCodec_decodeRequest() {
        int fileClientMessageIndex = 793;
        ClientMessage fromFile = clientMessages.get(fileClientMessageIndex);
        MCGetThreadDumpCodec.RequestParameters parameters = MCGetThreadDumpCodec.decodeRequest(fromFile);
        assertTrue(isEqual(aBoolean, parameters.dumpDeadLocks));
    }

    @Test
    public void test_MCGetThreadDumpCodec_encodeResponse() {
        int fileClientMessageIndex = 794;
        ClientMessage encoded = MCGetThreadDumpCodec.encodeResponse(aString);
        ClientMessage fromFile = clientMessages.get(fileClientMessageIndex);
        compareClientMessages(fromFile, encoded);
    }

    @Test
    public void test_MCShutdownMemberCodec_decodeRequest() {
        int fileClientMessageIndex = 795;
        ClientMessage fromFile = clientMessages.get(fileClientMessageIndex);
        MCShutdownMemberCodec.RequestParameters parameters = MCShutdownMemberCodec.decodeRequest(fromFile);
    }

    @Test
    public void test_MCShutdownMemberCodec_encodeResponse() {
        int fileClientMessageIndex = 796;
        ClientMessage encoded = MCShutdownMemberCodec.encodeResponse();
        ClientMessage fromFile = clientMessages.get(fileClientMessageIndex);
        compareClientMessages(fromFile, encoded);
    }

    @Test
    public void test_MCPromoteLiteMemberCodec_decodeRequest() {
        int fileClientMessageIndex = 797;
        ClientMessage fromFile = clientMessages.get(fileClientMessageIndex);
        MCPromoteLiteMemberCodec.RequestParameters parameters = MCPromoteLiteMemberCodec.decodeRequest(fromFile);
    }

    @Test
    public void test_MCPromoteLiteMemberCodec_encodeResponse() {
        int fileClientMessageIndex = 798;
        ClientMessage encoded = MCPromoteLiteMemberCodec.encodeResponse();
        ClientMessage fromFile = clientMessages.get(fileClientMessageIndex);
        compareClientMessages(fromFile, encoded);
    }

    @Test
    public void test_MCGetSystemPropertiesCodec_decodeRequest() {
        int fileClientMessageIndex = 799;
        ClientMessage fromFile = clientMessages.get(fileClientMessageIndex);
        MCGetSystemPropertiesCodec.RequestParameters parameters = MCGetSystemPropertiesCodec.decodeRequest(fromFile);
    }

    @Test
    public void test_MCGetSystemPropertiesCodec_encodeResponse() {
        int fileClientMessageIndex = 800;
        ClientMessage encoded = MCGetSystemPropertiesCodec.encodeResponse(aListOfStringToString);
        ClientMessage fromFile = clientMessages.get(fileClientMessageIndex);
        compareClientMessages(fromFile, encoded);
    }

    @Test
    public void test_MCGetTimedMemberStateCodec_decodeRequest() {
        int fileClientMessageIndex = 801;
        ClientMessage fromFile = clientMessages.get(fileClientMessageIndex);
        MCGetTimedMemberStateCodec.RequestParameters parameters = MCGetTimedMemberStateCodec.decodeRequest(fromFile);
    }

    @Test
    public void test_MCGetTimedMemberStateCodec_encodeResponse() {
        int fileClientMessageIndex = 802;
        ClientMessage encoded = MCGetTimedMemberStateCodec.encodeResponse(aString);
        ClientMessage fromFile = clientMessages.get(fileClientMessageIndex);
        compareClientMessages(fromFile, encoded);
    }

<<<<<<< HEAD
    @Test
    public void test_MCMatchMCConfigCodec_decodeRequest() {
        int fileClientMessageIndex = 803;
        ClientMessage fromFile = clientMessages.get(fileClientMessageIndex);
        MCMatchMCConfigCodec.RequestParameters parameters = MCMatchMCConfigCodec.decodeRequest(fromFile);
        assertTrue(isEqual(aString, parameters.eTag));
    }

    @Test
    public void test_MCMatchMCConfigCodec_encodeResponse() {
        int fileClientMessageIndex = 804;
        ClientMessage encoded = MCMatchMCConfigCodec.encodeResponse(aBoolean);
        ClientMessage fromFile = clientMessages.get(fileClientMessageIndex);
        compareClientMessages(fromFile, encoded);
    }

    @Test
    public void test_MCApplyMCConfigCodec_decodeRequest() {
        int fileClientMessageIndex = 805;
        ClientMessage fromFile = clientMessages.get(fileClientMessageIndex);
        MCApplyMCConfigCodec.RequestParameters parameters = MCApplyMCConfigCodec.decodeRequest(fromFile);
        assertTrue(isEqual(aString, parameters.eTag));
        assertTrue(isEqual(anInt, parameters.clientBwListMode));
        assertTrue(isEqual(aListOfClientBwListEntries, parameters.clientBwListEntries));
    }

    @Test
    public void test_MCApplyMCConfigCodec_encodeResponse() {
        int fileClientMessageIndex = 806;
        ClientMessage encoded = MCApplyMCConfigCodec.encodeResponse();
        ClientMessage fromFile = clientMessages.get(fileClientMessageIndex);
        compareClientMessages(fromFile, encoded);
    }

=======
>>>>>>> a71919c8
     private void compareClientMessages(ClientMessage binaryMessage, ClientMessage encodedMessage) {
        ClientMessage.Frame binaryFrame, encodedFrame;

        ClientMessage.ForwardFrameIterator binaryFrameIterator = binaryMessage.frameIterator();
        ClientMessage.ForwardFrameIterator encodedFrameIterator = encodedMessage.frameIterator();

        boolean isInitialFramesCompared = false;
        while (binaryFrameIterator.hasNext()) {
            binaryFrame = binaryFrameIterator.next();
            encodedFrame = encodedFrameIterator.next();
            assertNotNull("Encoded client message has less frames.", encodedFrame);

            boolean isFinal = binaryFrameIterator.peekNext() == null;
            if (!isInitialFramesCompared) {
                compareInitialFrame(binaryFrame, encodedFrame, isFinal);
                isInitialFramesCompared = true;
            } else {
                assertArrayEquals("Frames have different contents", binaryFrame.content, encodedFrame.content);
                int flags = isFinal ? encodedFrame.flags | IS_FINAL_FLAG : encodedFrame.flags;
                assertEquals("Frames have different flags", binaryFrame.flags, flags);
            }
        }
        assertTrue("Client message that is read from the binary file does not have any frames", isInitialFramesCompared);
    }

    private void compareInitialFrame(ClientMessage.Frame binaryFrame, ClientMessage.Frame encodedFrame, boolean isFinal) {
        assertTrue("Encoded client message have shorter initial frame",
                binaryFrame.content.length <= encodedFrame.content.length);
        assertArrayEquals("Initial frames have different contents",
                binaryFrame.content, Arrays.copyOf(encodedFrame.content, binaryFrame.content.length));
        int flags = isFinal ? encodedFrame.flags | IS_FINAL_FLAG : encodedFrame.flags;
        assertEquals("Initial frames have different flags", binaryFrame.flags, flags);
    }
}<|MERGE_RESOLUTION|>--- conflicted
+++ resolved
@@ -7247,7 +7247,6 @@
         compareClientMessages(fromFile, encoded);
     }
 
-<<<<<<< HEAD
     @Test
     public void test_MCMatchMCConfigCodec_decodeRequest() {
         int fileClientMessageIndex = 803;
@@ -7282,9 +7281,7 @@
         compareClientMessages(fromFile, encoded);
     }
 
-=======
->>>>>>> a71919c8
-     private void compareClientMessages(ClientMessage binaryMessage, ClientMessage encodedMessage) {
+    private void compareClientMessages(ClientMessage binaryMessage, ClientMessage encodedMessage) {
         ClientMessage.Frame binaryFrame, encodedFrame;
 
         ClientMessage.ForwardFrameIterator binaryFrameIterator = binaryMessage.frameIterator();
