--- conflicted
+++ resolved
@@ -7166,13 +7166,8 @@
 
     @Test
     public void test_JetAddJobStatusListenerCodec_encodeRequest() {
-<<<<<<< HEAD
-        int fileClientMessageIndex = 909;
+        int fileClientMessageIndex = 911;
         ClientMessage encoded = JetAddJobStatusListenerCodec.encodeRequest(aLong, aUUID, aBoolean);
-=======
-        int fileClientMessageIndex = 911;
-        ClientMessage encoded = JetAddJobStatusListenerCodec.encodeRequest(aLong, aBoolean);
->>>>>>> 2c4a5808
         ClientMessage fromFile = clientMessages.get(fileClientMessageIndex);
         compareClientMessages(fromFile, encoded);
     }
