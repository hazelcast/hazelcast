--- conflicted
+++ resolved
@@ -7280,17 +7280,10 @@
     }
 
     @Test
-<<<<<<< HEAD
-    public void test_MCAddWanReplicationConfigCodec_decodeRequest() {
-        int fileClientMessageIndex = 807;
-        ClientMessage fromFile = clientMessages.get(fileClientMessageIndex);
-        MCAddWanReplicationConfigCodec.RequestParameters parameters = MCAddWanReplicationConfigCodec.decodeRequest(fromFile);
-=======
     public void test_MCAddWanBatchPublisherConfigCodec_decodeRequest() {
         int fileClientMessageIndex = 807;
         ClientMessage fromFile = clientMessages.get(fileClientMessageIndex);
         MCAddWanBatchPublisherConfigCodec.RequestParameters parameters = MCAddWanBatchPublisherConfigCodec.decodeRequest(fromFile);
->>>>>>> fdb70ef4
         assertTrue(isEqual(aString, parameters.name));
         assertTrue(isEqual(aString, parameters.targetCluster));
         assertTrue(isEqual(null, parameters.publisherId));
@@ -7304,15 +7297,9 @@
     }
 
     @Test
-<<<<<<< HEAD
-    public void test_MCAddWanReplicationConfigCodec_encodeResponse() {
-        int fileClientMessageIndex = 808;
-        ClientMessage encoded = MCAddWanReplicationConfigCodec.encodeResponse(aListOfStrings, aListOfStrings);
-=======
     public void test_MCAddWanBatchPublisherConfigCodec_encodeResponse() {
         int fileClientMessageIndex = 808;
         ClientMessage encoded = MCAddWanBatchPublisherConfigCodec.encodeResponse(aListOfStrings, aListOfStrings);
->>>>>>> fdb70ef4
         ClientMessage fromFile = clientMessages.get(fileClientMessageIndex);
         compareClientMessages(fromFile, encoded);
     }
@@ -7354,7 +7341,6 @@
         compareClientMessages(fromFile, encoded);
     }
 
-<<<<<<< HEAD
     @Test
     public void test_MCPollMCEventsCodec_decodeRequest() {
         int fileClientMessageIndex = 813;
@@ -7370,8 +7356,6 @@
         compareClientMessages(fromFile, encoded);
     }
 
-=======
->>>>>>> fdb70ef4
      private void compareClientMessages(ClientMessage binaryMessage, ClientMessage encodedMessage) {
         ClientMessage.Frame binaryFrame, encodedFrame;
 
