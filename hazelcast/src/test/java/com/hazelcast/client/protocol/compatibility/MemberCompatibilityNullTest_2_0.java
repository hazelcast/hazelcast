/*
 * Copyright (c) 2008-2019, Hazelcast, Inc. All Rights Reserved.
 *
 * Licensed under the Apache License, Version 2.0 (the "License");
 * you may not use this file except in compliance with the License.
 * You may obtain a copy of the License at
 *
 * http://www.apache.org/licenses/LICENSE-2.0
 *
 * Unless required by applicable law or agreed to in writing, software
 * distributed under the License is distributed on an "AS IS" BASIS,
 * WITHOUT WARRANTIES OR CONDITIONS OF ANY KIND, either express or implied.
 * See the License for the specific language governing permissions and
 * limitations under the License.
 */

package com.hazelcast.client.protocol.compatibility;

import com.hazelcast.client.impl.protocol.ClientMessage;
import com.hazelcast.client.impl.protocol.ClientMessageReader;
import com.hazelcast.client.impl.protocol.codec.*;
import com.hazelcast.test.HazelcastParallelClassRunner;
import com.hazelcast.test.annotation.ParallelJVMTest;
import com.hazelcast.test.annotation.QuickTest;
import org.junit.Before;
import org.junit.Test;
import org.junit.experimental.categories.Category;
import org.junit.runner.RunWith;

import java.io.File;
import java.io.FileInputStream;
import java.io.IOException;
import java.io.InputStream;
import java.nio.ByteBuffer;
import java.util.ArrayList;
import java.util.Arrays;
import java.util.List;

import static com.hazelcast.client.impl.protocol.ClientMessage.IS_FINAL_FLAG;
import static com.hazelcast.client.protocol.compatibility.ReferenceObjects.*;
import static org.junit.Assert.assertArrayEquals;
import static org.junit.Assert.assertEquals;
import static org.junit.Assert.assertNotNull;
import static org.junit.Assert.assertTrue;

@RunWith(HazelcastParallelClassRunner.class)
@Category({QuickTest.class, ParallelJVMTest.class})
public class MemberCompatibilityNullTest_2_0 {
    private List<ClientMessage> clientMessages = new ArrayList<>();

    @Before
    public void setUp() throws IOException {
        File file = new File(getClass().getResource("/2.0.protocol.compatibility.null.binary").getFile());
        InputStream inputStream = new FileInputStream(file);
        byte[] data = new byte[(int) file.length()];
        inputStream.read(data);
        ByteBuffer buffer = ByteBuffer.wrap(data);
        ClientMessageReader reader = new ClientMessageReader(0);
        while (reader.readFrom(buffer, true)) {
            clientMessages.add(reader.getClientMessage());
            reader.reset();
        }
    }

    @Test
    public void test_ClientAuthenticationCodec_decodeRequest() {
        int fileClientMessageIndex = 0;
        ClientMessage fromFile = clientMessages.get(fileClientMessageIndex);
        ClientAuthenticationCodec.RequestParameters parameters = ClientAuthenticationCodec.decodeRequest(fromFile);
        assertTrue(isEqual(aString, parameters.clusterName));
        assertTrue(isEqual(null, parameters.username));
        assertTrue(isEqual(null, parameters.password));
        assertTrue(isEqual(null, parameters.uuid));
        assertTrue(isEqual(aString, parameters.clientType));
        assertTrue(isEqual(aByte, parameters.serializationVersion));
        assertTrue(isEqual(aString, parameters.clientHazelcastVersion));
        assertTrue(isEqual(aString, parameters.clientName));
        assertTrue(isEqual(aListOfStrings, parameters.labels));
    }

    @Test
    public void test_ClientAuthenticationCodec_encodeResponse() {
        int fileClientMessageIndex = 1;
        ClientMessage encoded = ClientAuthenticationCodec.encodeResponse(aByte, null, null, aByte, aString, anInt, aUUID);
        ClientMessage fromFile = clientMessages.get(fileClientMessageIndex);
        compareClientMessages(fromFile, encoded);
    }

    @Test
    public void test_ClientAuthenticationCustomCodec_decodeRequest() {
        int fileClientMessageIndex = 2;
        ClientMessage fromFile = clientMessages.get(fileClientMessageIndex);
        ClientAuthenticationCustomCodec.RequestParameters parameters = ClientAuthenticationCustomCodec.decodeRequest(fromFile);
        assertTrue(isEqual(aString, parameters.clusterName));
        assertTrue(isEqual(aByteArray, parameters.credentials));
        assertTrue(isEqual(null, parameters.uuid));
        assertTrue(isEqual(aString, parameters.clientType));
        assertTrue(isEqual(aByte, parameters.serializationVersion));
        assertTrue(isEqual(aString, parameters.clientHazelcastVersion));
        assertTrue(isEqual(aString, parameters.clientName));
        assertTrue(isEqual(aListOfStrings, parameters.labels));
    }

    @Test
    public void test_ClientAuthenticationCustomCodec_encodeResponse() {
        int fileClientMessageIndex = 3;
        ClientMessage encoded = ClientAuthenticationCustomCodec.encodeResponse(aByte, null, null, aByte, aString, anInt, aUUID);
        ClientMessage fromFile = clientMessages.get(fileClientMessageIndex);
        compareClientMessages(fromFile, encoded);
    }

    @Test
    public void test_ClientAddClusterViewListenerCodec_decodeRequest() {
        int fileClientMessageIndex = 4;
        ClientMessage fromFile = clientMessages.get(fileClientMessageIndex);
        ClientAddClusterViewListenerCodec.RequestParameters parameters = ClientAddClusterViewListenerCodec.decodeRequest(fromFile);
        assertTrue(isEqual(aBoolean, parameters.localOnly));
    }

    @Test
    public void test_ClientAddClusterViewListenerCodec_encodeResponse() {
        int fileClientMessageIndex = 5;
        ClientMessage encoded = ClientAddClusterViewListenerCodec.encodeResponse();
        ClientMessage fromFile = clientMessages.get(fileClientMessageIndex);
        compareClientMessages(fromFile, encoded);
    }

    @Test
    public void test_ClientAddClusterViewListenerCodec_encodeMembersViewEvent() {
        int fileClientMessageIndex = 6;
        ClientMessage fromFile = clientMessages.get(fileClientMessageIndex);
        ClientMessage encoded = ClientAddClusterViewListenerCodec.encodeMembersViewEvent(anInt, aListOfMemberInfos, aListOfAddressToListOfIntegers, anInt);
        compareClientMessages(fromFile, encoded);
    }

    @Test
    public void test_ClientCreateProxyCodec_decodeRequest() {
        int fileClientMessageIndex = 7;
        ClientMessage fromFile = clientMessages.get(fileClientMessageIndex);
        ClientCreateProxyCodec.RequestParameters parameters = ClientCreateProxyCodec.decodeRequest(fromFile);
        assertTrue(isEqual(aString, parameters.name));
        assertTrue(isEqual(aString, parameters.serviceName));
    }

    @Test
    public void test_ClientCreateProxyCodec_encodeResponse() {
        int fileClientMessageIndex = 8;
        ClientMessage encoded = ClientCreateProxyCodec.encodeResponse();
        ClientMessage fromFile = clientMessages.get(fileClientMessageIndex);
        compareClientMessages(fromFile, encoded);
    }

    @Test
    public void test_ClientDestroyProxyCodec_decodeRequest() {
        int fileClientMessageIndex = 9;
        ClientMessage fromFile = clientMessages.get(fileClientMessageIndex);
        ClientDestroyProxyCodec.RequestParameters parameters = ClientDestroyProxyCodec.decodeRequest(fromFile);
        assertTrue(isEqual(aString, parameters.name));
        assertTrue(isEqual(aString, parameters.serviceName));
    }

    @Test
    public void test_ClientDestroyProxyCodec_encodeResponse() {
        int fileClientMessageIndex = 10;
        ClientMessage encoded = ClientDestroyProxyCodec.encodeResponse();
        ClientMessage fromFile = clientMessages.get(fileClientMessageIndex);
        compareClientMessages(fromFile, encoded);
    }

    @Test
    public void test_ClientRemoveAllListenersCodec_decodeRequest() {
        int fileClientMessageIndex = 11;
        ClientMessage fromFile = clientMessages.get(fileClientMessageIndex);
        ClientRemoveAllListenersCodec.RequestParameters parameters = ClientRemoveAllListenersCodec.decodeRequest(fromFile);
    }

    @Test
    public void test_ClientRemoveAllListenersCodec_encodeResponse() {
        int fileClientMessageIndex = 12;
        ClientMessage encoded = ClientRemoveAllListenersCodec.encodeResponse();
        ClientMessage fromFile = clientMessages.get(fileClientMessageIndex);
        compareClientMessages(fromFile, encoded);
    }

    @Test
    public void test_ClientAddPartitionLostListenerCodec_decodeRequest() {
        int fileClientMessageIndex = 13;
        ClientMessage fromFile = clientMessages.get(fileClientMessageIndex);
        ClientAddPartitionLostListenerCodec.RequestParameters parameters = ClientAddPartitionLostListenerCodec.decodeRequest(fromFile);
        assertTrue(isEqual(aBoolean, parameters.localOnly));
    }

    @Test
    public void test_ClientAddPartitionLostListenerCodec_encodeResponse() {
        int fileClientMessageIndex = 14;
        ClientMessage encoded = ClientAddPartitionLostListenerCodec.encodeResponse(aUUID);
        ClientMessage fromFile = clientMessages.get(fileClientMessageIndex);
        compareClientMessages(fromFile, encoded);
    }

    @Test
    public void test_ClientAddPartitionLostListenerCodec_encodePartitionLostEvent() {
        int fileClientMessageIndex = 15;
        ClientMessage fromFile = clientMessages.get(fileClientMessageIndex);
        ClientMessage encoded = ClientAddPartitionLostListenerCodec.encodePartitionLostEvent(anInt, anInt, null);
        compareClientMessages(fromFile, encoded);
    }

    @Test
    public void test_ClientRemovePartitionLostListenerCodec_decodeRequest() {
        int fileClientMessageIndex = 16;
        ClientMessage fromFile = clientMessages.get(fileClientMessageIndex);
        ClientRemovePartitionLostListenerCodec.RequestParameters parameters = ClientRemovePartitionLostListenerCodec.decodeRequest(fromFile);
        assertTrue(isEqual(aUUID, parameters.registrationId));
    }

    @Test
    public void test_ClientRemovePartitionLostListenerCodec_encodeResponse() {
        int fileClientMessageIndex = 17;
        ClientMessage encoded = ClientRemovePartitionLostListenerCodec.encodeResponse(aBoolean);
        ClientMessage fromFile = clientMessages.get(fileClientMessageIndex);
        compareClientMessages(fromFile, encoded);
    }

    @Test
    public void test_ClientGetDistributedObjectsCodec_decodeRequest() {
        int fileClientMessageIndex = 18;
        ClientMessage fromFile = clientMessages.get(fileClientMessageIndex);
        ClientGetDistributedObjectsCodec.RequestParameters parameters = ClientGetDistributedObjectsCodec.decodeRequest(fromFile);
    }

    @Test
    public void test_ClientGetDistributedObjectsCodec_encodeResponse() {
        int fileClientMessageIndex = 19;
        ClientMessage encoded = ClientGetDistributedObjectsCodec.encodeResponse(aListOfDistributedObjectInfo);
        ClientMessage fromFile = clientMessages.get(fileClientMessageIndex);
        compareClientMessages(fromFile, encoded);
    }

    @Test
    public void test_ClientAddDistributedObjectListenerCodec_decodeRequest() {
        int fileClientMessageIndex = 20;
        ClientMessage fromFile = clientMessages.get(fileClientMessageIndex);
        ClientAddDistributedObjectListenerCodec.RequestParameters parameters = ClientAddDistributedObjectListenerCodec.decodeRequest(fromFile);
        assertTrue(isEqual(aBoolean, parameters.localOnly));
    }

    @Test
    public void test_ClientAddDistributedObjectListenerCodec_encodeResponse() {
        int fileClientMessageIndex = 21;
        ClientMessage encoded = ClientAddDistributedObjectListenerCodec.encodeResponse(aUUID);
        ClientMessage fromFile = clientMessages.get(fileClientMessageIndex);
        compareClientMessages(fromFile, encoded);
    }

    @Test
    public void test_ClientAddDistributedObjectListenerCodec_encodeDistributedObjectEvent() {
        int fileClientMessageIndex = 22;
        ClientMessage fromFile = clientMessages.get(fileClientMessageIndex);
        ClientMessage encoded = ClientAddDistributedObjectListenerCodec.encodeDistributedObjectEvent(aString, aString, aString);
        compareClientMessages(fromFile, encoded);
    }

    @Test
    public void test_ClientRemoveDistributedObjectListenerCodec_decodeRequest() {
        int fileClientMessageIndex = 23;
        ClientMessage fromFile = clientMessages.get(fileClientMessageIndex);
        ClientRemoveDistributedObjectListenerCodec.RequestParameters parameters = ClientRemoveDistributedObjectListenerCodec.decodeRequest(fromFile);
        assertTrue(isEqual(aUUID, parameters.registrationId));
    }

    @Test
    public void test_ClientRemoveDistributedObjectListenerCodec_encodeResponse() {
        int fileClientMessageIndex = 24;
        ClientMessage encoded = ClientRemoveDistributedObjectListenerCodec.encodeResponse(aBoolean);
        ClientMessage fromFile = clientMessages.get(fileClientMessageIndex);
        compareClientMessages(fromFile, encoded);
    }

    @Test
    public void test_ClientPingCodec_decodeRequest() {
        int fileClientMessageIndex = 25;
        ClientMessage fromFile = clientMessages.get(fileClientMessageIndex);
        ClientPingCodec.RequestParameters parameters = ClientPingCodec.decodeRequest(fromFile);
    }

    @Test
    public void test_ClientPingCodec_encodeResponse() {
        int fileClientMessageIndex = 26;
        ClientMessage encoded = ClientPingCodec.encodeResponse();
        ClientMessage fromFile = clientMessages.get(fileClientMessageIndex);
        compareClientMessages(fromFile, encoded);
    }

    @Test
    public void test_ClientStatisticsCodec_decodeRequest() {
        int fileClientMessageIndex = 27;
        ClientMessage fromFile = clientMessages.get(fileClientMessageIndex);
        ClientStatisticsCodec.RequestParameters parameters = ClientStatisticsCodec.decodeRequest(fromFile);
        assertTrue(isEqual(aLong, parameters.timestamp));
        assertTrue(isEqual(aString, parameters.clientAttributes));
        assertTrue(isEqual(aByteArray, parameters.metricsBlob));
    }

    @Test
    public void test_ClientStatisticsCodec_encodeResponse() {
        int fileClientMessageIndex = 28;
        ClientMessage encoded = ClientStatisticsCodec.encodeResponse();
        ClientMessage fromFile = clientMessages.get(fileClientMessageIndex);
        compareClientMessages(fromFile, encoded);
    }

    @Test
    public void test_ClientDeployClassesCodec_decodeRequest() {
        int fileClientMessageIndex = 29;
        ClientMessage fromFile = clientMessages.get(fileClientMessageIndex);
        ClientDeployClassesCodec.RequestParameters parameters = ClientDeployClassesCodec.decodeRequest(fromFile);
        assertTrue(isEqual(aListOfStringToByteArray, parameters.classDefinitions));
    }

    @Test
    public void test_ClientDeployClassesCodec_encodeResponse() {
        int fileClientMessageIndex = 30;
        ClientMessage encoded = ClientDeployClassesCodec.encodeResponse();
        ClientMessage fromFile = clientMessages.get(fileClientMessageIndex);
        compareClientMessages(fromFile, encoded);
    }

    @Test
    public void test_ClientCreateProxiesCodec_decodeRequest() {
        int fileClientMessageIndex = 31;
        ClientMessage fromFile = clientMessages.get(fileClientMessageIndex);
        ClientCreateProxiesCodec.RequestParameters parameters = ClientCreateProxiesCodec.decodeRequest(fromFile);
        assertTrue(isEqual(aListOfStringToString, parameters.proxies));
    }

    @Test
    public void test_ClientCreateProxiesCodec_encodeResponse() {
        int fileClientMessageIndex = 32;
        ClientMessage encoded = ClientCreateProxiesCodec.encodeResponse();
        ClientMessage fromFile = clientMessages.get(fileClientMessageIndex);
        compareClientMessages(fromFile, encoded);
    }

    @Test
    public void test_ClientIsFailoverSupportedCodec_decodeRequest() {
        int fileClientMessageIndex = 33;
        ClientMessage fromFile = clientMessages.get(fileClientMessageIndex);
        ClientIsFailoverSupportedCodec.RequestParameters parameters = ClientIsFailoverSupportedCodec.decodeRequest(fromFile);
    }

    @Test
    public void test_ClientIsFailoverSupportedCodec_encodeResponse() {
        int fileClientMessageIndex = 34;
        ClientMessage encoded = ClientIsFailoverSupportedCodec.encodeResponse(aBoolean);
        ClientMessage fromFile = clientMessages.get(fileClientMessageIndex);
        compareClientMessages(fromFile, encoded);
    }

    @Test
    public void test_ClientLocalBackupListenerCodec_decodeRequest() {
        int fileClientMessageIndex = 35;
        ClientMessage fromFile = clientMessages.get(fileClientMessageIndex);
        ClientLocalBackupListenerCodec.RequestParameters parameters = ClientLocalBackupListenerCodec.decodeRequest(fromFile);
    }

    @Test
    public void test_ClientLocalBackupListenerCodec_encodeResponse() {
        int fileClientMessageIndex = 36;
        ClientMessage encoded = ClientLocalBackupListenerCodec.encodeResponse(aUUID);
        ClientMessage fromFile = clientMessages.get(fileClientMessageIndex);
        compareClientMessages(fromFile, encoded);
    }

    @Test
    public void test_ClientLocalBackupListenerCodec_encodeBackupEvent() {
        int fileClientMessageIndex = 37;
        ClientMessage fromFile = clientMessages.get(fileClientMessageIndex);
        ClientMessage encoded = ClientLocalBackupListenerCodec.encodeBackupEvent(aLong);
        compareClientMessages(fromFile, encoded);
    }

    @Test
    public void test_MapPutCodec_decodeRequest() {
        int fileClientMessageIndex = 38;
        ClientMessage fromFile = clientMessages.get(fileClientMessageIndex);
        MapPutCodec.RequestParameters parameters = MapPutCodec.decodeRequest(fromFile);
        assertTrue(isEqual(aString, parameters.name));
        assertTrue(isEqual(aData, parameters.key));
        assertTrue(isEqual(aData, parameters.value));
        assertTrue(isEqual(aLong, parameters.threadId));
        assertTrue(isEqual(aLong, parameters.ttl));
    }

    @Test
    public void test_MapPutCodec_encodeResponse() {
        int fileClientMessageIndex = 39;
        ClientMessage encoded = MapPutCodec.encodeResponse(null);
        ClientMessage fromFile = clientMessages.get(fileClientMessageIndex);
        compareClientMessages(fromFile, encoded);
    }

    @Test
    public void test_MapGetCodec_decodeRequest() {
        int fileClientMessageIndex = 40;
        ClientMessage fromFile = clientMessages.get(fileClientMessageIndex);
        MapGetCodec.RequestParameters parameters = MapGetCodec.decodeRequest(fromFile);
        assertTrue(isEqual(aString, parameters.name));
        assertTrue(isEqual(aData, parameters.key));
        assertTrue(isEqual(aLong, parameters.threadId));
    }

    @Test
    public void test_MapGetCodec_encodeResponse() {
        int fileClientMessageIndex = 41;
        ClientMessage encoded = MapGetCodec.encodeResponse(null);
        ClientMessage fromFile = clientMessages.get(fileClientMessageIndex);
        compareClientMessages(fromFile, encoded);
    }

    @Test
    public void test_MapRemoveCodec_decodeRequest() {
        int fileClientMessageIndex = 42;
        ClientMessage fromFile = clientMessages.get(fileClientMessageIndex);
        MapRemoveCodec.RequestParameters parameters = MapRemoveCodec.decodeRequest(fromFile);
        assertTrue(isEqual(aString, parameters.name));
        assertTrue(isEqual(aData, parameters.key));
        assertTrue(isEqual(aLong, parameters.threadId));
    }

    @Test
    public void test_MapRemoveCodec_encodeResponse() {
        int fileClientMessageIndex = 43;
        ClientMessage encoded = MapRemoveCodec.encodeResponse(null);
        ClientMessage fromFile = clientMessages.get(fileClientMessageIndex);
        compareClientMessages(fromFile, encoded);
    }

    @Test
    public void test_MapReplaceCodec_decodeRequest() {
        int fileClientMessageIndex = 44;
        ClientMessage fromFile = clientMessages.get(fileClientMessageIndex);
        MapReplaceCodec.RequestParameters parameters = MapReplaceCodec.decodeRequest(fromFile);
        assertTrue(isEqual(aString, parameters.name));
        assertTrue(isEqual(aData, parameters.key));
        assertTrue(isEqual(aData, parameters.value));
        assertTrue(isEqual(aLong, parameters.threadId));
    }

    @Test
    public void test_MapReplaceCodec_encodeResponse() {
        int fileClientMessageIndex = 45;
        ClientMessage encoded = MapReplaceCodec.encodeResponse(null);
        ClientMessage fromFile = clientMessages.get(fileClientMessageIndex);
        compareClientMessages(fromFile, encoded);
    }

    @Test
    public void test_MapReplaceIfSameCodec_decodeRequest() {
        int fileClientMessageIndex = 46;
        ClientMessage fromFile = clientMessages.get(fileClientMessageIndex);
        MapReplaceIfSameCodec.RequestParameters parameters = MapReplaceIfSameCodec.decodeRequest(fromFile);
        assertTrue(isEqual(aString, parameters.name));
        assertTrue(isEqual(aData, parameters.key));
        assertTrue(isEqual(aData, parameters.testValue));
        assertTrue(isEqual(aData, parameters.value));
        assertTrue(isEqual(aLong, parameters.threadId));
    }

    @Test
    public void test_MapReplaceIfSameCodec_encodeResponse() {
        int fileClientMessageIndex = 47;
        ClientMessage encoded = MapReplaceIfSameCodec.encodeResponse(aBoolean);
        ClientMessage fromFile = clientMessages.get(fileClientMessageIndex);
        compareClientMessages(fromFile, encoded);
    }

    @Test
    public void test_MapContainsKeyCodec_decodeRequest() {
        int fileClientMessageIndex = 48;
        ClientMessage fromFile = clientMessages.get(fileClientMessageIndex);
        MapContainsKeyCodec.RequestParameters parameters = MapContainsKeyCodec.decodeRequest(fromFile);
        assertTrue(isEqual(aString, parameters.name));
        assertTrue(isEqual(aData, parameters.key));
        assertTrue(isEqual(aLong, parameters.threadId));
    }

    @Test
    public void test_MapContainsKeyCodec_encodeResponse() {
        int fileClientMessageIndex = 49;
        ClientMessage encoded = MapContainsKeyCodec.encodeResponse(aBoolean);
        ClientMessage fromFile = clientMessages.get(fileClientMessageIndex);
        compareClientMessages(fromFile, encoded);
    }

    @Test
    public void test_MapContainsValueCodec_decodeRequest() {
        int fileClientMessageIndex = 50;
        ClientMessage fromFile = clientMessages.get(fileClientMessageIndex);
        MapContainsValueCodec.RequestParameters parameters = MapContainsValueCodec.decodeRequest(fromFile);
        assertTrue(isEqual(aString, parameters.name));
        assertTrue(isEqual(aData, parameters.value));
    }

    @Test
    public void test_MapContainsValueCodec_encodeResponse() {
        int fileClientMessageIndex = 51;
        ClientMessage encoded = MapContainsValueCodec.encodeResponse(aBoolean);
        ClientMessage fromFile = clientMessages.get(fileClientMessageIndex);
        compareClientMessages(fromFile, encoded);
    }

    @Test
    public void test_MapRemoveIfSameCodec_decodeRequest() {
        int fileClientMessageIndex = 52;
        ClientMessage fromFile = clientMessages.get(fileClientMessageIndex);
        MapRemoveIfSameCodec.RequestParameters parameters = MapRemoveIfSameCodec.decodeRequest(fromFile);
        assertTrue(isEqual(aString, parameters.name));
        assertTrue(isEqual(aData, parameters.key));
        assertTrue(isEqual(aData, parameters.value));
        assertTrue(isEqual(aLong, parameters.threadId));
    }

    @Test
    public void test_MapRemoveIfSameCodec_encodeResponse() {
        int fileClientMessageIndex = 53;
        ClientMessage encoded = MapRemoveIfSameCodec.encodeResponse(aBoolean);
        ClientMessage fromFile = clientMessages.get(fileClientMessageIndex);
        compareClientMessages(fromFile, encoded);
    }

    @Test
    public void test_MapDeleteCodec_decodeRequest() {
        int fileClientMessageIndex = 54;
        ClientMessage fromFile = clientMessages.get(fileClientMessageIndex);
        MapDeleteCodec.RequestParameters parameters = MapDeleteCodec.decodeRequest(fromFile);
        assertTrue(isEqual(aString, parameters.name));
        assertTrue(isEqual(aData, parameters.key));
        assertTrue(isEqual(aLong, parameters.threadId));
    }

    @Test
    public void test_MapDeleteCodec_encodeResponse() {
        int fileClientMessageIndex = 55;
        ClientMessage encoded = MapDeleteCodec.encodeResponse();
        ClientMessage fromFile = clientMessages.get(fileClientMessageIndex);
        compareClientMessages(fromFile, encoded);
    }

    @Test
    public void test_MapFlushCodec_decodeRequest() {
        int fileClientMessageIndex = 56;
        ClientMessage fromFile = clientMessages.get(fileClientMessageIndex);
        MapFlushCodec.RequestParameters parameters = MapFlushCodec.decodeRequest(fromFile);
        assertTrue(isEqual(aString, parameters.name));
    }

    @Test
    public void test_MapFlushCodec_encodeResponse() {
        int fileClientMessageIndex = 57;
        ClientMessage encoded = MapFlushCodec.encodeResponse();
        ClientMessage fromFile = clientMessages.get(fileClientMessageIndex);
        compareClientMessages(fromFile, encoded);
    }

    @Test
    public void test_MapTryRemoveCodec_decodeRequest() {
        int fileClientMessageIndex = 58;
        ClientMessage fromFile = clientMessages.get(fileClientMessageIndex);
        MapTryRemoveCodec.RequestParameters parameters = MapTryRemoveCodec.decodeRequest(fromFile);
        assertTrue(isEqual(aString, parameters.name));
        assertTrue(isEqual(aData, parameters.key));
        assertTrue(isEqual(aLong, parameters.threadId));
        assertTrue(isEqual(aLong, parameters.timeout));
    }

    @Test
    public void test_MapTryRemoveCodec_encodeResponse() {
        int fileClientMessageIndex = 59;
        ClientMessage encoded = MapTryRemoveCodec.encodeResponse(aBoolean);
        ClientMessage fromFile = clientMessages.get(fileClientMessageIndex);
        compareClientMessages(fromFile, encoded);
    }

    @Test
    public void test_MapTryPutCodec_decodeRequest() {
        int fileClientMessageIndex = 60;
        ClientMessage fromFile = clientMessages.get(fileClientMessageIndex);
        MapTryPutCodec.RequestParameters parameters = MapTryPutCodec.decodeRequest(fromFile);
        assertTrue(isEqual(aString, parameters.name));
        assertTrue(isEqual(aData, parameters.key));
        assertTrue(isEqual(aData, parameters.value));
        assertTrue(isEqual(aLong, parameters.threadId));
        assertTrue(isEqual(aLong, parameters.timeout));
    }

    @Test
    public void test_MapTryPutCodec_encodeResponse() {
        int fileClientMessageIndex = 61;
        ClientMessage encoded = MapTryPutCodec.encodeResponse(aBoolean);
        ClientMessage fromFile = clientMessages.get(fileClientMessageIndex);
        compareClientMessages(fromFile, encoded);
    }

    @Test
    public void test_MapPutTransientCodec_decodeRequest() {
        int fileClientMessageIndex = 62;
        ClientMessage fromFile = clientMessages.get(fileClientMessageIndex);
        MapPutTransientCodec.RequestParameters parameters = MapPutTransientCodec.decodeRequest(fromFile);
        assertTrue(isEqual(aString, parameters.name));
        assertTrue(isEqual(aData, parameters.key));
        assertTrue(isEqual(aData, parameters.value));
        assertTrue(isEqual(aLong, parameters.threadId));
        assertTrue(isEqual(aLong, parameters.ttl));
    }

    @Test
    public void test_MapPutTransientCodec_encodeResponse() {
        int fileClientMessageIndex = 63;
        ClientMessage encoded = MapPutTransientCodec.encodeResponse();
        ClientMessage fromFile = clientMessages.get(fileClientMessageIndex);
        compareClientMessages(fromFile, encoded);
    }

    @Test
    public void test_MapPutIfAbsentCodec_decodeRequest() {
        int fileClientMessageIndex = 64;
        ClientMessage fromFile = clientMessages.get(fileClientMessageIndex);
        MapPutIfAbsentCodec.RequestParameters parameters = MapPutIfAbsentCodec.decodeRequest(fromFile);
        assertTrue(isEqual(aString, parameters.name));
        assertTrue(isEqual(aData, parameters.key));
        assertTrue(isEqual(aData, parameters.value));
        assertTrue(isEqual(aLong, parameters.threadId));
        assertTrue(isEqual(aLong, parameters.ttl));
    }

    @Test
    public void test_MapPutIfAbsentCodec_encodeResponse() {
        int fileClientMessageIndex = 65;
        ClientMessage encoded = MapPutIfAbsentCodec.encodeResponse(null);
        ClientMessage fromFile = clientMessages.get(fileClientMessageIndex);
        compareClientMessages(fromFile, encoded);
    }

    @Test
    public void test_MapSetCodec_decodeRequest() {
        int fileClientMessageIndex = 66;
        ClientMessage fromFile = clientMessages.get(fileClientMessageIndex);
        MapSetCodec.RequestParameters parameters = MapSetCodec.decodeRequest(fromFile);
        assertTrue(isEqual(aString, parameters.name));
        assertTrue(isEqual(aData, parameters.key));
        assertTrue(isEqual(aData, parameters.value));
        assertTrue(isEqual(aLong, parameters.threadId));
        assertTrue(isEqual(aLong, parameters.ttl));
    }

    @Test
    public void test_MapSetCodec_encodeResponse() {
        int fileClientMessageIndex = 67;
        ClientMessage encoded = MapSetCodec.encodeResponse();
        ClientMessage fromFile = clientMessages.get(fileClientMessageIndex);
        compareClientMessages(fromFile, encoded);
    }

    @Test
    public void test_MapLockCodec_decodeRequest() {
        int fileClientMessageIndex = 68;
        ClientMessage fromFile = clientMessages.get(fileClientMessageIndex);
        MapLockCodec.RequestParameters parameters = MapLockCodec.decodeRequest(fromFile);
        assertTrue(isEqual(aString, parameters.name));
        assertTrue(isEqual(aData, parameters.key));
        assertTrue(isEqual(aLong, parameters.threadId));
        assertTrue(isEqual(aLong, parameters.ttl));
        assertTrue(isEqual(aLong, parameters.referenceId));
    }

    @Test
    public void test_MapLockCodec_encodeResponse() {
        int fileClientMessageIndex = 69;
        ClientMessage encoded = MapLockCodec.encodeResponse();
        ClientMessage fromFile = clientMessages.get(fileClientMessageIndex);
        compareClientMessages(fromFile, encoded);
    }

    @Test
    public void test_MapTryLockCodec_decodeRequest() {
        int fileClientMessageIndex = 70;
        ClientMessage fromFile = clientMessages.get(fileClientMessageIndex);
        MapTryLockCodec.RequestParameters parameters = MapTryLockCodec.decodeRequest(fromFile);
        assertTrue(isEqual(aString, parameters.name));
        assertTrue(isEqual(aData, parameters.key));
        assertTrue(isEqual(aLong, parameters.threadId));
        assertTrue(isEqual(aLong, parameters.lease));
        assertTrue(isEqual(aLong, parameters.timeout));
        assertTrue(isEqual(aLong, parameters.referenceId));
    }

    @Test
    public void test_MapTryLockCodec_encodeResponse() {
        int fileClientMessageIndex = 71;
        ClientMessage encoded = MapTryLockCodec.encodeResponse(aBoolean);
        ClientMessage fromFile = clientMessages.get(fileClientMessageIndex);
        compareClientMessages(fromFile, encoded);
    }

    @Test
    public void test_MapIsLockedCodec_decodeRequest() {
        int fileClientMessageIndex = 72;
        ClientMessage fromFile = clientMessages.get(fileClientMessageIndex);
        MapIsLockedCodec.RequestParameters parameters = MapIsLockedCodec.decodeRequest(fromFile);
        assertTrue(isEqual(aString, parameters.name));
        assertTrue(isEqual(aData, parameters.key));
    }

    @Test
    public void test_MapIsLockedCodec_encodeResponse() {
        int fileClientMessageIndex = 73;
        ClientMessage encoded = MapIsLockedCodec.encodeResponse(aBoolean);
        ClientMessage fromFile = clientMessages.get(fileClientMessageIndex);
        compareClientMessages(fromFile, encoded);
    }

    @Test
    public void test_MapUnlockCodec_decodeRequest() {
        int fileClientMessageIndex = 74;
        ClientMessage fromFile = clientMessages.get(fileClientMessageIndex);
        MapUnlockCodec.RequestParameters parameters = MapUnlockCodec.decodeRequest(fromFile);
        assertTrue(isEqual(aString, parameters.name));
        assertTrue(isEqual(aData, parameters.key));
        assertTrue(isEqual(aLong, parameters.threadId));
        assertTrue(isEqual(aLong, parameters.referenceId));
    }

    @Test
    public void test_MapUnlockCodec_encodeResponse() {
        int fileClientMessageIndex = 75;
        ClientMessage encoded = MapUnlockCodec.encodeResponse();
        ClientMessage fromFile = clientMessages.get(fileClientMessageIndex);
        compareClientMessages(fromFile, encoded);
    }

    @Test
    public void test_MapAddInterceptorCodec_decodeRequest() {
        int fileClientMessageIndex = 76;
        ClientMessage fromFile = clientMessages.get(fileClientMessageIndex);
        MapAddInterceptorCodec.RequestParameters parameters = MapAddInterceptorCodec.decodeRequest(fromFile);
        assertTrue(isEqual(aString, parameters.name));
        assertTrue(isEqual(aData, parameters.interceptor));
    }

    @Test
    public void test_MapAddInterceptorCodec_encodeResponse() {
        int fileClientMessageIndex = 77;
        ClientMessage encoded = MapAddInterceptorCodec.encodeResponse(aString);
        ClientMessage fromFile = clientMessages.get(fileClientMessageIndex);
        compareClientMessages(fromFile, encoded);
    }

    @Test
    public void test_MapRemoveInterceptorCodec_decodeRequest() {
        int fileClientMessageIndex = 78;
        ClientMessage fromFile = clientMessages.get(fileClientMessageIndex);
        MapRemoveInterceptorCodec.RequestParameters parameters = MapRemoveInterceptorCodec.decodeRequest(fromFile);
        assertTrue(isEqual(aString, parameters.name));
        assertTrue(isEqual(aString, parameters.id));
    }

    @Test
    public void test_MapRemoveInterceptorCodec_encodeResponse() {
        int fileClientMessageIndex = 79;
        ClientMessage encoded = MapRemoveInterceptorCodec.encodeResponse(aBoolean);
        ClientMessage fromFile = clientMessages.get(fileClientMessageIndex);
        compareClientMessages(fromFile, encoded);
    }

    @Test
    public void test_MapAddEntryListenerToKeyWithPredicateCodec_decodeRequest() {
        int fileClientMessageIndex = 80;
        ClientMessage fromFile = clientMessages.get(fileClientMessageIndex);
        MapAddEntryListenerToKeyWithPredicateCodec.RequestParameters parameters = MapAddEntryListenerToKeyWithPredicateCodec.decodeRequest(fromFile);
        assertTrue(isEqual(aString, parameters.name));
        assertTrue(isEqual(aData, parameters.key));
        assertTrue(isEqual(aData, parameters.predicate));
        assertTrue(isEqual(aBoolean, parameters.includeValue));
        assertTrue(isEqual(anInt, parameters.listenerFlags));
        assertTrue(isEqual(aBoolean, parameters.localOnly));
    }

    @Test
    public void test_MapAddEntryListenerToKeyWithPredicateCodec_encodeResponse() {
        int fileClientMessageIndex = 81;
        ClientMessage encoded = MapAddEntryListenerToKeyWithPredicateCodec.encodeResponse(aUUID);
        ClientMessage fromFile = clientMessages.get(fileClientMessageIndex);
        compareClientMessages(fromFile, encoded);
    }

    @Test
    public void test_MapAddEntryListenerToKeyWithPredicateCodec_encodeEntryEvent() {
        int fileClientMessageIndex = 82;
        ClientMessage fromFile = clientMessages.get(fileClientMessageIndex);
        ClientMessage encoded = MapAddEntryListenerToKeyWithPredicateCodec.encodeEntryEvent(null, null, null, null, anInt, aUUID, anInt);
        compareClientMessages(fromFile, encoded);
    }

    @Test
    public void test_MapAddEntryListenerWithPredicateCodec_decodeRequest() {
        int fileClientMessageIndex = 83;
        ClientMessage fromFile = clientMessages.get(fileClientMessageIndex);
        MapAddEntryListenerWithPredicateCodec.RequestParameters parameters = MapAddEntryListenerWithPredicateCodec.decodeRequest(fromFile);
        assertTrue(isEqual(aString, parameters.name));
        assertTrue(isEqual(aData, parameters.predicate));
        assertTrue(isEqual(aBoolean, parameters.includeValue));
        assertTrue(isEqual(anInt, parameters.listenerFlags));
        assertTrue(isEqual(aBoolean, parameters.localOnly));
    }

    @Test
    public void test_MapAddEntryListenerWithPredicateCodec_encodeResponse() {
        int fileClientMessageIndex = 84;
        ClientMessage encoded = MapAddEntryListenerWithPredicateCodec.encodeResponse(aUUID);
        ClientMessage fromFile = clientMessages.get(fileClientMessageIndex);
        compareClientMessages(fromFile, encoded);
    }

    @Test
    public void test_MapAddEntryListenerWithPredicateCodec_encodeEntryEvent() {
        int fileClientMessageIndex = 85;
        ClientMessage fromFile = clientMessages.get(fileClientMessageIndex);
        ClientMessage encoded = MapAddEntryListenerWithPredicateCodec.encodeEntryEvent(null, null, null, null, anInt, aUUID, anInt);
        compareClientMessages(fromFile, encoded);
    }

    @Test
    public void test_MapAddEntryListenerToKeyCodec_decodeRequest() {
        int fileClientMessageIndex = 86;
        ClientMessage fromFile = clientMessages.get(fileClientMessageIndex);
        MapAddEntryListenerToKeyCodec.RequestParameters parameters = MapAddEntryListenerToKeyCodec.decodeRequest(fromFile);
        assertTrue(isEqual(aString, parameters.name));
        assertTrue(isEqual(aData, parameters.key));
        assertTrue(isEqual(aBoolean, parameters.includeValue));
        assertTrue(isEqual(anInt, parameters.listenerFlags));
        assertTrue(isEqual(aBoolean, parameters.localOnly));
    }

    @Test
    public void test_MapAddEntryListenerToKeyCodec_encodeResponse() {
        int fileClientMessageIndex = 87;
        ClientMessage encoded = MapAddEntryListenerToKeyCodec.encodeResponse(aUUID);
        ClientMessage fromFile = clientMessages.get(fileClientMessageIndex);
        compareClientMessages(fromFile, encoded);
    }

    @Test
    public void test_MapAddEntryListenerToKeyCodec_encodeEntryEvent() {
        int fileClientMessageIndex = 88;
        ClientMessage fromFile = clientMessages.get(fileClientMessageIndex);
        ClientMessage encoded = MapAddEntryListenerToKeyCodec.encodeEntryEvent(null, null, null, null, anInt, aUUID, anInt);
        compareClientMessages(fromFile, encoded);
    }

    @Test
    public void test_MapAddEntryListenerCodec_decodeRequest() {
        int fileClientMessageIndex = 89;
        ClientMessage fromFile = clientMessages.get(fileClientMessageIndex);
        MapAddEntryListenerCodec.RequestParameters parameters = MapAddEntryListenerCodec.decodeRequest(fromFile);
        assertTrue(isEqual(aString, parameters.name));
        assertTrue(isEqual(aBoolean, parameters.includeValue));
        assertTrue(isEqual(anInt, parameters.listenerFlags));
        assertTrue(isEqual(aBoolean, parameters.localOnly));
    }

    @Test
    public void test_MapAddEntryListenerCodec_encodeResponse() {
        int fileClientMessageIndex = 90;
        ClientMessage encoded = MapAddEntryListenerCodec.encodeResponse(aUUID);
        ClientMessage fromFile = clientMessages.get(fileClientMessageIndex);
        compareClientMessages(fromFile, encoded);
    }

    @Test
    public void test_MapAddEntryListenerCodec_encodeEntryEvent() {
        int fileClientMessageIndex = 91;
        ClientMessage fromFile = clientMessages.get(fileClientMessageIndex);
        ClientMessage encoded = MapAddEntryListenerCodec.encodeEntryEvent(null, null, null, null, anInt, aUUID, anInt);
        compareClientMessages(fromFile, encoded);
    }

    @Test
    public void test_MapRemoveEntryListenerCodec_decodeRequest() {
        int fileClientMessageIndex = 92;
        ClientMessage fromFile = clientMessages.get(fileClientMessageIndex);
        MapRemoveEntryListenerCodec.RequestParameters parameters = MapRemoveEntryListenerCodec.decodeRequest(fromFile);
        assertTrue(isEqual(aString, parameters.name));
        assertTrue(isEqual(aUUID, parameters.registrationId));
    }

    @Test
    public void test_MapRemoveEntryListenerCodec_encodeResponse() {
        int fileClientMessageIndex = 93;
        ClientMessage encoded = MapRemoveEntryListenerCodec.encodeResponse(aBoolean);
        ClientMessage fromFile = clientMessages.get(fileClientMessageIndex);
        compareClientMessages(fromFile, encoded);
    }

    @Test
    public void test_MapAddPartitionLostListenerCodec_decodeRequest() {
        int fileClientMessageIndex = 94;
        ClientMessage fromFile = clientMessages.get(fileClientMessageIndex);
        MapAddPartitionLostListenerCodec.RequestParameters parameters = MapAddPartitionLostListenerCodec.decodeRequest(fromFile);
        assertTrue(isEqual(aString, parameters.name));
        assertTrue(isEqual(aBoolean, parameters.localOnly));
    }

    @Test
    public void test_MapAddPartitionLostListenerCodec_encodeResponse() {
        int fileClientMessageIndex = 95;
        ClientMessage encoded = MapAddPartitionLostListenerCodec.encodeResponse(aUUID);
        ClientMessage fromFile = clientMessages.get(fileClientMessageIndex);
        compareClientMessages(fromFile, encoded);
    }

    @Test
    public void test_MapAddPartitionLostListenerCodec_encodeMapPartitionLostEvent() {
        int fileClientMessageIndex = 96;
        ClientMessage fromFile = clientMessages.get(fileClientMessageIndex);
        ClientMessage encoded = MapAddPartitionLostListenerCodec.encodeMapPartitionLostEvent(anInt, aUUID);
        compareClientMessages(fromFile, encoded);
    }

    @Test
    public void test_MapRemovePartitionLostListenerCodec_decodeRequest() {
        int fileClientMessageIndex = 97;
        ClientMessage fromFile = clientMessages.get(fileClientMessageIndex);
        MapRemovePartitionLostListenerCodec.RequestParameters parameters = MapRemovePartitionLostListenerCodec.decodeRequest(fromFile);
        assertTrue(isEqual(aString, parameters.name));
        assertTrue(isEqual(aUUID, parameters.registrationId));
    }

    @Test
    public void test_MapRemovePartitionLostListenerCodec_encodeResponse() {
        int fileClientMessageIndex = 98;
        ClientMessage encoded = MapRemovePartitionLostListenerCodec.encodeResponse(aBoolean);
        ClientMessage fromFile = clientMessages.get(fileClientMessageIndex);
        compareClientMessages(fromFile, encoded);
    }

    @Test
    public void test_MapGetEntryViewCodec_decodeRequest() {
        int fileClientMessageIndex = 99;
        ClientMessage fromFile = clientMessages.get(fileClientMessageIndex);
        MapGetEntryViewCodec.RequestParameters parameters = MapGetEntryViewCodec.decodeRequest(fromFile);
        assertTrue(isEqual(aString, parameters.name));
        assertTrue(isEqual(aData, parameters.key));
        assertTrue(isEqual(aLong, parameters.threadId));
    }

    @Test
    public void test_MapGetEntryViewCodec_encodeResponse() {
        int fileClientMessageIndex = 100;
        ClientMessage encoded = MapGetEntryViewCodec.encodeResponse(null, aLong);
        ClientMessage fromFile = clientMessages.get(fileClientMessageIndex);
        compareClientMessages(fromFile, encoded);
    }

    @Test
    public void test_MapEvictCodec_decodeRequest() {
        int fileClientMessageIndex = 101;
        ClientMessage fromFile = clientMessages.get(fileClientMessageIndex);
        MapEvictCodec.RequestParameters parameters = MapEvictCodec.decodeRequest(fromFile);
        assertTrue(isEqual(aString, parameters.name));
        assertTrue(isEqual(aData, parameters.key));
        assertTrue(isEqual(aLong, parameters.threadId));
    }

    @Test
    public void test_MapEvictCodec_encodeResponse() {
        int fileClientMessageIndex = 102;
        ClientMessage encoded = MapEvictCodec.encodeResponse(aBoolean);
        ClientMessage fromFile = clientMessages.get(fileClientMessageIndex);
        compareClientMessages(fromFile, encoded);
    }

    @Test
    public void test_MapEvictAllCodec_decodeRequest() {
        int fileClientMessageIndex = 103;
        ClientMessage fromFile = clientMessages.get(fileClientMessageIndex);
        MapEvictAllCodec.RequestParameters parameters = MapEvictAllCodec.decodeRequest(fromFile);
        assertTrue(isEqual(aString, parameters.name));
    }

    @Test
    public void test_MapEvictAllCodec_encodeResponse() {
        int fileClientMessageIndex = 104;
        ClientMessage encoded = MapEvictAllCodec.encodeResponse();
        ClientMessage fromFile = clientMessages.get(fileClientMessageIndex);
        compareClientMessages(fromFile, encoded);
    }

    @Test
    public void test_MapLoadAllCodec_decodeRequest() {
        int fileClientMessageIndex = 105;
        ClientMessage fromFile = clientMessages.get(fileClientMessageIndex);
        MapLoadAllCodec.RequestParameters parameters = MapLoadAllCodec.decodeRequest(fromFile);
        assertTrue(isEqual(aString, parameters.name));
        assertTrue(isEqual(aBoolean, parameters.replaceExistingValues));
    }

    @Test
    public void test_MapLoadAllCodec_encodeResponse() {
        int fileClientMessageIndex = 106;
        ClientMessage encoded = MapLoadAllCodec.encodeResponse();
        ClientMessage fromFile = clientMessages.get(fileClientMessageIndex);
        compareClientMessages(fromFile, encoded);
    }

    @Test
    public void test_MapLoadGivenKeysCodec_decodeRequest() {
        int fileClientMessageIndex = 107;
        ClientMessage fromFile = clientMessages.get(fileClientMessageIndex);
        MapLoadGivenKeysCodec.RequestParameters parameters = MapLoadGivenKeysCodec.decodeRequest(fromFile);
        assertTrue(isEqual(aString, parameters.name));
        assertTrue(isEqual(aListOfData, parameters.keys));
        assertTrue(isEqual(aBoolean, parameters.replaceExistingValues));
    }

    @Test
    public void test_MapLoadGivenKeysCodec_encodeResponse() {
        int fileClientMessageIndex = 108;
        ClientMessage encoded = MapLoadGivenKeysCodec.encodeResponse();
        ClientMessage fromFile = clientMessages.get(fileClientMessageIndex);
        compareClientMessages(fromFile, encoded);
    }

    @Test
    public void test_MapKeySetCodec_decodeRequest() {
        int fileClientMessageIndex = 109;
        ClientMessage fromFile = clientMessages.get(fileClientMessageIndex);
        MapKeySetCodec.RequestParameters parameters = MapKeySetCodec.decodeRequest(fromFile);
        assertTrue(isEqual(aString, parameters.name));
    }

    @Test
    public void test_MapKeySetCodec_encodeResponse() {
        int fileClientMessageIndex = 110;
        ClientMessage encoded = MapKeySetCodec.encodeResponse(aListOfData);
        ClientMessage fromFile = clientMessages.get(fileClientMessageIndex);
        compareClientMessages(fromFile, encoded);
    }

    @Test
    public void test_MapGetAllCodec_decodeRequest() {
        int fileClientMessageIndex = 111;
        ClientMessage fromFile = clientMessages.get(fileClientMessageIndex);
        MapGetAllCodec.RequestParameters parameters = MapGetAllCodec.decodeRequest(fromFile);
        assertTrue(isEqual(aString, parameters.name));
        assertTrue(isEqual(aListOfData, parameters.keys));
    }

    @Test
    public void test_MapGetAllCodec_encodeResponse() {
        int fileClientMessageIndex = 112;
        ClientMessage encoded = MapGetAllCodec.encodeResponse(aListOfDataToData);
        ClientMessage fromFile = clientMessages.get(fileClientMessageIndex);
        compareClientMessages(fromFile, encoded);
    }

    @Test
    public void test_MapValuesCodec_decodeRequest() {
        int fileClientMessageIndex = 113;
        ClientMessage fromFile = clientMessages.get(fileClientMessageIndex);
        MapValuesCodec.RequestParameters parameters = MapValuesCodec.decodeRequest(fromFile);
        assertTrue(isEqual(aString, parameters.name));
    }

    @Test
    public void test_MapValuesCodec_encodeResponse() {
        int fileClientMessageIndex = 114;
        ClientMessage encoded = MapValuesCodec.encodeResponse(aListOfData);
        ClientMessage fromFile = clientMessages.get(fileClientMessageIndex);
        compareClientMessages(fromFile, encoded);
    }

    @Test
    public void test_MapEntrySetCodec_decodeRequest() {
        int fileClientMessageIndex = 115;
        ClientMessage fromFile = clientMessages.get(fileClientMessageIndex);
        MapEntrySetCodec.RequestParameters parameters = MapEntrySetCodec.decodeRequest(fromFile);
        assertTrue(isEqual(aString, parameters.name));
    }

    @Test
    public void test_MapEntrySetCodec_encodeResponse() {
        int fileClientMessageIndex = 116;
        ClientMessage encoded = MapEntrySetCodec.encodeResponse(aListOfDataToData);
        ClientMessage fromFile = clientMessages.get(fileClientMessageIndex);
        compareClientMessages(fromFile, encoded);
    }

    @Test
    public void test_MapKeySetWithPredicateCodec_decodeRequest() {
        int fileClientMessageIndex = 117;
        ClientMessage fromFile = clientMessages.get(fileClientMessageIndex);
        MapKeySetWithPredicateCodec.RequestParameters parameters = MapKeySetWithPredicateCodec.decodeRequest(fromFile);
        assertTrue(isEqual(aString, parameters.name));
        assertTrue(isEqual(aData, parameters.predicate));
    }

    @Test
    public void test_MapKeySetWithPredicateCodec_encodeResponse() {
        int fileClientMessageIndex = 118;
        ClientMessage encoded = MapKeySetWithPredicateCodec.encodeResponse(aListOfData);
        ClientMessage fromFile = clientMessages.get(fileClientMessageIndex);
        compareClientMessages(fromFile, encoded);
    }

    @Test
    public void test_MapValuesWithPredicateCodec_decodeRequest() {
        int fileClientMessageIndex = 119;
        ClientMessage fromFile = clientMessages.get(fileClientMessageIndex);
        MapValuesWithPredicateCodec.RequestParameters parameters = MapValuesWithPredicateCodec.decodeRequest(fromFile);
        assertTrue(isEqual(aString, parameters.name));
        assertTrue(isEqual(aData, parameters.predicate));
    }

    @Test
    public void test_MapValuesWithPredicateCodec_encodeResponse() {
        int fileClientMessageIndex = 120;
        ClientMessage encoded = MapValuesWithPredicateCodec.encodeResponse(aListOfData);
        ClientMessage fromFile = clientMessages.get(fileClientMessageIndex);
        compareClientMessages(fromFile, encoded);
    }

    @Test
    public void test_MapEntriesWithPredicateCodec_decodeRequest() {
        int fileClientMessageIndex = 121;
        ClientMessage fromFile = clientMessages.get(fileClientMessageIndex);
        MapEntriesWithPredicateCodec.RequestParameters parameters = MapEntriesWithPredicateCodec.decodeRequest(fromFile);
        assertTrue(isEqual(aString, parameters.name));
        assertTrue(isEqual(aData, parameters.predicate));
    }

    @Test
    public void test_MapEntriesWithPredicateCodec_encodeResponse() {
        int fileClientMessageIndex = 122;
        ClientMessage encoded = MapEntriesWithPredicateCodec.encodeResponse(aListOfDataToData);
        ClientMessage fromFile = clientMessages.get(fileClientMessageIndex);
        compareClientMessages(fromFile, encoded);
    }

    @Test
    public void test_MapAddIndexCodec_decodeRequest() {
        int fileClientMessageIndex = 123;
        ClientMessage fromFile = clientMessages.get(fileClientMessageIndex);
        MapAddIndexCodec.RequestParameters parameters = MapAddIndexCodec.decodeRequest(fromFile);
        assertTrue(isEqual(aString, parameters.name));
        assertTrue(isEqual(anIndexConfig, parameters.indexConfig));
    }

    @Test
    public void test_MapAddIndexCodec_encodeResponse() {
        int fileClientMessageIndex = 124;
        ClientMessage encoded = MapAddIndexCodec.encodeResponse();
        ClientMessage fromFile = clientMessages.get(fileClientMessageIndex);
        compareClientMessages(fromFile, encoded);
    }

    @Test
    public void test_MapSizeCodec_decodeRequest() {
        int fileClientMessageIndex = 125;
        ClientMessage fromFile = clientMessages.get(fileClientMessageIndex);
        MapSizeCodec.RequestParameters parameters = MapSizeCodec.decodeRequest(fromFile);
        assertTrue(isEqual(aString, parameters.name));
    }

    @Test
    public void test_MapSizeCodec_encodeResponse() {
        int fileClientMessageIndex = 126;
        ClientMessage encoded = MapSizeCodec.encodeResponse(anInt);
        ClientMessage fromFile = clientMessages.get(fileClientMessageIndex);
        compareClientMessages(fromFile, encoded);
    }

    @Test
    public void test_MapIsEmptyCodec_decodeRequest() {
        int fileClientMessageIndex = 127;
        ClientMessage fromFile = clientMessages.get(fileClientMessageIndex);
        MapIsEmptyCodec.RequestParameters parameters = MapIsEmptyCodec.decodeRequest(fromFile);
        assertTrue(isEqual(aString, parameters.name));
    }

    @Test
    public void test_MapIsEmptyCodec_encodeResponse() {
        int fileClientMessageIndex = 128;
        ClientMessage encoded = MapIsEmptyCodec.encodeResponse(aBoolean);
        ClientMessage fromFile = clientMessages.get(fileClientMessageIndex);
        compareClientMessages(fromFile, encoded);
    }

    @Test
    public void test_MapPutAllCodec_decodeRequest() {
        int fileClientMessageIndex = 129;
        ClientMessage fromFile = clientMessages.get(fileClientMessageIndex);
        MapPutAllCodec.RequestParameters parameters = MapPutAllCodec.decodeRequest(fromFile);
        assertTrue(isEqual(aString, parameters.name));
        assertTrue(isEqual(aListOfDataToData, parameters.entries));
    }

    @Test
    public void test_MapPutAllCodec_encodeResponse() {
        int fileClientMessageIndex = 130;
        ClientMessage encoded = MapPutAllCodec.encodeResponse();
        ClientMessage fromFile = clientMessages.get(fileClientMessageIndex);
        compareClientMessages(fromFile, encoded);
    }

    @Test
    public void test_MapClearCodec_decodeRequest() {
        int fileClientMessageIndex = 131;
        ClientMessage fromFile = clientMessages.get(fileClientMessageIndex);
        MapClearCodec.RequestParameters parameters = MapClearCodec.decodeRequest(fromFile);
        assertTrue(isEqual(aString, parameters.name));
    }

    @Test
    public void test_MapClearCodec_encodeResponse() {
        int fileClientMessageIndex = 132;
        ClientMessage encoded = MapClearCodec.encodeResponse();
        ClientMessage fromFile = clientMessages.get(fileClientMessageIndex);
        compareClientMessages(fromFile, encoded);
    }

    @Test
    public void test_MapExecuteOnKeyCodec_decodeRequest() {
        int fileClientMessageIndex = 133;
        ClientMessage fromFile = clientMessages.get(fileClientMessageIndex);
        MapExecuteOnKeyCodec.RequestParameters parameters = MapExecuteOnKeyCodec.decodeRequest(fromFile);
        assertTrue(isEqual(aString, parameters.name));
        assertTrue(isEqual(aData, parameters.entryProcessor));
        assertTrue(isEqual(aData, parameters.key));
        assertTrue(isEqual(aLong, parameters.threadId));
    }

    @Test
    public void test_MapExecuteOnKeyCodec_encodeResponse() {
        int fileClientMessageIndex = 134;
        ClientMessage encoded = MapExecuteOnKeyCodec.encodeResponse(null);
        ClientMessage fromFile = clientMessages.get(fileClientMessageIndex);
        compareClientMessages(fromFile, encoded);
    }

    @Test
    public void test_MapSubmitToKeyCodec_decodeRequest() {
        int fileClientMessageIndex = 135;
        ClientMessage fromFile = clientMessages.get(fileClientMessageIndex);
        MapSubmitToKeyCodec.RequestParameters parameters = MapSubmitToKeyCodec.decodeRequest(fromFile);
        assertTrue(isEqual(aString, parameters.name));
        assertTrue(isEqual(aData, parameters.entryProcessor));
        assertTrue(isEqual(aData, parameters.key));
        assertTrue(isEqual(aLong, parameters.threadId));
    }

    @Test
    public void test_MapSubmitToKeyCodec_encodeResponse() {
        int fileClientMessageIndex = 136;
        ClientMessage encoded = MapSubmitToKeyCodec.encodeResponse(null);
        ClientMessage fromFile = clientMessages.get(fileClientMessageIndex);
        compareClientMessages(fromFile, encoded);
    }

    @Test
    public void test_MapExecuteOnAllKeysCodec_decodeRequest() {
        int fileClientMessageIndex = 137;
        ClientMessage fromFile = clientMessages.get(fileClientMessageIndex);
        MapExecuteOnAllKeysCodec.RequestParameters parameters = MapExecuteOnAllKeysCodec.decodeRequest(fromFile);
        assertTrue(isEqual(aString, parameters.name));
        assertTrue(isEqual(aData, parameters.entryProcessor));
    }

    @Test
    public void test_MapExecuteOnAllKeysCodec_encodeResponse() {
        int fileClientMessageIndex = 138;
        ClientMessage encoded = MapExecuteOnAllKeysCodec.encodeResponse(aListOfDataToData);
        ClientMessage fromFile = clientMessages.get(fileClientMessageIndex);
        compareClientMessages(fromFile, encoded);
    }

    @Test
    public void test_MapExecuteWithPredicateCodec_decodeRequest() {
        int fileClientMessageIndex = 139;
        ClientMessage fromFile = clientMessages.get(fileClientMessageIndex);
        MapExecuteWithPredicateCodec.RequestParameters parameters = MapExecuteWithPredicateCodec.decodeRequest(fromFile);
        assertTrue(isEqual(aString, parameters.name));
        assertTrue(isEqual(aData, parameters.entryProcessor));
        assertTrue(isEqual(aData, parameters.predicate));
    }

    @Test
    public void test_MapExecuteWithPredicateCodec_encodeResponse() {
        int fileClientMessageIndex = 140;
        ClientMessage encoded = MapExecuteWithPredicateCodec.encodeResponse(aListOfDataToData);
        ClientMessage fromFile = clientMessages.get(fileClientMessageIndex);
        compareClientMessages(fromFile, encoded);
    }

    @Test
    public void test_MapExecuteOnKeysCodec_decodeRequest() {
        int fileClientMessageIndex = 141;
        ClientMessage fromFile = clientMessages.get(fileClientMessageIndex);
        MapExecuteOnKeysCodec.RequestParameters parameters = MapExecuteOnKeysCodec.decodeRequest(fromFile);
        assertTrue(isEqual(aString, parameters.name));
        assertTrue(isEqual(aData, parameters.entryProcessor));
        assertTrue(isEqual(aListOfData, parameters.keys));
    }

    @Test
    public void test_MapExecuteOnKeysCodec_encodeResponse() {
        int fileClientMessageIndex = 142;
        ClientMessage encoded = MapExecuteOnKeysCodec.encodeResponse(aListOfDataToData);
        ClientMessage fromFile = clientMessages.get(fileClientMessageIndex);
        compareClientMessages(fromFile, encoded);
    }

    @Test
    public void test_MapForceUnlockCodec_decodeRequest() {
        int fileClientMessageIndex = 143;
        ClientMessage fromFile = clientMessages.get(fileClientMessageIndex);
        MapForceUnlockCodec.RequestParameters parameters = MapForceUnlockCodec.decodeRequest(fromFile);
        assertTrue(isEqual(aString, parameters.name));
        assertTrue(isEqual(aData, parameters.key));
        assertTrue(isEqual(aLong, parameters.referenceId));
    }

    @Test
    public void test_MapForceUnlockCodec_encodeResponse() {
        int fileClientMessageIndex = 144;
        ClientMessage encoded = MapForceUnlockCodec.encodeResponse();
        ClientMessage fromFile = clientMessages.get(fileClientMessageIndex);
        compareClientMessages(fromFile, encoded);
    }

    @Test
    public void test_MapKeySetWithPagingPredicateCodec_decodeRequest() {
        int fileClientMessageIndex = 145;
        ClientMessage fromFile = clientMessages.get(fileClientMessageIndex);
        MapKeySetWithPagingPredicateCodec.RequestParameters parameters = MapKeySetWithPagingPredicateCodec.decodeRequest(fromFile);
        assertTrue(isEqual(aString, parameters.name));
        assertTrue(isEqual(aData, parameters.predicate));
    }

    @Test
    public void test_MapKeySetWithPagingPredicateCodec_encodeResponse() {
        int fileClientMessageIndex = 146;
        ClientMessage encoded = MapKeySetWithPagingPredicateCodec.encodeResponse(aListOfData);
        ClientMessage fromFile = clientMessages.get(fileClientMessageIndex);
        compareClientMessages(fromFile, encoded);
    }

    @Test
    public void test_MapValuesWithPagingPredicateCodec_decodeRequest() {
        int fileClientMessageIndex = 147;
        ClientMessage fromFile = clientMessages.get(fileClientMessageIndex);
        MapValuesWithPagingPredicateCodec.RequestParameters parameters = MapValuesWithPagingPredicateCodec.decodeRequest(fromFile);
        assertTrue(isEqual(aString, parameters.name));
        assertTrue(isEqual(aData, parameters.predicate));
    }

    @Test
    public void test_MapValuesWithPagingPredicateCodec_encodeResponse() {
        int fileClientMessageIndex = 148;
        ClientMessage encoded = MapValuesWithPagingPredicateCodec.encodeResponse(aListOfDataToData);
        ClientMessage fromFile = clientMessages.get(fileClientMessageIndex);
        compareClientMessages(fromFile, encoded);
    }

    @Test
    public void test_MapEntriesWithPagingPredicateCodec_decodeRequest() {
        int fileClientMessageIndex = 149;
        ClientMessage fromFile = clientMessages.get(fileClientMessageIndex);
        MapEntriesWithPagingPredicateCodec.RequestParameters parameters = MapEntriesWithPagingPredicateCodec.decodeRequest(fromFile);
        assertTrue(isEqual(aString, parameters.name));
        assertTrue(isEqual(aData, parameters.predicate));
    }

    @Test
    public void test_MapEntriesWithPagingPredicateCodec_encodeResponse() {
        int fileClientMessageIndex = 150;
        ClientMessage encoded = MapEntriesWithPagingPredicateCodec.encodeResponse(aListOfDataToData);
        ClientMessage fromFile = clientMessages.get(fileClientMessageIndex);
        compareClientMessages(fromFile, encoded);
    }

    @Test
    public void test_MapClearNearCacheCodec_decodeRequest() {
        int fileClientMessageIndex = 151;
        ClientMessage fromFile = clientMessages.get(fileClientMessageIndex);
        MapClearNearCacheCodec.RequestParameters parameters = MapClearNearCacheCodec.decodeRequest(fromFile);
        assertTrue(isEqual(aString, parameters.name));
        assertTrue(isEqual(anAddress, parameters.target));
    }

    @Test
    public void test_MapClearNearCacheCodec_encodeResponse() {
        int fileClientMessageIndex = 152;
        ClientMessage encoded = MapClearNearCacheCodec.encodeResponse();
        ClientMessage fromFile = clientMessages.get(fileClientMessageIndex);
        compareClientMessages(fromFile, encoded);
    }

    @Test
    public void test_MapFetchKeysCodec_decodeRequest() {
        int fileClientMessageIndex = 153;
        ClientMessage fromFile = clientMessages.get(fileClientMessageIndex);
        MapFetchKeysCodec.RequestParameters parameters = MapFetchKeysCodec.decodeRequest(fromFile);
        assertTrue(isEqual(aString, parameters.name));
        assertTrue(isEqual(anInt, parameters.tableIndex));
        assertTrue(isEqual(anInt, parameters.batch));
    }

    @Test
    public void test_MapFetchKeysCodec_encodeResponse() {
        int fileClientMessageIndex = 154;
        ClientMessage encoded = MapFetchKeysCodec.encodeResponse(anInt, aListOfData);
        ClientMessage fromFile = clientMessages.get(fileClientMessageIndex);
        compareClientMessages(fromFile, encoded);
    }

    @Test
    public void test_MapFetchEntriesCodec_decodeRequest() {
        int fileClientMessageIndex = 155;
        ClientMessage fromFile = clientMessages.get(fileClientMessageIndex);
        MapFetchEntriesCodec.RequestParameters parameters = MapFetchEntriesCodec.decodeRequest(fromFile);
        assertTrue(isEqual(aString, parameters.name));
        assertTrue(isEqual(anInt, parameters.tableIndex));
        assertTrue(isEqual(anInt, parameters.batch));
    }

    @Test
    public void test_MapFetchEntriesCodec_encodeResponse() {
        int fileClientMessageIndex = 156;
        ClientMessage encoded = MapFetchEntriesCodec.encodeResponse(anInt, aListOfDataToData);
        ClientMessage fromFile = clientMessages.get(fileClientMessageIndex);
        compareClientMessages(fromFile, encoded);
    }

    @Test
    public void test_MapAggregateCodec_decodeRequest() {
        int fileClientMessageIndex = 157;
        ClientMessage fromFile = clientMessages.get(fileClientMessageIndex);
        MapAggregateCodec.RequestParameters parameters = MapAggregateCodec.decodeRequest(fromFile);
        assertTrue(isEqual(aString, parameters.name));
        assertTrue(isEqual(aData, parameters.aggregator));
    }

    @Test
    public void test_MapAggregateCodec_encodeResponse() {
        int fileClientMessageIndex = 158;
        ClientMessage encoded = MapAggregateCodec.encodeResponse(null);
        ClientMessage fromFile = clientMessages.get(fileClientMessageIndex);
        compareClientMessages(fromFile, encoded);
    }

    @Test
    public void test_MapAggregateWithPredicateCodec_decodeRequest() {
        int fileClientMessageIndex = 159;
        ClientMessage fromFile = clientMessages.get(fileClientMessageIndex);
        MapAggregateWithPredicateCodec.RequestParameters parameters = MapAggregateWithPredicateCodec.decodeRequest(fromFile);
        assertTrue(isEqual(aString, parameters.name));
        assertTrue(isEqual(aData, parameters.aggregator));
        assertTrue(isEqual(aData, parameters.predicate));
    }

    @Test
    public void test_MapAggregateWithPredicateCodec_encodeResponse() {
        int fileClientMessageIndex = 160;
        ClientMessage encoded = MapAggregateWithPredicateCodec.encodeResponse(null);
        ClientMessage fromFile = clientMessages.get(fileClientMessageIndex);
        compareClientMessages(fromFile, encoded);
    }

    @Test
    public void test_MapProjectCodec_decodeRequest() {
        int fileClientMessageIndex = 161;
        ClientMessage fromFile = clientMessages.get(fileClientMessageIndex);
        MapProjectCodec.RequestParameters parameters = MapProjectCodec.decodeRequest(fromFile);
        assertTrue(isEqual(aString, parameters.name));
        assertTrue(isEqual(aData, parameters.projection));
    }

    @Test
    public void test_MapProjectCodec_encodeResponse() {
        int fileClientMessageIndex = 162;
        ClientMessage encoded = MapProjectCodec.encodeResponse(aListOfData);
        ClientMessage fromFile = clientMessages.get(fileClientMessageIndex);
        compareClientMessages(fromFile, encoded);
    }

    @Test
    public void test_MapProjectWithPredicateCodec_decodeRequest() {
        int fileClientMessageIndex = 163;
        ClientMessage fromFile = clientMessages.get(fileClientMessageIndex);
        MapProjectWithPredicateCodec.RequestParameters parameters = MapProjectWithPredicateCodec.decodeRequest(fromFile);
        assertTrue(isEqual(aString, parameters.name));
        assertTrue(isEqual(aData, parameters.projection));
        assertTrue(isEqual(aData, parameters.predicate));
    }

    @Test
    public void test_MapProjectWithPredicateCodec_encodeResponse() {
        int fileClientMessageIndex = 164;
        ClientMessage encoded = MapProjectWithPredicateCodec.encodeResponse(aListOfData);
        ClientMessage fromFile = clientMessages.get(fileClientMessageIndex);
        compareClientMessages(fromFile, encoded);
    }

    @Test
    public void test_MapFetchNearCacheInvalidationMetadataCodec_decodeRequest() {
        int fileClientMessageIndex = 165;
        ClientMessage fromFile = clientMessages.get(fileClientMessageIndex);
        MapFetchNearCacheInvalidationMetadataCodec.RequestParameters parameters = MapFetchNearCacheInvalidationMetadataCodec.decodeRequest(fromFile);
        assertTrue(isEqual(aListOfStrings, parameters.names));
        assertTrue(isEqual(anAddress, parameters.address));
    }

    @Test
    public void test_MapFetchNearCacheInvalidationMetadataCodec_encodeResponse() {
        int fileClientMessageIndex = 166;
        ClientMessage encoded = MapFetchNearCacheInvalidationMetadataCodec.encodeResponse(aListOfStringToListOfIntegerToLong, aListOfIntegerToUUID);
        ClientMessage fromFile = clientMessages.get(fileClientMessageIndex);
        compareClientMessages(fromFile, encoded);
    }

    @Test
    public void test_MapAssignAndGetUuidsCodec_decodeRequest() {
        int fileClientMessageIndex = 167;
        ClientMessage fromFile = clientMessages.get(fileClientMessageIndex);
        MapAssignAndGetUuidsCodec.RequestParameters parameters = MapAssignAndGetUuidsCodec.decodeRequest(fromFile);
    }

    @Test
    public void test_MapAssignAndGetUuidsCodec_encodeResponse() {
        int fileClientMessageIndex = 168;
        ClientMessage encoded = MapAssignAndGetUuidsCodec.encodeResponse(aListOfIntegerToUUID);
        ClientMessage fromFile = clientMessages.get(fileClientMessageIndex);
        compareClientMessages(fromFile, encoded);
    }

    @Test
    public void test_MapRemoveAllCodec_decodeRequest() {
        int fileClientMessageIndex = 169;
        ClientMessage fromFile = clientMessages.get(fileClientMessageIndex);
        MapRemoveAllCodec.RequestParameters parameters = MapRemoveAllCodec.decodeRequest(fromFile);
        assertTrue(isEqual(aString, parameters.name));
        assertTrue(isEqual(aData, parameters.predicate));
    }

    @Test
    public void test_MapRemoveAllCodec_encodeResponse() {
        int fileClientMessageIndex = 170;
        ClientMessage encoded = MapRemoveAllCodec.encodeResponse();
        ClientMessage fromFile = clientMessages.get(fileClientMessageIndex);
        compareClientMessages(fromFile, encoded);
    }

    @Test
    public void test_MapAddNearCacheInvalidationListenerCodec_decodeRequest() {
        int fileClientMessageIndex = 171;
        ClientMessage fromFile = clientMessages.get(fileClientMessageIndex);
        MapAddNearCacheInvalidationListenerCodec.RequestParameters parameters = MapAddNearCacheInvalidationListenerCodec.decodeRequest(fromFile);
        assertTrue(isEqual(aString, parameters.name));
        assertTrue(isEqual(anInt, parameters.listenerFlags));
        assertTrue(isEqual(aBoolean, parameters.localOnly));
    }

    @Test
    public void test_MapAddNearCacheInvalidationListenerCodec_encodeResponse() {
        int fileClientMessageIndex = 172;
        ClientMessage encoded = MapAddNearCacheInvalidationListenerCodec.encodeResponse(aUUID);
        ClientMessage fromFile = clientMessages.get(fileClientMessageIndex);
        compareClientMessages(fromFile, encoded);
    }

    @Test
    public void test_MapAddNearCacheInvalidationListenerCodec_encodeIMapInvalidationEvent() {
        int fileClientMessageIndex = 173;
        ClientMessage fromFile = clientMessages.get(fileClientMessageIndex);
        ClientMessage encoded = MapAddNearCacheInvalidationListenerCodec.encodeIMapInvalidationEvent(null, aUUID, aUUID, aLong);
        compareClientMessages(fromFile, encoded);
    }

    @Test
    public void test_MapAddNearCacheInvalidationListenerCodec_encodeIMapBatchInvalidationEvent() {
        int fileClientMessageIndex = 174;
        ClientMessage fromFile = clientMessages.get(fileClientMessageIndex);
        ClientMessage encoded = MapAddNearCacheInvalidationListenerCodec.encodeIMapBatchInvalidationEvent(aListOfData, aListOfUUIDs, aListOfUUIDs, aListOfLongs);
        compareClientMessages(fromFile, encoded);
    }

    @Test
    public void test_MapFetchWithQueryCodec_decodeRequest() {
        int fileClientMessageIndex = 175;
        ClientMessage fromFile = clientMessages.get(fileClientMessageIndex);
        MapFetchWithQueryCodec.RequestParameters parameters = MapFetchWithQueryCodec.decodeRequest(fromFile);
        assertTrue(isEqual(aString, parameters.name));
        assertTrue(isEqual(anInt, parameters.tableIndex));
        assertTrue(isEqual(anInt, parameters.batch));
        assertTrue(isEqual(aData, parameters.projection));
        assertTrue(isEqual(aData, parameters.predicate));
    }

    @Test
    public void test_MapFetchWithQueryCodec_encodeResponse() {
        int fileClientMessageIndex = 176;
        ClientMessage encoded = MapFetchWithQueryCodec.encodeResponse(aListOfData, anInt);
        ClientMessage fromFile = clientMessages.get(fileClientMessageIndex);
        compareClientMessages(fromFile, encoded);
    }

    @Test
    public void test_MapEventJournalSubscribeCodec_decodeRequest() {
        int fileClientMessageIndex = 177;
        ClientMessage fromFile = clientMessages.get(fileClientMessageIndex);
        MapEventJournalSubscribeCodec.RequestParameters parameters = MapEventJournalSubscribeCodec.decodeRequest(fromFile);
        assertTrue(isEqual(aString, parameters.name));
    }

    @Test
    public void test_MapEventJournalSubscribeCodec_encodeResponse() {
        int fileClientMessageIndex = 178;
        ClientMessage encoded = MapEventJournalSubscribeCodec.encodeResponse(aLong, aLong);
        ClientMessage fromFile = clientMessages.get(fileClientMessageIndex);
        compareClientMessages(fromFile, encoded);
    }

    @Test
    public void test_MapEventJournalReadCodec_decodeRequest() {
        int fileClientMessageIndex = 179;
        ClientMessage fromFile = clientMessages.get(fileClientMessageIndex);
        MapEventJournalReadCodec.RequestParameters parameters = MapEventJournalReadCodec.decodeRequest(fromFile);
        assertTrue(isEqual(aString, parameters.name));
        assertTrue(isEqual(aLong, parameters.startSequence));
        assertTrue(isEqual(anInt, parameters.minSize));
        assertTrue(isEqual(anInt, parameters.maxSize));
        assertTrue(isEqual(null, parameters.predicate));
        assertTrue(isEqual(null, parameters.projection));
    }

    @Test
    public void test_MapEventJournalReadCodec_encodeResponse() {
        int fileClientMessageIndex = 180;
        ClientMessage encoded = MapEventJournalReadCodec.encodeResponse(anInt, aListOfData, null, aLong);
        ClientMessage fromFile = clientMessages.get(fileClientMessageIndex);
        compareClientMessages(fromFile, encoded);
    }

    @Test
    public void test_MapSetTtlCodec_decodeRequest() {
        int fileClientMessageIndex = 181;
        ClientMessage fromFile = clientMessages.get(fileClientMessageIndex);
        MapSetTtlCodec.RequestParameters parameters = MapSetTtlCodec.decodeRequest(fromFile);
        assertTrue(isEqual(aString, parameters.name));
        assertTrue(isEqual(aData, parameters.key));
        assertTrue(isEqual(aLong, parameters.ttl));
    }

    @Test
    public void test_MapSetTtlCodec_encodeResponse() {
        int fileClientMessageIndex = 182;
        ClientMessage encoded = MapSetTtlCodec.encodeResponse(aBoolean);
        ClientMessage fromFile = clientMessages.get(fileClientMessageIndex);
        compareClientMessages(fromFile, encoded);
    }

    @Test
    public void test_MapPutWithMaxIdleCodec_decodeRequest() {
        int fileClientMessageIndex = 183;
        ClientMessage fromFile = clientMessages.get(fileClientMessageIndex);
        MapPutWithMaxIdleCodec.RequestParameters parameters = MapPutWithMaxIdleCodec.decodeRequest(fromFile);
        assertTrue(isEqual(aString, parameters.name));
        assertTrue(isEqual(aData, parameters.key));
        assertTrue(isEqual(aData, parameters.value));
        assertTrue(isEqual(aLong, parameters.threadId));
        assertTrue(isEqual(aLong, parameters.ttl));
        assertTrue(isEqual(aLong, parameters.maxIdle));
    }

    @Test
    public void test_MapPutWithMaxIdleCodec_encodeResponse() {
        int fileClientMessageIndex = 184;
        ClientMessage encoded = MapPutWithMaxIdleCodec.encodeResponse(null);
        ClientMessage fromFile = clientMessages.get(fileClientMessageIndex);
        compareClientMessages(fromFile, encoded);
    }

    @Test
    public void test_MapPutTransientWithMaxIdleCodec_decodeRequest() {
        int fileClientMessageIndex = 185;
        ClientMessage fromFile = clientMessages.get(fileClientMessageIndex);
        MapPutTransientWithMaxIdleCodec.RequestParameters parameters = MapPutTransientWithMaxIdleCodec.decodeRequest(fromFile);
        assertTrue(isEqual(aString, parameters.name));
        assertTrue(isEqual(aData, parameters.key));
        assertTrue(isEqual(aData, parameters.value));
        assertTrue(isEqual(aLong, parameters.threadId));
        assertTrue(isEqual(aLong, parameters.ttl));
        assertTrue(isEqual(aLong, parameters.maxIdle));
    }

    @Test
    public void test_MapPutTransientWithMaxIdleCodec_encodeResponse() {
        int fileClientMessageIndex = 186;
        ClientMessage encoded = MapPutTransientWithMaxIdleCodec.encodeResponse(null);
        ClientMessage fromFile = clientMessages.get(fileClientMessageIndex);
        compareClientMessages(fromFile, encoded);
    }

    @Test
    public void test_MapPutIfAbsentWithMaxIdleCodec_decodeRequest() {
        int fileClientMessageIndex = 187;
        ClientMessage fromFile = clientMessages.get(fileClientMessageIndex);
        MapPutIfAbsentWithMaxIdleCodec.RequestParameters parameters = MapPutIfAbsentWithMaxIdleCodec.decodeRequest(fromFile);
        assertTrue(isEqual(aString, parameters.name));
        assertTrue(isEqual(aData, parameters.key));
        assertTrue(isEqual(aData, parameters.value));
        assertTrue(isEqual(aLong, parameters.threadId));
        assertTrue(isEqual(aLong, parameters.ttl));
        assertTrue(isEqual(aLong, parameters.maxIdle));
    }

    @Test
    public void test_MapPutIfAbsentWithMaxIdleCodec_encodeResponse() {
        int fileClientMessageIndex = 188;
        ClientMessage encoded = MapPutIfAbsentWithMaxIdleCodec.encodeResponse(null);
        ClientMessage fromFile = clientMessages.get(fileClientMessageIndex);
        compareClientMessages(fromFile, encoded);
    }

    @Test
    public void test_MapSetWithMaxIdleCodec_decodeRequest() {
        int fileClientMessageIndex = 189;
        ClientMessage fromFile = clientMessages.get(fileClientMessageIndex);
        MapSetWithMaxIdleCodec.RequestParameters parameters = MapSetWithMaxIdleCodec.decodeRequest(fromFile);
        assertTrue(isEqual(aString, parameters.name));
        assertTrue(isEqual(aData, parameters.key));
        assertTrue(isEqual(aData, parameters.value));
        assertTrue(isEqual(aLong, parameters.threadId));
        assertTrue(isEqual(aLong, parameters.ttl));
        assertTrue(isEqual(aLong, parameters.maxIdle));
    }

    @Test
    public void test_MapSetWithMaxIdleCodec_encodeResponse() {
        int fileClientMessageIndex = 190;
        ClientMessage encoded = MapSetWithMaxIdleCodec.encodeResponse(null);
        ClientMessage fromFile = clientMessages.get(fileClientMessageIndex);
        compareClientMessages(fromFile, encoded);
    }

    @Test
    public void test_MultiMapPutCodec_decodeRequest() {
        int fileClientMessageIndex = 191;
        ClientMessage fromFile = clientMessages.get(fileClientMessageIndex);
        MultiMapPutCodec.RequestParameters parameters = MultiMapPutCodec.decodeRequest(fromFile);
        assertTrue(isEqual(aString, parameters.name));
        assertTrue(isEqual(aData, parameters.key));
        assertTrue(isEqual(aData, parameters.value));
        assertTrue(isEqual(aLong, parameters.threadId));
    }

    @Test
    public void test_MultiMapPutCodec_encodeResponse() {
        int fileClientMessageIndex = 192;
        ClientMessage encoded = MultiMapPutCodec.encodeResponse(aBoolean);
        ClientMessage fromFile = clientMessages.get(fileClientMessageIndex);
        compareClientMessages(fromFile, encoded);
    }

    @Test
    public void test_MultiMapGetCodec_decodeRequest() {
        int fileClientMessageIndex = 193;
        ClientMessage fromFile = clientMessages.get(fileClientMessageIndex);
        MultiMapGetCodec.RequestParameters parameters = MultiMapGetCodec.decodeRequest(fromFile);
        assertTrue(isEqual(aString, parameters.name));
        assertTrue(isEqual(aData, parameters.key));
        assertTrue(isEqual(aLong, parameters.threadId));
    }

    @Test
    public void test_MultiMapGetCodec_encodeResponse() {
        int fileClientMessageIndex = 194;
        ClientMessage encoded = MultiMapGetCodec.encodeResponse(aListOfData);
        ClientMessage fromFile = clientMessages.get(fileClientMessageIndex);
        compareClientMessages(fromFile, encoded);
    }

    @Test
    public void test_MultiMapRemoveCodec_decodeRequest() {
        int fileClientMessageIndex = 195;
        ClientMessage fromFile = clientMessages.get(fileClientMessageIndex);
        MultiMapRemoveCodec.RequestParameters parameters = MultiMapRemoveCodec.decodeRequest(fromFile);
        assertTrue(isEqual(aString, parameters.name));
        assertTrue(isEqual(aData, parameters.key));
        assertTrue(isEqual(aLong, parameters.threadId));
    }

    @Test
    public void test_MultiMapRemoveCodec_encodeResponse() {
        int fileClientMessageIndex = 196;
        ClientMessage encoded = MultiMapRemoveCodec.encodeResponse(aListOfData);
        ClientMessage fromFile = clientMessages.get(fileClientMessageIndex);
        compareClientMessages(fromFile, encoded);
    }

    @Test
    public void test_MultiMapKeySetCodec_decodeRequest() {
        int fileClientMessageIndex = 197;
        ClientMessage fromFile = clientMessages.get(fileClientMessageIndex);
        MultiMapKeySetCodec.RequestParameters parameters = MultiMapKeySetCodec.decodeRequest(fromFile);
        assertTrue(isEqual(aString, parameters.name));
    }

    @Test
    public void test_MultiMapKeySetCodec_encodeResponse() {
        int fileClientMessageIndex = 198;
        ClientMessage encoded = MultiMapKeySetCodec.encodeResponse(aListOfData);
        ClientMessage fromFile = clientMessages.get(fileClientMessageIndex);
        compareClientMessages(fromFile, encoded);
    }

    @Test
    public void test_MultiMapValuesCodec_decodeRequest() {
        int fileClientMessageIndex = 199;
        ClientMessage fromFile = clientMessages.get(fileClientMessageIndex);
        MultiMapValuesCodec.RequestParameters parameters = MultiMapValuesCodec.decodeRequest(fromFile);
        assertTrue(isEqual(aString, parameters.name));
    }

    @Test
    public void test_MultiMapValuesCodec_encodeResponse() {
        int fileClientMessageIndex = 200;
        ClientMessage encoded = MultiMapValuesCodec.encodeResponse(aListOfData);
        ClientMessage fromFile = clientMessages.get(fileClientMessageIndex);
        compareClientMessages(fromFile, encoded);
    }

    @Test
    public void test_MultiMapEntrySetCodec_decodeRequest() {
        int fileClientMessageIndex = 201;
        ClientMessage fromFile = clientMessages.get(fileClientMessageIndex);
        MultiMapEntrySetCodec.RequestParameters parameters = MultiMapEntrySetCodec.decodeRequest(fromFile);
        assertTrue(isEqual(aString, parameters.name));
    }

    @Test
    public void test_MultiMapEntrySetCodec_encodeResponse() {
        int fileClientMessageIndex = 202;
        ClientMessage encoded = MultiMapEntrySetCodec.encodeResponse(aListOfDataToData);
        ClientMessage fromFile = clientMessages.get(fileClientMessageIndex);
        compareClientMessages(fromFile, encoded);
    }

    @Test
    public void test_MultiMapContainsKeyCodec_decodeRequest() {
        int fileClientMessageIndex = 203;
        ClientMessage fromFile = clientMessages.get(fileClientMessageIndex);
        MultiMapContainsKeyCodec.RequestParameters parameters = MultiMapContainsKeyCodec.decodeRequest(fromFile);
        assertTrue(isEqual(aString, parameters.name));
        assertTrue(isEqual(aData, parameters.key));
        assertTrue(isEqual(aLong, parameters.threadId));
    }

    @Test
    public void test_MultiMapContainsKeyCodec_encodeResponse() {
        int fileClientMessageIndex = 204;
        ClientMessage encoded = MultiMapContainsKeyCodec.encodeResponse(aBoolean);
        ClientMessage fromFile = clientMessages.get(fileClientMessageIndex);
        compareClientMessages(fromFile, encoded);
    }

    @Test
    public void test_MultiMapContainsValueCodec_decodeRequest() {
        int fileClientMessageIndex = 205;
        ClientMessage fromFile = clientMessages.get(fileClientMessageIndex);
        MultiMapContainsValueCodec.RequestParameters parameters = MultiMapContainsValueCodec.decodeRequest(fromFile);
        assertTrue(isEqual(aString, parameters.name));
        assertTrue(isEqual(aData, parameters.value));
    }

    @Test
    public void test_MultiMapContainsValueCodec_encodeResponse() {
        int fileClientMessageIndex = 206;
        ClientMessage encoded = MultiMapContainsValueCodec.encodeResponse(aBoolean);
        ClientMessage fromFile = clientMessages.get(fileClientMessageIndex);
        compareClientMessages(fromFile, encoded);
    }

    @Test
    public void test_MultiMapContainsEntryCodec_decodeRequest() {
        int fileClientMessageIndex = 207;
        ClientMessage fromFile = clientMessages.get(fileClientMessageIndex);
        MultiMapContainsEntryCodec.RequestParameters parameters = MultiMapContainsEntryCodec.decodeRequest(fromFile);
        assertTrue(isEqual(aString, parameters.name));
        assertTrue(isEqual(aData, parameters.key));
        assertTrue(isEqual(aData, parameters.value));
        assertTrue(isEqual(aLong, parameters.threadId));
    }

    @Test
    public void test_MultiMapContainsEntryCodec_encodeResponse() {
        int fileClientMessageIndex = 208;
        ClientMessage encoded = MultiMapContainsEntryCodec.encodeResponse(aBoolean);
        ClientMessage fromFile = clientMessages.get(fileClientMessageIndex);
        compareClientMessages(fromFile, encoded);
    }

    @Test
    public void test_MultiMapSizeCodec_decodeRequest() {
        int fileClientMessageIndex = 209;
        ClientMessage fromFile = clientMessages.get(fileClientMessageIndex);
        MultiMapSizeCodec.RequestParameters parameters = MultiMapSizeCodec.decodeRequest(fromFile);
        assertTrue(isEqual(aString, parameters.name));
    }

    @Test
    public void test_MultiMapSizeCodec_encodeResponse() {
        int fileClientMessageIndex = 210;
        ClientMessage encoded = MultiMapSizeCodec.encodeResponse(anInt);
        ClientMessage fromFile = clientMessages.get(fileClientMessageIndex);
        compareClientMessages(fromFile, encoded);
    }

    @Test
    public void test_MultiMapClearCodec_decodeRequest() {
        int fileClientMessageIndex = 211;
        ClientMessage fromFile = clientMessages.get(fileClientMessageIndex);
        MultiMapClearCodec.RequestParameters parameters = MultiMapClearCodec.decodeRequest(fromFile);
        assertTrue(isEqual(aString, parameters.name));
    }

    @Test
    public void test_MultiMapClearCodec_encodeResponse() {
        int fileClientMessageIndex = 212;
        ClientMessage encoded = MultiMapClearCodec.encodeResponse();
        ClientMessage fromFile = clientMessages.get(fileClientMessageIndex);
        compareClientMessages(fromFile, encoded);
    }

    @Test
    public void test_MultiMapValueCountCodec_decodeRequest() {
        int fileClientMessageIndex = 213;
        ClientMessage fromFile = clientMessages.get(fileClientMessageIndex);
        MultiMapValueCountCodec.RequestParameters parameters = MultiMapValueCountCodec.decodeRequest(fromFile);
        assertTrue(isEqual(aString, parameters.name));
        assertTrue(isEqual(aData, parameters.key));
        assertTrue(isEqual(aLong, parameters.threadId));
    }

    @Test
    public void test_MultiMapValueCountCodec_encodeResponse() {
        int fileClientMessageIndex = 214;
        ClientMessage encoded = MultiMapValueCountCodec.encodeResponse(anInt);
        ClientMessage fromFile = clientMessages.get(fileClientMessageIndex);
        compareClientMessages(fromFile, encoded);
    }

    @Test
    public void test_MultiMapAddEntryListenerToKeyCodec_decodeRequest() {
        int fileClientMessageIndex = 215;
        ClientMessage fromFile = clientMessages.get(fileClientMessageIndex);
        MultiMapAddEntryListenerToKeyCodec.RequestParameters parameters = MultiMapAddEntryListenerToKeyCodec.decodeRequest(fromFile);
        assertTrue(isEqual(aString, parameters.name));
        assertTrue(isEqual(aData, parameters.key));
        assertTrue(isEqual(aBoolean, parameters.includeValue));
        assertTrue(isEqual(aBoolean, parameters.localOnly));
    }

    @Test
    public void test_MultiMapAddEntryListenerToKeyCodec_encodeResponse() {
        int fileClientMessageIndex = 216;
        ClientMessage encoded = MultiMapAddEntryListenerToKeyCodec.encodeResponse(aUUID);
        ClientMessage fromFile = clientMessages.get(fileClientMessageIndex);
        compareClientMessages(fromFile, encoded);
    }

    @Test
    public void test_MultiMapAddEntryListenerToKeyCodec_encodeEntryEvent() {
        int fileClientMessageIndex = 217;
        ClientMessage fromFile = clientMessages.get(fileClientMessageIndex);
        ClientMessage encoded = MultiMapAddEntryListenerToKeyCodec.encodeEntryEvent(null, null, null, null, anInt, aUUID, anInt);
        compareClientMessages(fromFile, encoded);
    }

    @Test
    public void test_MultiMapAddEntryListenerCodec_decodeRequest() {
        int fileClientMessageIndex = 218;
        ClientMessage fromFile = clientMessages.get(fileClientMessageIndex);
        MultiMapAddEntryListenerCodec.RequestParameters parameters = MultiMapAddEntryListenerCodec.decodeRequest(fromFile);
        assertTrue(isEqual(aString, parameters.name));
        assertTrue(isEqual(aBoolean, parameters.includeValue));
        assertTrue(isEqual(aBoolean, parameters.localOnly));
    }

    @Test
    public void test_MultiMapAddEntryListenerCodec_encodeResponse() {
        int fileClientMessageIndex = 219;
        ClientMessage encoded = MultiMapAddEntryListenerCodec.encodeResponse(aUUID);
        ClientMessage fromFile = clientMessages.get(fileClientMessageIndex);
        compareClientMessages(fromFile, encoded);
    }

    @Test
    public void test_MultiMapAddEntryListenerCodec_encodeEntryEvent() {
        int fileClientMessageIndex = 220;
        ClientMessage fromFile = clientMessages.get(fileClientMessageIndex);
        ClientMessage encoded = MultiMapAddEntryListenerCodec.encodeEntryEvent(null, null, null, null, anInt, aUUID, anInt);
        compareClientMessages(fromFile, encoded);
    }

    @Test
    public void test_MultiMapRemoveEntryListenerCodec_decodeRequest() {
        int fileClientMessageIndex = 221;
        ClientMessage fromFile = clientMessages.get(fileClientMessageIndex);
        MultiMapRemoveEntryListenerCodec.RequestParameters parameters = MultiMapRemoveEntryListenerCodec.decodeRequest(fromFile);
        assertTrue(isEqual(aString, parameters.name));
        assertTrue(isEqual(aUUID, parameters.registrationId));
    }

    @Test
    public void test_MultiMapRemoveEntryListenerCodec_encodeResponse() {
        int fileClientMessageIndex = 222;
        ClientMessage encoded = MultiMapRemoveEntryListenerCodec.encodeResponse(aBoolean);
        ClientMessage fromFile = clientMessages.get(fileClientMessageIndex);
        compareClientMessages(fromFile, encoded);
    }

    @Test
    public void test_MultiMapLockCodec_decodeRequest() {
        int fileClientMessageIndex = 223;
        ClientMessage fromFile = clientMessages.get(fileClientMessageIndex);
        MultiMapLockCodec.RequestParameters parameters = MultiMapLockCodec.decodeRequest(fromFile);
        assertTrue(isEqual(aString, parameters.name));
        assertTrue(isEqual(aData, parameters.key));
        assertTrue(isEqual(aLong, parameters.threadId));
        assertTrue(isEqual(aLong, parameters.ttl));
        assertTrue(isEqual(aLong, parameters.referenceId));
    }

    @Test
    public void test_MultiMapLockCodec_encodeResponse() {
        int fileClientMessageIndex = 224;
        ClientMessage encoded = MultiMapLockCodec.encodeResponse();
        ClientMessage fromFile = clientMessages.get(fileClientMessageIndex);
        compareClientMessages(fromFile, encoded);
    }

    @Test
    public void test_MultiMapTryLockCodec_decodeRequest() {
        int fileClientMessageIndex = 225;
        ClientMessage fromFile = clientMessages.get(fileClientMessageIndex);
        MultiMapTryLockCodec.RequestParameters parameters = MultiMapTryLockCodec.decodeRequest(fromFile);
        assertTrue(isEqual(aString, parameters.name));
        assertTrue(isEqual(aData, parameters.key));
        assertTrue(isEqual(aLong, parameters.threadId));
        assertTrue(isEqual(aLong, parameters.lease));
        assertTrue(isEqual(aLong, parameters.timeout));
        assertTrue(isEqual(aLong, parameters.referenceId));
    }

    @Test
    public void test_MultiMapTryLockCodec_encodeResponse() {
        int fileClientMessageIndex = 226;
        ClientMessage encoded = MultiMapTryLockCodec.encodeResponse(aBoolean);
        ClientMessage fromFile = clientMessages.get(fileClientMessageIndex);
        compareClientMessages(fromFile, encoded);
    }

    @Test
    public void test_MultiMapIsLockedCodec_decodeRequest() {
        int fileClientMessageIndex = 227;
        ClientMessage fromFile = clientMessages.get(fileClientMessageIndex);
        MultiMapIsLockedCodec.RequestParameters parameters = MultiMapIsLockedCodec.decodeRequest(fromFile);
        assertTrue(isEqual(aString, parameters.name));
        assertTrue(isEqual(aData, parameters.key));
    }

    @Test
    public void test_MultiMapIsLockedCodec_encodeResponse() {
        int fileClientMessageIndex = 228;
        ClientMessage encoded = MultiMapIsLockedCodec.encodeResponse(aBoolean);
        ClientMessage fromFile = clientMessages.get(fileClientMessageIndex);
        compareClientMessages(fromFile, encoded);
    }

    @Test
    public void test_MultiMapUnlockCodec_decodeRequest() {
        int fileClientMessageIndex = 229;
        ClientMessage fromFile = clientMessages.get(fileClientMessageIndex);
        MultiMapUnlockCodec.RequestParameters parameters = MultiMapUnlockCodec.decodeRequest(fromFile);
        assertTrue(isEqual(aString, parameters.name));
        assertTrue(isEqual(aData, parameters.key));
        assertTrue(isEqual(aLong, parameters.threadId));
        assertTrue(isEqual(aLong, parameters.referenceId));
    }

    @Test
    public void test_MultiMapUnlockCodec_encodeResponse() {
        int fileClientMessageIndex = 230;
        ClientMessage encoded = MultiMapUnlockCodec.encodeResponse();
        ClientMessage fromFile = clientMessages.get(fileClientMessageIndex);
        compareClientMessages(fromFile, encoded);
    }

    @Test
    public void test_MultiMapForceUnlockCodec_decodeRequest() {
        int fileClientMessageIndex = 231;
        ClientMessage fromFile = clientMessages.get(fileClientMessageIndex);
        MultiMapForceUnlockCodec.RequestParameters parameters = MultiMapForceUnlockCodec.decodeRequest(fromFile);
        assertTrue(isEqual(aString, parameters.name));
        assertTrue(isEqual(aData, parameters.key));
        assertTrue(isEqual(aLong, parameters.referenceId));
    }

    @Test
    public void test_MultiMapForceUnlockCodec_encodeResponse() {
        int fileClientMessageIndex = 232;
        ClientMessage encoded = MultiMapForceUnlockCodec.encodeResponse();
        ClientMessage fromFile = clientMessages.get(fileClientMessageIndex);
        compareClientMessages(fromFile, encoded);
    }

    @Test
    public void test_MultiMapRemoveEntryCodec_decodeRequest() {
        int fileClientMessageIndex = 233;
        ClientMessage fromFile = clientMessages.get(fileClientMessageIndex);
        MultiMapRemoveEntryCodec.RequestParameters parameters = MultiMapRemoveEntryCodec.decodeRequest(fromFile);
        assertTrue(isEqual(aString, parameters.name));
        assertTrue(isEqual(aData, parameters.key));
        assertTrue(isEqual(aData, parameters.value));
        assertTrue(isEqual(aLong, parameters.threadId));
    }

    @Test
    public void test_MultiMapRemoveEntryCodec_encodeResponse() {
        int fileClientMessageIndex = 234;
        ClientMessage encoded = MultiMapRemoveEntryCodec.encodeResponse(aBoolean);
        ClientMessage fromFile = clientMessages.get(fileClientMessageIndex);
        compareClientMessages(fromFile, encoded);
    }

    @Test
    public void test_MultiMapDeleteCodec_decodeRequest() {
        int fileClientMessageIndex = 235;
        ClientMessage fromFile = clientMessages.get(fileClientMessageIndex);
        MultiMapDeleteCodec.RequestParameters parameters = MultiMapDeleteCodec.decodeRequest(fromFile);
        assertTrue(isEqual(aString, parameters.name));
        assertTrue(isEqual(aData, parameters.key));
        assertTrue(isEqual(aLong, parameters.threadId));
    }

    @Test
    public void test_MultiMapDeleteCodec_encodeResponse() {
        int fileClientMessageIndex = 236;
        ClientMessage encoded = MultiMapDeleteCodec.encodeResponse();
        ClientMessage fromFile = clientMessages.get(fileClientMessageIndex);
        compareClientMessages(fromFile, encoded);
    }

    @Test
    public void test_QueueOfferCodec_decodeRequest() {
        int fileClientMessageIndex = 237;
        ClientMessage fromFile = clientMessages.get(fileClientMessageIndex);
        QueueOfferCodec.RequestParameters parameters = QueueOfferCodec.decodeRequest(fromFile);
        assertTrue(isEqual(aString, parameters.name));
        assertTrue(isEqual(aData, parameters.value));
        assertTrue(isEqual(aLong, parameters.timeoutMillis));
    }

    @Test
    public void test_QueueOfferCodec_encodeResponse() {
        int fileClientMessageIndex = 238;
        ClientMessage encoded = QueueOfferCodec.encodeResponse(aBoolean);
        ClientMessage fromFile = clientMessages.get(fileClientMessageIndex);
        compareClientMessages(fromFile, encoded);
    }

    @Test
    public void test_QueuePutCodec_decodeRequest() {
        int fileClientMessageIndex = 239;
        ClientMessage fromFile = clientMessages.get(fileClientMessageIndex);
        QueuePutCodec.RequestParameters parameters = QueuePutCodec.decodeRequest(fromFile);
        assertTrue(isEqual(aString, parameters.name));
        assertTrue(isEqual(aData, parameters.value));
    }

    @Test
    public void test_QueuePutCodec_encodeResponse() {
        int fileClientMessageIndex = 240;
        ClientMessage encoded = QueuePutCodec.encodeResponse();
        ClientMessage fromFile = clientMessages.get(fileClientMessageIndex);
        compareClientMessages(fromFile, encoded);
    }

    @Test
    public void test_QueueSizeCodec_decodeRequest() {
        int fileClientMessageIndex = 241;
        ClientMessage fromFile = clientMessages.get(fileClientMessageIndex);
        QueueSizeCodec.RequestParameters parameters = QueueSizeCodec.decodeRequest(fromFile);
        assertTrue(isEqual(aString, parameters.name));
    }

    @Test
    public void test_QueueSizeCodec_encodeResponse() {
        int fileClientMessageIndex = 242;
        ClientMessage encoded = QueueSizeCodec.encodeResponse(anInt);
        ClientMessage fromFile = clientMessages.get(fileClientMessageIndex);
        compareClientMessages(fromFile, encoded);
    }

    @Test
    public void test_QueueRemoveCodec_decodeRequest() {
        int fileClientMessageIndex = 243;
        ClientMessage fromFile = clientMessages.get(fileClientMessageIndex);
        QueueRemoveCodec.RequestParameters parameters = QueueRemoveCodec.decodeRequest(fromFile);
        assertTrue(isEqual(aString, parameters.name));
        assertTrue(isEqual(aData, parameters.value));
    }

    @Test
    public void test_QueueRemoveCodec_encodeResponse() {
        int fileClientMessageIndex = 244;
        ClientMessage encoded = QueueRemoveCodec.encodeResponse(aBoolean);
        ClientMessage fromFile = clientMessages.get(fileClientMessageIndex);
        compareClientMessages(fromFile, encoded);
    }

    @Test
    public void test_QueuePollCodec_decodeRequest() {
        int fileClientMessageIndex = 245;
        ClientMessage fromFile = clientMessages.get(fileClientMessageIndex);
        QueuePollCodec.RequestParameters parameters = QueuePollCodec.decodeRequest(fromFile);
        assertTrue(isEqual(aString, parameters.name));
        assertTrue(isEqual(aLong, parameters.timeoutMillis));
    }

    @Test
    public void test_QueuePollCodec_encodeResponse() {
        int fileClientMessageIndex = 246;
        ClientMessage encoded = QueuePollCodec.encodeResponse(null);
        ClientMessage fromFile = clientMessages.get(fileClientMessageIndex);
        compareClientMessages(fromFile, encoded);
    }

    @Test
    public void test_QueueTakeCodec_decodeRequest() {
        int fileClientMessageIndex = 247;
        ClientMessage fromFile = clientMessages.get(fileClientMessageIndex);
        QueueTakeCodec.RequestParameters parameters = QueueTakeCodec.decodeRequest(fromFile);
        assertTrue(isEqual(aString, parameters.name));
    }

    @Test
    public void test_QueueTakeCodec_encodeResponse() {
        int fileClientMessageIndex = 248;
        ClientMessage encoded = QueueTakeCodec.encodeResponse(null);
        ClientMessage fromFile = clientMessages.get(fileClientMessageIndex);
        compareClientMessages(fromFile, encoded);
    }

    @Test
    public void test_QueuePeekCodec_decodeRequest() {
        int fileClientMessageIndex = 249;
        ClientMessage fromFile = clientMessages.get(fileClientMessageIndex);
        QueuePeekCodec.RequestParameters parameters = QueuePeekCodec.decodeRequest(fromFile);
        assertTrue(isEqual(aString, parameters.name));
    }

    @Test
    public void test_QueuePeekCodec_encodeResponse() {
        int fileClientMessageIndex = 250;
        ClientMessage encoded = QueuePeekCodec.encodeResponse(null);
        ClientMessage fromFile = clientMessages.get(fileClientMessageIndex);
        compareClientMessages(fromFile, encoded);
    }

    @Test
    public void test_QueueIteratorCodec_decodeRequest() {
        int fileClientMessageIndex = 251;
        ClientMessage fromFile = clientMessages.get(fileClientMessageIndex);
        QueueIteratorCodec.RequestParameters parameters = QueueIteratorCodec.decodeRequest(fromFile);
        assertTrue(isEqual(aString, parameters.name));
    }

    @Test
    public void test_QueueIteratorCodec_encodeResponse() {
        int fileClientMessageIndex = 252;
        ClientMessage encoded = QueueIteratorCodec.encodeResponse(aListOfData);
        ClientMessage fromFile = clientMessages.get(fileClientMessageIndex);
        compareClientMessages(fromFile, encoded);
    }

    @Test
    public void test_QueueDrainToCodec_decodeRequest() {
        int fileClientMessageIndex = 253;
        ClientMessage fromFile = clientMessages.get(fileClientMessageIndex);
        QueueDrainToCodec.RequestParameters parameters = QueueDrainToCodec.decodeRequest(fromFile);
        assertTrue(isEqual(aString, parameters.name));
    }

    @Test
    public void test_QueueDrainToCodec_encodeResponse() {
        int fileClientMessageIndex = 254;
        ClientMessage encoded = QueueDrainToCodec.encodeResponse(aListOfData);
        ClientMessage fromFile = clientMessages.get(fileClientMessageIndex);
        compareClientMessages(fromFile, encoded);
    }

    @Test
    public void test_QueueDrainToMaxSizeCodec_decodeRequest() {
        int fileClientMessageIndex = 255;
        ClientMessage fromFile = clientMessages.get(fileClientMessageIndex);
        QueueDrainToMaxSizeCodec.RequestParameters parameters = QueueDrainToMaxSizeCodec.decodeRequest(fromFile);
        assertTrue(isEqual(aString, parameters.name));
        assertTrue(isEqual(anInt, parameters.maxSize));
    }

    @Test
    public void test_QueueDrainToMaxSizeCodec_encodeResponse() {
        int fileClientMessageIndex = 256;
        ClientMessage encoded = QueueDrainToMaxSizeCodec.encodeResponse(aListOfData);
        ClientMessage fromFile = clientMessages.get(fileClientMessageIndex);
        compareClientMessages(fromFile, encoded);
    }

    @Test
    public void test_QueueContainsCodec_decodeRequest() {
        int fileClientMessageIndex = 257;
        ClientMessage fromFile = clientMessages.get(fileClientMessageIndex);
        QueueContainsCodec.RequestParameters parameters = QueueContainsCodec.decodeRequest(fromFile);
        assertTrue(isEqual(aString, parameters.name));
        assertTrue(isEqual(aData, parameters.value));
    }

    @Test
    public void test_QueueContainsCodec_encodeResponse() {
        int fileClientMessageIndex = 258;
        ClientMessage encoded = QueueContainsCodec.encodeResponse(aBoolean);
        ClientMessage fromFile = clientMessages.get(fileClientMessageIndex);
        compareClientMessages(fromFile, encoded);
    }

    @Test
    public void test_QueueContainsAllCodec_decodeRequest() {
        int fileClientMessageIndex = 259;
        ClientMessage fromFile = clientMessages.get(fileClientMessageIndex);
        QueueContainsAllCodec.RequestParameters parameters = QueueContainsAllCodec.decodeRequest(fromFile);
        assertTrue(isEqual(aString, parameters.name));
        assertTrue(isEqual(aListOfData, parameters.dataList));
    }

    @Test
    public void test_QueueContainsAllCodec_encodeResponse() {
        int fileClientMessageIndex = 260;
        ClientMessage encoded = QueueContainsAllCodec.encodeResponse(aBoolean);
        ClientMessage fromFile = clientMessages.get(fileClientMessageIndex);
        compareClientMessages(fromFile, encoded);
    }

    @Test
    public void test_QueueCompareAndRemoveAllCodec_decodeRequest() {
        int fileClientMessageIndex = 261;
        ClientMessage fromFile = clientMessages.get(fileClientMessageIndex);
        QueueCompareAndRemoveAllCodec.RequestParameters parameters = QueueCompareAndRemoveAllCodec.decodeRequest(fromFile);
        assertTrue(isEqual(aString, parameters.name));
        assertTrue(isEqual(aListOfData, parameters.dataList));
    }

    @Test
    public void test_QueueCompareAndRemoveAllCodec_encodeResponse() {
        int fileClientMessageIndex = 262;
        ClientMessage encoded = QueueCompareAndRemoveAllCodec.encodeResponse(aBoolean);
        ClientMessage fromFile = clientMessages.get(fileClientMessageIndex);
        compareClientMessages(fromFile, encoded);
    }

    @Test
    public void test_QueueCompareAndRetainAllCodec_decodeRequest() {
        int fileClientMessageIndex = 263;
        ClientMessage fromFile = clientMessages.get(fileClientMessageIndex);
        QueueCompareAndRetainAllCodec.RequestParameters parameters = QueueCompareAndRetainAllCodec.decodeRequest(fromFile);
        assertTrue(isEqual(aString, parameters.name));
        assertTrue(isEqual(aListOfData, parameters.dataList));
    }

    @Test
    public void test_QueueCompareAndRetainAllCodec_encodeResponse() {
        int fileClientMessageIndex = 264;
        ClientMessage encoded = QueueCompareAndRetainAllCodec.encodeResponse(aBoolean);
        ClientMessage fromFile = clientMessages.get(fileClientMessageIndex);
        compareClientMessages(fromFile, encoded);
    }

    @Test
    public void test_QueueClearCodec_decodeRequest() {
        int fileClientMessageIndex = 265;
        ClientMessage fromFile = clientMessages.get(fileClientMessageIndex);
        QueueClearCodec.RequestParameters parameters = QueueClearCodec.decodeRequest(fromFile);
        assertTrue(isEqual(aString, parameters.name));
    }

    @Test
    public void test_QueueClearCodec_encodeResponse() {
        int fileClientMessageIndex = 266;
        ClientMessage encoded = QueueClearCodec.encodeResponse();
        ClientMessage fromFile = clientMessages.get(fileClientMessageIndex);
        compareClientMessages(fromFile, encoded);
    }

    @Test
    public void test_QueueAddAllCodec_decodeRequest() {
        int fileClientMessageIndex = 267;
        ClientMessage fromFile = clientMessages.get(fileClientMessageIndex);
        QueueAddAllCodec.RequestParameters parameters = QueueAddAllCodec.decodeRequest(fromFile);
        assertTrue(isEqual(aString, parameters.name));
        assertTrue(isEqual(aListOfData, parameters.dataList));
    }

    @Test
    public void test_QueueAddAllCodec_encodeResponse() {
        int fileClientMessageIndex = 268;
        ClientMessage encoded = QueueAddAllCodec.encodeResponse(aBoolean);
        ClientMessage fromFile = clientMessages.get(fileClientMessageIndex);
        compareClientMessages(fromFile, encoded);
    }

    @Test
    public void test_QueueAddListenerCodec_decodeRequest() {
        int fileClientMessageIndex = 269;
        ClientMessage fromFile = clientMessages.get(fileClientMessageIndex);
        QueueAddListenerCodec.RequestParameters parameters = QueueAddListenerCodec.decodeRequest(fromFile);
        assertTrue(isEqual(aString, parameters.name));
        assertTrue(isEqual(aBoolean, parameters.includeValue));
        assertTrue(isEqual(aBoolean, parameters.localOnly));
    }

    @Test
    public void test_QueueAddListenerCodec_encodeResponse() {
        int fileClientMessageIndex = 270;
        ClientMessage encoded = QueueAddListenerCodec.encodeResponse(aUUID);
        ClientMessage fromFile = clientMessages.get(fileClientMessageIndex);
        compareClientMessages(fromFile, encoded);
    }

    @Test
    public void test_QueueAddListenerCodec_encodeItemEvent() {
        int fileClientMessageIndex = 271;
        ClientMessage fromFile = clientMessages.get(fileClientMessageIndex);
        ClientMessage encoded = QueueAddListenerCodec.encodeItemEvent(null, aUUID, anInt);
        compareClientMessages(fromFile, encoded);
    }

    @Test
    public void test_QueueRemoveListenerCodec_decodeRequest() {
        int fileClientMessageIndex = 272;
        ClientMessage fromFile = clientMessages.get(fileClientMessageIndex);
        QueueRemoveListenerCodec.RequestParameters parameters = QueueRemoveListenerCodec.decodeRequest(fromFile);
        assertTrue(isEqual(aString, parameters.name));
        assertTrue(isEqual(aUUID, parameters.registrationId));
    }

    @Test
    public void test_QueueRemoveListenerCodec_encodeResponse() {
        int fileClientMessageIndex = 273;
        ClientMessage encoded = QueueRemoveListenerCodec.encodeResponse(aBoolean);
        ClientMessage fromFile = clientMessages.get(fileClientMessageIndex);
        compareClientMessages(fromFile, encoded);
    }

    @Test
    public void test_QueueRemainingCapacityCodec_decodeRequest() {
        int fileClientMessageIndex = 274;
        ClientMessage fromFile = clientMessages.get(fileClientMessageIndex);
        QueueRemainingCapacityCodec.RequestParameters parameters = QueueRemainingCapacityCodec.decodeRequest(fromFile);
        assertTrue(isEqual(aString, parameters.name));
    }

    @Test
    public void test_QueueRemainingCapacityCodec_encodeResponse() {
        int fileClientMessageIndex = 275;
        ClientMessage encoded = QueueRemainingCapacityCodec.encodeResponse(anInt);
        ClientMessage fromFile = clientMessages.get(fileClientMessageIndex);
        compareClientMessages(fromFile, encoded);
    }

    @Test
    public void test_QueueIsEmptyCodec_decodeRequest() {
        int fileClientMessageIndex = 276;
        ClientMessage fromFile = clientMessages.get(fileClientMessageIndex);
        QueueIsEmptyCodec.RequestParameters parameters = QueueIsEmptyCodec.decodeRequest(fromFile);
        assertTrue(isEqual(aString, parameters.name));
    }

    @Test
    public void test_QueueIsEmptyCodec_encodeResponse() {
        int fileClientMessageIndex = 277;
        ClientMessage encoded = QueueIsEmptyCodec.encodeResponse(aBoolean);
        ClientMessage fromFile = clientMessages.get(fileClientMessageIndex);
        compareClientMessages(fromFile, encoded);
    }

    @Test
    public void test_TopicPublishCodec_decodeRequest() {
        int fileClientMessageIndex = 278;
        ClientMessage fromFile = clientMessages.get(fileClientMessageIndex);
        TopicPublishCodec.RequestParameters parameters = TopicPublishCodec.decodeRequest(fromFile);
        assertTrue(isEqual(aString, parameters.name));
        assertTrue(isEqual(aData, parameters.message));
    }

    @Test
    public void test_TopicPublishCodec_encodeResponse() {
        int fileClientMessageIndex = 279;
        ClientMessage encoded = TopicPublishCodec.encodeResponse();
        ClientMessage fromFile = clientMessages.get(fileClientMessageIndex);
        compareClientMessages(fromFile, encoded);
    }

    @Test
    public void test_TopicAddMessageListenerCodec_decodeRequest() {
        int fileClientMessageIndex = 280;
        ClientMessage fromFile = clientMessages.get(fileClientMessageIndex);
        TopicAddMessageListenerCodec.RequestParameters parameters = TopicAddMessageListenerCodec.decodeRequest(fromFile);
        assertTrue(isEqual(aString, parameters.name));
        assertTrue(isEqual(aBoolean, parameters.localOnly));
    }

    @Test
    public void test_TopicAddMessageListenerCodec_encodeResponse() {
        int fileClientMessageIndex = 281;
        ClientMessage encoded = TopicAddMessageListenerCodec.encodeResponse(aUUID);
        ClientMessage fromFile = clientMessages.get(fileClientMessageIndex);
        compareClientMessages(fromFile, encoded);
    }

    @Test
    public void test_TopicAddMessageListenerCodec_encodeTopicEvent() {
        int fileClientMessageIndex = 282;
        ClientMessage fromFile = clientMessages.get(fileClientMessageIndex);
        ClientMessage encoded = TopicAddMessageListenerCodec.encodeTopicEvent(aData, aLong, aUUID);
        compareClientMessages(fromFile, encoded);
    }

    @Test
    public void test_TopicRemoveMessageListenerCodec_decodeRequest() {
        int fileClientMessageIndex = 283;
        ClientMessage fromFile = clientMessages.get(fileClientMessageIndex);
        TopicRemoveMessageListenerCodec.RequestParameters parameters = TopicRemoveMessageListenerCodec.decodeRequest(fromFile);
        assertTrue(isEqual(aString, parameters.name));
        assertTrue(isEqual(aUUID, parameters.registrationId));
    }

    @Test
    public void test_TopicRemoveMessageListenerCodec_encodeResponse() {
        int fileClientMessageIndex = 284;
        ClientMessage encoded = TopicRemoveMessageListenerCodec.encodeResponse(aBoolean);
        ClientMessage fromFile = clientMessages.get(fileClientMessageIndex);
        compareClientMessages(fromFile, encoded);
    }

    @Test
    public void test_ListSizeCodec_decodeRequest() {
        int fileClientMessageIndex = 285;
        ClientMessage fromFile = clientMessages.get(fileClientMessageIndex);
        ListSizeCodec.RequestParameters parameters = ListSizeCodec.decodeRequest(fromFile);
        assertTrue(isEqual(aString, parameters.name));
    }

    @Test
    public void test_ListSizeCodec_encodeResponse() {
        int fileClientMessageIndex = 286;
        ClientMessage encoded = ListSizeCodec.encodeResponse(anInt);
        ClientMessage fromFile = clientMessages.get(fileClientMessageIndex);
        compareClientMessages(fromFile, encoded);
    }

    @Test
    public void test_ListContainsCodec_decodeRequest() {
        int fileClientMessageIndex = 287;
        ClientMessage fromFile = clientMessages.get(fileClientMessageIndex);
        ListContainsCodec.RequestParameters parameters = ListContainsCodec.decodeRequest(fromFile);
        assertTrue(isEqual(aString, parameters.name));
        assertTrue(isEqual(aData, parameters.value));
    }

    @Test
    public void test_ListContainsCodec_encodeResponse() {
        int fileClientMessageIndex = 288;
        ClientMessage encoded = ListContainsCodec.encodeResponse(aBoolean);
        ClientMessage fromFile = clientMessages.get(fileClientMessageIndex);
        compareClientMessages(fromFile, encoded);
    }

    @Test
    public void test_ListContainsAllCodec_decodeRequest() {
        int fileClientMessageIndex = 289;
        ClientMessage fromFile = clientMessages.get(fileClientMessageIndex);
        ListContainsAllCodec.RequestParameters parameters = ListContainsAllCodec.decodeRequest(fromFile);
        assertTrue(isEqual(aString, parameters.name));
        assertTrue(isEqual(aListOfData, parameters.values));
    }

    @Test
    public void test_ListContainsAllCodec_encodeResponse() {
        int fileClientMessageIndex = 290;
        ClientMessage encoded = ListContainsAllCodec.encodeResponse(aBoolean);
        ClientMessage fromFile = clientMessages.get(fileClientMessageIndex);
        compareClientMessages(fromFile, encoded);
    }

    @Test
    public void test_ListAddCodec_decodeRequest() {
        int fileClientMessageIndex = 291;
        ClientMessage fromFile = clientMessages.get(fileClientMessageIndex);
        ListAddCodec.RequestParameters parameters = ListAddCodec.decodeRequest(fromFile);
        assertTrue(isEqual(aString, parameters.name));
        assertTrue(isEqual(aData, parameters.value));
    }

    @Test
    public void test_ListAddCodec_encodeResponse() {
        int fileClientMessageIndex = 292;
        ClientMessage encoded = ListAddCodec.encodeResponse(aBoolean);
        ClientMessage fromFile = clientMessages.get(fileClientMessageIndex);
        compareClientMessages(fromFile, encoded);
    }

    @Test
    public void test_ListRemoveCodec_decodeRequest() {
        int fileClientMessageIndex = 293;
        ClientMessage fromFile = clientMessages.get(fileClientMessageIndex);
        ListRemoveCodec.RequestParameters parameters = ListRemoveCodec.decodeRequest(fromFile);
        assertTrue(isEqual(aString, parameters.name));
        assertTrue(isEqual(aData, parameters.value));
    }

    @Test
    public void test_ListRemoveCodec_encodeResponse() {
        int fileClientMessageIndex = 294;
        ClientMessage encoded = ListRemoveCodec.encodeResponse(aBoolean);
        ClientMessage fromFile = clientMessages.get(fileClientMessageIndex);
        compareClientMessages(fromFile, encoded);
    }

    @Test
    public void test_ListAddAllCodec_decodeRequest() {
        int fileClientMessageIndex = 295;
        ClientMessage fromFile = clientMessages.get(fileClientMessageIndex);
        ListAddAllCodec.RequestParameters parameters = ListAddAllCodec.decodeRequest(fromFile);
        assertTrue(isEqual(aString, parameters.name));
        assertTrue(isEqual(aListOfData, parameters.valueList));
    }

    @Test
    public void test_ListAddAllCodec_encodeResponse() {
        int fileClientMessageIndex = 296;
        ClientMessage encoded = ListAddAllCodec.encodeResponse(aBoolean);
        ClientMessage fromFile = clientMessages.get(fileClientMessageIndex);
        compareClientMessages(fromFile, encoded);
    }

    @Test
    public void test_ListCompareAndRemoveAllCodec_decodeRequest() {
        int fileClientMessageIndex = 297;
        ClientMessage fromFile = clientMessages.get(fileClientMessageIndex);
        ListCompareAndRemoveAllCodec.RequestParameters parameters = ListCompareAndRemoveAllCodec.decodeRequest(fromFile);
        assertTrue(isEqual(aString, parameters.name));
        assertTrue(isEqual(aListOfData, parameters.values));
    }

    @Test
    public void test_ListCompareAndRemoveAllCodec_encodeResponse() {
        int fileClientMessageIndex = 298;
        ClientMessage encoded = ListCompareAndRemoveAllCodec.encodeResponse(aBoolean);
        ClientMessage fromFile = clientMessages.get(fileClientMessageIndex);
        compareClientMessages(fromFile, encoded);
    }

    @Test
    public void test_ListCompareAndRetainAllCodec_decodeRequest() {
        int fileClientMessageIndex = 299;
        ClientMessage fromFile = clientMessages.get(fileClientMessageIndex);
        ListCompareAndRetainAllCodec.RequestParameters parameters = ListCompareAndRetainAllCodec.decodeRequest(fromFile);
        assertTrue(isEqual(aString, parameters.name));
        assertTrue(isEqual(aListOfData, parameters.values));
    }

    @Test
    public void test_ListCompareAndRetainAllCodec_encodeResponse() {
        int fileClientMessageIndex = 300;
        ClientMessage encoded = ListCompareAndRetainAllCodec.encodeResponse(aBoolean);
        ClientMessage fromFile = clientMessages.get(fileClientMessageIndex);
        compareClientMessages(fromFile, encoded);
    }

    @Test
    public void test_ListClearCodec_decodeRequest() {
        int fileClientMessageIndex = 301;
        ClientMessage fromFile = clientMessages.get(fileClientMessageIndex);
        ListClearCodec.RequestParameters parameters = ListClearCodec.decodeRequest(fromFile);
        assertTrue(isEqual(aString, parameters.name));
    }

    @Test
    public void test_ListClearCodec_encodeResponse() {
        int fileClientMessageIndex = 302;
        ClientMessage encoded = ListClearCodec.encodeResponse();
        ClientMessage fromFile = clientMessages.get(fileClientMessageIndex);
        compareClientMessages(fromFile, encoded);
    }

    @Test
    public void test_ListGetAllCodec_decodeRequest() {
        int fileClientMessageIndex = 303;
        ClientMessage fromFile = clientMessages.get(fileClientMessageIndex);
        ListGetAllCodec.RequestParameters parameters = ListGetAllCodec.decodeRequest(fromFile);
        assertTrue(isEqual(aString, parameters.name));
    }

    @Test
    public void test_ListGetAllCodec_encodeResponse() {
        int fileClientMessageIndex = 304;
        ClientMessage encoded = ListGetAllCodec.encodeResponse(aListOfData);
        ClientMessage fromFile = clientMessages.get(fileClientMessageIndex);
        compareClientMessages(fromFile, encoded);
    }

    @Test
    public void test_ListAddListenerCodec_decodeRequest() {
        int fileClientMessageIndex = 305;
        ClientMessage fromFile = clientMessages.get(fileClientMessageIndex);
        ListAddListenerCodec.RequestParameters parameters = ListAddListenerCodec.decodeRequest(fromFile);
        assertTrue(isEqual(aString, parameters.name));
        assertTrue(isEqual(aBoolean, parameters.includeValue));
        assertTrue(isEqual(aBoolean, parameters.localOnly));
    }

    @Test
    public void test_ListAddListenerCodec_encodeResponse() {
        int fileClientMessageIndex = 306;
        ClientMessage encoded = ListAddListenerCodec.encodeResponse(aUUID);
        ClientMessage fromFile = clientMessages.get(fileClientMessageIndex);
        compareClientMessages(fromFile, encoded);
    }

    @Test
    public void test_ListAddListenerCodec_encodeItemEvent() {
        int fileClientMessageIndex = 307;
        ClientMessage fromFile = clientMessages.get(fileClientMessageIndex);
        ClientMessage encoded = ListAddListenerCodec.encodeItemEvent(null, aUUID, anInt);
        compareClientMessages(fromFile, encoded);
    }

    @Test
    public void test_ListRemoveListenerCodec_decodeRequest() {
        int fileClientMessageIndex = 308;
        ClientMessage fromFile = clientMessages.get(fileClientMessageIndex);
        ListRemoveListenerCodec.RequestParameters parameters = ListRemoveListenerCodec.decodeRequest(fromFile);
        assertTrue(isEqual(aString, parameters.name));
        assertTrue(isEqual(aUUID, parameters.registrationId));
    }

    @Test
    public void test_ListRemoveListenerCodec_encodeResponse() {
        int fileClientMessageIndex = 309;
        ClientMessage encoded = ListRemoveListenerCodec.encodeResponse(aBoolean);
        ClientMessage fromFile = clientMessages.get(fileClientMessageIndex);
        compareClientMessages(fromFile, encoded);
    }

    @Test
    public void test_ListIsEmptyCodec_decodeRequest() {
        int fileClientMessageIndex = 310;
        ClientMessage fromFile = clientMessages.get(fileClientMessageIndex);
        ListIsEmptyCodec.RequestParameters parameters = ListIsEmptyCodec.decodeRequest(fromFile);
        assertTrue(isEqual(aString, parameters.name));
    }

    @Test
    public void test_ListIsEmptyCodec_encodeResponse() {
        int fileClientMessageIndex = 311;
        ClientMessage encoded = ListIsEmptyCodec.encodeResponse(aBoolean);
        ClientMessage fromFile = clientMessages.get(fileClientMessageIndex);
        compareClientMessages(fromFile, encoded);
    }

    @Test
    public void test_ListAddAllWithIndexCodec_decodeRequest() {
        int fileClientMessageIndex = 312;
        ClientMessage fromFile = clientMessages.get(fileClientMessageIndex);
        ListAddAllWithIndexCodec.RequestParameters parameters = ListAddAllWithIndexCodec.decodeRequest(fromFile);
        assertTrue(isEqual(aString, parameters.name));
        assertTrue(isEqual(anInt, parameters.index));
        assertTrue(isEqual(aListOfData, parameters.valueList));
    }

    @Test
    public void test_ListAddAllWithIndexCodec_encodeResponse() {
        int fileClientMessageIndex = 313;
        ClientMessage encoded = ListAddAllWithIndexCodec.encodeResponse(aBoolean);
        ClientMessage fromFile = clientMessages.get(fileClientMessageIndex);
        compareClientMessages(fromFile, encoded);
    }

    @Test
    public void test_ListGetCodec_decodeRequest() {
        int fileClientMessageIndex = 314;
        ClientMessage fromFile = clientMessages.get(fileClientMessageIndex);
        ListGetCodec.RequestParameters parameters = ListGetCodec.decodeRequest(fromFile);
        assertTrue(isEqual(aString, parameters.name));
        assertTrue(isEqual(anInt, parameters.index));
    }

    @Test
    public void test_ListGetCodec_encodeResponse() {
        int fileClientMessageIndex = 315;
        ClientMessage encoded = ListGetCodec.encodeResponse(null);
        ClientMessage fromFile = clientMessages.get(fileClientMessageIndex);
        compareClientMessages(fromFile, encoded);
    }

    @Test
    public void test_ListSetCodec_decodeRequest() {
        int fileClientMessageIndex = 316;
        ClientMessage fromFile = clientMessages.get(fileClientMessageIndex);
        ListSetCodec.RequestParameters parameters = ListSetCodec.decodeRequest(fromFile);
        assertTrue(isEqual(aString, parameters.name));
        assertTrue(isEqual(anInt, parameters.index));
        assertTrue(isEqual(aData, parameters.value));
    }

    @Test
    public void test_ListSetCodec_encodeResponse() {
        int fileClientMessageIndex = 317;
        ClientMessage encoded = ListSetCodec.encodeResponse(null);
        ClientMessage fromFile = clientMessages.get(fileClientMessageIndex);
        compareClientMessages(fromFile, encoded);
    }

    @Test
    public void test_ListAddWithIndexCodec_decodeRequest() {
        int fileClientMessageIndex = 318;
        ClientMessage fromFile = clientMessages.get(fileClientMessageIndex);
        ListAddWithIndexCodec.RequestParameters parameters = ListAddWithIndexCodec.decodeRequest(fromFile);
        assertTrue(isEqual(aString, parameters.name));
        assertTrue(isEqual(anInt, parameters.index));
        assertTrue(isEqual(aData, parameters.value));
    }

    @Test
    public void test_ListAddWithIndexCodec_encodeResponse() {
        int fileClientMessageIndex = 319;
        ClientMessage encoded = ListAddWithIndexCodec.encodeResponse();
        ClientMessage fromFile = clientMessages.get(fileClientMessageIndex);
        compareClientMessages(fromFile, encoded);
    }

    @Test
    public void test_ListRemoveWithIndexCodec_decodeRequest() {
        int fileClientMessageIndex = 320;
        ClientMessage fromFile = clientMessages.get(fileClientMessageIndex);
        ListRemoveWithIndexCodec.RequestParameters parameters = ListRemoveWithIndexCodec.decodeRequest(fromFile);
        assertTrue(isEqual(aString, parameters.name));
        assertTrue(isEqual(anInt, parameters.index));
    }

    @Test
    public void test_ListRemoveWithIndexCodec_encodeResponse() {
        int fileClientMessageIndex = 321;
        ClientMessage encoded = ListRemoveWithIndexCodec.encodeResponse(null);
        ClientMessage fromFile = clientMessages.get(fileClientMessageIndex);
        compareClientMessages(fromFile, encoded);
    }

    @Test
    public void test_ListLastIndexOfCodec_decodeRequest() {
        int fileClientMessageIndex = 322;
        ClientMessage fromFile = clientMessages.get(fileClientMessageIndex);
        ListLastIndexOfCodec.RequestParameters parameters = ListLastIndexOfCodec.decodeRequest(fromFile);
        assertTrue(isEqual(aString, parameters.name));
        assertTrue(isEqual(aData, parameters.value));
    }

    @Test
    public void test_ListLastIndexOfCodec_encodeResponse() {
        int fileClientMessageIndex = 323;
        ClientMessage encoded = ListLastIndexOfCodec.encodeResponse(anInt);
        ClientMessage fromFile = clientMessages.get(fileClientMessageIndex);
        compareClientMessages(fromFile, encoded);
    }

    @Test
    public void test_ListIndexOfCodec_decodeRequest() {
        int fileClientMessageIndex = 324;
        ClientMessage fromFile = clientMessages.get(fileClientMessageIndex);
        ListIndexOfCodec.RequestParameters parameters = ListIndexOfCodec.decodeRequest(fromFile);
        assertTrue(isEqual(aString, parameters.name));
        assertTrue(isEqual(aData, parameters.value));
    }

    @Test
    public void test_ListIndexOfCodec_encodeResponse() {
        int fileClientMessageIndex = 325;
        ClientMessage encoded = ListIndexOfCodec.encodeResponse(anInt);
        ClientMessage fromFile = clientMessages.get(fileClientMessageIndex);
        compareClientMessages(fromFile, encoded);
    }

    @Test
    public void test_ListSubCodec_decodeRequest() {
        int fileClientMessageIndex = 326;
        ClientMessage fromFile = clientMessages.get(fileClientMessageIndex);
        ListSubCodec.RequestParameters parameters = ListSubCodec.decodeRequest(fromFile);
        assertTrue(isEqual(aString, parameters.name));
        assertTrue(isEqual(anInt, parameters.from));
        assertTrue(isEqual(anInt, parameters.to));
    }

    @Test
    public void test_ListSubCodec_encodeResponse() {
        int fileClientMessageIndex = 327;
        ClientMessage encoded = ListSubCodec.encodeResponse(aListOfData);
        ClientMessage fromFile = clientMessages.get(fileClientMessageIndex);
        compareClientMessages(fromFile, encoded);
    }

    @Test
    public void test_ListIteratorCodec_decodeRequest() {
        int fileClientMessageIndex = 328;
        ClientMessage fromFile = clientMessages.get(fileClientMessageIndex);
        ListIteratorCodec.RequestParameters parameters = ListIteratorCodec.decodeRequest(fromFile);
        assertTrue(isEqual(aString, parameters.name));
    }

    @Test
    public void test_ListIteratorCodec_encodeResponse() {
        int fileClientMessageIndex = 329;
        ClientMessage encoded = ListIteratorCodec.encodeResponse(aListOfData);
        ClientMessage fromFile = clientMessages.get(fileClientMessageIndex);
        compareClientMessages(fromFile, encoded);
    }

    @Test
    public void test_ListListIteratorCodec_decodeRequest() {
        int fileClientMessageIndex = 330;
        ClientMessage fromFile = clientMessages.get(fileClientMessageIndex);
        ListListIteratorCodec.RequestParameters parameters = ListListIteratorCodec.decodeRequest(fromFile);
        assertTrue(isEqual(aString, parameters.name));
        assertTrue(isEqual(anInt, parameters.index));
    }

    @Test
    public void test_ListListIteratorCodec_encodeResponse() {
        int fileClientMessageIndex = 331;
        ClientMessage encoded = ListListIteratorCodec.encodeResponse(aListOfData);
        ClientMessage fromFile = clientMessages.get(fileClientMessageIndex);
        compareClientMessages(fromFile, encoded);
    }

    @Test
    public void test_SetSizeCodec_decodeRequest() {
        int fileClientMessageIndex = 332;
        ClientMessage fromFile = clientMessages.get(fileClientMessageIndex);
        SetSizeCodec.RequestParameters parameters = SetSizeCodec.decodeRequest(fromFile);
        assertTrue(isEqual(aString, parameters.name));
    }

    @Test
    public void test_SetSizeCodec_encodeResponse() {
        int fileClientMessageIndex = 333;
        ClientMessage encoded = SetSizeCodec.encodeResponse(anInt);
        ClientMessage fromFile = clientMessages.get(fileClientMessageIndex);
        compareClientMessages(fromFile, encoded);
    }

    @Test
    public void test_SetContainsCodec_decodeRequest() {
        int fileClientMessageIndex = 334;
        ClientMessage fromFile = clientMessages.get(fileClientMessageIndex);
        SetContainsCodec.RequestParameters parameters = SetContainsCodec.decodeRequest(fromFile);
        assertTrue(isEqual(aString, parameters.name));
        assertTrue(isEqual(aData, parameters.value));
    }

    @Test
    public void test_SetContainsCodec_encodeResponse() {
        int fileClientMessageIndex = 335;
        ClientMessage encoded = SetContainsCodec.encodeResponse(aBoolean);
        ClientMessage fromFile = clientMessages.get(fileClientMessageIndex);
        compareClientMessages(fromFile, encoded);
    }

    @Test
    public void test_SetContainsAllCodec_decodeRequest() {
        int fileClientMessageIndex = 336;
        ClientMessage fromFile = clientMessages.get(fileClientMessageIndex);
        SetContainsAllCodec.RequestParameters parameters = SetContainsAllCodec.decodeRequest(fromFile);
        assertTrue(isEqual(aString, parameters.name));
        assertTrue(isEqual(aListOfData, parameters.items));
    }

    @Test
    public void test_SetContainsAllCodec_encodeResponse() {
        int fileClientMessageIndex = 337;
        ClientMessage encoded = SetContainsAllCodec.encodeResponse(aBoolean);
        ClientMessage fromFile = clientMessages.get(fileClientMessageIndex);
        compareClientMessages(fromFile, encoded);
    }

    @Test
    public void test_SetAddCodec_decodeRequest() {
        int fileClientMessageIndex = 338;
        ClientMessage fromFile = clientMessages.get(fileClientMessageIndex);
        SetAddCodec.RequestParameters parameters = SetAddCodec.decodeRequest(fromFile);
        assertTrue(isEqual(aString, parameters.name));
        assertTrue(isEqual(aData, parameters.value));
    }

    @Test
    public void test_SetAddCodec_encodeResponse() {
        int fileClientMessageIndex = 339;
        ClientMessage encoded = SetAddCodec.encodeResponse(aBoolean);
        ClientMessage fromFile = clientMessages.get(fileClientMessageIndex);
        compareClientMessages(fromFile, encoded);
    }

    @Test
    public void test_SetRemoveCodec_decodeRequest() {
        int fileClientMessageIndex = 340;
        ClientMessage fromFile = clientMessages.get(fileClientMessageIndex);
        SetRemoveCodec.RequestParameters parameters = SetRemoveCodec.decodeRequest(fromFile);
        assertTrue(isEqual(aString, parameters.name));
        assertTrue(isEqual(aData, parameters.value));
    }

    @Test
    public void test_SetRemoveCodec_encodeResponse() {
        int fileClientMessageIndex = 341;
        ClientMessage encoded = SetRemoveCodec.encodeResponse(aBoolean);
        ClientMessage fromFile = clientMessages.get(fileClientMessageIndex);
        compareClientMessages(fromFile, encoded);
    }

    @Test
    public void test_SetAddAllCodec_decodeRequest() {
        int fileClientMessageIndex = 342;
        ClientMessage fromFile = clientMessages.get(fileClientMessageIndex);
        SetAddAllCodec.RequestParameters parameters = SetAddAllCodec.decodeRequest(fromFile);
        assertTrue(isEqual(aString, parameters.name));
        assertTrue(isEqual(aListOfData, parameters.valueList));
    }

    @Test
    public void test_SetAddAllCodec_encodeResponse() {
        int fileClientMessageIndex = 343;
        ClientMessage encoded = SetAddAllCodec.encodeResponse(aBoolean);
        ClientMessage fromFile = clientMessages.get(fileClientMessageIndex);
        compareClientMessages(fromFile, encoded);
    }

    @Test
    public void test_SetCompareAndRemoveAllCodec_decodeRequest() {
        int fileClientMessageIndex = 344;
        ClientMessage fromFile = clientMessages.get(fileClientMessageIndex);
        SetCompareAndRemoveAllCodec.RequestParameters parameters = SetCompareAndRemoveAllCodec.decodeRequest(fromFile);
        assertTrue(isEqual(aString, parameters.name));
        assertTrue(isEqual(aListOfData, parameters.values));
    }

    @Test
    public void test_SetCompareAndRemoveAllCodec_encodeResponse() {
        int fileClientMessageIndex = 345;
        ClientMessage encoded = SetCompareAndRemoveAllCodec.encodeResponse(aBoolean);
        ClientMessage fromFile = clientMessages.get(fileClientMessageIndex);
        compareClientMessages(fromFile, encoded);
    }

    @Test
    public void test_SetCompareAndRetainAllCodec_decodeRequest() {
        int fileClientMessageIndex = 346;
        ClientMessage fromFile = clientMessages.get(fileClientMessageIndex);
        SetCompareAndRetainAllCodec.RequestParameters parameters = SetCompareAndRetainAllCodec.decodeRequest(fromFile);
        assertTrue(isEqual(aString, parameters.name));
        assertTrue(isEqual(aListOfData, parameters.values));
    }

    @Test
    public void test_SetCompareAndRetainAllCodec_encodeResponse() {
        int fileClientMessageIndex = 347;
        ClientMessage encoded = SetCompareAndRetainAllCodec.encodeResponse(aBoolean);
        ClientMessage fromFile = clientMessages.get(fileClientMessageIndex);
        compareClientMessages(fromFile, encoded);
    }

    @Test
    public void test_SetClearCodec_decodeRequest() {
        int fileClientMessageIndex = 348;
        ClientMessage fromFile = clientMessages.get(fileClientMessageIndex);
        SetClearCodec.RequestParameters parameters = SetClearCodec.decodeRequest(fromFile);
        assertTrue(isEqual(aString, parameters.name));
    }

    @Test
    public void test_SetClearCodec_encodeResponse() {
        int fileClientMessageIndex = 349;
        ClientMessage encoded = SetClearCodec.encodeResponse();
        ClientMessage fromFile = clientMessages.get(fileClientMessageIndex);
        compareClientMessages(fromFile, encoded);
    }

    @Test
    public void test_SetGetAllCodec_decodeRequest() {
        int fileClientMessageIndex = 350;
        ClientMessage fromFile = clientMessages.get(fileClientMessageIndex);
        SetGetAllCodec.RequestParameters parameters = SetGetAllCodec.decodeRequest(fromFile);
        assertTrue(isEqual(aString, parameters.name));
    }

    @Test
    public void test_SetGetAllCodec_encodeResponse() {
        int fileClientMessageIndex = 351;
        ClientMessage encoded = SetGetAllCodec.encodeResponse(aListOfData);
        ClientMessage fromFile = clientMessages.get(fileClientMessageIndex);
        compareClientMessages(fromFile, encoded);
    }

    @Test
    public void test_SetAddListenerCodec_decodeRequest() {
        int fileClientMessageIndex = 352;
        ClientMessage fromFile = clientMessages.get(fileClientMessageIndex);
        SetAddListenerCodec.RequestParameters parameters = SetAddListenerCodec.decodeRequest(fromFile);
        assertTrue(isEqual(aString, parameters.name));
        assertTrue(isEqual(aBoolean, parameters.includeValue));
        assertTrue(isEqual(aBoolean, parameters.localOnly));
    }

    @Test
    public void test_SetAddListenerCodec_encodeResponse() {
        int fileClientMessageIndex = 353;
        ClientMessage encoded = SetAddListenerCodec.encodeResponse(aUUID);
        ClientMessage fromFile = clientMessages.get(fileClientMessageIndex);
        compareClientMessages(fromFile, encoded);
    }

    @Test
    public void test_SetAddListenerCodec_encodeItemEvent() {
        int fileClientMessageIndex = 354;
        ClientMessage fromFile = clientMessages.get(fileClientMessageIndex);
        ClientMessage encoded = SetAddListenerCodec.encodeItemEvent(null, aUUID, anInt);
        compareClientMessages(fromFile, encoded);
    }

    @Test
    public void test_SetRemoveListenerCodec_decodeRequest() {
        int fileClientMessageIndex = 355;
        ClientMessage fromFile = clientMessages.get(fileClientMessageIndex);
        SetRemoveListenerCodec.RequestParameters parameters = SetRemoveListenerCodec.decodeRequest(fromFile);
        assertTrue(isEqual(aString, parameters.name));
        assertTrue(isEqual(aUUID, parameters.registrationId));
    }

    @Test
    public void test_SetRemoveListenerCodec_encodeResponse() {
        int fileClientMessageIndex = 356;
        ClientMessage encoded = SetRemoveListenerCodec.encodeResponse(aBoolean);
        ClientMessage fromFile = clientMessages.get(fileClientMessageIndex);
        compareClientMessages(fromFile, encoded);
    }

    @Test
    public void test_SetIsEmptyCodec_decodeRequest() {
        int fileClientMessageIndex = 357;
        ClientMessage fromFile = clientMessages.get(fileClientMessageIndex);
        SetIsEmptyCodec.RequestParameters parameters = SetIsEmptyCodec.decodeRequest(fromFile);
        assertTrue(isEqual(aString, parameters.name));
    }

    @Test
    public void test_SetIsEmptyCodec_encodeResponse() {
        int fileClientMessageIndex = 358;
        ClientMessage encoded = SetIsEmptyCodec.encodeResponse(aBoolean);
        ClientMessage fromFile = clientMessages.get(fileClientMessageIndex);
        compareClientMessages(fromFile, encoded);
    }

    @Test
    public void test_FencedLockLockCodec_decodeRequest() {
        int fileClientMessageIndex = 359;
        ClientMessage fromFile = clientMessages.get(fileClientMessageIndex);
        FencedLockLockCodec.RequestParameters parameters = FencedLockLockCodec.decodeRequest(fromFile);
        assertTrue(isEqual(aRaftGroupId, parameters.groupId));
        assertTrue(isEqual(aString, parameters.name));
        assertTrue(isEqual(aLong, parameters.sessionId));
        assertTrue(isEqual(aLong, parameters.threadId));
        assertTrue(isEqual(aUUID, parameters.invocationUid));
    }

    @Test
    public void test_FencedLockLockCodec_encodeResponse() {
        int fileClientMessageIndex = 360;
        ClientMessage encoded = FencedLockLockCodec.encodeResponse(aLong);
        ClientMessage fromFile = clientMessages.get(fileClientMessageIndex);
        compareClientMessages(fromFile, encoded);
    }

    @Test
    public void test_FencedLockTryLockCodec_decodeRequest() {
        int fileClientMessageIndex = 361;
        ClientMessage fromFile = clientMessages.get(fileClientMessageIndex);
        FencedLockTryLockCodec.RequestParameters parameters = FencedLockTryLockCodec.decodeRequest(fromFile);
        assertTrue(isEqual(aRaftGroupId, parameters.groupId));
        assertTrue(isEqual(aString, parameters.name));
        assertTrue(isEqual(aLong, parameters.sessionId));
        assertTrue(isEqual(aLong, parameters.threadId));
        assertTrue(isEqual(aUUID, parameters.invocationUid));
        assertTrue(isEqual(aLong, parameters.timeoutMs));
    }

    @Test
    public void test_FencedLockTryLockCodec_encodeResponse() {
        int fileClientMessageIndex = 362;
        ClientMessage encoded = FencedLockTryLockCodec.encodeResponse(aLong);
        ClientMessage fromFile = clientMessages.get(fileClientMessageIndex);
        compareClientMessages(fromFile, encoded);
    }

    @Test
    public void test_FencedLockUnlockCodec_decodeRequest() {
        int fileClientMessageIndex = 363;
        ClientMessage fromFile = clientMessages.get(fileClientMessageIndex);
        FencedLockUnlockCodec.RequestParameters parameters = FencedLockUnlockCodec.decodeRequest(fromFile);
        assertTrue(isEqual(aRaftGroupId, parameters.groupId));
        assertTrue(isEqual(aString, parameters.name));
        assertTrue(isEqual(aLong, parameters.sessionId));
        assertTrue(isEqual(aLong, parameters.threadId));
        assertTrue(isEqual(aUUID, parameters.invocationUid));
    }

    @Test
    public void test_FencedLockUnlockCodec_encodeResponse() {
        int fileClientMessageIndex = 364;
        ClientMessage encoded = FencedLockUnlockCodec.encodeResponse(aBoolean);
        ClientMessage fromFile = clientMessages.get(fileClientMessageIndex);
        compareClientMessages(fromFile, encoded);
    }

    @Test
    public void test_FencedLockGetLockOwnershipCodec_decodeRequest() {
        int fileClientMessageIndex = 365;
        ClientMessage fromFile = clientMessages.get(fileClientMessageIndex);
        FencedLockGetLockOwnershipCodec.RequestParameters parameters = FencedLockGetLockOwnershipCodec.decodeRequest(fromFile);
        assertTrue(isEqual(aRaftGroupId, parameters.groupId));
        assertTrue(isEqual(aString, parameters.name));
    }

    @Test
    public void test_FencedLockGetLockOwnershipCodec_encodeResponse() {
        int fileClientMessageIndex = 366;
        ClientMessage encoded = FencedLockGetLockOwnershipCodec.encodeResponse(aLong, anInt, aLong, aLong);
        ClientMessage fromFile = clientMessages.get(fileClientMessageIndex);
        compareClientMessages(fromFile, encoded);
    }

    @Test
    public void test_ExecutorServiceShutdownCodec_decodeRequest() {
        int fileClientMessageIndex = 367;
        ClientMessage fromFile = clientMessages.get(fileClientMessageIndex);
        ExecutorServiceShutdownCodec.RequestParameters parameters = ExecutorServiceShutdownCodec.decodeRequest(fromFile);
        assertTrue(isEqual(aString, parameters.name));
    }

    @Test
    public void test_ExecutorServiceShutdownCodec_encodeResponse() {
        int fileClientMessageIndex = 368;
        ClientMessage encoded = ExecutorServiceShutdownCodec.encodeResponse();
        ClientMessage fromFile = clientMessages.get(fileClientMessageIndex);
        compareClientMessages(fromFile, encoded);
    }

    @Test
    public void test_ExecutorServiceIsShutdownCodec_decodeRequest() {
        int fileClientMessageIndex = 369;
        ClientMessage fromFile = clientMessages.get(fileClientMessageIndex);
        ExecutorServiceIsShutdownCodec.RequestParameters parameters = ExecutorServiceIsShutdownCodec.decodeRequest(fromFile);
        assertTrue(isEqual(aString, parameters.name));
    }

    @Test
    public void test_ExecutorServiceIsShutdownCodec_encodeResponse() {
        int fileClientMessageIndex = 370;
        ClientMessage encoded = ExecutorServiceIsShutdownCodec.encodeResponse(aBoolean);
        ClientMessage fromFile = clientMessages.get(fileClientMessageIndex);
        compareClientMessages(fromFile, encoded);
    }

    @Test
    public void test_ExecutorServiceCancelOnPartitionCodec_decodeRequest() {
        int fileClientMessageIndex = 371;
        ClientMessage fromFile = clientMessages.get(fileClientMessageIndex);
        ExecutorServiceCancelOnPartitionCodec.RequestParameters parameters = ExecutorServiceCancelOnPartitionCodec.decodeRequest(fromFile);
        assertTrue(isEqual(aUUID, parameters.uuid));
        assertTrue(isEqual(aBoolean, parameters.interrupt));
    }

    @Test
    public void test_ExecutorServiceCancelOnPartitionCodec_encodeResponse() {
        int fileClientMessageIndex = 372;
        ClientMessage encoded = ExecutorServiceCancelOnPartitionCodec.encodeResponse(aBoolean);
        ClientMessage fromFile = clientMessages.get(fileClientMessageIndex);
        compareClientMessages(fromFile, encoded);
    }

    @Test
    public void test_ExecutorServiceCancelOnAddressCodec_decodeRequest() {
        int fileClientMessageIndex = 373;
        ClientMessage fromFile = clientMessages.get(fileClientMessageIndex);
        ExecutorServiceCancelOnAddressCodec.RequestParameters parameters = ExecutorServiceCancelOnAddressCodec.decodeRequest(fromFile);
        assertTrue(isEqual(aUUID, parameters.uuid));
        assertTrue(isEqual(anAddress, parameters.address));
        assertTrue(isEqual(aBoolean, parameters.interrupt));
    }

    @Test
    public void test_ExecutorServiceCancelOnAddressCodec_encodeResponse() {
        int fileClientMessageIndex = 374;
        ClientMessage encoded = ExecutorServiceCancelOnAddressCodec.encodeResponse(aBoolean);
        ClientMessage fromFile = clientMessages.get(fileClientMessageIndex);
        compareClientMessages(fromFile, encoded);
    }

    @Test
    public void test_ExecutorServiceSubmitToPartitionCodec_decodeRequest() {
        int fileClientMessageIndex = 375;
        ClientMessage fromFile = clientMessages.get(fileClientMessageIndex);
        ExecutorServiceSubmitToPartitionCodec.RequestParameters parameters = ExecutorServiceSubmitToPartitionCodec.decodeRequest(fromFile);
        assertTrue(isEqual(aString, parameters.name));
        assertTrue(isEqual(aUUID, parameters.uuid));
        assertTrue(isEqual(aData, parameters.callable));
    }

    @Test
    public void test_ExecutorServiceSubmitToPartitionCodec_encodeResponse() {
        int fileClientMessageIndex = 376;
        ClientMessage encoded = ExecutorServiceSubmitToPartitionCodec.encodeResponse(null);
        ClientMessage fromFile = clientMessages.get(fileClientMessageIndex);
        compareClientMessages(fromFile, encoded);
    }

    @Test
    public void test_ExecutorServiceSubmitToAddressCodec_decodeRequest() {
        int fileClientMessageIndex = 377;
        ClientMessage fromFile = clientMessages.get(fileClientMessageIndex);
        ExecutorServiceSubmitToAddressCodec.RequestParameters parameters = ExecutorServiceSubmitToAddressCodec.decodeRequest(fromFile);
        assertTrue(isEqual(aString, parameters.name));
        assertTrue(isEqual(aUUID, parameters.uuid));
        assertTrue(isEqual(aData, parameters.callable));
        assertTrue(isEqual(anAddress, parameters.address));
    }

    @Test
    public void test_ExecutorServiceSubmitToAddressCodec_encodeResponse() {
        int fileClientMessageIndex = 378;
        ClientMessage encoded = ExecutorServiceSubmitToAddressCodec.encodeResponse(null);
        ClientMessage fromFile = clientMessages.get(fileClientMessageIndex);
        compareClientMessages(fromFile, encoded);
    }

    @Test
    public void test_AtomicLongApplyCodec_decodeRequest() {
        int fileClientMessageIndex = 379;
        ClientMessage fromFile = clientMessages.get(fileClientMessageIndex);
        AtomicLongApplyCodec.RequestParameters parameters = AtomicLongApplyCodec.decodeRequest(fromFile);
        assertTrue(isEqual(aRaftGroupId, parameters.groupId));
        assertTrue(isEqual(aString, parameters.name));
        assertTrue(isEqual(aData, parameters.function));
    }

    @Test
    public void test_AtomicLongApplyCodec_encodeResponse() {
        int fileClientMessageIndex = 380;
        ClientMessage encoded = AtomicLongApplyCodec.encodeResponse(null);
        ClientMessage fromFile = clientMessages.get(fileClientMessageIndex);
        compareClientMessages(fromFile, encoded);
    }

    @Test
    public void test_AtomicLongAlterCodec_decodeRequest() {
        int fileClientMessageIndex = 381;
        ClientMessage fromFile = clientMessages.get(fileClientMessageIndex);
        AtomicLongAlterCodec.RequestParameters parameters = AtomicLongAlterCodec.decodeRequest(fromFile);
        assertTrue(isEqual(aRaftGroupId, parameters.groupId));
        assertTrue(isEqual(aString, parameters.name));
        assertTrue(isEqual(aData, parameters.function));
        assertTrue(isEqual(anInt, parameters.returnValueType));
    }

    @Test
    public void test_AtomicLongAlterCodec_encodeResponse() {
        int fileClientMessageIndex = 382;
        ClientMessage encoded = AtomicLongAlterCodec.encodeResponse(aLong);
        ClientMessage fromFile = clientMessages.get(fileClientMessageIndex);
        compareClientMessages(fromFile, encoded);
    }

    @Test
    public void test_AtomicLongAddAndGetCodec_decodeRequest() {
        int fileClientMessageIndex = 383;
        ClientMessage fromFile = clientMessages.get(fileClientMessageIndex);
        AtomicLongAddAndGetCodec.RequestParameters parameters = AtomicLongAddAndGetCodec.decodeRequest(fromFile);
        assertTrue(isEqual(aRaftGroupId, parameters.groupId));
        assertTrue(isEqual(aString, parameters.name));
        assertTrue(isEqual(aLong, parameters.delta));
    }

    @Test
    public void test_AtomicLongAddAndGetCodec_encodeResponse() {
        int fileClientMessageIndex = 384;
        ClientMessage encoded = AtomicLongAddAndGetCodec.encodeResponse(aLong);
        ClientMessage fromFile = clientMessages.get(fileClientMessageIndex);
        compareClientMessages(fromFile, encoded);
    }

    @Test
    public void test_AtomicLongCompareAndSetCodec_decodeRequest() {
        int fileClientMessageIndex = 385;
        ClientMessage fromFile = clientMessages.get(fileClientMessageIndex);
        AtomicLongCompareAndSetCodec.RequestParameters parameters = AtomicLongCompareAndSetCodec.decodeRequest(fromFile);
        assertTrue(isEqual(aRaftGroupId, parameters.groupId));
        assertTrue(isEqual(aString, parameters.name));
        assertTrue(isEqual(aLong, parameters.expected));
        assertTrue(isEqual(aLong, parameters.updated));
    }

    @Test
    public void test_AtomicLongCompareAndSetCodec_encodeResponse() {
        int fileClientMessageIndex = 386;
        ClientMessage encoded = AtomicLongCompareAndSetCodec.encodeResponse(aBoolean);
        ClientMessage fromFile = clientMessages.get(fileClientMessageIndex);
        compareClientMessages(fromFile, encoded);
    }

    @Test
    public void test_AtomicLongGetCodec_decodeRequest() {
        int fileClientMessageIndex = 387;
        ClientMessage fromFile = clientMessages.get(fileClientMessageIndex);
        AtomicLongGetCodec.RequestParameters parameters = AtomicLongGetCodec.decodeRequest(fromFile);
        assertTrue(isEqual(aRaftGroupId, parameters.groupId));
        assertTrue(isEqual(aString, parameters.name));
    }

    @Test
    public void test_AtomicLongGetCodec_encodeResponse() {
        int fileClientMessageIndex = 388;
        ClientMessage encoded = AtomicLongGetCodec.encodeResponse(aLong);
        ClientMessage fromFile = clientMessages.get(fileClientMessageIndex);
        compareClientMessages(fromFile, encoded);
    }

    @Test
    public void test_AtomicLongGetAndAddCodec_decodeRequest() {
        int fileClientMessageIndex = 389;
        ClientMessage fromFile = clientMessages.get(fileClientMessageIndex);
        AtomicLongGetAndAddCodec.RequestParameters parameters = AtomicLongGetAndAddCodec.decodeRequest(fromFile);
        assertTrue(isEqual(aRaftGroupId, parameters.groupId));
        assertTrue(isEqual(aString, parameters.name));
        assertTrue(isEqual(aLong, parameters.delta));
    }

    @Test
    public void test_AtomicLongGetAndAddCodec_encodeResponse() {
        int fileClientMessageIndex = 390;
        ClientMessage encoded = AtomicLongGetAndAddCodec.encodeResponse(aLong);
        ClientMessage fromFile = clientMessages.get(fileClientMessageIndex);
        compareClientMessages(fromFile, encoded);
    }

    @Test
    public void test_AtomicLongGetAndSetCodec_decodeRequest() {
        int fileClientMessageIndex = 391;
        ClientMessage fromFile = clientMessages.get(fileClientMessageIndex);
        AtomicLongGetAndSetCodec.RequestParameters parameters = AtomicLongGetAndSetCodec.decodeRequest(fromFile);
        assertTrue(isEqual(aRaftGroupId, parameters.groupId));
        assertTrue(isEqual(aString, parameters.name));
        assertTrue(isEqual(aLong, parameters.newValue));
    }

    @Test
    public void test_AtomicLongGetAndSetCodec_encodeResponse() {
        int fileClientMessageIndex = 392;
        ClientMessage encoded = AtomicLongGetAndSetCodec.encodeResponse(aLong);
        ClientMessage fromFile = clientMessages.get(fileClientMessageIndex);
        compareClientMessages(fromFile, encoded);
    }

    @Test
    public void test_AtomicRefApplyCodec_decodeRequest() {
        int fileClientMessageIndex = 393;
        ClientMessage fromFile = clientMessages.get(fileClientMessageIndex);
        AtomicRefApplyCodec.RequestParameters parameters = AtomicRefApplyCodec.decodeRequest(fromFile);
        assertTrue(isEqual(aRaftGroupId, parameters.groupId));
        assertTrue(isEqual(aString, parameters.name));
        assertTrue(isEqual(aData, parameters.function));
        assertTrue(isEqual(anInt, parameters.returnValueType));
        assertTrue(isEqual(aBoolean, parameters.alter));
    }

    @Test
    public void test_AtomicRefApplyCodec_encodeResponse() {
        int fileClientMessageIndex = 394;
        ClientMessage encoded = AtomicRefApplyCodec.encodeResponse(null);
        ClientMessage fromFile = clientMessages.get(fileClientMessageIndex);
        compareClientMessages(fromFile, encoded);
    }

    @Test
    public void test_AtomicRefCompareAndSetCodec_decodeRequest() {
        int fileClientMessageIndex = 395;
        ClientMessage fromFile = clientMessages.get(fileClientMessageIndex);
        AtomicRefCompareAndSetCodec.RequestParameters parameters = AtomicRefCompareAndSetCodec.decodeRequest(fromFile);
        assertTrue(isEqual(aRaftGroupId, parameters.groupId));
        assertTrue(isEqual(aString, parameters.name));
        assertTrue(isEqual(null, parameters.oldValue));
        assertTrue(isEqual(null, parameters.newValue));
    }

    @Test
    public void test_AtomicRefCompareAndSetCodec_encodeResponse() {
        int fileClientMessageIndex = 396;
        ClientMessage encoded = AtomicRefCompareAndSetCodec.encodeResponse(aBoolean);
        ClientMessage fromFile = clientMessages.get(fileClientMessageIndex);
        compareClientMessages(fromFile, encoded);
    }

    @Test
    public void test_AtomicRefContainsCodec_decodeRequest() {
        int fileClientMessageIndex = 397;
        ClientMessage fromFile = clientMessages.get(fileClientMessageIndex);
        AtomicRefContainsCodec.RequestParameters parameters = AtomicRefContainsCodec.decodeRequest(fromFile);
        assertTrue(isEqual(aRaftGroupId, parameters.groupId));
        assertTrue(isEqual(aString, parameters.name));
        assertTrue(isEqual(null, parameters.value));
    }

    @Test
    public void test_AtomicRefContainsCodec_encodeResponse() {
        int fileClientMessageIndex = 398;
        ClientMessage encoded = AtomicRefContainsCodec.encodeResponse(aBoolean);
        ClientMessage fromFile = clientMessages.get(fileClientMessageIndex);
        compareClientMessages(fromFile, encoded);
    }

    @Test
    public void test_AtomicRefGetCodec_decodeRequest() {
        int fileClientMessageIndex = 399;
        ClientMessage fromFile = clientMessages.get(fileClientMessageIndex);
        AtomicRefGetCodec.RequestParameters parameters = AtomicRefGetCodec.decodeRequest(fromFile);
        assertTrue(isEqual(aRaftGroupId, parameters.groupId));
        assertTrue(isEqual(aString, parameters.name));
    }

    @Test
    public void test_AtomicRefGetCodec_encodeResponse() {
        int fileClientMessageIndex = 400;
        ClientMessage encoded = AtomicRefGetCodec.encodeResponse(null);
        ClientMessage fromFile = clientMessages.get(fileClientMessageIndex);
        compareClientMessages(fromFile, encoded);
    }

    @Test
    public void test_AtomicRefSetCodec_decodeRequest() {
        int fileClientMessageIndex = 401;
        ClientMessage fromFile = clientMessages.get(fileClientMessageIndex);
        AtomicRefSetCodec.RequestParameters parameters = AtomicRefSetCodec.decodeRequest(fromFile);
        assertTrue(isEqual(aRaftGroupId, parameters.groupId));
        assertTrue(isEqual(aString, parameters.name));
        assertTrue(isEqual(null, parameters.newValue));
        assertTrue(isEqual(aBoolean, parameters.returnOldValue));
    }

    @Test
    public void test_AtomicRefSetCodec_encodeResponse() {
        int fileClientMessageIndex = 402;
        ClientMessage encoded = AtomicRefSetCodec.encodeResponse(null);
        ClientMessage fromFile = clientMessages.get(fileClientMessageIndex);
        compareClientMessages(fromFile, encoded);
    }

    @Test
    public void test_CountDownLatchTrySetCountCodec_decodeRequest() {
        int fileClientMessageIndex = 403;
        ClientMessage fromFile = clientMessages.get(fileClientMessageIndex);
        CountDownLatchTrySetCountCodec.RequestParameters parameters = CountDownLatchTrySetCountCodec.decodeRequest(fromFile);
        assertTrue(isEqual(aRaftGroupId, parameters.groupId));
        assertTrue(isEqual(aString, parameters.name));
        assertTrue(isEqual(anInt, parameters.count));
    }

    @Test
    public void test_CountDownLatchTrySetCountCodec_encodeResponse() {
        int fileClientMessageIndex = 404;
        ClientMessage encoded = CountDownLatchTrySetCountCodec.encodeResponse(aBoolean);
        ClientMessage fromFile = clientMessages.get(fileClientMessageIndex);
        compareClientMessages(fromFile, encoded);
    }

    @Test
    public void test_CountDownLatchAwaitCodec_decodeRequest() {
        int fileClientMessageIndex = 405;
        ClientMessage fromFile = clientMessages.get(fileClientMessageIndex);
        CountDownLatchAwaitCodec.RequestParameters parameters = CountDownLatchAwaitCodec.decodeRequest(fromFile);
        assertTrue(isEqual(aRaftGroupId, parameters.groupId));
        assertTrue(isEqual(aString, parameters.name));
        assertTrue(isEqual(aUUID, parameters.invocationUid));
        assertTrue(isEqual(aLong, parameters.timeoutMs));
    }

    @Test
    public void test_CountDownLatchAwaitCodec_encodeResponse() {
        int fileClientMessageIndex = 406;
        ClientMessage encoded = CountDownLatchAwaitCodec.encodeResponse(aBoolean);
        ClientMessage fromFile = clientMessages.get(fileClientMessageIndex);
        compareClientMessages(fromFile, encoded);
    }

    @Test
    public void test_CountDownLatchCountDownCodec_decodeRequest() {
        int fileClientMessageIndex = 407;
        ClientMessage fromFile = clientMessages.get(fileClientMessageIndex);
        CountDownLatchCountDownCodec.RequestParameters parameters = CountDownLatchCountDownCodec.decodeRequest(fromFile);
        assertTrue(isEqual(aRaftGroupId, parameters.groupId));
        assertTrue(isEqual(aString, parameters.name));
        assertTrue(isEqual(aUUID, parameters.invocationUid));
        assertTrue(isEqual(anInt, parameters.expectedRound));
    }

    @Test
    public void test_CountDownLatchCountDownCodec_encodeResponse() {
        int fileClientMessageIndex = 408;
        ClientMessage encoded = CountDownLatchCountDownCodec.encodeResponse();
        ClientMessage fromFile = clientMessages.get(fileClientMessageIndex);
        compareClientMessages(fromFile, encoded);
    }

    @Test
    public void test_CountDownLatchGetCountCodec_decodeRequest() {
        int fileClientMessageIndex = 409;
        ClientMessage fromFile = clientMessages.get(fileClientMessageIndex);
        CountDownLatchGetCountCodec.RequestParameters parameters = CountDownLatchGetCountCodec.decodeRequest(fromFile);
        assertTrue(isEqual(aRaftGroupId, parameters.groupId));
        assertTrue(isEqual(aString, parameters.name));
    }

    @Test
    public void test_CountDownLatchGetCountCodec_encodeResponse() {
        int fileClientMessageIndex = 410;
        ClientMessage encoded = CountDownLatchGetCountCodec.encodeResponse(anInt);
        ClientMessage fromFile = clientMessages.get(fileClientMessageIndex);
        compareClientMessages(fromFile, encoded);
    }

    @Test
    public void test_CountDownLatchGetRoundCodec_decodeRequest() {
        int fileClientMessageIndex = 411;
        ClientMessage fromFile = clientMessages.get(fileClientMessageIndex);
        CountDownLatchGetRoundCodec.RequestParameters parameters = CountDownLatchGetRoundCodec.decodeRequest(fromFile);
        assertTrue(isEqual(aRaftGroupId, parameters.groupId));
        assertTrue(isEqual(aString, parameters.name));
    }

    @Test
    public void test_CountDownLatchGetRoundCodec_encodeResponse() {
        int fileClientMessageIndex = 412;
        ClientMessage encoded = CountDownLatchGetRoundCodec.encodeResponse(anInt);
        ClientMessage fromFile = clientMessages.get(fileClientMessageIndex);
        compareClientMessages(fromFile, encoded);
    }

    @Test
    public void test_SemaphoreInitCodec_decodeRequest() {
        int fileClientMessageIndex = 413;
        ClientMessage fromFile = clientMessages.get(fileClientMessageIndex);
        SemaphoreInitCodec.RequestParameters parameters = SemaphoreInitCodec.decodeRequest(fromFile);
        assertTrue(isEqual(aRaftGroupId, parameters.groupId));
        assertTrue(isEqual(aString, parameters.name));
        assertTrue(isEqual(anInt, parameters.permits));
    }

    @Test
    public void test_SemaphoreInitCodec_encodeResponse() {
        int fileClientMessageIndex = 414;
        ClientMessage encoded = SemaphoreInitCodec.encodeResponse(aBoolean);
        ClientMessage fromFile = clientMessages.get(fileClientMessageIndex);
        compareClientMessages(fromFile, encoded);
    }

    @Test
    public void test_SemaphoreAcquireCodec_decodeRequest() {
        int fileClientMessageIndex = 415;
        ClientMessage fromFile = clientMessages.get(fileClientMessageIndex);
        SemaphoreAcquireCodec.RequestParameters parameters = SemaphoreAcquireCodec.decodeRequest(fromFile);
        assertTrue(isEqual(aRaftGroupId, parameters.groupId));
        assertTrue(isEqual(aString, parameters.name));
        assertTrue(isEqual(aLong, parameters.sessionId));
        assertTrue(isEqual(aLong, parameters.threadId));
        assertTrue(isEqual(aUUID, parameters.invocationUid));
        assertTrue(isEqual(anInt, parameters.permits));
        assertTrue(isEqual(aLong, parameters.timeoutMs));
    }

    @Test
    public void test_SemaphoreAcquireCodec_encodeResponse() {
        int fileClientMessageIndex = 416;
        ClientMessage encoded = SemaphoreAcquireCodec.encodeResponse(aBoolean);
        ClientMessage fromFile = clientMessages.get(fileClientMessageIndex);
        compareClientMessages(fromFile, encoded);
    }

    @Test
    public void test_SemaphoreReleaseCodec_decodeRequest() {
        int fileClientMessageIndex = 417;
        ClientMessage fromFile = clientMessages.get(fileClientMessageIndex);
        SemaphoreReleaseCodec.RequestParameters parameters = SemaphoreReleaseCodec.decodeRequest(fromFile);
        assertTrue(isEqual(aRaftGroupId, parameters.groupId));
        assertTrue(isEqual(aString, parameters.name));
        assertTrue(isEqual(aLong, parameters.sessionId));
        assertTrue(isEqual(aLong, parameters.threadId));
        assertTrue(isEqual(aUUID, parameters.invocationUid));
        assertTrue(isEqual(anInt, parameters.permits));
    }

    @Test
    public void test_SemaphoreReleaseCodec_encodeResponse() {
        int fileClientMessageIndex = 418;
        ClientMessage encoded = SemaphoreReleaseCodec.encodeResponse(aBoolean);
        ClientMessage fromFile = clientMessages.get(fileClientMessageIndex);
        compareClientMessages(fromFile, encoded);
    }

    @Test
    public void test_SemaphoreDrainCodec_decodeRequest() {
        int fileClientMessageIndex = 419;
        ClientMessage fromFile = clientMessages.get(fileClientMessageIndex);
        SemaphoreDrainCodec.RequestParameters parameters = SemaphoreDrainCodec.decodeRequest(fromFile);
        assertTrue(isEqual(aRaftGroupId, parameters.groupId));
        assertTrue(isEqual(aString, parameters.name));
        assertTrue(isEqual(aLong, parameters.sessionId));
        assertTrue(isEqual(aLong, parameters.threadId));
        assertTrue(isEqual(aUUID, parameters.invocationUid));
    }

    @Test
    public void test_SemaphoreDrainCodec_encodeResponse() {
        int fileClientMessageIndex = 420;
        ClientMessage encoded = SemaphoreDrainCodec.encodeResponse(anInt);
        ClientMessage fromFile = clientMessages.get(fileClientMessageIndex);
        compareClientMessages(fromFile, encoded);
    }

    @Test
    public void test_SemaphoreChangeCodec_decodeRequest() {
        int fileClientMessageIndex = 421;
        ClientMessage fromFile = clientMessages.get(fileClientMessageIndex);
        SemaphoreChangeCodec.RequestParameters parameters = SemaphoreChangeCodec.decodeRequest(fromFile);
        assertTrue(isEqual(aRaftGroupId, parameters.groupId));
        assertTrue(isEqual(aString, parameters.name));
        assertTrue(isEqual(aLong, parameters.sessionId));
        assertTrue(isEqual(aLong, parameters.threadId));
        assertTrue(isEqual(aUUID, parameters.invocationUid));
        assertTrue(isEqual(anInt, parameters.permits));
    }

    @Test
    public void test_SemaphoreChangeCodec_encodeResponse() {
        int fileClientMessageIndex = 422;
        ClientMessage encoded = SemaphoreChangeCodec.encodeResponse(aBoolean);
        ClientMessage fromFile = clientMessages.get(fileClientMessageIndex);
        compareClientMessages(fromFile, encoded);
    }

    @Test
    public void test_SemaphoreAvailablePermitsCodec_decodeRequest() {
        int fileClientMessageIndex = 423;
        ClientMessage fromFile = clientMessages.get(fileClientMessageIndex);
        SemaphoreAvailablePermitsCodec.RequestParameters parameters = SemaphoreAvailablePermitsCodec.decodeRequest(fromFile);
        assertTrue(isEqual(aRaftGroupId, parameters.groupId));
        assertTrue(isEqual(aString, parameters.name));
    }

    @Test
    public void test_SemaphoreAvailablePermitsCodec_encodeResponse() {
        int fileClientMessageIndex = 424;
        ClientMessage encoded = SemaphoreAvailablePermitsCodec.encodeResponse(anInt);
        ClientMessage fromFile = clientMessages.get(fileClientMessageIndex);
        compareClientMessages(fromFile, encoded);
    }

    @Test
    public void test_SemaphoreGetSemaphoreTypeCodec_decodeRequest() {
        int fileClientMessageIndex = 425;
        ClientMessage fromFile = clientMessages.get(fileClientMessageIndex);
        SemaphoreGetSemaphoreTypeCodec.RequestParameters parameters = SemaphoreGetSemaphoreTypeCodec.decodeRequest(fromFile);
        assertTrue(isEqual(aString, parameters.proxyName));
    }

    @Test
    public void test_SemaphoreGetSemaphoreTypeCodec_encodeResponse() {
        int fileClientMessageIndex = 426;
        ClientMessage encoded = SemaphoreGetSemaphoreTypeCodec.encodeResponse(aBoolean);
        ClientMessage fromFile = clientMessages.get(fileClientMessageIndex);
        compareClientMessages(fromFile, encoded);
    }

    @Test
    public void test_ReplicatedMapPutCodec_decodeRequest() {
        int fileClientMessageIndex = 427;
        ClientMessage fromFile = clientMessages.get(fileClientMessageIndex);
        ReplicatedMapPutCodec.RequestParameters parameters = ReplicatedMapPutCodec.decodeRequest(fromFile);
        assertTrue(isEqual(aString, parameters.name));
        assertTrue(isEqual(aData, parameters.key));
        assertTrue(isEqual(aData, parameters.value));
        assertTrue(isEqual(aLong, parameters.ttl));
    }

    @Test
    public void test_ReplicatedMapPutCodec_encodeResponse() {
        int fileClientMessageIndex = 428;
        ClientMessage encoded = ReplicatedMapPutCodec.encodeResponse(null);
        ClientMessage fromFile = clientMessages.get(fileClientMessageIndex);
        compareClientMessages(fromFile, encoded);
    }

    @Test
    public void test_ReplicatedMapSizeCodec_decodeRequest() {
        int fileClientMessageIndex = 429;
        ClientMessage fromFile = clientMessages.get(fileClientMessageIndex);
        ReplicatedMapSizeCodec.RequestParameters parameters = ReplicatedMapSizeCodec.decodeRequest(fromFile);
        assertTrue(isEqual(aString, parameters.name));
    }

    @Test
    public void test_ReplicatedMapSizeCodec_encodeResponse() {
        int fileClientMessageIndex = 430;
        ClientMessage encoded = ReplicatedMapSizeCodec.encodeResponse(anInt);
        ClientMessage fromFile = clientMessages.get(fileClientMessageIndex);
        compareClientMessages(fromFile, encoded);
    }

    @Test
    public void test_ReplicatedMapIsEmptyCodec_decodeRequest() {
        int fileClientMessageIndex = 431;
        ClientMessage fromFile = clientMessages.get(fileClientMessageIndex);
        ReplicatedMapIsEmptyCodec.RequestParameters parameters = ReplicatedMapIsEmptyCodec.decodeRequest(fromFile);
        assertTrue(isEqual(aString, parameters.name));
    }

    @Test
    public void test_ReplicatedMapIsEmptyCodec_encodeResponse() {
        int fileClientMessageIndex = 432;
        ClientMessage encoded = ReplicatedMapIsEmptyCodec.encodeResponse(aBoolean);
        ClientMessage fromFile = clientMessages.get(fileClientMessageIndex);
        compareClientMessages(fromFile, encoded);
    }

    @Test
    public void test_ReplicatedMapContainsKeyCodec_decodeRequest() {
        int fileClientMessageIndex = 433;
        ClientMessage fromFile = clientMessages.get(fileClientMessageIndex);
        ReplicatedMapContainsKeyCodec.RequestParameters parameters = ReplicatedMapContainsKeyCodec.decodeRequest(fromFile);
        assertTrue(isEqual(aString, parameters.name));
        assertTrue(isEqual(aData, parameters.key));
    }

    @Test
    public void test_ReplicatedMapContainsKeyCodec_encodeResponse() {
        int fileClientMessageIndex = 434;
        ClientMessage encoded = ReplicatedMapContainsKeyCodec.encodeResponse(aBoolean);
        ClientMessage fromFile = clientMessages.get(fileClientMessageIndex);
        compareClientMessages(fromFile, encoded);
    }

    @Test
    public void test_ReplicatedMapContainsValueCodec_decodeRequest() {
        int fileClientMessageIndex = 435;
        ClientMessage fromFile = clientMessages.get(fileClientMessageIndex);
        ReplicatedMapContainsValueCodec.RequestParameters parameters = ReplicatedMapContainsValueCodec.decodeRequest(fromFile);
        assertTrue(isEqual(aString, parameters.name));
        assertTrue(isEqual(aData, parameters.value));
    }

    @Test
    public void test_ReplicatedMapContainsValueCodec_encodeResponse() {
        int fileClientMessageIndex = 436;
        ClientMessage encoded = ReplicatedMapContainsValueCodec.encodeResponse(aBoolean);
        ClientMessage fromFile = clientMessages.get(fileClientMessageIndex);
        compareClientMessages(fromFile, encoded);
    }

    @Test
    public void test_ReplicatedMapGetCodec_decodeRequest() {
        int fileClientMessageIndex = 437;
        ClientMessage fromFile = clientMessages.get(fileClientMessageIndex);
        ReplicatedMapGetCodec.RequestParameters parameters = ReplicatedMapGetCodec.decodeRequest(fromFile);
        assertTrue(isEqual(aString, parameters.name));
        assertTrue(isEqual(aData, parameters.key));
    }

    @Test
    public void test_ReplicatedMapGetCodec_encodeResponse() {
        int fileClientMessageIndex = 438;
        ClientMessage encoded = ReplicatedMapGetCodec.encodeResponse(null);
        ClientMessage fromFile = clientMessages.get(fileClientMessageIndex);
        compareClientMessages(fromFile, encoded);
    }

    @Test
    public void test_ReplicatedMapRemoveCodec_decodeRequest() {
        int fileClientMessageIndex = 439;
        ClientMessage fromFile = clientMessages.get(fileClientMessageIndex);
        ReplicatedMapRemoveCodec.RequestParameters parameters = ReplicatedMapRemoveCodec.decodeRequest(fromFile);
        assertTrue(isEqual(aString, parameters.name));
        assertTrue(isEqual(aData, parameters.key));
    }

    @Test
    public void test_ReplicatedMapRemoveCodec_encodeResponse() {
        int fileClientMessageIndex = 440;
        ClientMessage encoded = ReplicatedMapRemoveCodec.encodeResponse(null);
        ClientMessage fromFile = clientMessages.get(fileClientMessageIndex);
        compareClientMessages(fromFile, encoded);
    }

    @Test
    public void test_ReplicatedMapPutAllCodec_decodeRequest() {
        int fileClientMessageIndex = 441;
        ClientMessage fromFile = clientMessages.get(fileClientMessageIndex);
        ReplicatedMapPutAllCodec.RequestParameters parameters = ReplicatedMapPutAllCodec.decodeRequest(fromFile);
        assertTrue(isEqual(aString, parameters.name));
        assertTrue(isEqual(aListOfDataToData, parameters.entries));
    }

    @Test
    public void test_ReplicatedMapPutAllCodec_encodeResponse() {
        int fileClientMessageIndex = 442;
        ClientMessage encoded = ReplicatedMapPutAllCodec.encodeResponse();
        ClientMessage fromFile = clientMessages.get(fileClientMessageIndex);
        compareClientMessages(fromFile, encoded);
    }

    @Test
    public void test_ReplicatedMapClearCodec_decodeRequest() {
        int fileClientMessageIndex = 443;
        ClientMessage fromFile = clientMessages.get(fileClientMessageIndex);
        ReplicatedMapClearCodec.RequestParameters parameters = ReplicatedMapClearCodec.decodeRequest(fromFile);
        assertTrue(isEqual(aString, parameters.name));
    }

    @Test
    public void test_ReplicatedMapClearCodec_encodeResponse() {
        int fileClientMessageIndex = 444;
        ClientMessage encoded = ReplicatedMapClearCodec.encodeResponse();
        ClientMessage fromFile = clientMessages.get(fileClientMessageIndex);
        compareClientMessages(fromFile, encoded);
    }

    @Test
    public void test_ReplicatedMapAddEntryListenerToKeyWithPredicateCodec_decodeRequest() {
        int fileClientMessageIndex = 445;
        ClientMessage fromFile = clientMessages.get(fileClientMessageIndex);
        ReplicatedMapAddEntryListenerToKeyWithPredicateCodec.RequestParameters parameters = ReplicatedMapAddEntryListenerToKeyWithPredicateCodec.decodeRequest(fromFile);
        assertTrue(isEqual(aString, parameters.name));
        assertTrue(isEqual(aData, parameters.key));
        assertTrue(isEqual(aData, parameters.predicate));
        assertTrue(isEqual(aBoolean, parameters.localOnly));
    }

    @Test
    public void test_ReplicatedMapAddEntryListenerToKeyWithPredicateCodec_encodeResponse() {
        int fileClientMessageIndex = 446;
        ClientMessage encoded = ReplicatedMapAddEntryListenerToKeyWithPredicateCodec.encodeResponse(aUUID);
        ClientMessage fromFile = clientMessages.get(fileClientMessageIndex);
        compareClientMessages(fromFile, encoded);
    }

    @Test
    public void test_ReplicatedMapAddEntryListenerToKeyWithPredicateCodec_encodeEntryEvent() {
        int fileClientMessageIndex = 447;
        ClientMessage fromFile = clientMessages.get(fileClientMessageIndex);
        ClientMessage encoded = ReplicatedMapAddEntryListenerToKeyWithPredicateCodec.encodeEntryEvent(null, null, null, null, anInt, aUUID, anInt);
        compareClientMessages(fromFile, encoded);
    }

    @Test
    public void test_ReplicatedMapAddEntryListenerWithPredicateCodec_decodeRequest() {
        int fileClientMessageIndex = 448;
        ClientMessage fromFile = clientMessages.get(fileClientMessageIndex);
        ReplicatedMapAddEntryListenerWithPredicateCodec.RequestParameters parameters = ReplicatedMapAddEntryListenerWithPredicateCodec.decodeRequest(fromFile);
        assertTrue(isEqual(aString, parameters.name));
        assertTrue(isEqual(aData, parameters.predicate));
        assertTrue(isEqual(aBoolean, parameters.localOnly));
    }

    @Test
    public void test_ReplicatedMapAddEntryListenerWithPredicateCodec_encodeResponse() {
        int fileClientMessageIndex = 449;
        ClientMessage encoded = ReplicatedMapAddEntryListenerWithPredicateCodec.encodeResponse(aUUID);
        ClientMessage fromFile = clientMessages.get(fileClientMessageIndex);
        compareClientMessages(fromFile, encoded);
    }

    @Test
    public void test_ReplicatedMapAddEntryListenerWithPredicateCodec_encodeEntryEvent() {
        int fileClientMessageIndex = 450;
        ClientMessage fromFile = clientMessages.get(fileClientMessageIndex);
        ClientMessage encoded = ReplicatedMapAddEntryListenerWithPredicateCodec.encodeEntryEvent(null, null, null, null, anInt, aUUID, anInt);
        compareClientMessages(fromFile, encoded);
    }

    @Test
    public void test_ReplicatedMapAddEntryListenerToKeyCodec_decodeRequest() {
        int fileClientMessageIndex = 451;
        ClientMessage fromFile = clientMessages.get(fileClientMessageIndex);
        ReplicatedMapAddEntryListenerToKeyCodec.RequestParameters parameters = ReplicatedMapAddEntryListenerToKeyCodec.decodeRequest(fromFile);
        assertTrue(isEqual(aString, parameters.name));
        assertTrue(isEqual(aData, parameters.key));
        assertTrue(isEqual(aBoolean, parameters.localOnly));
    }

    @Test
    public void test_ReplicatedMapAddEntryListenerToKeyCodec_encodeResponse() {
        int fileClientMessageIndex = 452;
        ClientMessage encoded = ReplicatedMapAddEntryListenerToKeyCodec.encodeResponse(aUUID);
        ClientMessage fromFile = clientMessages.get(fileClientMessageIndex);
        compareClientMessages(fromFile, encoded);
    }

    @Test
    public void test_ReplicatedMapAddEntryListenerToKeyCodec_encodeEntryEvent() {
        int fileClientMessageIndex = 453;
        ClientMessage fromFile = clientMessages.get(fileClientMessageIndex);
        ClientMessage encoded = ReplicatedMapAddEntryListenerToKeyCodec.encodeEntryEvent(null, null, null, null, anInt, aUUID, anInt);
        compareClientMessages(fromFile, encoded);
    }

    @Test
    public void test_ReplicatedMapAddEntryListenerCodec_decodeRequest() {
        int fileClientMessageIndex = 454;
        ClientMessage fromFile = clientMessages.get(fileClientMessageIndex);
        ReplicatedMapAddEntryListenerCodec.RequestParameters parameters = ReplicatedMapAddEntryListenerCodec.decodeRequest(fromFile);
        assertTrue(isEqual(aString, parameters.name));
        assertTrue(isEqual(aBoolean, parameters.localOnly));
    }

    @Test
    public void test_ReplicatedMapAddEntryListenerCodec_encodeResponse() {
        int fileClientMessageIndex = 455;
        ClientMessage encoded = ReplicatedMapAddEntryListenerCodec.encodeResponse(aUUID);
        ClientMessage fromFile = clientMessages.get(fileClientMessageIndex);
        compareClientMessages(fromFile, encoded);
    }

    @Test
    public void test_ReplicatedMapAddEntryListenerCodec_encodeEntryEvent() {
        int fileClientMessageIndex = 456;
        ClientMessage fromFile = clientMessages.get(fileClientMessageIndex);
        ClientMessage encoded = ReplicatedMapAddEntryListenerCodec.encodeEntryEvent(null, null, null, null, anInt, aUUID, anInt);
        compareClientMessages(fromFile, encoded);
    }

    @Test
    public void test_ReplicatedMapRemoveEntryListenerCodec_decodeRequest() {
        int fileClientMessageIndex = 457;
        ClientMessage fromFile = clientMessages.get(fileClientMessageIndex);
        ReplicatedMapRemoveEntryListenerCodec.RequestParameters parameters = ReplicatedMapRemoveEntryListenerCodec.decodeRequest(fromFile);
        assertTrue(isEqual(aString, parameters.name));
        assertTrue(isEqual(aUUID, parameters.registrationId));
    }

    @Test
    public void test_ReplicatedMapRemoveEntryListenerCodec_encodeResponse() {
        int fileClientMessageIndex = 458;
        ClientMessage encoded = ReplicatedMapRemoveEntryListenerCodec.encodeResponse(aBoolean);
        ClientMessage fromFile = clientMessages.get(fileClientMessageIndex);
        compareClientMessages(fromFile, encoded);
    }

    @Test
    public void test_ReplicatedMapKeySetCodec_decodeRequest() {
        int fileClientMessageIndex = 459;
        ClientMessage fromFile = clientMessages.get(fileClientMessageIndex);
        ReplicatedMapKeySetCodec.RequestParameters parameters = ReplicatedMapKeySetCodec.decodeRequest(fromFile);
        assertTrue(isEqual(aString, parameters.name));
    }

    @Test
    public void test_ReplicatedMapKeySetCodec_encodeResponse() {
        int fileClientMessageIndex = 460;
        ClientMessage encoded = ReplicatedMapKeySetCodec.encodeResponse(aListOfData);
        ClientMessage fromFile = clientMessages.get(fileClientMessageIndex);
        compareClientMessages(fromFile, encoded);
    }

    @Test
    public void test_ReplicatedMapValuesCodec_decodeRequest() {
        int fileClientMessageIndex = 461;
        ClientMessage fromFile = clientMessages.get(fileClientMessageIndex);
        ReplicatedMapValuesCodec.RequestParameters parameters = ReplicatedMapValuesCodec.decodeRequest(fromFile);
        assertTrue(isEqual(aString, parameters.name));
    }

    @Test
    public void test_ReplicatedMapValuesCodec_encodeResponse() {
        int fileClientMessageIndex = 462;
        ClientMessage encoded = ReplicatedMapValuesCodec.encodeResponse(aListOfData);
        ClientMessage fromFile = clientMessages.get(fileClientMessageIndex);
        compareClientMessages(fromFile, encoded);
    }

    @Test
    public void test_ReplicatedMapEntrySetCodec_decodeRequest() {
        int fileClientMessageIndex = 463;
        ClientMessage fromFile = clientMessages.get(fileClientMessageIndex);
        ReplicatedMapEntrySetCodec.RequestParameters parameters = ReplicatedMapEntrySetCodec.decodeRequest(fromFile);
        assertTrue(isEqual(aString, parameters.name));
    }

    @Test
    public void test_ReplicatedMapEntrySetCodec_encodeResponse() {
        int fileClientMessageIndex = 464;
        ClientMessage encoded = ReplicatedMapEntrySetCodec.encodeResponse(aListOfDataToData);
        ClientMessage fromFile = clientMessages.get(fileClientMessageIndex);
        compareClientMessages(fromFile, encoded);
    }

    @Test
    public void test_ReplicatedMapAddNearCacheEntryListenerCodec_decodeRequest() {
        int fileClientMessageIndex = 465;
        ClientMessage fromFile = clientMessages.get(fileClientMessageIndex);
        ReplicatedMapAddNearCacheEntryListenerCodec.RequestParameters parameters = ReplicatedMapAddNearCacheEntryListenerCodec.decodeRequest(fromFile);
        assertTrue(isEqual(aString, parameters.name));
        assertTrue(isEqual(aBoolean, parameters.includeValue));
        assertTrue(isEqual(aBoolean, parameters.localOnly));
    }

    @Test
    public void test_ReplicatedMapAddNearCacheEntryListenerCodec_encodeResponse() {
        int fileClientMessageIndex = 466;
        ClientMessage encoded = ReplicatedMapAddNearCacheEntryListenerCodec.encodeResponse(aUUID);
        ClientMessage fromFile = clientMessages.get(fileClientMessageIndex);
        compareClientMessages(fromFile, encoded);
    }

    @Test
    public void test_ReplicatedMapAddNearCacheEntryListenerCodec_encodeEntryEvent() {
        int fileClientMessageIndex = 467;
        ClientMessage fromFile = clientMessages.get(fileClientMessageIndex);
        ClientMessage encoded = ReplicatedMapAddNearCacheEntryListenerCodec.encodeEntryEvent(null, null, null, null, anInt, aUUID, anInt);
        compareClientMessages(fromFile, encoded);
    }

    @Test
    public void test_TransactionalMapContainsKeyCodec_decodeRequest() {
        int fileClientMessageIndex = 468;
        ClientMessage fromFile = clientMessages.get(fileClientMessageIndex);
        TransactionalMapContainsKeyCodec.RequestParameters parameters = TransactionalMapContainsKeyCodec.decodeRequest(fromFile);
        assertTrue(isEqual(aString, parameters.name));
        assertTrue(isEqual(aUUID, parameters.txnId));
        assertTrue(isEqual(aLong, parameters.threadId));
        assertTrue(isEqual(aData, parameters.key));
    }

    @Test
    public void test_TransactionalMapContainsKeyCodec_encodeResponse() {
        int fileClientMessageIndex = 469;
        ClientMessage encoded = TransactionalMapContainsKeyCodec.encodeResponse(aBoolean);
        ClientMessage fromFile = clientMessages.get(fileClientMessageIndex);
        compareClientMessages(fromFile, encoded);
    }

    @Test
    public void test_TransactionalMapGetCodec_decodeRequest() {
        int fileClientMessageIndex = 470;
        ClientMessage fromFile = clientMessages.get(fileClientMessageIndex);
        TransactionalMapGetCodec.RequestParameters parameters = TransactionalMapGetCodec.decodeRequest(fromFile);
        assertTrue(isEqual(aString, parameters.name));
        assertTrue(isEqual(aUUID, parameters.txnId));
        assertTrue(isEqual(aLong, parameters.threadId));
        assertTrue(isEqual(aData, parameters.key));
    }

    @Test
    public void test_TransactionalMapGetCodec_encodeResponse() {
        int fileClientMessageIndex = 471;
        ClientMessage encoded = TransactionalMapGetCodec.encodeResponse(null);
        ClientMessage fromFile = clientMessages.get(fileClientMessageIndex);
        compareClientMessages(fromFile, encoded);
    }

    @Test
    public void test_TransactionalMapGetForUpdateCodec_decodeRequest() {
        int fileClientMessageIndex = 472;
        ClientMessage fromFile = clientMessages.get(fileClientMessageIndex);
        TransactionalMapGetForUpdateCodec.RequestParameters parameters = TransactionalMapGetForUpdateCodec.decodeRequest(fromFile);
        assertTrue(isEqual(aString, parameters.name));
        assertTrue(isEqual(aUUID, parameters.txnId));
        assertTrue(isEqual(aLong, parameters.threadId));
        assertTrue(isEqual(aData, parameters.key));
    }

    @Test
    public void test_TransactionalMapGetForUpdateCodec_encodeResponse() {
        int fileClientMessageIndex = 473;
        ClientMessage encoded = TransactionalMapGetForUpdateCodec.encodeResponse(null);
        ClientMessage fromFile = clientMessages.get(fileClientMessageIndex);
        compareClientMessages(fromFile, encoded);
    }

    @Test
    public void test_TransactionalMapSizeCodec_decodeRequest() {
        int fileClientMessageIndex = 474;
        ClientMessage fromFile = clientMessages.get(fileClientMessageIndex);
        TransactionalMapSizeCodec.RequestParameters parameters = TransactionalMapSizeCodec.decodeRequest(fromFile);
        assertTrue(isEqual(aString, parameters.name));
        assertTrue(isEqual(aUUID, parameters.txnId));
        assertTrue(isEqual(aLong, parameters.threadId));
    }

    @Test
    public void test_TransactionalMapSizeCodec_encodeResponse() {
        int fileClientMessageIndex = 475;
        ClientMessage encoded = TransactionalMapSizeCodec.encodeResponse(anInt);
        ClientMessage fromFile = clientMessages.get(fileClientMessageIndex);
        compareClientMessages(fromFile, encoded);
    }

    @Test
    public void test_TransactionalMapIsEmptyCodec_decodeRequest() {
        int fileClientMessageIndex = 476;
        ClientMessage fromFile = clientMessages.get(fileClientMessageIndex);
        TransactionalMapIsEmptyCodec.RequestParameters parameters = TransactionalMapIsEmptyCodec.decodeRequest(fromFile);
        assertTrue(isEqual(aString, parameters.name));
        assertTrue(isEqual(aUUID, parameters.txnId));
        assertTrue(isEqual(aLong, parameters.threadId));
    }

    @Test
    public void test_TransactionalMapIsEmptyCodec_encodeResponse() {
        int fileClientMessageIndex = 477;
        ClientMessage encoded = TransactionalMapIsEmptyCodec.encodeResponse(aBoolean);
        ClientMessage fromFile = clientMessages.get(fileClientMessageIndex);
        compareClientMessages(fromFile, encoded);
    }

    @Test
    public void test_TransactionalMapPutCodec_decodeRequest() {
        int fileClientMessageIndex = 478;
        ClientMessage fromFile = clientMessages.get(fileClientMessageIndex);
        TransactionalMapPutCodec.RequestParameters parameters = TransactionalMapPutCodec.decodeRequest(fromFile);
        assertTrue(isEqual(aString, parameters.name));
        assertTrue(isEqual(aUUID, parameters.txnId));
        assertTrue(isEqual(aLong, parameters.threadId));
        assertTrue(isEqual(aData, parameters.key));
        assertTrue(isEqual(aData, parameters.value));
        assertTrue(isEqual(aLong, parameters.ttl));
    }

    @Test
    public void test_TransactionalMapPutCodec_encodeResponse() {
        int fileClientMessageIndex = 479;
        ClientMessage encoded = TransactionalMapPutCodec.encodeResponse(null);
        ClientMessage fromFile = clientMessages.get(fileClientMessageIndex);
        compareClientMessages(fromFile, encoded);
    }

    @Test
    public void test_TransactionalMapSetCodec_decodeRequest() {
        int fileClientMessageIndex = 480;
        ClientMessage fromFile = clientMessages.get(fileClientMessageIndex);
        TransactionalMapSetCodec.RequestParameters parameters = TransactionalMapSetCodec.decodeRequest(fromFile);
        assertTrue(isEqual(aString, parameters.name));
        assertTrue(isEqual(aUUID, parameters.txnId));
        assertTrue(isEqual(aLong, parameters.threadId));
        assertTrue(isEqual(aData, parameters.key));
        assertTrue(isEqual(aData, parameters.value));
    }

    @Test
    public void test_TransactionalMapSetCodec_encodeResponse() {
        int fileClientMessageIndex = 481;
        ClientMessage encoded = TransactionalMapSetCodec.encodeResponse();
        ClientMessage fromFile = clientMessages.get(fileClientMessageIndex);
        compareClientMessages(fromFile, encoded);
    }

    @Test
    public void test_TransactionalMapPutIfAbsentCodec_decodeRequest() {
        int fileClientMessageIndex = 482;
        ClientMessage fromFile = clientMessages.get(fileClientMessageIndex);
        TransactionalMapPutIfAbsentCodec.RequestParameters parameters = TransactionalMapPutIfAbsentCodec.decodeRequest(fromFile);
        assertTrue(isEqual(aString, parameters.name));
        assertTrue(isEqual(aUUID, parameters.txnId));
        assertTrue(isEqual(aLong, parameters.threadId));
        assertTrue(isEqual(aData, parameters.key));
        assertTrue(isEqual(aData, parameters.value));
    }

    @Test
    public void test_TransactionalMapPutIfAbsentCodec_encodeResponse() {
        int fileClientMessageIndex = 483;
        ClientMessage encoded = TransactionalMapPutIfAbsentCodec.encodeResponse(null);
        ClientMessage fromFile = clientMessages.get(fileClientMessageIndex);
        compareClientMessages(fromFile, encoded);
    }

    @Test
    public void test_TransactionalMapReplaceCodec_decodeRequest() {
        int fileClientMessageIndex = 484;
        ClientMessage fromFile = clientMessages.get(fileClientMessageIndex);
        TransactionalMapReplaceCodec.RequestParameters parameters = TransactionalMapReplaceCodec.decodeRequest(fromFile);
        assertTrue(isEqual(aString, parameters.name));
        assertTrue(isEqual(aUUID, parameters.txnId));
        assertTrue(isEqual(aLong, parameters.threadId));
        assertTrue(isEqual(aData, parameters.key));
        assertTrue(isEqual(aData, parameters.value));
    }

    @Test
    public void test_TransactionalMapReplaceCodec_encodeResponse() {
        int fileClientMessageIndex = 485;
        ClientMessage encoded = TransactionalMapReplaceCodec.encodeResponse(null);
        ClientMessage fromFile = clientMessages.get(fileClientMessageIndex);
        compareClientMessages(fromFile, encoded);
    }

    @Test
    public void test_TransactionalMapReplaceIfSameCodec_decodeRequest() {
        int fileClientMessageIndex = 486;
        ClientMessage fromFile = clientMessages.get(fileClientMessageIndex);
        TransactionalMapReplaceIfSameCodec.RequestParameters parameters = TransactionalMapReplaceIfSameCodec.decodeRequest(fromFile);
        assertTrue(isEqual(aString, parameters.name));
        assertTrue(isEqual(aUUID, parameters.txnId));
        assertTrue(isEqual(aLong, parameters.threadId));
        assertTrue(isEqual(aData, parameters.key));
        assertTrue(isEqual(aData, parameters.oldValue));
        assertTrue(isEqual(aData, parameters.newValue));
    }

    @Test
    public void test_TransactionalMapReplaceIfSameCodec_encodeResponse() {
        int fileClientMessageIndex = 487;
        ClientMessage encoded = TransactionalMapReplaceIfSameCodec.encodeResponse(aBoolean);
        ClientMessage fromFile = clientMessages.get(fileClientMessageIndex);
        compareClientMessages(fromFile, encoded);
    }

    @Test
    public void test_TransactionalMapRemoveCodec_decodeRequest() {
        int fileClientMessageIndex = 488;
        ClientMessage fromFile = clientMessages.get(fileClientMessageIndex);
        TransactionalMapRemoveCodec.RequestParameters parameters = TransactionalMapRemoveCodec.decodeRequest(fromFile);
        assertTrue(isEqual(aString, parameters.name));
        assertTrue(isEqual(aUUID, parameters.txnId));
        assertTrue(isEqual(aLong, parameters.threadId));
        assertTrue(isEqual(aData, parameters.key));
    }

    @Test
    public void test_TransactionalMapRemoveCodec_encodeResponse() {
        int fileClientMessageIndex = 489;
        ClientMessage encoded = TransactionalMapRemoveCodec.encodeResponse(null);
        ClientMessage fromFile = clientMessages.get(fileClientMessageIndex);
        compareClientMessages(fromFile, encoded);
    }

    @Test
    public void test_TransactionalMapDeleteCodec_decodeRequest() {
        int fileClientMessageIndex = 490;
        ClientMessage fromFile = clientMessages.get(fileClientMessageIndex);
        TransactionalMapDeleteCodec.RequestParameters parameters = TransactionalMapDeleteCodec.decodeRequest(fromFile);
        assertTrue(isEqual(aString, parameters.name));
        assertTrue(isEqual(aUUID, parameters.txnId));
        assertTrue(isEqual(aLong, parameters.threadId));
        assertTrue(isEqual(aData, parameters.key));
    }

    @Test
    public void test_TransactionalMapDeleteCodec_encodeResponse() {
        int fileClientMessageIndex = 491;
        ClientMessage encoded = TransactionalMapDeleteCodec.encodeResponse();
        ClientMessage fromFile = clientMessages.get(fileClientMessageIndex);
        compareClientMessages(fromFile, encoded);
    }

    @Test
    public void test_TransactionalMapRemoveIfSameCodec_decodeRequest() {
        int fileClientMessageIndex = 492;
        ClientMessage fromFile = clientMessages.get(fileClientMessageIndex);
        TransactionalMapRemoveIfSameCodec.RequestParameters parameters = TransactionalMapRemoveIfSameCodec.decodeRequest(fromFile);
        assertTrue(isEqual(aString, parameters.name));
        assertTrue(isEqual(aUUID, parameters.txnId));
        assertTrue(isEqual(aLong, parameters.threadId));
        assertTrue(isEqual(aData, parameters.key));
        assertTrue(isEqual(aData, parameters.value));
    }

    @Test
    public void test_TransactionalMapRemoveIfSameCodec_encodeResponse() {
        int fileClientMessageIndex = 493;
        ClientMessage encoded = TransactionalMapRemoveIfSameCodec.encodeResponse(aBoolean);
        ClientMessage fromFile = clientMessages.get(fileClientMessageIndex);
        compareClientMessages(fromFile, encoded);
    }

    @Test
    public void test_TransactionalMapKeySetCodec_decodeRequest() {
        int fileClientMessageIndex = 494;
        ClientMessage fromFile = clientMessages.get(fileClientMessageIndex);
        TransactionalMapKeySetCodec.RequestParameters parameters = TransactionalMapKeySetCodec.decodeRequest(fromFile);
        assertTrue(isEqual(aString, parameters.name));
        assertTrue(isEqual(aUUID, parameters.txnId));
        assertTrue(isEqual(aLong, parameters.threadId));
    }

    @Test
    public void test_TransactionalMapKeySetCodec_encodeResponse() {
        int fileClientMessageIndex = 495;
        ClientMessage encoded = TransactionalMapKeySetCodec.encodeResponse(aListOfData);
        ClientMessage fromFile = clientMessages.get(fileClientMessageIndex);
        compareClientMessages(fromFile, encoded);
    }

    @Test
    public void test_TransactionalMapKeySetWithPredicateCodec_decodeRequest() {
        int fileClientMessageIndex = 496;
        ClientMessage fromFile = clientMessages.get(fileClientMessageIndex);
        TransactionalMapKeySetWithPredicateCodec.RequestParameters parameters = TransactionalMapKeySetWithPredicateCodec.decodeRequest(fromFile);
        assertTrue(isEqual(aString, parameters.name));
        assertTrue(isEqual(aUUID, parameters.txnId));
        assertTrue(isEqual(aLong, parameters.threadId));
        assertTrue(isEqual(aData, parameters.predicate));
    }

    @Test
    public void test_TransactionalMapKeySetWithPredicateCodec_encodeResponse() {
        int fileClientMessageIndex = 497;
        ClientMessage encoded = TransactionalMapKeySetWithPredicateCodec.encodeResponse(aListOfData);
        ClientMessage fromFile = clientMessages.get(fileClientMessageIndex);
        compareClientMessages(fromFile, encoded);
    }

    @Test
    public void test_TransactionalMapValuesCodec_decodeRequest() {
        int fileClientMessageIndex = 498;
        ClientMessage fromFile = clientMessages.get(fileClientMessageIndex);
        TransactionalMapValuesCodec.RequestParameters parameters = TransactionalMapValuesCodec.decodeRequest(fromFile);
        assertTrue(isEqual(aString, parameters.name));
        assertTrue(isEqual(aUUID, parameters.txnId));
        assertTrue(isEqual(aLong, parameters.threadId));
    }

    @Test
    public void test_TransactionalMapValuesCodec_encodeResponse() {
        int fileClientMessageIndex = 499;
        ClientMessage encoded = TransactionalMapValuesCodec.encodeResponse(aListOfData);
        ClientMessage fromFile = clientMessages.get(fileClientMessageIndex);
        compareClientMessages(fromFile, encoded);
    }

    @Test
    public void test_TransactionalMapValuesWithPredicateCodec_decodeRequest() {
        int fileClientMessageIndex = 500;
        ClientMessage fromFile = clientMessages.get(fileClientMessageIndex);
        TransactionalMapValuesWithPredicateCodec.RequestParameters parameters = TransactionalMapValuesWithPredicateCodec.decodeRequest(fromFile);
        assertTrue(isEqual(aString, parameters.name));
        assertTrue(isEqual(aUUID, parameters.txnId));
        assertTrue(isEqual(aLong, parameters.threadId));
        assertTrue(isEqual(aData, parameters.predicate));
    }

    @Test
    public void test_TransactionalMapValuesWithPredicateCodec_encodeResponse() {
        int fileClientMessageIndex = 501;
        ClientMessage encoded = TransactionalMapValuesWithPredicateCodec.encodeResponse(aListOfData);
        ClientMessage fromFile = clientMessages.get(fileClientMessageIndex);
        compareClientMessages(fromFile, encoded);
    }

    @Test
    public void test_TransactionalMapContainsValueCodec_decodeRequest() {
        int fileClientMessageIndex = 502;
        ClientMessage fromFile = clientMessages.get(fileClientMessageIndex);
        TransactionalMapContainsValueCodec.RequestParameters parameters = TransactionalMapContainsValueCodec.decodeRequest(fromFile);
        assertTrue(isEqual(aString, parameters.name));
        assertTrue(isEqual(aUUID, parameters.txnId));
        assertTrue(isEqual(aLong, parameters.threadId));
        assertTrue(isEqual(aData, parameters.value));
    }

    @Test
    public void test_TransactionalMapContainsValueCodec_encodeResponse() {
        int fileClientMessageIndex = 503;
        ClientMessage encoded = TransactionalMapContainsValueCodec.encodeResponse(aBoolean);
        ClientMessage fromFile = clientMessages.get(fileClientMessageIndex);
        compareClientMessages(fromFile, encoded);
    }

    @Test
    public void test_TransactionalMultiMapPutCodec_decodeRequest() {
        int fileClientMessageIndex = 504;
        ClientMessage fromFile = clientMessages.get(fileClientMessageIndex);
        TransactionalMultiMapPutCodec.RequestParameters parameters = TransactionalMultiMapPutCodec.decodeRequest(fromFile);
        assertTrue(isEqual(aString, parameters.name));
        assertTrue(isEqual(aUUID, parameters.txnId));
        assertTrue(isEqual(aLong, parameters.threadId));
        assertTrue(isEqual(aData, parameters.key));
        assertTrue(isEqual(aData, parameters.value));
    }

    @Test
    public void test_TransactionalMultiMapPutCodec_encodeResponse() {
        int fileClientMessageIndex = 505;
        ClientMessage encoded = TransactionalMultiMapPutCodec.encodeResponse(aBoolean);
        ClientMessage fromFile = clientMessages.get(fileClientMessageIndex);
        compareClientMessages(fromFile, encoded);
    }

    @Test
    public void test_TransactionalMultiMapGetCodec_decodeRequest() {
        int fileClientMessageIndex = 506;
        ClientMessage fromFile = clientMessages.get(fileClientMessageIndex);
        TransactionalMultiMapGetCodec.RequestParameters parameters = TransactionalMultiMapGetCodec.decodeRequest(fromFile);
        assertTrue(isEqual(aString, parameters.name));
        assertTrue(isEqual(aUUID, parameters.txnId));
        assertTrue(isEqual(aLong, parameters.threadId));
        assertTrue(isEqual(aData, parameters.key));
    }

    @Test
    public void test_TransactionalMultiMapGetCodec_encodeResponse() {
        int fileClientMessageIndex = 507;
        ClientMessage encoded = TransactionalMultiMapGetCodec.encodeResponse(aListOfData);
        ClientMessage fromFile = clientMessages.get(fileClientMessageIndex);
        compareClientMessages(fromFile, encoded);
    }

    @Test
    public void test_TransactionalMultiMapRemoveCodec_decodeRequest() {
        int fileClientMessageIndex = 508;
        ClientMessage fromFile = clientMessages.get(fileClientMessageIndex);
        TransactionalMultiMapRemoveCodec.RequestParameters parameters = TransactionalMultiMapRemoveCodec.decodeRequest(fromFile);
        assertTrue(isEqual(aString, parameters.name));
        assertTrue(isEqual(aUUID, parameters.txnId));
        assertTrue(isEqual(aLong, parameters.threadId));
        assertTrue(isEqual(aData, parameters.key));
    }

    @Test
    public void test_TransactionalMultiMapRemoveCodec_encodeResponse() {
        int fileClientMessageIndex = 509;
        ClientMessage encoded = TransactionalMultiMapRemoveCodec.encodeResponse(aListOfData);
        ClientMessage fromFile = clientMessages.get(fileClientMessageIndex);
        compareClientMessages(fromFile, encoded);
    }

    @Test
    public void test_TransactionalMultiMapRemoveEntryCodec_decodeRequest() {
        int fileClientMessageIndex = 510;
        ClientMessage fromFile = clientMessages.get(fileClientMessageIndex);
        TransactionalMultiMapRemoveEntryCodec.RequestParameters parameters = TransactionalMultiMapRemoveEntryCodec.decodeRequest(fromFile);
        assertTrue(isEqual(aString, parameters.name));
        assertTrue(isEqual(aUUID, parameters.txnId));
        assertTrue(isEqual(aLong, parameters.threadId));
        assertTrue(isEqual(aData, parameters.key));
        assertTrue(isEqual(aData, parameters.value));
    }

    @Test
    public void test_TransactionalMultiMapRemoveEntryCodec_encodeResponse() {
        int fileClientMessageIndex = 511;
        ClientMessage encoded = TransactionalMultiMapRemoveEntryCodec.encodeResponse(aBoolean);
        ClientMessage fromFile = clientMessages.get(fileClientMessageIndex);
        compareClientMessages(fromFile, encoded);
    }

    @Test
    public void test_TransactionalMultiMapValueCountCodec_decodeRequest() {
        int fileClientMessageIndex = 512;
        ClientMessage fromFile = clientMessages.get(fileClientMessageIndex);
        TransactionalMultiMapValueCountCodec.RequestParameters parameters = TransactionalMultiMapValueCountCodec.decodeRequest(fromFile);
        assertTrue(isEqual(aString, parameters.name));
        assertTrue(isEqual(aUUID, parameters.txnId));
        assertTrue(isEqual(aLong, parameters.threadId));
        assertTrue(isEqual(aData, parameters.key));
    }

    @Test
    public void test_TransactionalMultiMapValueCountCodec_encodeResponse() {
        int fileClientMessageIndex = 513;
        ClientMessage encoded = TransactionalMultiMapValueCountCodec.encodeResponse(anInt);
        ClientMessage fromFile = clientMessages.get(fileClientMessageIndex);
        compareClientMessages(fromFile, encoded);
    }

    @Test
    public void test_TransactionalMultiMapSizeCodec_decodeRequest() {
        int fileClientMessageIndex = 514;
        ClientMessage fromFile = clientMessages.get(fileClientMessageIndex);
        TransactionalMultiMapSizeCodec.RequestParameters parameters = TransactionalMultiMapSizeCodec.decodeRequest(fromFile);
        assertTrue(isEqual(aString, parameters.name));
        assertTrue(isEqual(aUUID, parameters.txnId));
        assertTrue(isEqual(aLong, parameters.threadId));
    }

    @Test
    public void test_TransactionalMultiMapSizeCodec_encodeResponse() {
        int fileClientMessageIndex = 515;
        ClientMessage encoded = TransactionalMultiMapSizeCodec.encodeResponse(anInt);
        ClientMessage fromFile = clientMessages.get(fileClientMessageIndex);
        compareClientMessages(fromFile, encoded);
    }

    @Test
    public void test_TransactionalSetAddCodec_decodeRequest() {
        int fileClientMessageIndex = 516;
        ClientMessage fromFile = clientMessages.get(fileClientMessageIndex);
        TransactionalSetAddCodec.RequestParameters parameters = TransactionalSetAddCodec.decodeRequest(fromFile);
        assertTrue(isEqual(aString, parameters.name));
        assertTrue(isEqual(aUUID, parameters.txnId));
        assertTrue(isEqual(aLong, parameters.threadId));
        assertTrue(isEqual(aData, parameters.item));
    }

    @Test
    public void test_TransactionalSetAddCodec_encodeResponse() {
        int fileClientMessageIndex = 517;
        ClientMessage encoded = TransactionalSetAddCodec.encodeResponse(aBoolean);
        ClientMessage fromFile = clientMessages.get(fileClientMessageIndex);
        compareClientMessages(fromFile, encoded);
    }

    @Test
    public void test_TransactionalSetRemoveCodec_decodeRequest() {
        int fileClientMessageIndex = 518;
        ClientMessage fromFile = clientMessages.get(fileClientMessageIndex);
        TransactionalSetRemoveCodec.RequestParameters parameters = TransactionalSetRemoveCodec.decodeRequest(fromFile);
        assertTrue(isEqual(aString, parameters.name));
        assertTrue(isEqual(aUUID, parameters.txnId));
        assertTrue(isEqual(aLong, parameters.threadId));
        assertTrue(isEqual(aData, parameters.item));
    }

    @Test
    public void test_TransactionalSetRemoveCodec_encodeResponse() {
        int fileClientMessageIndex = 519;
        ClientMessage encoded = TransactionalSetRemoveCodec.encodeResponse(aBoolean);
        ClientMessage fromFile = clientMessages.get(fileClientMessageIndex);
        compareClientMessages(fromFile, encoded);
    }

    @Test
    public void test_TransactionalSetSizeCodec_decodeRequest() {
        int fileClientMessageIndex = 520;
        ClientMessage fromFile = clientMessages.get(fileClientMessageIndex);
        TransactionalSetSizeCodec.RequestParameters parameters = TransactionalSetSizeCodec.decodeRequest(fromFile);
        assertTrue(isEqual(aString, parameters.name));
        assertTrue(isEqual(aUUID, parameters.txnId));
        assertTrue(isEqual(aLong, parameters.threadId));
    }

    @Test
    public void test_TransactionalSetSizeCodec_encodeResponse() {
        int fileClientMessageIndex = 521;
        ClientMessage encoded = TransactionalSetSizeCodec.encodeResponse(anInt);
        ClientMessage fromFile = clientMessages.get(fileClientMessageIndex);
        compareClientMessages(fromFile, encoded);
    }

    @Test
    public void test_TransactionalListAddCodec_decodeRequest() {
        int fileClientMessageIndex = 522;
        ClientMessage fromFile = clientMessages.get(fileClientMessageIndex);
        TransactionalListAddCodec.RequestParameters parameters = TransactionalListAddCodec.decodeRequest(fromFile);
        assertTrue(isEqual(aString, parameters.name));
        assertTrue(isEqual(aUUID, parameters.txnId));
        assertTrue(isEqual(aLong, parameters.threadId));
        assertTrue(isEqual(aData, parameters.item));
    }

    @Test
    public void test_TransactionalListAddCodec_encodeResponse() {
        int fileClientMessageIndex = 523;
        ClientMessage encoded = TransactionalListAddCodec.encodeResponse(aBoolean);
        ClientMessage fromFile = clientMessages.get(fileClientMessageIndex);
        compareClientMessages(fromFile, encoded);
    }

    @Test
    public void test_TransactionalListRemoveCodec_decodeRequest() {
        int fileClientMessageIndex = 524;
        ClientMessage fromFile = clientMessages.get(fileClientMessageIndex);
        TransactionalListRemoveCodec.RequestParameters parameters = TransactionalListRemoveCodec.decodeRequest(fromFile);
        assertTrue(isEqual(aString, parameters.name));
        assertTrue(isEqual(aUUID, parameters.txnId));
        assertTrue(isEqual(aLong, parameters.threadId));
        assertTrue(isEqual(aData, parameters.item));
    }

    @Test
    public void test_TransactionalListRemoveCodec_encodeResponse() {
        int fileClientMessageIndex = 525;
        ClientMessage encoded = TransactionalListRemoveCodec.encodeResponse(aBoolean);
        ClientMessage fromFile = clientMessages.get(fileClientMessageIndex);
        compareClientMessages(fromFile, encoded);
    }

    @Test
    public void test_TransactionalListSizeCodec_decodeRequest() {
        int fileClientMessageIndex = 526;
        ClientMessage fromFile = clientMessages.get(fileClientMessageIndex);
        TransactionalListSizeCodec.RequestParameters parameters = TransactionalListSizeCodec.decodeRequest(fromFile);
        assertTrue(isEqual(aString, parameters.name));
        assertTrue(isEqual(aUUID, parameters.txnId));
        assertTrue(isEqual(aLong, parameters.threadId));
    }

    @Test
    public void test_TransactionalListSizeCodec_encodeResponse() {
        int fileClientMessageIndex = 527;
        ClientMessage encoded = TransactionalListSizeCodec.encodeResponse(anInt);
        ClientMessage fromFile = clientMessages.get(fileClientMessageIndex);
        compareClientMessages(fromFile, encoded);
    }

    @Test
    public void test_TransactionalQueueOfferCodec_decodeRequest() {
        int fileClientMessageIndex = 528;
        ClientMessage fromFile = clientMessages.get(fileClientMessageIndex);
        TransactionalQueueOfferCodec.RequestParameters parameters = TransactionalQueueOfferCodec.decodeRequest(fromFile);
        assertTrue(isEqual(aString, parameters.name));
        assertTrue(isEqual(aUUID, parameters.txnId));
        assertTrue(isEqual(aLong, parameters.threadId));
        assertTrue(isEqual(aData, parameters.item));
        assertTrue(isEqual(aLong, parameters.timeout));
    }

    @Test
    public void test_TransactionalQueueOfferCodec_encodeResponse() {
        int fileClientMessageIndex = 529;
        ClientMessage encoded = TransactionalQueueOfferCodec.encodeResponse(aBoolean);
        ClientMessage fromFile = clientMessages.get(fileClientMessageIndex);
        compareClientMessages(fromFile, encoded);
    }

    @Test
    public void test_TransactionalQueueTakeCodec_decodeRequest() {
        int fileClientMessageIndex = 530;
        ClientMessage fromFile = clientMessages.get(fileClientMessageIndex);
        TransactionalQueueTakeCodec.RequestParameters parameters = TransactionalQueueTakeCodec.decodeRequest(fromFile);
        assertTrue(isEqual(aString, parameters.name));
        assertTrue(isEqual(aUUID, parameters.txnId));
        assertTrue(isEqual(aLong, parameters.threadId));
    }

    @Test
    public void test_TransactionalQueueTakeCodec_encodeResponse() {
        int fileClientMessageIndex = 531;
        ClientMessage encoded = TransactionalQueueTakeCodec.encodeResponse(null);
        ClientMessage fromFile = clientMessages.get(fileClientMessageIndex);
        compareClientMessages(fromFile, encoded);
    }

    @Test
    public void test_TransactionalQueuePollCodec_decodeRequest() {
        int fileClientMessageIndex = 532;
        ClientMessage fromFile = clientMessages.get(fileClientMessageIndex);
        TransactionalQueuePollCodec.RequestParameters parameters = TransactionalQueuePollCodec.decodeRequest(fromFile);
        assertTrue(isEqual(aString, parameters.name));
        assertTrue(isEqual(aUUID, parameters.txnId));
        assertTrue(isEqual(aLong, parameters.threadId));
        assertTrue(isEqual(aLong, parameters.timeout));
    }

    @Test
    public void test_TransactionalQueuePollCodec_encodeResponse() {
        int fileClientMessageIndex = 533;
        ClientMessage encoded = TransactionalQueuePollCodec.encodeResponse(null);
        ClientMessage fromFile = clientMessages.get(fileClientMessageIndex);
        compareClientMessages(fromFile, encoded);
    }

    @Test
    public void test_TransactionalQueuePeekCodec_decodeRequest() {
        int fileClientMessageIndex = 534;
        ClientMessage fromFile = clientMessages.get(fileClientMessageIndex);
        TransactionalQueuePeekCodec.RequestParameters parameters = TransactionalQueuePeekCodec.decodeRequest(fromFile);
        assertTrue(isEqual(aString, parameters.name));
        assertTrue(isEqual(aUUID, parameters.txnId));
        assertTrue(isEqual(aLong, parameters.threadId));
        assertTrue(isEqual(aLong, parameters.timeout));
    }

    @Test
    public void test_TransactionalQueuePeekCodec_encodeResponse() {
        int fileClientMessageIndex = 535;
        ClientMessage encoded = TransactionalQueuePeekCodec.encodeResponse(null);
        ClientMessage fromFile = clientMessages.get(fileClientMessageIndex);
        compareClientMessages(fromFile, encoded);
    }

    @Test
    public void test_TransactionalQueueSizeCodec_decodeRequest() {
        int fileClientMessageIndex = 536;
        ClientMessage fromFile = clientMessages.get(fileClientMessageIndex);
        TransactionalQueueSizeCodec.RequestParameters parameters = TransactionalQueueSizeCodec.decodeRequest(fromFile);
        assertTrue(isEqual(aString, parameters.name));
        assertTrue(isEqual(aUUID, parameters.txnId));
        assertTrue(isEqual(aLong, parameters.threadId));
    }

    @Test
    public void test_TransactionalQueueSizeCodec_encodeResponse() {
        int fileClientMessageIndex = 537;
        ClientMessage encoded = TransactionalQueueSizeCodec.encodeResponse(anInt);
        ClientMessage fromFile = clientMessages.get(fileClientMessageIndex);
        compareClientMessages(fromFile, encoded);
    }

    @Test
    public void test_CacheAddEntryListenerCodec_decodeRequest() {
        int fileClientMessageIndex = 538;
        ClientMessage fromFile = clientMessages.get(fileClientMessageIndex);
        CacheAddEntryListenerCodec.RequestParameters parameters = CacheAddEntryListenerCodec.decodeRequest(fromFile);
        assertTrue(isEqual(aString, parameters.name));
        assertTrue(isEqual(aBoolean, parameters.localOnly));
    }

    @Test
    public void test_CacheAddEntryListenerCodec_encodeResponse() {
        int fileClientMessageIndex = 539;
        ClientMessage encoded = CacheAddEntryListenerCodec.encodeResponse(aUUID);
        ClientMessage fromFile = clientMessages.get(fileClientMessageIndex);
        compareClientMessages(fromFile, encoded);
    }

    @Test
    public void test_CacheAddEntryListenerCodec_encodeCacheEvent() {
        int fileClientMessageIndex = 540;
        ClientMessage fromFile = clientMessages.get(fileClientMessageIndex);
        ClientMessage encoded = CacheAddEntryListenerCodec.encodeCacheEvent(anInt, aListOfCacheEventData, anInt);
        compareClientMessages(fromFile, encoded);
    }

    @Test
    public void test_CacheClearCodec_decodeRequest() {
        int fileClientMessageIndex = 541;
        ClientMessage fromFile = clientMessages.get(fileClientMessageIndex);
        CacheClearCodec.RequestParameters parameters = CacheClearCodec.decodeRequest(fromFile);
        assertTrue(isEqual(aString, parameters.name));
    }

    @Test
    public void test_CacheClearCodec_encodeResponse() {
        int fileClientMessageIndex = 542;
        ClientMessage encoded = CacheClearCodec.encodeResponse();
        ClientMessage fromFile = clientMessages.get(fileClientMessageIndex);
        compareClientMessages(fromFile, encoded);
    }

    @Test
    public void test_CacheRemoveAllKeysCodec_decodeRequest() {
        int fileClientMessageIndex = 543;
        ClientMessage fromFile = clientMessages.get(fileClientMessageIndex);
        CacheRemoveAllKeysCodec.RequestParameters parameters = CacheRemoveAllKeysCodec.decodeRequest(fromFile);
        assertTrue(isEqual(aString, parameters.name));
        assertTrue(isEqual(aListOfData, parameters.keys));
        assertTrue(isEqual(anInt, parameters.completionId));
    }

    @Test
    public void test_CacheRemoveAllKeysCodec_encodeResponse() {
        int fileClientMessageIndex = 544;
        ClientMessage encoded = CacheRemoveAllKeysCodec.encodeResponse();
        ClientMessage fromFile = clientMessages.get(fileClientMessageIndex);
        compareClientMessages(fromFile, encoded);
    }

    @Test
    public void test_CacheRemoveAllCodec_decodeRequest() {
        int fileClientMessageIndex = 545;
        ClientMessage fromFile = clientMessages.get(fileClientMessageIndex);
        CacheRemoveAllCodec.RequestParameters parameters = CacheRemoveAllCodec.decodeRequest(fromFile);
        assertTrue(isEqual(aString, parameters.name));
        assertTrue(isEqual(anInt, parameters.completionId));
    }

    @Test
    public void test_CacheRemoveAllCodec_encodeResponse() {
        int fileClientMessageIndex = 546;
        ClientMessage encoded = CacheRemoveAllCodec.encodeResponse();
        ClientMessage fromFile = clientMessages.get(fileClientMessageIndex);
        compareClientMessages(fromFile, encoded);
    }

    @Test
    public void test_CacheContainsKeyCodec_decodeRequest() {
        int fileClientMessageIndex = 547;
        ClientMessage fromFile = clientMessages.get(fileClientMessageIndex);
        CacheContainsKeyCodec.RequestParameters parameters = CacheContainsKeyCodec.decodeRequest(fromFile);
        assertTrue(isEqual(aString, parameters.name));
        assertTrue(isEqual(aData, parameters.key));
    }

    @Test
    public void test_CacheContainsKeyCodec_encodeResponse() {
        int fileClientMessageIndex = 548;
        ClientMessage encoded = CacheContainsKeyCodec.encodeResponse(aBoolean);
        ClientMessage fromFile = clientMessages.get(fileClientMessageIndex);
        compareClientMessages(fromFile, encoded);
    }

    @Test
    public void test_CacheCreateConfigCodec_decodeRequest() {
        int fileClientMessageIndex = 549;
        ClientMessage fromFile = clientMessages.get(fileClientMessageIndex);
        CacheCreateConfigCodec.RequestParameters parameters = CacheCreateConfigCodec.decodeRequest(fromFile);
        assertTrue(isEqual(aCacheConfigHolder, parameters.cacheConfig));
        assertTrue(isEqual(aBoolean, parameters.createAlsoOnOthers));
    }

    @Test
    public void test_CacheCreateConfigCodec_encodeResponse() {
        int fileClientMessageIndex = 550;
        ClientMessage encoded = CacheCreateConfigCodec.encodeResponse(null);
        ClientMessage fromFile = clientMessages.get(fileClientMessageIndex);
        compareClientMessages(fromFile, encoded);
    }

    @Test
    public void test_CacheDestroyCodec_decodeRequest() {
        int fileClientMessageIndex = 551;
        ClientMessage fromFile = clientMessages.get(fileClientMessageIndex);
        CacheDestroyCodec.RequestParameters parameters = CacheDestroyCodec.decodeRequest(fromFile);
        assertTrue(isEqual(aString, parameters.name));
    }

    @Test
    public void test_CacheDestroyCodec_encodeResponse() {
        int fileClientMessageIndex = 552;
        ClientMessage encoded = CacheDestroyCodec.encodeResponse();
        ClientMessage fromFile = clientMessages.get(fileClientMessageIndex);
        compareClientMessages(fromFile, encoded);
    }

    @Test
    public void test_CacheEntryProcessorCodec_decodeRequest() {
        int fileClientMessageIndex = 553;
        ClientMessage fromFile = clientMessages.get(fileClientMessageIndex);
        CacheEntryProcessorCodec.RequestParameters parameters = CacheEntryProcessorCodec.decodeRequest(fromFile);
        assertTrue(isEqual(aString, parameters.name));
        assertTrue(isEqual(aData, parameters.key));
        assertTrue(isEqual(aData, parameters.entryProcessor));
        assertTrue(isEqual(aListOfData, parameters.arguments));
        assertTrue(isEqual(anInt, parameters.completionId));
    }

    @Test
    public void test_CacheEntryProcessorCodec_encodeResponse() {
        int fileClientMessageIndex = 554;
        ClientMessage encoded = CacheEntryProcessorCodec.encodeResponse(null);
        ClientMessage fromFile = clientMessages.get(fileClientMessageIndex);
        compareClientMessages(fromFile, encoded);
    }

    @Test
    public void test_CacheGetAllCodec_decodeRequest() {
        int fileClientMessageIndex = 555;
        ClientMessage fromFile = clientMessages.get(fileClientMessageIndex);
        CacheGetAllCodec.RequestParameters parameters = CacheGetAllCodec.decodeRequest(fromFile);
        assertTrue(isEqual(aString, parameters.name));
        assertTrue(isEqual(aListOfData, parameters.keys));
        assertTrue(isEqual(null, parameters.expiryPolicy));
    }

    @Test
    public void test_CacheGetAllCodec_encodeResponse() {
        int fileClientMessageIndex = 556;
        ClientMessage encoded = CacheGetAllCodec.encodeResponse(aListOfDataToData);
        ClientMessage fromFile = clientMessages.get(fileClientMessageIndex);
        compareClientMessages(fromFile, encoded);
    }

    @Test
    public void test_CacheGetAndRemoveCodec_decodeRequest() {
        int fileClientMessageIndex = 557;
        ClientMessage fromFile = clientMessages.get(fileClientMessageIndex);
        CacheGetAndRemoveCodec.RequestParameters parameters = CacheGetAndRemoveCodec.decodeRequest(fromFile);
        assertTrue(isEqual(aString, parameters.name));
        assertTrue(isEqual(aData, parameters.key));
        assertTrue(isEqual(anInt, parameters.completionId));
    }

    @Test
    public void test_CacheGetAndRemoveCodec_encodeResponse() {
        int fileClientMessageIndex = 558;
        ClientMessage encoded = CacheGetAndRemoveCodec.encodeResponse(null);
        ClientMessage fromFile = clientMessages.get(fileClientMessageIndex);
        compareClientMessages(fromFile, encoded);
    }

    @Test
    public void test_CacheGetAndReplaceCodec_decodeRequest() {
        int fileClientMessageIndex = 559;
        ClientMessage fromFile = clientMessages.get(fileClientMessageIndex);
        CacheGetAndReplaceCodec.RequestParameters parameters = CacheGetAndReplaceCodec.decodeRequest(fromFile);
        assertTrue(isEqual(aString, parameters.name));
        assertTrue(isEqual(aData, parameters.key));
        assertTrue(isEqual(aData, parameters.value));
        assertTrue(isEqual(null, parameters.expiryPolicy));
        assertTrue(isEqual(anInt, parameters.completionId));
    }

    @Test
    public void test_CacheGetAndReplaceCodec_encodeResponse() {
        int fileClientMessageIndex = 560;
        ClientMessage encoded = CacheGetAndReplaceCodec.encodeResponse(null);
        ClientMessage fromFile = clientMessages.get(fileClientMessageIndex);
        compareClientMessages(fromFile, encoded);
    }

    @Test
    public void test_CacheGetConfigCodec_decodeRequest() {
        int fileClientMessageIndex = 561;
        ClientMessage fromFile = clientMessages.get(fileClientMessageIndex);
        CacheGetConfigCodec.RequestParameters parameters = CacheGetConfigCodec.decodeRequest(fromFile);
        assertTrue(isEqual(aString, parameters.name));
        assertTrue(isEqual(aString, parameters.simpleName));
    }

    @Test
    public void test_CacheGetConfigCodec_encodeResponse() {
        int fileClientMessageIndex = 562;
        ClientMessage encoded = CacheGetConfigCodec.encodeResponse(null);
        ClientMessage fromFile = clientMessages.get(fileClientMessageIndex);
        compareClientMessages(fromFile, encoded);
    }

    @Test
    public void test_CacheGetCodec_decodeRequest() {
        int fileClientMessageIndex = 563;
        ClientMessage fromFile = clientMessages.get(fileClientMessageIndex);
        CacheGetCodec.RequestParameters parameters = CacheGetCodec.decodeRequest(fromFile);
        assertTrue(isEqual(aString, parameters.name));
        assertTrue(isEqual(aData, parameters.key));
        assertTrue(isEqual(null, parameters.expiryPolicy));
    }

    @Test
    public void test_CacheGetCodec_encodeResponse() {
        int fileClientMessageIndex = 564;
        ClientMessage encoded = CacheGetCodec.encodeResponse(null);
        ClientMessage fromFile = clientMessages.get(fileClientMessageIndex);
        compareClientMessages(fromFile, encoded);
    }

    @Test
    public void test_CacheIterateCodec_decodeRequest() {
        int fileClientMessageIndex = 565;
        ClientMessage fromFile = clientMessages.get(fileClientMessageIndex);
        CacheIterateCodec.RequestParameters parameters = CacheIterateCodec.decodeRequest(fromFile);
        assertTrue(isEqual(aString, parameters.name));
        assertTrue(isEqual(anInt, parameters.tableIndex));
        assertTrue(isEqual(anInt, parameters.batch));
    }

    @Test
    public void test_CacheIterateCodec_encodeResponse() {
        int fileClientMessageIndex = 566;
        ClientMessage encoded = CacheIterateCodec.encodeResponse(anInt, aListOfData);
        ClientMessage fromFile = clientMessages.get(fileClientMessageIndex);
        compareClientMessages(fromFile, encoded);
    }

    @Test
    public void test_CacheListenerRegistrationCodec_decodeRequest() {
        int fileClientMessageIndex = 567;
        ClientMessage fromFile = clientMessages.get(fileClientMessageIndex);
        CacheListenerRegistrationCodec.RequestParameters parameters = CacheListenerRegistrationCodec.decodeRequest(fromFile);
        assertTrue(isEqual(aString, parameters.name));
        assertTrue(isEqual(aData, parameters.listenerConfig));
        assertTrue(isEqual(aBoolean, parameters.shouldRegister));
        assertTrue(isEqual(anAddress, parameters.address));
    }

    @Test
    public void test_CacheListenerRegistrationCodec_encodeResponse() {
        int fileClientMessageIndex = 568;
        ClientMessage encoded = CacheListenerRegistrationCodec.encodeResponse();
        ClientMessage fromFile = clientMessages.get(fileClientMessageIndex);
        compareClientMessages(fromFile, encoded);
    }

    @Test
    public void test_CacheLoadAllCodec_decodeRequest() {
        int fileClientMessageIndex = 569;
        ClientMessage fromFile = clientMessages.get(fileClientMessageIndex);
        CacheLoadAllCodec.RequestParameters parameters = CacheLoadAllCodec.decodeRequest(fromFile);
        assertTrue(isEqual(aString, parameters.name));
        assertTrue(isEqual(aListOfData, parameters.keys));
        assertTrue(isEqual(aBoolean, parameters.replaceExistingValues));
    }

    @Test
    public void test_CacheLoadAllCodec_encodeResponse() {
        int fileClientMessageIndex = 570;
        ClientMessage encoded = CacheLoadAllCodec.encodeResponse();
        ClientMessage fromFile = clientMessages.get(fileClientMessageIndex);
        compareClientMessages(fromFile, encoded);
    }

    @Test
    public void test_CacheManagementConfigCodec_decodeRequest() {
        int fileClientMessageIndex = 571;
        ClientMessage fromFile = clientMessages.get(fileClientMessageIndex);
        CacheManagementConfigCodec.RequestParameters parameters = CacheManagementConfigCodec.decodeRequest(fromFile);
        assertTrue(isEqual(aString, parameters.name));
        assertTrue(isEqual(aBoolean, parameters.isStat));
        assertTrue(isEqual(aBoolean, parameters.enabled));
        assertTrue(isEqual(anAddress, parameters.address));
    }

    @Test
    public void test_CacheManagementConfigCodec_encodeResponse() {
        int fileClientMessageIndex = 572;
        ClientMessage encoded = CacheManagementConfigCodec.encodeResponse();
        ClientMessage fromFile = clientMessages.get(fileClientMessageIndex);
        compareClientMessages(fromFile, encoded);
    }

    @Test
    public void test_CachePutIfAbsentCodec_decodeRequest() {
        int fileClientMessageIndex = 573;
        ClientMessage fromFile = clientMessages.get(fileClientMessageIndex);
        CachePutIfAbsentCodec.RequestParameters parameters = CachePutIfAbsentCodec.decodeRequest(fromFile);
        assertTrue(isEqual(aString, parameters.name));
        assertTrue(isEqual(aData, parameters.key));
        assertTrue(isEqual(aData, parameters.value));
        assertTrue(isEqual(null, parameters.expiryPolicy));
        assertTrue(isEqual(anInt, parameters.completionId));
    }

    @Test
    public void test_CachePutIfAbsentCodec_encodeResponse() {
        int fileClientMessageIndex = 574;
        ClientMessage encoded = CachePutIfAbsentCodec.encodeResponse(aBoolean);
        ClientMessage fromFile = clientMessages.get(fileClientMessageIndex);
        compareClientMessages(fromFile, encoded);
    }

    @Test
    public void test_CachePutCodec_decodeRequest() {
        int fileClientMessageIndex = 575;
        ClientMessage fromFile = clientMessages.get(fileClientMessageIndex);
        CachePutCodec.RequestParameters parameters = CachePutCodec.decodeRequest(fromFile);
        assertTrue(isEqual(aString, parameters.name));
        assertTrue(isEqual(aData, parameters.key));
        assertTrue(isEqual(aData, parameters.value));
        assertTrue(isEqual(null, parameters.expiryPolicy));
        assertTrue(isEqual(aBoolean, parameters.get));
        assertTrue(isEqual(anInt, parameters.completionId));
    }

    @Test
    public void test_CachePutCodec_encodeResponse() {
        int fileClientMessageIndex = 576;
        ClientMessage encoded = CachePutCodec.encodeResponse(null);
        ClientMessage fromFile = clientMessages.get(fileClientMessageIndex);
        compareClientMessages(fromFile, encoded);
    }

    @Test
    public void test_CacheRemoveEntryListenerCodec_decodeRequest() {
        int fileClientMessageIndex = 577;
        ClientMessage fromFile = clientMessages.get(fileClientMessageIndex);
        CacheRemoveEntryListenerCodec.RequestParameters parameters = CacheRemoveEntryListenerCodec.decodeRequest(fromFile);
        assertTrue(isEqual(aString, parameters.name));
        assertTrue(isEqual(aUUID, parameters.registrationId));
    }

    @Test
    public void test_CacheRemoveEntryListenerCodec_encodeResponse() {
        int fileClientMessageIndex = 578;
        ClientMessage encoded = CacheRemoveEntryListenerCodec.encodeResponse(aBoolean);
        ClientMessage fromFile = clientMessages.get(fileClientMessageIndex);
        compareClientMessages(fromFile, encoded);
    }

    @Test
    public void test_CacheRemoveInvalidationListenerCodec_decodeRequest() {
        int fileClientMessageIndex = 579;
        ClientMessage fromFile = clientMessages.get(fileClientMessageIndex);
        CacheRemoveInvalidationListenerCodec.RequestParameters parameters = CacheRemoveInvalidationListenerCodec.decodeRequest(fromFile);
        assertTrue(isEqual(aString, parameters.name));
        assertTrue(isEqual(aUUID, parameters.registrationId));
    }

    @Test
    public void test_CacheRemoveInvalidationListenerCodec_encodeResponse() {
        int fileClientMessageIndex = 580;
        ClientMessage encoded = CacheRemoveInvalidationListenerCodec.encodeResponse(aBoolean);
        ClientMessage fromFile = clientMessages.get(fileClientMessageIndex);
        compareClientMessages(fromFile, encoded);
    }

    @Test
    public void test_CacheRemoveCodec_decodeRequest() {
        int fileClientMessageIndex = 581;
        ClientMessage fromFile = clientMessages.get(fileClientMessageIndex);
        CacheRemoveCodec.RequestParameters parameters = CacheRemoveCodec.decodeRequest(fromFile);
        assertTrue(isEqual(aString, parameters.name));
        assertTrue(isEqual(aData, parameters.key));
        assertTrue(isEqual(null, parameters.currentValue));
        assertTrue(isEqual(anInt, parameters.completionId));
    }

    @Test
    public void test_CacheRemoveCodec_encodeResponse() {
        int fileClientMessageIndex = 582;
        ClientMessage encoded = CacheRemoveCodec.encodeResponse(aBoolean);
        ClientMessage fromFile = clientMessages.get(fileClientMessageIndex);
        compareClientMessages(fromFile, encoded);
    }

    @Test
    public void test_CacheReplaceCodec_decodeRequest() {
        int fileClientMessageIndex = 583;
        ClientMessage fromFile = clientMessages.get(fileClientMessageIndex);
        CacheReplaceCodec.RequestParameters parameters = CacheReplaceCodec.decodeRequest(fromFile);
        assertTrue(isEqual(aString, parameters.name));
        assertTrue(isEqual(aData, parameters.key));
        assertTrue(isEqual(null, parameters.oldValue));
        assertTrue(isEqual(aData, parameters.newValue));
        assertTrue(isEqual(null, parameters.expiryPolicy));
        assertTrue(isEqual(anInt, parameters.completionId));
    }

    @Test
    public void test_CacheReplaceCodec_encodeResponse() {
        int fileClientMessageIndex = 584;
        ClientMessage encoded = CacheReplaceCodec.encodeResponse(null);
        ClientMessage fromFile = clientMessages.get(fileClientMessageIndex);
        compareClientMessages(fromFile, encoded);
    }

    @Test
    public void test_CacheSizeCodec_decodeRequest() {
        int fileClientMessageIndex = 585;
        ClientMessage fromFile = clientMessages.get(fileClientMessageIndex);
        CacheSizeCodec.RequestParameters parameters = CacheSizeCodec.decodeRequest(fromFile);
        assertTrue(isEqual(aString, parameters.name));
    }

    @Test
    public void test_CacheSizeCodec_encodeResponse() {
        int fileClientMessageIndex = 586;
        ClientMessage encoded = CacheSizeCodec.encodeResponse(anInt);
        ClientMessage fromFile = clientMessages.get(fileClientMessageIndex);
        compareClientMessages(fromFile, encoded);
    }

    @Test
    public void test_CacheAddPartitionLostListenerCodec_decodeRequest() {
        int fileClientMessageIndex = 587;
        ClientMessage fromFile = clientMessages.get(fileClientMessageIndex);
        CacheAddPartitionLostListenerCodec.RequestParameters parameters = CacheAddPartitionLostListenerCodec.decodeRequest(fromFile);
        assertTrue(isEqual(aString, parameters.name));
        assertTrue(isEqual(aBoolean, parameters.localOnly));
    }

    @Test
    public void test_CacheAddPartitionLostListenerCodec_encodeResponse() {
        int fileClientMessageIndex = 588;
        ClientMessage encoded = CacheAddPartitionLostListenerCodec.encodeResponse(aUUID);
        ClientMessage fromFile = clientMessages.get(fileClientMessageIndex);
        compareClientMessages(fromFile, encoded);
    }

    @Test
    public void test_CacheAddPartitionLostListenerCodec_encodeCachePartitionLostEvent() {
        int fileClientMessageIndex = 589;
        ClientMessage fromFile = clientMessages.get(fileClientMessageIndex);
        ClientMessage encoded = CacheAddPartitionLostListenerCodec.encodeCachePartitionLostEvent(anInt, aUUID);
        compareClientMessages(fromFile, encoded);
    }

    @Test
    public void test_CacheRemovePartitionLostListenerCodec_decodeRequest() {
        int fileClientMessageIndex = 590;
        ClientMessage fromFile = clientMessages.get(fileClientMessageIndex);
        CacheRemovePartitionLostListenerCodec.RequestParameters parameters = CacheRemovePartitionLostListenerCodec.decodeRequest(fromFile);
        assertTrue(isEqual(aString, parameters.name));
        assertTrue(isEqual(aUUID, parameters.registrationId));
    }

    @Test
    public void test_CacheRemovePartitionLostListenerCodec_encodeResponse() {
        int fileClientMessageIndex = 591;
        ClientMessage encoded = CacheRemovePartitionLostListenerCodec.encodeResponse(aBoolean);
        ClientMessage fromFile = clientMessages.get(fileClientMessageIndex);
        compareClientMessages(fromFile, encoded);
    }

    @Test
    public void test_CachePutAllCodec_decodeRequest() {
        int fileClientMessageIndex = 592;
        ClientMessage fromFile = clientMessages.get(fileClientMessageIndex);
        CachePutAllCodec.RequestParameters parameters = CachePutAllCodec.decodeRequest(fromFile);
        assertTrue(isEqual(aString, parameters.name));
        assertTrue(isEqual(aListOfDataToData, parameters.entries));
        assertTrue(isEqual(null, parameters.expiryPolicy));
        assertTrue(isEqual(anInt, parameters.completionId));
    }

    @Test
    public void test_CachePutAllCodec_encodeResponse() {
        int fileClientMessageIndex = 593;
        ClientMessage encoded = CachePutAllCodec.encodeResponse();
        ClientMessage fromFile = clientMessages.get(fileClientMessageIndex);
        compareClientMessages(fromFile, encoded);
    }

    @Test
    public void test_CacheIterateEntriesCodec_decodeRequest() {
        int fileClientMessageIndex = 594;
        ClientMessage fromFile = clientMessages.get(fileClientMessageIndex);
        CacheIterateEntriesCodec.RequestParameters parameters = CacheIterateEntriesCodec.decodeRequest(fromFile);
        assertTrue(isEqual(aString, parameters.name));
        assertTrue(isEqual(anInt, parameters.tableIndex));
        assertTrue(isEqual(anInt, parameters.batch));
    }

    @Test
    public void test_CacheIterateEntriesCodec_encodeResponse() {
        int fileClientMessageIndex = 595;
        ClientMessage encoded = CacheIterateEntriesCodec.encodeResponse(anInt, aListOfDataToData);
        ClientMessage fromFile = clientMessages.get(fileClientMessageIndex);
        compareClientMessages(fromFile, encoded);
    }

    @Test
    public void test_CacheAddNearCacheInvalidationListenerCodec_decodeRequest() {
        int fileClientMessageIndex = 596;
        ClientMessage fromFile = clientMessages.get(fileClientMessageIndex);
        CacheAddNearCacheInvalidationListenerCodec.RequestParameters parameters = CacheAddNearCacheInvalidationListenerCodec.decodeRequest(fromFile);
        assertTrue(isEqual(aString, parameters.name));
        assertTrue(isEqual(aBoolean, parameters.localOnly));
    }

    @Test
    public void test_CacheAddNearCacheInvalidationListenerCodec_encodeResponse() {
        int fileClientMessageIndex = 597;
        ClientMessage encoded = CacheAddNearCacheInvalidationListenerCodec.encodeResponse(aUUID);
        ClientMessage fromFile = clientMessages.get(fileClientMessageIndex);
        compareClientMessages(fromFile, encoded);
    }

    @Test
    public void test_CacheAddNearCacheInvalidationListenerCodec_encodeCacheInvalidationEvent() {
        int fileClientMessageIndex = 598;
        ClientMessage fromFile = clientMessages.get(fileClientMessageIndex);
        ClientMessage encoded = CacheAddNearCacheInvalidationListenerCodec.encodeCacheInvalidationEvent(aString, null, null, aUUID, aLong);
        compareClientMessages(fromFile, encoded);
    }

    @Test
    public void test_CacheAddNearCacheInvalidationListenerCodec_encodeCacheBatchInvalidationEvent() {
        int fileClientMessageIndex = 599;
        ClientMessage fromFile = clientMessages.get(fileClientMessageIndex);
        ClientMessage encoded = CacheAddNearCacheInvalidationListenerCodec.encodeCacheBatchInvalidationEvent(aString, aListOfData, aListOfUUIDs, aListOfUUIDs, aListOfLongs);
        compareClientMessages(fromFile, encoded);
    }

    @Test
    public void test_CacheFetchNearCacheInvalidationMetadataCodec_decodeRequest() {
        int fileClientMessageIndex = 600;
        ClientMessage fromFile = clientMessages.get(fileClientMessageIndex);
        CacheFetchNearCacheInvalidationMetadataCodec.RequestParameters parameters = CacheFetchNearCacheInvalidationMetadataCodec.decodeRequest(fromFile);
        assertTrue(isEqual(aListOfStrings, parameters.names));
        assertTrue(isEqual(anAddress, parameters.address));
    }

    @Test
    public void test_CacheFetchNearCacheInvalidationMetadataCodec_encodeResponse() {
        int fileClientMessageIndex = 601;
        ClientMessage encoded = CacheFetchNearCacheInvalidationMetadataCodec.encodeResponse(aListOfStringToListOfIntegerToLong, aListOfIntegerToUUID);
        ClientMessage fromFile = clientMessages.get(fileClientMessageIndex);
        compareClientMessages(fromFile, encoded);
    }

    @Test
    public void test_CacheAssignAndGetUuidsCodec_decodeRequest() {
        int fileClientMessageIndex = 602;
        ClientMessage fromFile = clientMessages.get(fileClientMessageIndex);
        CacheAssignAndGetUuidsCodec.RequestParameters parameters = CacheAssignAndGetUuidsCodec.decodeRequest(fromFile);
    }

    @Test
    public void test_CacheAssignAndGetUuidsCodec_encodeResponse() {
        int fileClientMessageIndex = 603;
        ClientMessage encoded = CacheAssignAndGetUuidsCodec.encodeResponse(aListOfIntegerToUUID);
        ClientMessage fromFile = clientMessages.get(fileClientMessageIndex);
        compareClientMessages(fromFile, encoded);
    }

    @Test
    public void test_CacheEventJournalSubscribeCodec_decodeRequest() {
        int fileClientMessageIndex = 604;
        ClientMessage fromFile = clientMessages.get(fileClientMessageIndex);
        CacheEventJournalSubscribeCodec.RequestParameters parameters = CacheEventJournalSubscribeCodec.decodeRequest(fromFile);
        assertTrue(isEqual(aString, parameters.name));
    }

    @Test
    public void test_CacheEventJournalSubscribeCodec_encodeResponse() {
        int fileClientMessageIndex = 605;
        ClientMessage encoded = CacheEventJournalSubscribeCodec.encodeResponse(aLong, aLong);
        ClientMessage fromFile = clientMessages.get(fileClientMessageIndex);
        compareClientMessages(fromFile, encoded);
    }

    @Test
    public void test_CacheEventJournalReadCodec_decodeRequest() {
        int fileClientMessageIndex = 606;
        ClientMessage fromFile = clientMessages.get(fileClientMessageIndex);
        CacheEventJournalReadCodec.RequestParameters parameters = CacheEventJournalReadCodec.decodeRequest(fromFile);
        assertTrue(isEqual(aString, parameters.name));
        assertTrue(isEqual(aLong, parameters.startSequence));
        assertTrue(isEqual(anInt, parameters.minSize));
        assertTrue(isEqual(anInt, parameters.maxSize));
        assertTrue(isEqual(null, parameters.predicate));
        assertTrue(isEqual(null, parameters.projection));
    }

    @Test
    public void test_CacheEventJournalReadCodec_encodeResponse() {
        int fileClientMessageIndex = 607;
        ClientMessage encoded = CacheEventJournalReadCodec.encodeResponse(anInt, aListOfData, null, aLong);
        ClientMessage fromFile = clientMessages.get(fileClientMessageIndex);
        compareClientMessages(fromFile, encoded);
    }

    @Test
    public void test_CacheSetExpiryPolicyCodec_decodeRequest() {
        int fileClientMessageIndex = 608;
        ClientMessage fromFile = clientMessages.get(fileClientMessageIndex);
        CacheSetExpiryPolicyCodec.RequestParameters parameters = CacheSetExpiryPolicyCodec.decodeRequest(fromFile);
        assertTrue(isEqual(aString, parameters.name));
        assertTrue(isEqual(aListOfData, parameters.keys));
        assertTrue(isEqual(aData, parameters.expiryPolicy));
    }

    @Test
    public void test_CacheSetExpiryPolicyCodec_encodeResponse() {
        int fileClientMessageIndex = 609;
        ClientMessage encoded = CacheSetExpiryPolicyCodec.encodeResponse(aBoolean);
        ClientMessage fromFile = clientMessages.get(fileClientMessageIndex);
        compareClientMessages(fromFile, encoded);
    }

    @Test
    public void test_XATransactionClearRemoteCodec_decodeRequest() {
        int fileClientMessageIndex = 610;
        ClientMessage fromFile = clientMessages.get(fileClientMessageIndex);
        XATransactionClearRemoteCodec.RequestParameters parameters = XATransactionClearRemoteCodec.decodeRequest(fromFile);
        assertTrue(isEqual(anXid, parameters.xid));
    }

    @Test
    public void test_XATransactionClearRemoteCodec_encodeResponse() {
        int fileClientMessageIndex = 611;
        ClientMessage encoded = XATransactionClearRemoteCodec.encodeResponse();
        ClientMessage fromFile = clientMessages.get(fileClientMessageIndex);
        compareClientMessages(fromFile, encoded);
    }

    @Test
    public void test_XATransactionCollectTransactionsCodec_decodeRequest() {
        int fileClientMessageIndex = 612;
        ClientMessage fromFile = clientMessages.get(fileClientMessageIndex);
        XATransactionCollectTransactionsCodec.RequestParameters parameters = XATransactionCollectTransactionsCodec.decodeRequest(fromFile);
    }

    @Test
    public void test_XATransactionCollectTransactionsCodec_encodeResponse() {
        int fileClientMessageIndex = 613;
        ClientMessage encoded = XATransactionCollectTransactionsCodec.encodeResponse(aListOfXids);
        ClientMessage fromFile = clientMessages.get(fileClientMessageIndex);
        compareClientMessages(fromFile, encoded);
    }

    @Test
    public void test_XATransactionFinalizeCodec_decodeRequest() {
        int fileClientMessageIndex = 614;
        ClientMessage fromFile = clientMessages.get(fileClientMessageIndex);
        XATransactionFinalizeCodec.RequestParameters parameters = XATransactionFinalizeCodec.decodeRequest(fromFile);
        assertTrue(isEqual(anXid, parameters.xid));
        assertTrue(isEqual(aBoolean, parameters.isCommit));
    }

    @Test
    public void test_XATransactionFinalizeCodec_encodeResponse() {
        int fileClientMessageIndex = 615;
        ClientMessage encoded = XATransactionFinalizeCodec.encodeResponse();
        ClientMessage fromFile = clientMessages.get(fileClientMessageIndex);
        compareClientMessages(fromFile, encoded);
    }

    @Test
    public void test_XATransactionCommitCodec_decodeRequest() {
        int fileClientMessageIndex = 616;
        ClientMessage fromFile = clientMessages.get(fileClientMessageIndex);
        XATransactionCommitCodec.RequestParameters parameters = XATransactionCommitCodec.decodeRequest(fromFile);
        assertTrue(isEqual(aUUID, parameters.transactionId));
        assertTrue(isEqual(aBoolean, parameters.onePhase));
    }

    @Test
    public void test_XATransactionCommitCodec_encodeResponse() {
        int fileClientMessageIndex = 617;
        ClientMessage encoded = XATransactionCommitCodec.encodeResponse();
        ClientMessage fromFile = clientMessages.get(fileClientMessageIndex);
        compareClientMessages(fromFile, encoded);
    }

    @Test
    public void test_XATransactionCreateCodec_decodeRequest() {
        int fileClientMessageIndex = 618;
        ClientMessage fromFile = clientMessages.get(fileClientMessageIndex);
        XATransactionCreateCodec.RequestParameters parameters = XATransactionCreateCodec.decodeRequest(fromFile);
        assertTrue(isEqual(anXid, parameters.xid));
        assertTrue(isEqual(aLong, parameters.timeout));
    }

    @Test
    public void test_XATransactionCreateCodec_encodeResponse() {
        int fileClientMessageIndex = 619;
        ClientMessage encoded = XATransactionCreateCodec.encodeResponse(aUUID);
        ClientMessage fromFile = clientMessages.get(fileClientMessageIndex);
        compareClientMessages(fromFile, encoded);
    }

    @Test
    public void test_XATransactionPrepareCodec_decodeRequest() {
        int fileClientMessageIndex = 620;
        ClientMessage fromFile = clientMessages.get(fileClientMessageIndex);
        XATransactionPrepareCodec.RequestParameters parameters = XATransactionPrepareCodec.decodeRequest(fromFile);
        assertTrue(isEqual(aUUID, parameters.transactionId));
    }

    @Test
    public void test_XATransactionPrepareCodec_encodeResponse() {
        int fileClientMessageIndex = 621;
        ClientMessage encoded = XATransactionPrepareCodec.encodeResponse();
        ClientMessage fromFile = clientMessages.get(fileClientMessageIndex);
        compareClientMessages(fromFile, encoded);
    }

    @Test
    public void test_XATransactionRollbackCodec_decodeRequest() {
        int fileClientMessageIndex = 622;
        ClientMessage fromFile = clientMessages.get(fileClientMessageIndex);
        XATransactionRollbackCodec.RequestParameters parameters = XATransactionRollbackCodec.decodeRequest(fromFile);
        assertTrue(isEqual(aUUID, parameters.transactionId));
    }

    @Test
    public void test_XATransactionRollbackCodec_encodeResponse() {
        int fileClientMessageIndex = 623;
        ClientMessage encoded = XATransactionRollbackCodec.encodeResponse();
        ClientMessage fromFile = clientMessages.get(fileClientMessageIndex);
        compareClientMessages(fromFile, encoded);
    }

    @Test
    public void test_TransactionCommitCodec_decodeRequest() {
        int fileClientMessageIndex = 624;
        ClientMessage fromFile = clientMessages.get(fileClientMessageIndex);
        TransactionCommitCodec.RequestParameters parameters = TransactionCommitCodec.decodeRequest(fromFile);
        assertTrue(isEqual(aUUID, parameters.transactionId));
        assertTrue(isEqual(aLong, parameters.threadId));
    }

    @Test
    public void test_TransactionCommitCodec_encodeResponse() {
        int fileClientMessageIndex = 625;
        ClientMessage encoded = TransactionCommitCodec.encodeResponse();
        ClientMessage fromFile = clientMessages.get(fileClientMessageIndex);
        compareClientMessages(fromFile, encoded);
    }

    @Test
    public void test_TransactionCreateCodec_decodeRequest() {
        int fileClientMessageIndex = 626;
        ClientMessage fromFile = clientMessages.get(fileClientMessageIndex);
        TransactionCreateCodec.RequestParameters parameters = TransactionCreateCodec.decodeRequest(fromFile);
        assertTrue(isEqual(aLong, parameters.timeout));
        assertTrue(isEqual(anInt, parameters.durability));
        assertTrue(isEqual(anInt, parameters.transactionType));
        assertTrue(isEqual(aLong, parameters.threadId));
    }

    @Test
    public void test_TransactionCreateCodec_encodeResponse() {
        int fileClientMessageIndex = 627;
        ClientMessage encoded = TransactionCreateCodec.encodeResponse(aUUID);
        ClientMessage fromFile = clientMessages.get(fileClientMessageIndex);
        compareClientMessages(fromFile, encoded);
    }

    @Test
    public void test_TransactionRollbackCodec_decodeRequest() {
        int fileClientMessageIndex = 628;
        ClientMessage fromFile = clientMessages.get(fileClientMessageIndex);
        TransactionRollbackCodec.RequestParameters parameters = TransactionRollbackCodec.decodeRequest(fromFile);
        assertTrue(isEqual(aUUID, parameters.transactionId));
        assertTrue(isEqual(aLong, parameters.threadId));
    }

    @Test
    public void test_TransactionRollbackCodec_encodeResponse() {
        int fileClientMessageIndex = 629;
        ClientMessage encoded = TransactionRollbackCodec.encodeResponse();
        ClientMessage fromFile = clientMessages.get(fileClientMessageIndex);
        compareClientMessages(fromFile, encoded);
    }

    @Test
    public void test_ContinuousQueryPublisherCreateWithValueCodec_decodeRequest() {
        int fileClientMessageIndex = 630;
        ClientMessage fromFile = clientMessages.get(fileClientMessageIndex);
        ContinuousQueryPublisherCreateWithValueCodec.RequestParameters parameters = ContinuousQueryPublisherCreateWithValueCodec.decodeRequest(fromFile);
        assertTrue(isEqual(aString, parameters.mapName));
        assertTrue(isEqual(aString, parameters.cacheName));
        assertTrue(isEqual(aData, parameters.predicate));
        assertTrue(isEqual(anInt, parameters.batchSize));
        assertTrue(isEqual(anInt, parameters.bufferSize));
        assertTrue(isEqual(aLong, parameters.delaySeconds));
        assertTrue(isEqual(aBoolean, parameters.populate));
        assertTrue(isEqual(aBoolean, parameters.coalesce));
    }

    @Test
    public void test_ContinuousQueryPublisherCreateWithValueCodec_encodeResponse() {
        int fileClientMessageIndex = 631;
        ClientMessage encoded = ContinuousQueryPublisherCreateWithValueCodec.encodeResponse(aListOfDataToData);
        ClientMessage fromFile = clientMessages.get(fileClientMessageIndex);
        compareClientMessages(fromFile, encoded);
    }

    @Test
    public void test_ContinuousQueryPublisherCreateCodec_decodeRequest() {
        int fileClientMessageIndex = 632;
        ClientMessage fromFile = clientMessages.get(fileClientMessageIndex);
        ContinuousQueryPublisherCreateCodec.RequestParameters parameters = ContinuousQueryPublisherCreateCodec.decodeRequest(fromFile);
        assertTrue(isEqual(aString, parameters.mapName));
        assertTrue(isEqual(aString, parameters.cacheName));
        assertTrue(isEqual(aData, parameters.predicate));
        assertTrue(isEqual(anInt, parameters.batchSize));
        assertTrue(isEqual(anInt, parameters.bufferSize));
        assertTrue(isEqual(aLong, parameters.delaySeconds));
        assertTrue(isEqual(aBoolean, parameters.populate));
        assertTrue(isEqual(aBoolean, parameters.coalesce));
    }

    @Test
    public void test_ContinuousQueryPublisherCreateCodec_encodeResponse() {
        int fileClientMessageIndex = 633;
        ClientMessage encoded = ContinuousQueryPublisherCreateCodec.encodeResponse(aListOfData);
        ClientMessage fromFile = clientMessages.get(fileClientMessageIndex);
        compareClientMessages(fromFile, encoded);
    }

    @Test
    public void test_ContinuousQueryMadePublishableCodec_decodeRequest() {
        int fileClientMessageIndex = 634;
        ClientMessage fromFile = clientMessages.get(fileClientMessageIndex);
        ContinuousQueryMadePublishableCodec.RequestParameters parameters = ContinuousQueryMadePublishableCodec.decodeRequest(fromFile);
        assertTrue(isEqual(aString, parameters.mapName));
        assertTrue(isEqual(aString, parameters.cacheName));
    }

    @Test
    public void test_ContinuousQueryMadePublishableCodec_encodeResponse() {
        int fileClientMessageIndex = 635;
        ClientMessage encoded = ContinuousQueryMadePublishableCodec.encodeResponse(aBoolean);
        ClientMessage fromFile = clientMessages.get(fileClientMessageIndex);
        compareClientMessages(fromFile, encoded);
    }

    @Test
    public void test_ContinuousQueryAddListenerCodec_decodeRequest() {
        int fileClientMessageIndex = 636;
        ClientMessage fromFile = clientMessages.get(fileClientMessageIndex);
        ContinuousQueryAddListenerCodec.RequestParameters parameters = ContinuousQueryAddListenerCodec.decodeRequest(fromFile);
        assertTrue(isEqual(aString, parameters.listenerName));
        assertTrue(isEqual(aBoolean, parameters.localOnly));
    }

    @Test
    public void test_ContinuousQueryAddListenerCodec_encodeResponse() {
        int fileClientMessageIndex = 637;
        ClientMessage encoded = ContinuousQueryAddListenerCodec.encodeResponse(aUUID);
        ClientMessage fromFile = clientMessages.get(fileClientMessageIndex);
        compareClientMessages(fromFile, encoded);
    }

    @Test
    public void test_ContinuousQueryAddListenerCodec_encodeQueryCacheSingleEvent() {
        int fileClientMessageIndex = 638;
        ClientMessage fromFile = clientMessages.get(fileClientMessageIndex);
        ClientMessage encoded = ContinuousQueryAddListenerCodec.encodeQueryCacheSingleEvent(aQueryCacheEventData);
        compareClientMessages(fromFile, encoded);
    }

    @Test
    public void test_ContinuousQueryAddListenerCodec_encodeQueryCacheBatchEvent() {
        int fileClientMessageIndex = 639;
        ClientMessage fromFile = clientMessages.get(fileClientMessageIndex);
        ClientMessage encoded = ContinuousQueryAddListenerCodec.encodeQueryCacheBatchEvent(aListOfQueryCacheEventData, aString, anInt);
        compareClientMessages(fromFile, encoded);
    }

    @Test
    public void test_ContinuousQuerySetReadCursorCodec_decodeRequest() {
        int fileClientMessageIndex = 640;
        ClientMessage fromFile = clientMessages.get(fileClientMessageIndex);
        ContinuousQuerySetReadCursorCodec.RequestParameters parameters = ContinuousQuerySetReadCursorCodec.decodeRequest(fromFile);
        assertTrue(isEqual(aString, parameters.mapName));
        assertTrue(isEqual(aString, parameters.cacheName));
        assertTrue(isEqual(aLong, parameters.sequence));
    }

    @Test
    public void test_ContinuousQuerySetReadCursorCodec_encodeResponse() {
        int fileClientMessageIndex = 641;
        ClientMessage encoded = ContinuousQuerySetReadCursorCodec.encodeResponse(aBoolean);
        ClientMessage fromFile = clientMessages.get(fileClientMessageIndex);
        compareClientMessages(fromFile, encoded);
    }

    @Test
    public void test_ContinuousQueryDestroyCacheCodec_decodeRequest() {
        int fileClientMessageIndex = 642;
        ClientMessage fromFile = clientMessages.get(fileClientMessageIndex);
        ContinuousQueryDestroyCacheCodec.RequestParameters parameters = ContinuousQueryDestroyCacheCodec.decodeRequest(fromFile);
        assertTrue(isEqual(aString, parameters.mapName));
        assertTrue(isEqual(aString, parameters.cacheName));
    }

    @Test
    public void test_ContinuousQueryDestroyCacheCodec_encodeResponse() {
        int fileClientMessageIndex = 643;
        ClientMessage encoded = ContinuousQueryDestroyCacheCodec.encodeResponse(aBoolean);
        ClientMessage fromFile = clientMessages.get(fileClientMessageIndex);
        compareClientMessages(fromFile, encoded);
    }

    @Test
    public void test_RingbufferSizeCodec_decodeRequest() {
        int fileClientMessageIndex = 644;
        ClientMessage fromFile = clientMessages.get(fileClientMessageIndex);
        RingbufferSizeCodec.RequestParameters parameters = RingbufferSizeCodec.decodeRequest(fromFile);
        assertTrue(isEqual(aString, parameters.name));
    }

    @Test
    public void test_RingbufferSizeCodec_encodeResponse() {
        int fileClientMessageIndex = 645;
        ClientMessage encoded = RingbufferSizeCodec.encodeResponse(aLong);
        ClientMessage fromFile = clientMessages.get(fileClientMessageIndex);
        compareClientMessages(fromFile, encoded);
    }

    @Test
    public void test_RingbufferTailSequenceCodec_decodeRequest() {
        int fileClientMessageIndex = 646;
        ClientMessage fromFile = clientMessages.get(fileClientMessageIndex);
        RingbufferTailSequenceCodec.RequestParameters parameters = RingbufferTailSequenceCodec.decodeRequest(fromFile);
        assertTrue(isEqual(aString, parameters.name));
    }

    @Test
    public void test_RingbufferTailSequenceCodec_encodeResponse() {
        int fileClientMessageIndex = 647;
        ClientMessage encoded = RingbufferTailSequenceCodec.encodeResponse(aLong);
        ClientMessage fromFile = clientMessages.get(fileClientMessageIndex);
        compareClientMessages(fromFile, encoded);
    }

    @Test
    public void test_RingbufferHeadSequenceCodec_decodeRequest() {
        int fileClientMessageIndex = 648;
        ClientMessage fromFile = clientMessages.get(fileClientMessageIndex);
        RingbufferHeadSequenceCodec.RequestParameters parameters = RingbufferHeadSequenceCodec.decodeRequest(fromFile);
        assertTrue(isEqual(aString, parameters.name));
    }

    @Test
    public void test_RingbufferHeadSequenceCodec_encodeResponse() {
        int fileClientMessageIndex = 649;
        ClientMessage encoded = RingbufferHeadSequenceCodec.encodeResponse(aLong);
        ClientMessage fromFile = clientMessages.get(fileClientMessageIndex);
        compareClientMessages(fromFile, encoded);
    }

    @Test
    public void test_RingbufferCapacityCodec_decodeRequest() {
        int fileClientMessageIndex = 650;
        ClientMessage fromFile = clientMessages.get(fileClientMessageIndex);
        RingbufferCapacityCodec.RequestParameters parameters = RingbufferCapacityCodec.decodeRequest(fromFile);
        assertTrue(isEqual(aString, parameters.name));
    }

    @Test
    public void test_RingbufferCapacityCodec_encodeResponse() {
        int fileClientMessageIndex = 651;
        ClientMessage encoded = RingbufferCapacityCodec.encodeResponse(aLong);
        ClientMessage fromFile = clientMessages.get(fileClientMessageIndex);
        compareClientMessages(fromFile, encoded);
    }

    @Test
    public void test_RingbufferRemainingCapacityCodec_decodeRequest() {
        int fileClientMessageIndex = 652;
        ClientMessage fromFile = clientMessages.get(fileClientMessageIndex);
        RingbufferRemainingCapacityCodec.RequestParameters parameters = RingbufferRemainingCapacityCodec.decodeRequest(fromFile);
        assertTrue(isEqual(aString, parameters.name));
    }

    @Test
    public void test_RingbufferRemainingCapacityCodec_encodeResponse() {
        int fileClientMessageIndex = 653;
        ClientMessage encoded = RingbufferRemainingCapacityCodec.encodeResponse(aLong);
        ClientMessage fromFile = clientMessages.get(fileClientMessageIndex);
        compareClientMessages(fromFile, encoded);
    }

    @Test
    public void test_RingbufferAddCodec_decodeRequest() {
        int fileClientMessageIndex = 654;
        ClientMessage fromFile = clientMessages.get(fileClientMessageIndex);
        RingbufferAddCodec.RequestParameters parameters = RingbufferAddCodec.decodeRequest(fromFile);
        assertTrue(isEqual(aString, parameters.name));
        assertTrue(isEqual(anInt, parameters.overflowPolicy));
        assertTrue(isEqual(aData, parameters.value));
    }

    @Test
    public void test_RingbufferAddCodec_encodeResponse() {
        int fileClientMessageIndex = 655;
        ClientMessage encoded = RingbufferAddCodec.encodeResponse(aLong);
        ClientMessage fromFile = clientMessages.get(fileClientMessageIndex);
        compareClientMessages(fromFile, encoded);
    }

    @Test
    public void test_RingbufferReadOneCodec_decodeRequest() {
        int fileClientMessageIndex = 656;
        ClientMessage fromFile = clientMessages.get(fileClientMessageIndex);
        RingbufferReadOneCodec.RequestParameters parameters = RingbufferReadOneCodec.decodeRequest(fromFile);
        assertTrue(isEqual(aString, parameters.name));
        assertTrue(isEqual(aLong, parameters.sequence));
    }

    @Test
    public void test_RingbufferReadOneCodec_encodeResponse() {
        int fileClientMessageIndex = 657;
        ClientMessage encoded = RingbufferReadOneCodec.encodeResponse(null);
        ClientMessage fromFile = clientMessages.get(fileClientMessageIndex);
        compareClientMessages(fromFile, encoded);
    }

    @Test
    public void test_RingbufferAddAllCodec_decodeRequest() {
        int fileClientMessageIndex = 658;
        ClientMessage fromFile = clientMessages.get(fileClientMessageIndex);
        RingbufferAddAllCodec.RequestParameters parameters = RingbufferAddAllCodec.decodeRequest(fromFile);
        assertTrue(isEqual(aString, parameters.name));
        assertTrue(isEqual(aListOfData, parameters.valueList));
        assertTrue(isEqual(anInt, parameters.overflowPolicy));
    }

    @Test
    public void test_RingbufferAddAllCodec_encodeResponse() {
        int fileClientMessageIndex = 659;
        ClientMessage encoded = RingbufferAddAllCodec.encodeResponse(aLong);
        ClientMessage fromFile = clientMessages.get(fileClientMessageIndex);
        compareClientMessages(fromFile, encoded);
    }

    @Test
    public void test_RingbufferReadManyCodec_decodeRequest() {
        int fileClientMessageIndex = 660;
        ClientMessage fromFile = clientMessages.get(fileClientMessageIndex);
        RingbufferReadManyCodec.RequestParameters parameters = RingbufferReadManyCodec.decodeRequest(fromFile);
        assertTrue(isEqual(aString, parameters.name));
        assertTrue(isEqual(aLong, parameters.startSequence));
        assertTrue(isEqual(anInt, parameters.minCount));
        assertTrue(isEqual(anInt, parameters.maxCount));
        assertTrue(isEqual(null, parameters.filter));
    }

    @Test
    public void test_RingbufferReadManyCodec_encodeResponse() {
        int fileClientMessageIndex = 661;
        ClientMessage encoded = RingbufferReadManyCodec.encodeResponse(anInt, aListOfData, null, aLong);
        ClientMessage fromFile = clientMessages.get(fileClientMessageIndex);
        compareClientMessages(fromFile, encoded);
    }

    @Test
    public void test_DurableExecutorShutdownCodec_decodeRequest() {
        int fileClientMessageIndex = 662;
        ClientMessage fromFile = clientMessages.get(fileClientMessageIndex);
        DurableExecutorShutdownCodec.RequestParameters parameters = DurableExecutorShutdownCodec.decodeRequest(fromFile);
        assertTrue(isEqual(aString, parameters.name));
    }

    @Test
    public void test_DurableExecutorShutdownCodec_encodeResponse() {
        int fileClientMessageIndex = 663;
        ClientMessage encoded = DurableExecutorShutdownCodec.encodeResponse();
        ClientMessage fromFile = clientMessages.get(fileClientMessageIndex);
        compareClientMessages(fromFile, encoded);
    }

    @Test
    public void test_DurableExecutorIsShutdownCodec_decodeRequest() {
        int fileClientMessageIndex = 664;
        ClientMessage fromFile = clientMessages.get(fileClientMessageIndex);
        DurableExecutorIsShutdownCodec.RequestParameters parameters = DurableExecutorIsShutdownCodec.decodeRequest(fromFile);
        assertTrue(isEqual(aString, parameters.name));
    }

    @Test
    public void test_DurableExecutorIsShutdownCodec_encodeResponse() {
        int fileClientMessageIndex = 665;
        ClientMessage encoded = DurableExecutorIsShutdownCodec.encodeResponse(aBoolean);
        ClientMessage fromFile = clientMessages.get(fileClientMessageIndex);
        compareClientMessages(fromFile, encoded);
    }

    @Test
    public void test_DurableExecutorSubmitToPartitionCodec_decodeRequest() {
        int fileClientMessageIndex = 666;
        ClientMessage fromFile = clientMessages.get(fileClientMessageIndex);
        DurableExecutorSubmitToPartitionCodec.RequestParameters parameters = DurableExecutorSubmitToPartitionCodec.decodeRequest(fromFile);
        assertTrue(isEqual(aString, parameters.name));
        assertTrue(isEqual(aData, parameters.callable));
    }

    @Test
    public void test_DurableExecutorSubmitToPartitionCodec_encodeResponse() {
        int fileClientMessageIndex = 667;
        ClientMessage encoded = DurableExecutorSubmitToPartitionCodec.encodeResponse(anInt);
        ClientMessage fromFile = clientMessages.get(fileClientMessageIndex);
        compareClientMessages(fromFile, encoded);
    }

    @Test
    public void test_DurableExecutorRetrieveResultCodec_decodeRequest() {
        int fileClientMessageIndex = 668;
        ClientMessage fromFile = clientMessages.get(fileClientMessageIndex);
        DurableExecutorRetrieveResultCodec.RequestParameters parameters = DurableExecutorRetrieveResultCodec.decodeRequest(fromFile);
        assertTrue(isEqual(aString, parameters.name));
        assertTrue(isEqual(anInt, parameters.sequence));
    }

    @Test
    public void test_DurableExecutorRetrieveResultCodec_encodeResponse() {
        int fileClientMessageIndex = 669;
        ClientMessage encoded = DurableExecutorRetrieveResultCodec.encodeResponse(null);
        ClientMessage fromFile = clientMessages.get(fileClientMessageIndex);
        compareClientMessages(fromFile, encoded);
    }

    @Test
    public void test_DurableExecutorDisposeResultCodec_decodeRequest() {
        int fileClientMessageIndex = 670;
        ClientMessage fromFile = clientMessages.get(fileClientMessageIndex);
        DurableExecutorDisposeResultCodec.RequestParameters parameters = DurableExecutorDisposeResultCodec.decodeRequest(fromFile);
        assertTrue(isEqual(aString, parameters.name));
        assertTrue(isEqual(anInt, parameters.sequence));
    }

    @Test
    public void test_DurableExecutorDisposeResultCodec_encodeResponse() {
        int fileClientMessageIndex = 671;
        ClientMessage encoded = DurableExecutorDisposeResultCodec.encodeResponse();
        ClientMessage fromFile = clientMessages.get(fileClientMessageIndex);
        compareClientMessages(fromFile, encoded);
    }

    @Test
    public void test_DurableExecutorRetrieveAndDisposeResultCodec_decodeRequest() {
        int fileClientMessageIndex = 672;
        ClientMessage fromFile = clientMessages.get(fileClientMessageIndex);
        DurableExecutorRetrieveAndDisposeResultCodec.RequestParameters parameters = DurableExecutorRetrieveAndDisposeResultCodec.decodeRequest(fromFile);
        assertTrue(isEqual(aString, parameters.name));
        assertTrue(isEqual(anInt, parameters.sequence));
    }

    @Test
    public void test_DurableExecutorRetrieveAndDisposeResultCodec_encodeResponse() {
        int fileClientMessageIndex = 673;
        ClientMessage encoded = DurableExecutorRetrieveAndDisposeResultCodec.encodeResponse(null);
        ClientMessage fromFile = clientMessages.get(fileClientMessageIndex);
        compareClientMessages(fromFile, encoded);
    }

    @Test
    public void test_CardinalityEstimatorAddCodec_decodeRequest() {
        int fileClientMessageIndex = 674;
        ClientMessage fromFile = clientMessages.get(fileClientMessageIndex);
        CardinalityEstimatorAddCodec.RequestParameters parameters = CardinalityEstimatorAddCodec.decodeRequest(fromFile);
        assertTrue(isEqual(aString, parameters.name));
        assertTrue(isEqual(aLong, parameters.hash));
    }

    @Test
    public void test_CardinalityEstimatorAddCodec_encodeResponse() {
        int fileClientMessageIndex = 675;
        ClientMessage encoded = CardinalityEstimatorAddCodec.encodeResponse();
        ClientMessage fromFile = clientMessages.get(fileClientMessageIndex);
        compareClientMessages(fromFile, encoded);
    }

    @Test
    public void test_CardinalityEstimatorEstimateCodec_decodeRequest() {
        int fileClientMessageIndex = 676;
        ClientMessage fromFile = clientMessages.get(fileClientMessageIndex);
        CardinalityEstimatorEstimateCodec.RequestParameters parameters = CardinalityEstimatorEstimateCodec.decodeRequest(fromFile);
        assertTrue(isEqual(aString, parameters.name));
    }

    @Test
    public void test_CardinalityEstimatorEstimateCodec_encodeResponse() {
        int fileClientMessageIndex = 677;
        ClientMessage encoded = CardinalityEstimatorEstimateCodec.encodeResponse(aLong);
        ClientMessage fromFile = clientMessages.get(fileClientMessageIndex);
        compareClientMessages(fromFile, encoded);
    }

    @Test
    public void test_ScheduledExecutorShutdownCodec_decodeRequest() {
        int fileClientMessageIndex = 678;
        ClientMessage fromFile = clientMessages.get(fileClientMessageIndex);
        ScheduledExecutorShutdownCodec.RequestParameters parameters = ScheduledExecutorShutdownCodec.decodeRequest(fromFile);
        assertTrue(isEqual(aString, parameters.schedulerName));
        assertTrue(isEqual(anAddress, parameters.address));
    }

    @Test
    public void test_ScheduledExecutorShutdownCodec_encodeResponse() {
        int fileClientMessageIndex = 679;
        ClientMessage encoded = ScheduledExecutorShutdownCodec.encodeResponse();
        ClientMessage fromFile = clientMessages.get(fileClientMessageIndex);
        compareClientMessages(fromFile, encoded);
    }

    @Test
    public void test_ScheduledExecutorSubmitToPartitionCodec_decodeRequest() {
        int fileClientMessageIndex = 680;
        ClientMessage fromFile = clientMessages.get(fileClientMessageIndex);
        ScheduledExecutorSubmitToPartitionCodec.RequestParameters parameters = ScheduledExecutorSubmitToPartitionCodec.decodeRequest(fromFile);
        assertTrue(isEqual(aString, parameters.schedulerName));
        assertTrue(isEqual(aByte, parameters.type));
        assertTrue(isEqual(aString, parameters.taskName));
        assertTrue(isEqual(aData, parameters.task));
        assertTrue(isEqual(aLong, parameters.initialDelayInMillis));
        assertTrue(isEqual(aLong, parameters.periodInMillis));
    }

    @Test
    public void test_ScheduledExecutorSubmitToPartitionCodec_encodeResponse() {
        int fileClientMessageIndex = 681;
        ClientMessage encoded = ScheduledExecutorSubmitToPartitionCodec.encodeResponse();
        ClientMessage fromFile = clientMessages.get(fileClientMessageIndex);
        compareClientMessages(fromFile, encoded);
    }

    @Test
    public void test_ScheduledExecutorSubmitToAddressCodec_decodeRequest() {
        int fileClientMessageIndex = 682;
        ClientMessage fromFile = clientMessages.get(fileClientMessageIndex);
        ScheduledExecutorSubmitToAddressCodec.RequestParameters parameters = ScheduledExecutorSubmitToAddressCodec.decodeRequest(fromFile);
        assertTrue(isEqual(aString, parameters.schedulerName));
        assertTrue(isEqual(anAddress, parameters.address));
        assertTrue(isEqual(aByte, parameters.type));
        assertTrue(isEqual(aString, parameters.taskName));
        assertTrue(isEqual(aData, parameters.task));
        assertTrue(isEqual(aLong, parameters.initialDelayInMillis));
        assertTrue(isEqual(aLong, parameters.periodInMillis));
    }

    @Test
    public void test_ScheduledExecutorSubmitToAddressCodec_encodeResponse() {
        int fileClientMessageIndex = 683;
        ClientMessage encoded = ScheduledExecutorSubmitToAddressCodec.encodeResponse();
        ClientMessage fromFile = clientMessages.get(fileClientMessageIndex);
        compareClientMessages(fromFile, encoded);
    }

    @Test
    public void test_ScheduledExecutorGetAllScheduledFuturesCodec_decodeRequest() {
        int fileClientMessageIndex = 684;
        ClientMessage fromFile = clientMessages.get(fileClientMessageIndex);
        ScheduledExecutorGetAllScheduledFuturesCodec.RequestParameters parameters = ScheduledExecutorGetAllScheduledFuturesCodec.decodeRequest(fromFile);
        assertTrue(isEqual(aString, parameters.schedulerName));
    }

    @Test
    public void test_ScheduledExecutorGetAllScheduledFuturesCodec_encodeResponse() {
        int fileClientMessageIndex = 685;
        ClientMessage encoded = ScheduledExecutorGetAllScheduledFuturesCodec.encodeResponse(aListOfMemberToListOfScheduledTaskHandlers);
        ClientMessage fromFile = clientMessages.get(fileClientMessageIndex);
        compareClientMessages(fromFile, encoded);
    }

    @Test
    public void test_ScheduledExecutorGetStatsFromPartitionCodec_decodeRequest() {
        int fileClientMessageIndex = 686;
        ClientMessage fromFile = clientMessages.get(fileClientMessageIndex);
        ScheduledExecutorGetStatsFromPartitionCodec.RequestParameters parameters = ScheduledExecutorGetStatsFromPartitionCodec.decodeRequest(fromFile);
        assertTrue(isEqual(aString, parameters.schedulerName));
        assertTrue(isEqual(aString, parameters.taskName));
    }

    @Test
    public void test_ScheduledExecutorGetStatsFromPartitionCodec_encodeResponse() {
        int fileClientMessageIndex = 687;
        ClientMessage encoded = ScheduledExecutorGetStatsFromPartitionCodec.encodeResponse(aLong, aLong, aLong, aLong, aLong);
        ClientMessage fromFile = clientMessages.get(fileClientMessageIndex);
        compareClientMessages(fromFile, encoded);
    }

    @Test
    public void test_ScheduledExecutorGetStatsFromAddressCodec_decodeRequest() {
        int fileClientMessageIndex = 688;
        ClientMessage fromFile = clientMessages.get(fileClientMessageIndex);
        ScheduledExecutorGetStatsFromAddressCodec.RequestParameters parameters = ScheduledExecutorGetStatsFromAddressCodec.decodeRequest(fromFile);
        assertTrue(isEqual(aString, parameters.schedulerName));
        assertTrue(isEqual(aString, parameters.taskName));
        assertTrue(isEqual(anAddress, parameters.address));
    }

    @Test
    public void test_ScheduledExecutorGetStatsFromAddressCodec_encodeResponse() {
        int fileClientMessageIndex = 689;
        ClientMessage encoded = ScheduledExecutorGetStatsFromAddressCodec.encodeResponse(aLong, aLong, aLong, aLong, aLong);
        ClientMessage fromFile = clientMessages.get(fileClientMessageIndex);
        compareClientMessages(fromFile, encoded);
    }

    @Test
    public void test_ScheduledExecutorGetDelayFromPartitionCodec_decodeRequest() {
        int fileClientMessageIndex = 690;
        ClientMessage fromFile = clientMessages.get(fileClientMessageIndex);
        ScheduledExecutorGetDelayFromPartitionCodec.RequestParameters parameters = ScheduledExecutorGetDelayFromPartitionCodec.decodeRequest(fromFile);
        assertTrue(isEqual(aString, parameters.schedulerName));
        assertTrue(isEqual(aString, parameters.taskName));
    }

    @Test
    public void test_ScheduledExecutorGetDelayFromPartitionCodec_encodeResponse() {
        int fileClientMessageIndex = 691;
        ClientMessage encoded = ScheduledExecutorGetDelayFromPartitionCodec.encodeResponse(aLong);
        ClientMessage fromFile = clientMessages.get(fileClientMessageIndex);
        compareClientMessages(fromFile, encoded);
    }

    @Test
    public void test_ScheduledExecutorGetDelayFromAddressCodec_decodeRequest() {
        int fileClientMessageIndex = 692;
        ClientMessage fromFile = clientMessages.get(fileClientMessageIndex);
        ScheduledExecutorGetDelayFromAddressCodec.RequestParameters parameters = ScheduledExecutorGetDelayFromAddressCodec.decodeRequest(fromFile);
        assertTrue(isEqual(aString, parameters.schedulerName));
        assertTrue(isEqual(aString, parameters.taskName));
        assertTrue(isEqual(anAddress, parameters.address));
    }

    @Test
    public void test_ScheduledExecutorGetDelayFromAddressCodec_encodeResponse() {
        int fileClientMessageIndex = 693;
        ClientMessage encoded = ScheduledExecutorGetDelayFromAddressCodec.encodeResponse(aLong);
        ClientMessage fromFile = clientMessages.get(fileClientMessageIndex);
        compareClientMessages(fromFile, encoded);
    }

    @Test
    public void test_ScheduledExecutorCancelFromPartitionCodec_decodeRequest() {
        int fileClientMessageIndex = 694;
        ClientMessage fromFile = clientMessages.get(fileClientMessageIndex);
        ScheduledExecutorCancelFromPartitionCodec.RequestParameters parameters = ScheduledExecutorCancelFromPartitionCodec.decodeRequest(fromFile);
        assertTrue(isEqual(aString, parameters.schedulerName));
        assertTrue(isEqual(aString, parameters.taskName));
        assertTrue(isEqual(aBoolean, parameters.mayInterruptIfRunning));
    }

    @Test
    public void test_ScheduledExecutorCancelFromPartitionCodec_encodeResponse() {
        int fileClientMessageIndex = 695;
        ClientMessage encoded = ScheduledExecutorCancelFromPartitionCodec.encodeResponse(aBoolean);
        ClientMessage fromFile = clientMessages.get(fileClientMessageIndex);
        compareClientMessages(fromFile, encoded);
    }

    @Test
    public void test_ScheduledExecutorCancelFromAddressCodec_decodeRequest() {
        int fileClientMessageIndex = 696;
        ClientMessage fromFile = clientMessages.get(fileClientMessageIndex);
        ScheduledExecutorCancelFromAddressCodec.RequestParameters parameters = ScheduledExecutorCancelFromAddressCodec.decodeRequest(fromFile);
        assertTrue(isEqual(aString, parameters.schedulerName));
        assertTrue(isEqual(aString, parameters.taskName));
        assertTrue(isEqual(anAddress, parameters.address));
        assertTrue(isEqual(aBoolean, parameters.mayInterruptIfRunning));
    }

    @Test
    public void test_ScheduledExecutorCancelFromAddressCodec_encodeResponse() {
        int fileClientMessageIndex = 697;
        ClientMessage encoded = ScheduledExecutorCancelFromAddressCodec.encodeResponse(aBoolean);
        ClientMessage fromFile = clientMessages.get(fileClientMessageIndex);
        compareClientMessages(fromFile, encoded);
    }

    @Test
    public void test_ScheduledExecutorIsCancelledFromPartitionCodec_decodeRequest() {
        int fileClientMessageIndex = 698;
        ClientMessage fromFile = clientMessages.get(fileClientMessageIndex);
        ScheduledExecutorIsCancelledFromPartitionCodec.RequestParameters parameters = ScheduledExecutorIsCancelledFromPartitionCodec.decodeRequest(fromFile);
        assertTrue(isEqual(aString, parameters.schedulerName));
        assertTrue(isEqual(aString, parameters.taskName));
    }

    @Test
    public void test_ScheduledExecutorIsCancelledFromPartitionCodec_encodeResponse() {
        int fileClientMessageIndex = 699;
        ClientMessage encoded = ScheduledExecutorIsCancelledFromPartitionCodec.encodeResponse(aBoolean);
        ClientMessage fromFile = clientMessages.get(fileClientMessageIndex);
        compareClientMessages(fromFile, encoded);
    }

    @Test
    public void test_ScheduledExecutorIsCancelledFromAddressCodec_decodeRequest() {
        int fileClientMessageIndex = 700;
        ClientMessage fromFile = clientMessages.get(fileClientMessageIndex);
        ScheduledExecutorIsCancelledFromAddressCodec.RequestParameters parameters = ScheduledExecutorIsCancelledFromAddressCodec.decodeRequest(fromFile);
        assertTrue(isEqual(aString, parameters.schedulerName));
        assertTrue(isEqual(aString, parameters.taskName));
        assertTrue(isEqual(anAddress, parameters.address));
    }

    @Test
    public void test_ScheduledExecutorIsCancelledFromAddressCodec_encodeResponse() {
        int fileClientMessageIndex = 701;
        ClientMessage encoded = ScheduledExecutorIsCancelledFromAddressCodec.encodeResponse(aBoolean);
        ClientMessage fromFile = clientMessages.get(fileClientMessageIndex);
        compareClientMessages(fromFile, encoded);
    }

    @Test
    public void test_ScheduledExecutorIsDoneFromPartitionCodec_decodeRequest() {
        int fileClientMessageIndex = 702;
        ClientMessage fromFile = clientMessages.get(fileClientMessageIndex);
        ScheduledExecutorIsDoneFromPartitionCodec.RequestParameters parameters = ScheduledExecutorIsDoneFromPartitionCodec.decodeRequest(fromFile);
        assertTrue(isEqual(aString, parameters.schedulerName));
        assertTrue(isEqual(aString, parameters.taskName));
    }

    @Test
    public void test_ScheduledExecutorIsDoneFromPartitionCodec_encodeResponse() {
        int fileClientMessageIndex = 703;
        ClientMessage encoded = ScheduledExecutorIsDoneFromPartitionCodec.encodeResponse(aBoolean);
        ClientMessage fromFile = clientMessages.get(fileClientMessageIndex);
        compareClientMessages(fromFile, encoded);
    }

    @Test
    public void test_ScheduledExecutorIsDoneFromAddressCodec_decodeRequest() {
        int fileClientMessageIndex = 704;
        ClientMessage fromFile = clientMessages.get(fileClientMessageIndex);
        ScheduledExecutorIsDoneFromAddressCodec.RequestParameters parameters = ScheduledExecutorIsDoneFromAddressCodec.decodeRequest(fromFile);
        assertTrue(isEqual(aString, parameters.schedulerName));
        assertTrue(isEqual(aString, parameters.taskName));
        assertTrue(isEqual(anAddress, parameters.address));
    }

    @Test
    public void test_ScheduledExecutorIsDoneFromAddressCodec_encodeResponse() {
        int fileClientMessageIndex = 705;
        ClientMessage encoded = ScheduledExecutorIsDoneFromAddressCodec.encodeResponse(aBoolean);
        ClientMessage fromFile = clientMessages.get(fileClientMessageIndex);
        compareClientMessages(fromFile, encoded);
    }

    @Test
    public void test_ScheduledExecutorGetResultFromPartitionCodec_decodeRequest() {
        int fileClientMessageIndex = 706;
        ClientMessage fromFile = clientMessages.get(fileClientMessageIndex);
        ScheduledExecutorGetResultFromPartitionCodec.RequestParameters parameters = ScheduledExecutorGetResultFromPartitionCodec.decodeRequest(fromFile);
        assertTrue(isEqual(aString, parameters.schedulerName));
        assertTrue(isEqual(aString, parameters.taskName));
    }

    @Test
    public void test_ScheduledExecutorGetResultFromPartitionCodec_encodeResponse() {
        int fileClientMessageIndex = 707;
        ClientMessage encoded = ScheduledExecutorGetResultFromPartitionCodec.encodeResponse(null);
        ClientMessage fromFile = clientMessages.get(fileClientMessageIndex);
        compareClientMessages(fromFile, encoded);
    }

    @Test
    public void test_ScheduledExecutorGetResultFromAddressCodec_decodeRequest() {
        int fileClientMessageIndex = 708;
        ClientMessage fromFile = clientMessages.get(fileClientMessageIndex);
        ScheduledExecutorGetResultFromAddressCodec.RequestParameters parameters = ScheduledExecutorGetResultFromAddressCodec.decodeRequest(fromFile);
        assertTrue(isEqual(aString, parameters.schedulerName));
        assertTrue(isEqual(aString, parameters.taskName));
        assertTrue(isEqual(anAddress, parameters.address));
    }

    @Test
    public void test_ScheduledExecutorGetResultFromAddressCodec_encodeResponse() {
        int fileClientMessageIndex = 709;
        ClientMessage encoded = ScheduledExecutorGetResultFromAddressCodec.encodeResponse(null);
        ClientMessage fromFile = clientMessages.get(fileClientMessageIndex);
        compareClientMessages(fromFile, encoded);
    }

    @Test
    public void test_ScheduledExecutorDisposeFromPartitionCodec_decodeRequest() {
        int fileClientMessageIndex = 710;
        ClientMessage fromFile = clientMessages.get(fileClientMessageIndex);
        ScheduledExecutorDisposeFromPartitionCodec.RequestParameters parameters = ScheduledExecutorDisposeFromPartitionCodec.decodeRequest(fromFile);
        assertTrue(isEqual(aString, parameters.schedulerName));
        assertTrue(isEqual(aString, parameters.taskName));
    }

    @Test
    public void test_ScheduledExecutorDisposeFromPartitionCodec_encodeResponse() {
        int fileClientMessageIndex = 711;
        ClientMessage encoded = ScheduledExecutorDisposeFromPartitionCodec.encodeResponse();
        ClientMessage fromFile = clientMessages.get(fileClientMessageIndex);
        compareClientMessages(fromFile, encoded);
    }

    @Test
    public void test_ScheduledExecutorDisposeFromAddressCodec_decodeRequest() {
        int fileClientMessageIndex = 712;
        ClientMessage fromFile = clientMessages.get(fileClientMessageIndex);
        ScheduledExecutorDisposeFromAddressCodec.RequestParameters parameters = ScheduledExecutorDisposeFromAddressCodec.decodeRequest(fromFile);
        assertTrue(isEqual(aString, parameters.schedulerName));
        assertTrue(isEqual(aString, parameters.taskName));
        assertTrue(isEqual(anAddress, parameters.address));
    }

    @Test
    public void test_ScheduledExecutorDisposeFromAddressCodec_encodeResponse() {
        int fileClientMessageIndex = 713;
        ClientMessage encoded = ScheduledExecutorDisposeFromAddressCodec.encodeResponse();
        ClientMessage fromFile = clientMessages.get(fileClientMessageIndex);
        compareClientMessages(fromFile, encoded);
    }

    @Test
    public void test_DynamicConfigAddMultiMapConfigCodec_decodeRequest() {
        int fileClientMessageIndex = 714;
        ClientMessage fromFile = clientMessages.get(fileClientMessageIndex);
        DynamicConfigAddMultiMapConfigCodec.RequestParameters parameters = DynamicConfigAddMultiMapConfigCodec.decodeRequest(fromFile);
        assertTrue(isEqual(aString, parameters.name));
        assertTrue(isEqual(aString, parameters.collectionType));
        assertTrue(isEqual(null, parameters.listenerConfigs));
        assertTrue(isEqual(aBoolean, parameters.binary));
        assertTrue(isEqual(anInt, parameters.backupCount));
        assertTrue(isEqual(anInt, parameters.asyncBackupCount));
        assertTrue(isEqual(aBoolean, parameters.statisticsEnabled));
        assertTrue(isEqual(null, parameters.splitBrainProtectionName));
        assertTrue(isEqual(aString, parameters.mergePolicy));
        assertTrue(isEqual(anInt, parameters.mergeBatchSize));
    }

    @Test
    public void test_DynamicConfigAddMultiMapConfigCodec_encodeResponse() {
        int fileClientMessageIndex = 715;
        ClientMessage encoded = DynamicConfigAddMultiMapConfigCodec.encodeResponse();
        ClientMessage fromFile = clientMessages.get(fileClientMessageIndex);
        compareClientMessages(fromFile, encoded);
    }

    @Test
    public void test_DynamicConfigAddRingbufferConfigCodec_decodeRequest() {
        int fileClientMessageIndex = 716;
        ClientMessage fromFile = clientMessages.get(fileClientMessageIndex);
        DynamicConfigAddRingbufferConfigCodec.RequestParameters parameters = DynamicConfigAddRingbufferConfigCodec.decodeRequest(fromFile);
        assertTrue(isEqual(aString, parameters.name));
        assertTrue(isEqual(anInt, parameters.capacity));
        assertTrue(isEqual(anInt, parameters.backupCount));
        assertTrue(isEqual(anInt, parameters.asyncBackupCount));
        assertTrue(isEqual(anInt, parameters.timeToLiveSeconds));
        assertTrue(isEqual(aString, parameters.inMemoryFormat));
        assertTrue(isEqual(null, parameters.ringbufferStoreConfig));
        assertTrue(isEqual(null, parameters.splitBrainProtectionName));
        assertTrue(isEqual(aString, parameters.mergePolicy));
        assertTrue(isEqual(anInt, parameters.mergeBatchSize));
    }

    @Test
    public void test_DynamicConfigAddRingbufferConfigCodec_encodeResponse() {
        int fileClientMessageIndex = 717;
        ClientMessage encoded = DynamicConfigAddRingbufferConfigCodec.encodeResponse();
        ClientMessage fromFile = clientMessages.get(fileClientMessageIndex);
        compareClientMessages(fromFile, encoded);
    }

    @Test
    public void test_DynamicConfigAddCardinalityEstimatorConfigCodec_decodeRequest() {
        int fileClientMessageIndex = 718;
        ClientMessage fromFile = clientMessages.get(fileClientMessageIndex);
        DynamicConfigAddCardinalityEstimatorConfigCodec.RequestParameters parameters = DynamicConfigAddCardinalityEstimatorConfigCodec.decodeRequest(fromFile);
        assertTrue(isEqual(aString, parameters.name));
        assertTrue(isEqual(anInt, parameters.backupCount));
        assertTrue(isEqual(anInt, parameters.asyncBackupCount));
        assertTrue(isEqual(null, parameters.splitBrainProtectionName));
        assertTrue(isEqual(aString, parameters.mergePolicy));
        assertTrue(isEqual(anInt, parameters.mergeBatchSize));
    }

    @Test
    public void test_DynamicConfigAddCardinalityEstimatorConfigCodec_encodeResponse() {
        int fileClientMessageIndex = 719;
        ClientMessage encoded = DynamicConfigAddCardinalityEstimatorConfigCodec.encodeResponse();
        ClientMessage fromFile = clientMessages.get(fileClientMessageIndex);
        compareClientMessages(fromFile, encoded);
    }

    @Test
    public void test_DynamicConfigAddListConfigCodec_decodeRequest() {
        int fileClientMessageIndex = 720;
        ClientMessage fromFile = clientMessages.get(fileClientMessageIndex);
        DynamicConfigAddListConfigCodec.RequestParameters parameters = DynamicConfigAddListConfigCodec.decodeRequest(fromFile);
        assertTrue(isEqual(aString, parameters.name));
        assertTrue(isEqual(null, parameters.listenerConfigs));
        assertTrue(isEqual(anInt, parameters.backupCount));
        assertTrue(isEqual(anInt, parameters.asyncBackupCount));
        assertTrue(isEqual(anInt, parameters.maxSize));
        assertTrue(isEqual(aBoolean, parameters.statisticsEnabled));
        assertTrue(isEqual(null, parameters.splitBrainProtectionName));
        assertTrue(isEqual(aString, parameters.mergePolicy));
        assertTrue(isEqual(anInt, parameters.mergeBatchSize));
    }

    @Test
    public void test_DynamicConfigAddListConfigCodec_encodeResponse() {
        int fileClientMessageIndex = 721;
        ClientMessage encoded = DynamicConfigAddListConfigCodec.encodeResponse();
        ClientMessage fromFile = clientMessages.get(fileClientMessageIndex);
        compareClientMessages(fromFile, encoded);
    }

    @Test
    public void test_DynamicConfigAddSetConfigCodec_decodeRequest() {
        int fileClientMessageIndex = 722;
        ClientMessage fromFile = clientMessages.get(fileClientMessageIndex);
        DynamicConfigAddSetConfigCodec.RequestParameters parameters = DynamicConfigAddSetConfigCodec.decodeRequest(fromFile);
        assertTrue(isEqual(aString, parameters.name));
        assertTrue(isEqual(null, parameters.listenerConfigs));
        assertTrue(isEqual(anInt, parameters.backupCount));
        assertTrue(isEqual(anInt, parameters.asyncBackupCount));
        assertTrue(isEqual(anInt, parameters.maxSize));
        assertTrue(isEqual(aBoolean, parameters.statisticsEnabled));
        assertTrue(isEqual(null, parameters.splitBrainProtectionName));
        assertTrue(isEqual(aString, parameters.mergePolicy));
        assertTrue(isEqual(anInt, parameters.mergeBatchSize));
    }

    @Test
    public void test_DynamicConfigAddSetConfigCodec_encodeResponse() {
        int fileClientMessageIndex = 723;
        ClientMessage encoded = DynamicConfigAddSetConfigCodec.encodeResponse();
        ClientMessage fromFile = clientMessages.get(fileClientMessageIndex);
        compareClientMessages(fromFile, encoded);
    }

    @Test
    public void test_DynamicConfigAddReplicatedMapConfigCodec_decodeRequest() {
        int fileClientMessageIndex = 724;
        ClientMessage fromFile = clientMessages.get(fileClientMessageIndex);
        DynamicConfigAddReplicatedMapConfigCodec.RequestParameters parameters = DynamicConfigAddReplicatedMapConfigCodec.decodeRequest(fromFile);
        assertTrue(isEqual(aString, parameters.name));
        assertTrue(isEqual(aString, parameters.inMemoryFormat));
        assertTrue(isEqual(aBoolean, parameters.asyncFillup));
        assertTrue(isEqual(aBoolean, parameters.statisticsEnabled));
        assertTrue(isEqual(aString, parameters.mergePolicy));
        assertTrue(isEqual(null, parameters.listenerConfigs));
        assertTrue(isEqual(null, parameters.splitBrainProtectionName));
        assertTrue(isEqual(anInt, parameters.mergeBatchSize));
    }

    @Test
    public void test_DynamicConfigAddReplicatedMapConfigCodec_encodeResponse() {
        int fileClientMessageIndex = 725;
        ClientMessage encoded = DynamicConfigAddReplicatedMapConfigCodec.encodeResponse();
        ClientMessage fromFile = clientMessages.get(fileClientMessageIndex);
        compareClientMessages(fromFile, encoded);
    }

    @Test
    public void test_DynamicConfigAddTopicConfigCodec_decodeRequest() {
        int fileClientMessageIndex = 726;
        ClientMessage fromFile = clientMessages.get(fileClientMessageIndex);
        DynamicConfigAddTopicConfigCodec.RequestParameters parameters = DynamicConfigAddTopicConfigCodec.decodeRequest(fromFile);
        assertTrue(isEqual(aString, parameters.name));
        assertTrue(isEqual(aBoolean, parameters.globalOrderingEnabled));
        assertTrue(isEqual(aBoolean, parameters.statisticsEnabled));
        assertTrue(isEqual(aBoolean, parameters.multiThreadingEnabled));
        assertTrue(isEqual(null, parameters.listenerConfigs));
    }

    @Test
    public void test_DynamicConfigAddTopicConfigCodec_encodeResponse() {
        int fileClientMessageIndex = 727;
        ClientMessage encoded = DynamicConfigAddTopicConfigCodec.encodeResponse();
        ClientMessage fromFile = clientMessages.get(fileClientMessageIndex);
        compareClientMessages(fromFile, encoded);
    }

    @Test
    public void test_DynamicConfigAddExecutorConfigCodec_decodeRequest() {
        int fileClientMessageIndex = 728;
        ClientMessage fromFile = clientMessages.get(fileClientMessageIndex);
        DynamicConfigAddExecutorConfigCodec.RequestParameters parameters = DynamicConfigAddExecutorConfigCodec.decodeRequest(fromFile);
        assertTrue(isEqual(aString, parameters.name));
        assertTrue(isEqual(anInt, parameters.poolSize));
        assertTrue(isEqual(anInt, parameters.queueCapacity));
        assertTrue(isEqual(aBoolean, parameters.statisticsEnabled));
        assertTrue(isEqual(null, parameters.splitBrainProtectionName));
    }

    @Test
    public void test_DynamicConfigAddExecutorConfigCodec_encodeResponse() {
        int fileClientMessageIndex = 729;
        ClientMessage encoded = DynamicConfigAddExecutorConfigCodec.encodeResponse();
        ClientMessage fromFile = clientMessages.get(fileClientMessageIndex);
        compareClientMessages(fromFile, encoded);
    }

    @Test
    public void test_DynamicConfigAddDurableExecutorConfigCodec_decodeRequest() {
        int fileClientMessageIndex = 730;
        ClientMessage fromFile = clientMessages.get(fileClientMessageIndex);
        DynamicConfigAddDurableExecutorConfigCodec.RequestParameters parameters = DynamicConfigAddDurableExecutorConfigCodec.decodeRequest(fromFile);
        assertTrue(isEqual(aString, parameters.name));
        assertTrue(isEqual(anInt, parameters.poolSize));
        assertTrue(isEqual(anInt, parameters.durability));
        assertTrue(isEqual(anInt, parameters.capacity));
        assertTrue(isEqual(null, parameters.splitBrainProtectionName));
    }

    @Test
    public void test_DynamicConfigAddDurableExecutorConfigCodec_encodeResponse() {
        int fileClientMessageIndex = 731;
        ClientMessage encoded = DynamicConfigAddDurableExecutorConfigCodec.encodeResponse();
        ClientMessage fromFile = clientMessages.get(fileClientMessageIndex);
        compareClientMessages(fromFile, encoded);
    }

    @Test
    public void test_DynamicConfigAddScheduledExecutorConfigCodec_decodeRequest() {
        int fileClientMessageIndex = 732;
        ClientMessage fromFile = clientMessages.get(fileClientMessageIndex);
        DynamicConfigAddScheduledExecutorConfigCodec.RequestParameters parameters = DynamicConfigAddScheduledExecutorConfigCodec.decodeRequest(fromFile);
        assertTrue(isEqual(aString, parameters.name));
        assertTrue(isEqual(anInt, parameters.poolSize));
        assertTrue(isEqual(anInt, parameters.durability));
        assertTrue(isEqual(anInt, parameters.capacity));
        assertTrue(isEqual(null, parameters.splitBrainProtectionName));
        assertTrue(isEqual(aString, parameters.mergePolicy));
        assertTrue(isEqual(anInt, parameters.mergeBatchSize));
    }

    @Test
    public void test_DynamicConfigAddScheduledExecutorConfigCodec_encodeResponse() {
        int fileClientMessageIndex = 733;
        ClientMessage encoded = DynamicConfigAddScheduledExecutorConfigCodec.encodeResponse();
        ClientMessage fromFile = clientMessages.get(fileClientMessageIndex);
        compareClientMessages(fromFile, encoded);
    }

    @Test
    public void test_DynamicConfigAddQueueConfigCodec_decodeRequest() {
        int fileClientMessageIndex = 734;
        ClientMessage fromFile = clientMessages.get(fileClientMessageIndex);
        DynamicConfigAddQueueConfigCodec.RequestParameters parameters = DynamicConfigAddQueueConfigCodec.decodeRequest(fromFile);
        assertTrue(isEqual(aString, parameters.name));
        assertTrue(isEqual(null, parameters.listenerConfigs));
        assertTrue(isEqual(anInt, parameters.backupCount));
        assertTrue(isEqual(anInt, parameters.asyncBackupCount));
        assertTrue(isEqual(anInt, parameters.maxSize));
        assertTrue(isEqual(anInt, parameters.emptyQueueTtl));
        assertTrue(isEqual(aBoolean, parameters.statisticsEnabled));
        assertTrue(isEqual(null, parameters.splitBrainProtectionName));
        assertTrue(isEqual(null, parameters.queueStoreConfig));
        assertTrue(isEqual(aString, parameters.mergePolicy));
        assertTrue(isEqual(anInt, parameters.mergeBatchSize));
    }

    @Test
    public void test_DynamicConfigAddQueueConfigCodec_encodeResponse() {
        int fileClientMessageIndex = 735;
        ClientMessage encoded = DynamicConfigAddQueueConfigCodec.encodeResponse();
        ClientMessage fromFile = clientMessages.get(fileClientMessageIndex);
        compareClientMessages(fromFile, encoded);
    }

    @Test
    public void test_DynamicConfigAddMapConfigCodec_decodeRequest() {
        int fileClientMessageIndex = 736;
        ClientMessage fromFile = clientMessages.get(fileClientMessageIndex);
        DynamicConfigAddMapConfigCodec.RequestParameters parameters = DynamicConfigAddMapConfigCodec.decodeRequest(fromFile);
        assertTrue(isEqual(aString, parameters.name));
        assertTrue(isEqual(anInt, parameters.backupCount));
        assertTrue(isEqual(anInt, parameters.asyncBackupCount));
        assertTrue(isEqual(anInt, parameters.timeToLiveSeconds));
        assertTrue(isEqual(anInt, parameters.maxIdleSeconds));
        assertTrue(isEqual(null, parameters.evictionConfig));
        assertTrue(isEqual(aBoolean, parameters.readBackupData));
        assertTrue(isEqual(aString, parameters.cacheDeserializedValues));
        assertTrue(isEqual(aString, parameters.mergePolicy));
        assertTrue(isEqual(anInt, parameters.mergeBatchSize));
        assertTrue(isEqual(aString, parameters.inMemoryFormat));
        assertTrue(isEqual(null, parameters.listenerConfigs));
        assertTrue(isEqual(null, parameters.partitionLostListenerConfigs));
        assertTrue(isEqual(aBoolean, parameters.statisticsEnabled));
        assertTrue(isEqual(null, parameters.splitBrainProtectionName));
        assertTrue(isEqual(null, parameters.mapStoreConfig));
        assertTrue(isEqual(null, parameters.nearCacheConfig));
        assertTrue(isEqual(null, parameters.wanReplicationRef));
        assertTrue(isEqual(null, parameters.indexConfigs));
        assertTrue(isEqual(null, parameters.attributeConfigs));
        assertTrue(isEqual(null, parameters.queryCacheConfigs));
        assertTrue(isEqual(null, parameters.partitioningStrategyClassName));
        assertTrue(isEqual(null, parameters.partitioningStrategyImplementation));
        assertTrue(isEqual(null, parameters.hotRestartConfig));
        assertTrue(isEqual(null, parameters.eventJournalConfig));
        assertTrue(isEqual(null, parameters.merkleTreeConfig));
        assertTrue(isEqual(anInt, parameters.metadataPolicy));
    }

    @Test
    public void test_DynamicConfigAddMapConfigCodec_encodeResponse() {
        int fileClientMessageIndex = 737;
        ClientMessage encoded = DynamicConfigAddMapConfigCodec.encodeResponse();
        ClientMessage fromFile = clientMessages.get(fileClientMessageIndex);
        compareClientMessages(fromFile, encoded);
    }

    @Test
    public void test_DynamicConfigAddReliableTopicConfigCodec_decodeRequest() {
        int fileClientMessageIndex = 738;
        ClientMessage fromFile = clientMessages.get(fileClientMessageIndex);
        DynamicConfigAddReliableTopicConfigCodec.RequestParameters parameters = DynamicConfigAddReliableTopicConfigCodec.decodeRequest(fromFile);
        assertTrue(isEqual(aString, parameters.name));
        assertTrue(isEqual(null, parameters.listenerConfigs));
        assertTrue(isEqual(anInt, parameters.readBatchSize));
        assertTrue(isEqual(aBoolean, parameters.statisticsEnabled));
        assertTrue(isEqual(aString, parameters.topicOverloadPolicy));
        assertTrue(isEqual(null, parameters.executor));
    }

    @Test
    public void test_DynamicConfigAddReliableTopicConfigCodec_encodeResponse() {
        int fileClientMessageIndex = 739;
        ClientMessage encoded = DynamicConfigAddReliableTopicConfigCodec.encodeResponse();
        ClientMessage fromFile = clientMessages.get(fileClientMessageIndex);
        compareClientMessages(fromFile, encoded);
    }

    @Test
    public void test_DynamicConfigAddCacheConfigCodec_decodeRequest() {
        int fileClientMessageIndex = 740;
        ClientMessage fromFile = clientMessages.get(fileClientMessageIndex);
        DynamicConfigAddCacheConfigCodec.RequestParameters parameters = DynamicConfigAddCacheConfigCodec.decodeRequest(fromFile);
        assertTrue(isEqual(aString, parameters.name));
        assertTrue(isEqual(null, parameters.keyType));
        assertTrue(isEqual(null, parameters.valueType));
        assertTrue(isEqual(aBoolean, parameters.statisticsEnabled));
        assertTrue(isEqual(aBoolean, parameters.managementEnabled));
        assertTrue(isEqual(aBoolean, parameters.readThrough));
        assertTrue(isEqual(aBoolean, parameters.writeThrough));
        assertTrue(isEqual(null, parameters.cacheLoaderFactory));
        assertTrue(isEqual(null, parameters.cacheWriterFactory));
        assertTrue(isEqual(null, parameters.cacheLoader));
        assertTrue(isEqual(null, parameters.cacheWriter));
        assertTrue(isEqual(anInt, parameters.backupCount));
        assertTrue(isEqual(anInt, parameters.asyncBackupCount));
        assertTrue(isEqual(aString, parameters.inMemoryFormat));
        assertTrue(isEqual(null, parameters.splitBrainProtectionName));
        assertTrue(isEqual(null, parameters.mergePolicy));
        assertTrue(isEqual(anInt, parameters.mergeBatchSize));
        assertTrue(isEqual(aBoolean, parameters.disablePerEntryInvalidationEvents));
        assertTrue(isEqual(null, parameters.partitionLostListenerConfigs));
        assertTrue(isEqual(null, parameters.expiryPolicyFactoryClassName));
        assertTrue(isEqual(null, parameters.timedExpiryPolicyFactoryConfig));
        assertTrue(isEqual(null, parameters.cacheEntryListeners));
        assertTrue(isEqual(null, parameters.evictionConfig));
        assertTrue(isEqual(null, parameters.wanReplicationRef));
        assertTrue(isEqual(null, parameters.eventJournalConfig));
        assertTrue(isEqual(null, parameters.hotRestartConfig));
    }

    @Test
    public void test_DynamicConfigAddCacheConfigCodec_encodeResponse() {
        int fileClientMessageIndex = 741;
        ClientMessage encoded = DynamicConfigAddCacheConfigCodec.encodeResponse();
        ClientMessage fromFile = clientMessages.get(fileClientMessageIndex);
        compareClientMessages(fromFile, encoded);
    }

    @Test
    public void test_DynamicConfigAddFlakeIdGeneratorConfigCodec_decodeRequest() {
        int fileClientMessageIndex = 742;
        ClientMessage fromFile = clientMessages.get(fileClientMessageIndex);
        DynamicConfigAddFlakeIdGeneratorConfigCodec.RequestParameters parameters = DynamicConfigAddFlakeIdGeneratorConfigCodec.decodeRequest(fromFile);
        assertTrue(isEqual(aString, parameters.name));
        assertTrue(isEqual(anInt, parameters.prefetchCount));
        assertTrue(isEqual(aLong, parameters.prefetchValidity));
        assertTrue(isEqual(aLong, parameters.idOffset));
        assertTrue(isEqual(aBoolean, parameters.statisticsEnabled));
        assertTrue(isEqual(aLong, parameters.nodeIdOffset));
    }

    @Test
    public void test_DynamicConfigAddFlakeIdGeneratorConfigCodec_encodeResponse() {
        int fileClientMessageIndex = 743;
        ClientMessage encoded = DynamicConfigAddFlakeIdGeneratorConfigCodec.encodeResponse();
        ClientMessage fromFile = clientMessages.get(fileClientMessageIndex);
        compareClientMessages(fromFile, encoded);
    }

    @Test
    public void test_DynamicConfigAddPNCounterConfigCodec_decodeRequest() {
        int fileClientMessageIndex = 744;
        ClientMessage fromFile = clientMessages.get(fileClientMessageIndex);
        DynamicConfigAddPNCounterConfigCodec.RequestParameters parameters = DynamicConfigAddPNCounterConfigCodec.decodeRequest(fromFile);
        assertTrue(isEqual(aString, parameters.name));
        assertTrue(isEqual(anInt, parameters.replicaCount));
        assertTrue(isEqual(aBoolean, parameters.statisticsEnabled));
        assertTrue(isEqual(null, parameters.splitBrainProtectionName));
    }

    @Test
    public void test_DynamicConfigAddPNCounterConfigCodec_encodeResponse() {
        int fileClientMessageIndex = 745;
        ClientMessage encoded = DynamicConfigAddPNCounterConfigCodec.encodeResponse();
        ClientMessage fromFile = clientMessages.get(fileClientMessageIndex);
        compareClientMessages(fromFile, encoded);
    }

    @Test
    public void test_FlakeIdGeneratorNewIdBatchCodec_decodeRequest() {
        int fileClientMessageIndex = 746;
        ClientMessage fromFile = clientMessages.get(fileClientMessageIndex);
        FlakeIdGeneratorNewIdBatchCodec.RequestParameters parameters = FlakeIdGeneratorNewIdBatchCodec.decodeRequest(fromFile);
        assertTrue(isEqual(aString, parameters.name));
        assertTrue(isEqual(anInt, parameters.batchSize));
    }

    @Test
    public void test_FlakeIdGeneratorNewIdBatchCodec_encodeResponse() {
        int fileClientMessageIndex = 747;
        ClientMessage encoded = FlakeIdGeneratorNewIdBatchCodec.encodeResponse(aLong, aLong, anInt);
        ClientMessage fromFile = clientMessages.get(fileClientMessageIndex);
        compareClientMessages(fromFile, encoded);
    }

    @Test
    public void test_PNCounterGetCodec_decodeRequest() {
        int fileClientMessageIndex = 748;
        ClientMessage fromFile = clientMessages.get(fileClientMessageIndex);
        PNCounterGetCodec.RequestParameters parameters = PNCounterGetCodec.decodeRequest(fromFile);
        assertTrue(isEqual(aString, parameters.name));
        assertTrue(isEqual(aListOfUuidToLong, parameters.replicaTimestamps));
        assertTrue(isEqual(anAddress, parameters.targetReplica));
    }

    @Test
    public void test_PNCounterGetCodec_encodeResponse() {
        int fileClientMessageIndex = 749;
        ClientMessage encoded = PNCounterGetCodec.encodeResponse(aLong, aListOfUuidToLong, anInt);
        ClientMessage fromFile = clientMessages.get(fileClientMessageIndex);
        compareClientMessages(fromFile, encoded);
    }

    @Test
    public void test_PNCounterAddCodec_decodeRequest() {
        int fileClientMessageIndex = 750;
        ClientMessage fromFile = clientMessages.get(fileClientMessageIndex);
        PNCounterAddCodec.RequestParameters parameters = PNCounterAddCodec.decodeRequest(fromFile);
        assertTrue(isEqual(aString, parameters.name));
        assertTrue(isEqual(aLong, parameters.delta));
        assertTrue(isEqual(aBoolean, parameters.getBeforeUpdate));
        assertTrue(isEqual(aListOfUuidToLong, parameters.replicaTimestamps));
        assertTrue(isEqual(anAddress, parameters.targetReplica));
    }

    @Test
    public void test_PNCounterAddCodec_encodeResponse() {
        int fileClientMessageIndex = 751;
        ClientMessage encoded = PNCounterAddCodec.encodeResponse(aLong, aListOfUuidToLong, anInt);
        ClientMessage fromFile = clientMessages.get(fileClientMessageIndex);
        compareClientMessages(fromFile, encoded);
    }

    @Test
    public void test_PNCounterGetConfiguredReplicaCountCodec_decodeRequest() {
        int fileClientMessageIndex = 752;
        ClientMessage fromFile = clientMessages.get(fileClientMessageIndex);
        PNCounterGetConfiguredReplicaCountCodec.RequestParameters parameters = PNCounterGetConfiguredReplicaCountCodec.decodeRequest(fromFile);
        assertTrue(isEqual(aString, parameters.name));
    }

    @Test
    public void test_PNCounterGetConfiguredReplicaCountCodec_encodeResponse() {
        int fileClientMessageIndex = 753;
        ClientMessage encoded = PNCounterGetConfiguredReplicaCountCodec.encodeResponse(anInt);
        ClientMessage fromFile = clientMessages.get(fileClientMessageIndex);
        compareClientMessages(fromFile, encoded);
    }

    @Test
    public void test_CPGroupCreateCPGroupCodec_decodeRequest() {
        int fileClientMessageIndex = 754;
        ClientMessage fromFile = clientMessages.get(fileClientMessageIndex);
        CPGroupCreateCPGroupCodec.RequestParameters parameters = CPGroupCreateCPGroupCodec.decodeRequest(fromFile);
        assertTrue(isEqual(aString, parameters.proxyName));
    }

    @Test
    public void test_CPGroupCreateCPGroupCodec_encodeResponse() {
        int fileClientMessageIndex = 755;
        ClientMessage encoded = CPGroupCreateCPGroupCodec.encodeResponse(aRaftGroupId);
        ClientMessage fromFile = clientMessages.get(fileClientMessageIndex);
        compareClientMessages(fromFile, encoded);
    }

    @Test
    public void test_CPGroupDestroyCPObjectCodec_decodeRequest() {
        int fileClientMessageIndex = 756;
        ClientMessage fromFile = clientMessages.get(fileClientMessageIndex);
        CPGroupDestroyCPObjectCodec.RequestParameters parameters = CPGroupDestroyCPObjectCodec.decodeRequest(fromFile);
        assertTrue(isEqual(aRaftGroupId, parameters.groupId));
        assertTrue(isEqual(aString, parameters.serviceName));
        assertTrue(isEqual(aString, parameters.objectName));
    }

    @Test
    public void test_CPGroupDestroyCPObjectCodec_encodeResponse() {
        int fileClientMessageIndex = 757;
        ClientMessage encoded = CPGroupDestroyCPObjectCodec.encodeResponse();
        ClientMessage fromFile = clientMessages.get(fileClientMessageIndex);
        compareClientMessages(fromFile, encoded);
    }

    @Test
    public void test_CPSessionCreateSessionCodec_decodeRequest() {
        int fileClientMessageIndex = 758;
        ClientMessage fromFile = clientMessages.get(fileClientMessageIndex);
        CPSessionCreateSessionCodec.RequestParameters parameters = CPSessionCreateSessionCodec.decodeRequest(fromFile);
        assertTrue(isEqual(aRaftGroupId, parameters.groupId));
        assertTrue(isEqual(aString, parameters.endpointName));
    }

    @Test
    public void test_CPSessionCreateSessionCodec_encodeResponse() {
        int fileClientMessageIndex = 759;
        ClientMessage encoded = CPSessionCreateSessionCodec.encodeResponse(aLong, aLong, aLong);
        ClientMessage fromFile = clientMessages.get(fileClientMessageIndex);
        compareClientMessages(fromFile, encoded);
    }

    @Test
    public void test_CPSessionCloseSessionCodec_decodeRequest() {
        int fileClientMessageIndex = 760;
        ClientMessage fromFile = clientMessages.get(fileClientMessageIndex);
        CPSessionCloseSessionCodec.RequestParameters parameters = CPSessionCloseSessionCodec.decodeRequest(fromFile);
        assertTrue(isEqual(aRaftGroupId, parameters.groupId));
        assertTrue(isEqual(aLong, parameters.sessionId));
    }

    @Test
    public void test_CPSessionCloseSessionCodec_encodeResponse() {
        int fileClientMessageIndex = 761;
        ClientMessage encoded = CPSessionCloseSessionCodec.encodeResponse(aBoolean);
        ClientMessage fromFile = clientMessages.get(fileClientMessageIndex);
        compareClientMessages(fromFile, encoded);
    }

    @Test
    public void test_CPSessionHeartbeatSessionCodec_decodeRequest() {
        int fileClientMessageIndex = 762;
        ClientMessage fromFile = clientMessages.get(fileClientMessageIndex);
        CPSessionHeartbeatSessionCodec.RequestParameters parameters = CPSessionHeartbeatSessionCodec.decodeRequest(fromFile);
        assertTrue(isEqual(aRaftGroupId, parameters.groupId));
        assertTrue(isEqual(aLong, parameters.sessionId));
    }

    @Test
    public void test_CPSessionHeartbeatSessionCodec_encodeResponse() {
        int fileClientMessageIndex = 763;
        ClientMessage encoded = CPSessionHeartbeatSessionCodec.encodeResponse();
        ClientMessage fromFile = clientMessages.get(fileClientMessageIndex);
        compareClientMessages(fromFile, encoded);
    }

    @Test
    public void test_CPSessionGenerateThreadIdCodec_decodeRequest() {
        int fileClientMessageIndex = 764;
        ClientMessage fromFile = clientMessages.get(fileClientMessageIndex);
        CPSessionGenerateThreadIdCodec.RequestParameters parameters = CPSessionGenerateThreadIdCodec.decodeRequest(fromFile);
        assertTrue(isEqual(aRaftGroupId, parameters.groupId));
    }

    @Test
    public void test_CPSessionGenerateThreadIdCodec_encodeResponse() {
        int fileClientMessageIndex = 765;
        ClientMessage encoded = CPSessionGenerateThreadIdCodec.encodeResponse(aLong);
        ClientMessage fromFile = clientMessages.get(fileClientMessageIndex);
        compareClientMessages(fromFile, encoded);
    }

    @Test
    public void test_MCReadMetricsCodec_decodeRequest() {
        int fileClientMessageIndex = 766;
        ClientMessage fromFile = clientMessages.get(fileClientMessageIndex);
        MCReadMetricsCodec.RequestParameters parameters = MCReadMetricsCodec.decodeRequest(fromFile);
        assertTrue(isEqual(aUUID, parameters.uuid));
        assertTrue(isEqual(aLong, parameters.fromSequence));
    }

    @Test
    public void test_MCReadMetricsCodec_encodeResponse() {
        int fileClientMessageIndex = 767;
        ClientMessage encoded = MCReadMetricsCodec.encodeResponse(aListOfLongToByteArray, aLong);
        ClientMessage fromFile = clientMessages.get(fileClientMessageIndex);
        compareClientMessages(fromFile, encoded);
    }

    @Test
    public void test_MCChangeClusterStateCodec_decodeRequest() {
        int fileClientMessageIndex = 768;
        ClientMessage fromFile = clientMessages.get(fileClientMessageIndex);
        MCChangeClusterStateCodec.RequestParameters parameters = MCChangeClusterStateCodec.decodeRequest(fromFile);
        assertTrue(isEqual(anInt, parameters.newState));
    }

    @Test
    public void test_MCChangeClusterStateCodec_encodeResponse() {
        int fileClientMessageIndex = 769;
        ClientMessage encoded = MCChangeClusterStateCodec.encodeResponse();
        ClientMessage fromFile = clientMessages.get(fileClientMessageIndex);
        compareClientMessages(fromFile, encoded);
    }

    @Test
    public void test_MCGetMapConfigCodec_decodeRequest() {
        int fileClientMessageIndex = 770;
        ClientMessage fromFile = clientMessages.get(fileClientMessageIndex);
        MCGetMapConfigCodec.RequestParameters parameters = MCGetMapConfigCodec.decodeRequest(fromFile);
        assertTrue(isEqual(aString, parameters.mapName));
    }

    @Test
    public void test_MCGetMapConfigCodec_encodeResponse() {
        int fileClientMessageIndex = 771;
        ClientMessage encoded = MCGetMapConfigCodec.encodeResponse(anInt, anInt, anInt, anInt, anInt, anInt, anInt, aBoolean, anInt, aString);
        ClientMessage fromFile = clientMessages.get(fileClientMessageIndex);
        compareClientMessages(fromFile, encoded);
    }

    @Test
    public void test_MCUpdateMapConfigCodec_decodeRequest() {
        int fileClientMessageIndex = 772;
        ClientMessage fromFile = clientMessages.get(fileClientMessageIndex);
        MCUpdateMapConfigCodec.RequestParameters parameters = MCUpdateMapConfigCodec.decodeRequest(fromFile);
        assertTrue(isEqual(aString, parameters.mapName));
        assertTrue(isEqual(anInt, parameters.timeToLiveSeconds));
        assertTrue(isEqual(anInt, parameters.maxIdleSeconds));
        assertTrue(isEqual(anInt, parameters.evictionPolicy));
        assertTrue(isEqual(aBoolean, parameters.readBackupData));
        assertTrue(isEqual(anInt, parameters.maxSize));
        assertTrue(isEqual(anInt, parameters.maxSizePolicy));
    }

    @Test
    public void test_MCUpdateMapConfigCodec_encodeResponse() {
        int fileClientMessageIndex = 773;
        ClientMessage encoded = MCUpdateMapConfigCodec.encodeResponse();
        ClientMessage fromFile = clientMessages.get(fileClientMessageIndex);
        compareClientMessages(fromFile, encoded);
    }

    @Test
    public void test_MCGetMemberConfigCodec_decodeRequest() {
        int fileClientMessageIndex = 774;
        ClientMessage fromFile = clientMessages.get(fileClientMessageIndex);
        MCGetMemberConfigCodec.RequestParameters parameters = MCGetMemberConfigCodec.decodeRequest(fromFile);
    }

    @Test
    public void test_MCGetMemberConfigCodec_encodeResponse() {
        int fileClientMessageIndex = 775;
        ClientMessage encoded = MCGetMemberConfigCodec.encodeResponse(aString);
        ClientMessage fromFile = clientMessages.get(fileClientMessageIndex);
        compareClientMessages(fromFile, encoded);
    }

    @Test
    public void test_MCRunGcCodec_decodeRequest() {
        int fileClientMessageIndex = 776;
        ClientMessage fromFile = clientMessages.get(fileClientMessageIndex);
        MCRunGcCodec.RequestParameters parameters = MCRunGcCodec.decodeRequest(fromFile);
    }

    @Test
    public void test_MCRunGcCodec_encodeResponse() {
        int fileClientMessageIndex = 777;
        ClientMessage encoded = MCRunGcCodec.encodeResponse();
        ClientMessage fromFile = clientMessages.get(fileClientMessageIndex);
        compareClientMessages(fromFile, encoded);
    }

    @Test
    public void test_MCGetThreadDumpCodec_decodeRequest() {
        int fileClientMessageIndex = 778;
        ClientMessage fromFile = clientMessages.get(fileClientMessageIndex);
        MCGetThreadDumpCodec.RequestParameters parameters = MCGetThreadDumpCodec.decodeRequest(fromFile);
        assertTrue(isEqual(aBoolean, parameters.dumpDeadLocks));
    }

    @Test
    public void test_MCGetThreadDumpCodec_encodeResponse() {
        int fileClientMessageIndex = 779;
        ClientMessage encoded = MCGetThreadDumpCodec.encodeResponse(aString);
        ClientMessage fromFile = clientMessages.get(fileClientMessageIndex);
        compareClientMessages(fromFile, encoded);
    }

    @Test
    public void test_MCShutdownMemberCodec_decodeRequest() {
        int fileClientMessageIndex = 780;
        ClientMessage fromFile = clientMessages.get(fileClientMessageIndex);
        MCShutdownMemberCodec.RequestParameters parameters = MCShutdownMemberCodec.decodeRequest(fromFile);
    }

    @Test
    public void test_MCShutdownMemberCodec_encodeResponse() {
        int fileClientMessageIndex = 781;
        ClientMessage encoded = MCShutdownMemberCodec.encodeResponse();
        ClientMessage fromFile = clientMessages.get(fileClientMessageIndex);
        compareClientMessages(fromFile, encoded);
    }

    @Test
    public void test_MCPromoteLiteMemberCodec_decodeRequest() {
        int fileClientMessageIndex = 782;
        ClientMessage fromFile = clientMessages.get(fileClientMessageIndex);
        MCPromoteLiteMemberCodec.RequestParameters parameters = MCPromoteLiteMemberCodec.decodeRequest(fromFile);
    }

    @Test
    public void test_MCPromoteLiteMemberCodec_encodeResponse() {
        int fileClientMessageIndex = 783;
        ClientMessage encoded = MCPromoteLiteMemberCodec.encodeResponse();
        ClientMessage fromFile = clientMessages.get(fileClientMessageIndex);
        compareClientMessages(fromFile, encoded);
    }

    @Test
    public void test_MCGetSystemPropertiesCodec_decodeRequest() {
        int fileClientMessageIndex = 784;
        ClientMessage fromFile = clientMessages.get(fileClientMessageIndex);
        MCGetSystemPropertiesCodec.RequestParameters parameters = MCGetSystemPropertiesCodec.decodeRequest(fromFile);
    }

    @Test
    public void test_MCGetSystemPropertiesCodec_encodeResponse() {
        int fileClientMessageIndex = 785;
        ClientMessage encoded = MCGetSystemPropertiesCodec.encodeResponse(aListOfStringToString);
        ClientMessage fromFile = clientMessages.get(fileClientMessageIndex);
        compareClientMessages(fromFile, encoded);
    }

    @Test
    public void test_MCGetTimedMemberStateCodec_decodeRequest() {
        int fileClientMessageIndex = 786;
        ClientMessage fromFile = clientMessages.get(fileClientMessageIndex);
        MCGetTimedMemberStateCodec.RequestParameters parameters = MCGetTimedMemberStateCodec.decodeRequest(fromFile);
    }

    @Test
    public void test_MCGetTimedMemberStateCodec_encodeResponse() {
        int fileClientMessageIndex = 787;
        ClientMessage encoded = MCGetTimedMemberStateCodec.encodeResponse(null);
        ClientMessage fromFile = clientMessages.get(fileClientMessageIndex);
        compareClientMessages(fromFile, encoded);
    }

    @Test
    public void test_MCMatchMCConfigCodec_decodeRequest() {
        int fileClientMessageIndex = 788;
        ClientMessage fromFile = clientMessages.get(fileClientMessageIndex);
        MCMatchMCConfigCodec.RequestParameters parameters = MCMatchMCConfigCodec.decodeRequest(fromFile);
        assertTrue(isEqual(aString, parameters.eTag));
    }

    @Test
    public void test_MCMatchMCConfigCodec_encodeResponse() {
        int fileClientMessageIndex = 789;
        ClientMessage encoded = MCMatchMCConfigCodec.encodeResponse(aBoolean);
        ClientMessage fromFile = clientMessages.get(fileClientMessageIndex);
        compareClientMessages(fromFile, encoded);
    }

    @Test
    public void test_MCApplyMCConfigCodec_decodeRequest() {
        int fileClientMessageIndex = 790;
        ClientMessage fromFile = clientMessages.get(fileClientMessageIndex);
        MCApplyMCConfigCodec.RequestParameters parameters = MCApplyMCConfigCodec.decodeRequest(fromFile);
        assertTrue(isEqual(aString, parameters.eTag));
        assertTrue(isEqual(anInt, parameters.clientBwListMode));
        assertTrue(isEqual(aListOfClientBwListEntries, parameters.clientBwListEntries));
    }

    @Test
    public void test_MCApplyMCConfigCodec_encodeResponse() {
        int fileClientMessageIndex = 791;
        ClientMessage encoded = MCApplyMCConfigCodec.encodeResponse();
        ClientMessage fromFile = clientMessages.get(fileClientMessageIndex);
        compareClientMessages(fromFile, encoded);
    }

    @Test
    public void test_MCGetClusterMetadataCodec_decodeRequest() {
        int fileClientMessageIndex = 792;
        ClientMessage fromFile = clientMessages.get(fileClientMessageIndex);
        MCGetClusterMetadataCodec.RequestParameters parameters = MCGetClusterMetadataCodec.decodeRequest(fromFile);
    }

    @Test
    public void test_MCGetClusterMetadataCodec_encodeResponse() {
        int fileClientMessageIndex = 793;
        ClientMessage encoded = MCGetClusterMetadataCodec.encodeResponse(aByte, aString, null, aLong);
        ClientMessage fromFile = clientMessages.get(fileClientMessageIndex);
        compareClientMessages(fromFile, encoded);
    }

    @Test
    public void test_MCShutdownClusterCodec_decodeRequest() {
        int fileClientMessageIndex = 794;
        ClientMessage fromFile = clientMessages.get(fileClientMessageIndex);
        MCShutdownClusterCodec.RequestParameters parameters = MCShutdownClusterCodec.decodeRequest(fromFile);
    }

    @Test
    public void test_MCShutdownClusterCodec_encodeResponse() {
        int fileClientMessageIndex = 795;
        ClientMessage encoded = MCShutdownClusterCodec.encodeResponse();
        ClientMessage fromFile = clientMessages.get(fileClientMessageIndex);
        compareClientMessages(fromFile, encoded);
    }

    @Test
    public void test_MCChangeClusterVersionCodec_decodeRequest() {
        int fileClientMessageIndex = 796;
        ClientMessage fromFile = clientMessages.get(fileClientMessageIndex);
        MCChangeClusterVersionCodec.RequestParameters parameters = MCChangeClusterVersionCodec.decodeRequest(fromFile);
        assertTrue(isEqual(aByte, parameters.majorVersion));
        assertTrue(isEqual(aByte, parameters.minorVersion));
    }

    @Test
    public void test_MCChangeClusterVersionCodec_encodeResponse() {
        int fileClientMessageIndex = 797;
        ClientMessage encoded = MCChangeClusterVersionCodec.encodeResponse();
        ClientMessage fromFile = clientMessages.get(fileClientMessageIndex);
        compareClientMessages(fromFile, encoded);
    }

    @Test
    public void test_MCRunScriptCodec_decodeRequest() {
        int fileClientMessageIndex = 798;
        ClientMessage fromFile = clientMessages.get(fileClientMessageIndex);
        MCRunScriptCodec.RequestParameters parameters = MCRunScriptCodec.decodeRequest(fromFile);
        assertTrue(isEqual(aString, parameters.engine));
        assertTrue(isEqual(aString, parameters.script));
    }

    @Test
    public void test_MCRunScriptCodec_encodeResponse() {
        int fileClientMessageIndex = 799;
        ClientMessage encoded = MCRunScriptCodec.encodeResponse(null);
        ClientMessage fromFile = clientMessages.get(fileClientMessageIndex);
        compareClientMessages(fromFile, encoded);
    }

    @Test
    public void test_MCRunConsoleCommandCodec_decodeRequest() {
        int fileClientMessageIndex = 800;
        ClientMessage fromFile = clientMessages.get(fileClientMessageIndex);
        MCRunConsoleCommandCodec.RequestParameters parameters = MCRunConsoleCommandCodec.decodeRequest(fromFile);
        assertTrue(isEqual(null, parameters.namespace));
        assertTrue(isEqual(aString, parameters.command));
    }

    @Test
    public void test_MCRunConsoleCommandCodec_encodeResponse() {
        int fileClientMessageIndex = 801;
        ClientMessage encoded = MCRunConsoleCommandCodec.encodeResponse(aString);
        ClientMessage fromFile = clientMessages.get(fileClientMessageIndex);
        compareClientMessages(fromFile, encoded);
    }

    @Test
    public void test_MCChangeWanReplicationStateCodec_decodeRequest() {
        int fileClientMessageIndex = 802;
        ClientMessage fromFile = clientMessages.get(fileClientMessageIndex);
        MCChangeWanReplicationStateCodec.RequestParameters parameters = MCChangeWanReplicationStateCodec.decodeRequest(fromFile);
        assertTrue(isEqual(aString, parameters.wanReplicationName));
        assertTrue(isEqual(aString, parameters.wanPublisherId));
        assertTrue(isEqual(aByte, parameters.newState));
    }

    @Test
    public void test_MCChangeWanReplicationStateCodec_encodeResponse() {
        int fileClientMessageIndex = 803;
        ClientMessage encoded = MCChangeWanReplicationStateCodec.encodeResponse();
        ClientMessage fromFile = clientMessages.get(fileClientMessageIndex);
        compareClientMessages(fromFile, encoded);
    }

    @Test
    public void test_MCClearWanQueuesCodec_decodeRequest() {
        int fileClientMessageIndex = 804;
        ClientMessage fromFile = clientMessages.get(fileClientMessageIndex);
        MCClearWanQueuesCodec.RequestParameters parameters = MCClearWanQueuesCodec.decodeRequest(fromFile);
        assertTrue(isEqual(aString, parameters.wanReplicationName));
        assertTrue(isEqual(aString, parameters.wanPublisherId));
    }

    @Test
    public void test_MCClearWanQueuesCodec_encodeResponse() {
        int fileClientMessageIndex = 805;
        ClientMessage encoded = MCClearWanQueuesCodec.encodeResponse();
        ClientMessage fromFile = clientMessages.get(fileClientMessageIndex);
        compareClientMessages(fromFile, encoded);
    }

    @Test
    public void test_MCAddWanBatchPublisherConfigCodec_decodeRequest() {
        int fileClientMessageIndex = 806;
        ClientMessage fromFile = clientMessages.get(fileClientMessageIndex);
        MCAddWanBatchPublisherConfigCodec.RequestParameters parameters = MCAddWanBatchPublisherConfigCodec.decodeRequest(fromFile);
        assertTrue(isEqual(aString, parameters.name));
        assertTrue(isEqual(aString, parameters.targetCluster));
        assertTrue(isEqual(null, parameters.publisherId));
        assertTrue(isEqual(aString, parameters.endpoints));
        assertTrue(isEqual(anInt, parameters.queueCapacity));
        assertTrue(isEqual(anInt, parameters.batchSize));
        assertTrue(isEqual(anInt, parameters.batchMaxDelayMillis));
        assertTrue(isEqual(anInt, parameters.responseTimeoutMillis));
        assertTrue(isEqual(anInt, parameters.ackType));
        assertTrue(isEqual(anInt, parameters.queueFullBehavior));
    }

    @Test
    public void test_MCAddWanBatchPublisherConfigCodec_encodeResponse() {
        int fileClientMessageIndex = 807;
        ClientMessage encoded = MCAddWanBatchPublisherConfigCodec.encodeResponse(aListOfStrings, aListOfStrings);
        ClientMessage fromFile = clientMessages.get(fileClientMessageIndex);
        compareClientMessages(fromFile, encoded);
    }

    @Test
    public void test_MCWanSyncMapCodec_decodeRequest() {
        int fileClientMessageIndex = 808;
        ClientMessage fromFile = clientMessages.get(fileClientMessageIndex);
        MCWanSyncMapCodec.RequestParameters parameters = MCWanSyncMapCodec.decodeRequest(fromFile);
        assertTrue(isEqual(aString, parameters.wanReplicationName));
        assertTrue(isEqual(aString, parameters.wanPublisherId));
        assertTrue(isEqual(anInt, parameters.wanSyncType));
        assertTrue(isEqual(null, parameters.mapName));
    }

    @Test
    public void test_MCWanSyncMapCodec_encodeResponse() {
        int fileClientMessageIndex = 809;
        ClientMessage encoded = MCWanSyncMapCodec.encodeResponse(aUUID);
        ClientMessage fromFile = clientMessages.get(fileClientMessageIndex);
        compareClientMessages(fromFile, encoded);
    }

    @Test
    public void test_MCCheckWanConsistencyCodec_decodeRequest() {
        int fileClientMessageIndex = 810;
        ClientMessage fromFile = clientMessages.get(fileClientMessageIndex);
        MCCheckWanConsistencyCodec.RequestParameters parameters = MCCheckWanConsistencyCodec.decodeRequest(fromFile);
        assertTrue(isEqual(aString, parameters.wanReplicationName));
        assertTrue(isEqual(aString, parameters.wanPublisherId));
        assertTrue(isEqual(null, parameters.mapName));
    }

    @Test
    public void test_MCCheckWanConsistencyCodec_encodeResponse() {
        int fileClientMessageIndex = 811;
        ClientMessage encoded = MCCheckWanConsistencyCodec.encodeResponse(null);
        ClientMessage fromFile = clientMessages.get(fileClientMessageIndex);
        compareClientMessages(fromFile, encoded);
    }

    @Test
    public void test_MCPollMCEventsCodec_decodeRequest() {
<<<<<<< HEAD
        int fileClientMessageIndex = 813;
=======
        int fileClientMessageIndex = 812;
>>>>>>> 5a893ddd
        ClientMessage fromFile = clientMessages.get(fileClientMessageIndex);
        MCPollMCEventsCodec.RequestParameters parameters = MCPollMCEventsCodec.decodeRequest(fromFile);
    }

    @Test
    public void test_MCPollMCEventsCodec_encodeResponse() {
<<<<<<< HEAD
        int fileClientMessageIndex = 814;
=======
        int fileClientMessageIndex = 813;
>>>>>>> 5a893ddd
        ClientMessage encoded = MCPollMCEventsCodec.encodeResponse(aListOfMCEvents);
        ClientMessage fromFile = clientMessages.get(fileClientMessageIndex);
        compareClientMessages(fromFile, encoded);
    }

     private void compareClientMessages(ClientMessage binaryMessage, ClientMessage encodedMessage) {
        ClientMessage.Frame binaryFrame, encodedFrame;

        ClientMessage.ForwardFrameIterator binaryFrameIterator = binaryMessage.frameIterator();
        ClientMessage.ForwardFrameIterator encodedFrameIterator = encodedMessage.frameIterator();

        boolean isInitialFramesCompared = false;
        while (binaryFrameIterator.hasNext()) {
            binaryFrame = binaryFrameIterator.next();
            encodedFrame = encodedFrameIterator.next();
            assertNotNull("Encoded client message has less frames.", encodedFrame);

            boolean isFinal = binaryFrameIterator.peekNext() == null;
            if (!isInitialFramesCompared) {
                compareInitialFrame(binaryFrame, encodedFrame, isFinal);
                isInitialFramesCompared = true;
            } else {
                assertArrayEquals("Frames have different contents", binaryFrame.content, encodedFrame.content);
                int flags = isFinal ? encodedFrame.flags | IS_FINAL_FLAG : encodedFrame.flags;
                assertEquals("Frames have different flags", binaryFrame.flags, flags);
            }
        }
        assertTrue("Client message that is read from the binary file does not have any frames", isInitialFramesCompared);
    }

    private void compareInitialFrame(ClientMessage.Frame binaryFrame, ClientMessage.Frame encodedFrame, boolean isFinal) {
        assertTrue("Encoded client message have shorter initial frame",
                binaryFrame.content.length <= encodedFrame.content.length);
        assertArrayEquals("Initial frames have different contents",
                binaryFrame.content, Arrays.copyOf(encodedFrame.content, binaryFrame.content.length));
        int flags = isFinal ? encodedFrame.flags | IS_FINAL_FLAG : encodedFrame.flags;
        assertEquals("Initial frames have different flags", binaryFrame.flags, flags);
    }
}<|MERGE_RESOLUTION|>--- conflicted
+++ resolved
@@ -7335,22 +7335,14 @@
 
     @Test
     public void test_MCPollMCEventsCodec_decodeRequest() {
-<<<<<<< HEAD
+        int fileClientMessageIndex = 812;
+        ClientMessage fromFile = clientMessages.get(fileClientMessageIndex);
+        MCPollMCEventsCodec.RequestParameters parameters = MCPollMCEventsCodec.decodeRequest(fromFile);
+    }
+
+    @Test
+    public void test_MCPollMCEventsCodec_encodeResponse() {
         int fileClientMessageIndex = 813;
-=======
-        int fileClientMessageIndex = 812;
->>>>>>> 5a893ddd
-        ClientMessage fromFile = clientMessages.get(fileClientMessageIndex);
-        MCPollMCEventsCodec.RequestParameters parameters = MCPollMCEventsCodec.decodeRequest(fromFile);
-    }
-
-    @Test
-    public void test_MCPollMCEventsCodec_encodeResponse() {
-<<<<<<< HEAD
-        int fileClientMessageIndex = 814;
-=======
-        int fileClientMessageIndex = 813;
->>>>>>> 5a893ddd
         ClientMessage encoded = MCPollMCEventsCodec.encodeResponse(aListOfMCEvents);
         ClientMessage fromFile = clientMessages.get(fileClientMessageIndex);
         compareClientMessages(fromFile, encoded);
