--- conflicted
+++ resolved
@@ -7144,19 +7144,6 @@
     }
 
     @Test
-<<<<<<< HEAD
-    public void test_MCMatchMCConfigCodec_decodeRequest() {
-        int fileClientMessageIndex = 789;
-        ClientMessage fromFile = clientMessages.get(fileClientMessageIndex);
-        MCMatchMCConfigCodec.RequestParameters parameters = MCMatchMCConfigCodec.decodeRequest(fromFile);
-        assertTrue(isEqual(aString, parameters.eTag));
-    }
-
-    @Test
-    public void test_MCMatchMCConfigCodec_encodeResponse() {
-        int fileClientMessageIndex = 790;
-        ClientMessage encoded = MCMatchMCConfigCodec.encodeResponse(aBoolean);
-=======
     public void test_MCGetMemberConfigCodec_decodeRequest() {
         int fileClientMessageIndex = 789;
         ClientMessage fromFile = clientMessages.get(fileClientMessageIndex);
@@ -7167,27 +7154,11 @@
     public void test_MCGetMemberConfigCodec_encodeResponse() {
         int fileClientMessageIndex = 790;
         ClientMessage encoded = MCGetMemberConfigCodec.encodeResponse(aString);
->>>>>>> 94d3d2c7
-        ClientMessage fromFile = clientMessages.get(fileClientMessageIndex);
-        compareClientMessages(fromFile, encoded);
-    }
-
-    @Test
-<<<<<<< HEAD
-    public void test_MCApplyMCConfigCodec_decodeRequest() {
-        int fileClientMessageIndex = 791;
-        ClientMessage fromFile = clientMessages.get(fileClientMessageIndex);
-        MCApplyMCConfigCodec.RequestParameters parameters = MCApplyMCConfigCodec.decodeRequest(fromFile);
-        assertTrue(isEqual(aString, parameters.eTag));
-        assertTrue(isEqual(anInt, parameters.clientBwListMode));
-        assertTrue(isEqual(null, parameters.clientBwListEntries));
-    }
-
-    @Test
-    public void test_MCApplyMCConfigCodec_encodeResponse() {
-        int fileClientMessageIndex = 792;
-        ClientMessage encoded = MCApplyMCConfigCodec.encodeResponse();
-=======
+        ClientMessage fromFile = clientMessages.get(fileClientMessageIndex);
+        compareClientMessages(fromFile, encoded);
+    }
+
+    @Test
     public void test_MCRunGcCodec_decodeRequest() {
         int fileClientMessageIndex = 791;
         ClientMessage fromFile = clientMessages.get(fileClientMessageIndex);
@@ -7259,12 +7230,42 @@
     public void test_MCGetSystemPropertiesCodec_encodeResponse() {
         int fileClientMessageIndex = 800;
         ClientMessage encoded = MCGetSystemPropertiesCodec.encodeResponse(aListOfStringToString);
->>>>>>> 94d3d2c7
-        ClientMessage fromFile = clientMessages.get(fileClientMessageIndex);
-        compareClientMessages(fromFile, encoded);
-    }
-
-     private void compareClientMessages(ClientMessage binaryMessage, ClientMessage encodedMessage) {
+        ClientMessage fromFile = clientMessages.get(fileClientMessageIndex);
+        compareClientMessages(fromFile, encoded);
+    }
+
+    @Test
+    public void test_MCMatchMCConfigCodec_encodeRequest() {
+        int fileClientMessageIndex = 801;
+        ClientMessage encoded = MCMatchMCConfigCodec.encodeRequest(aString);
+        ClientMessage fromFile = clientMessages.get(fileClientMessageIndex);
+        compareClientMessages(fromFile, encoded);
+    }
+
+    @Test
+    public void test_MCMatchMCConfigCodec_decodeResponse() {
+        int fileClientMessageIndex = 802;
+        ClientMessage fromFile = clientMessages.get(fileClientMessageIndex);
+        MCMatchMCConfigCodec.ResponseParameters parameters = MCMatchMCConfigCodec.decodeResponse(fromFile);
+        assertTrue(isEqual(aBoolean, parameters.response));
+    }
+
+    @Test
+    public void test_MCApplyMCConfigCodec_encodeRequest() {
+        int fileClientMessageIndex = 803;
+        ClientMessage encoded = MCApplyMCConfigCodec.encodeRequest(aString, anInt, null);
+        ClientMessage fromFile = clientMessages.get(fileClientMessageIndex);
+        compareClientMessages(fromFile, encoded);
+    }
+
+    @Test
+    public void test_MCApplyMCConfigCodec_decodeResponse() {
+        int fileClientMessageIndex = 804;
+        ClientMessage fromFile = clientMessages.get(fileClientMessageIndex);
+        MCApplyMCConfigCodec.ResponseParameters parameters = MCApplyMCConfigCodec.decodeResponse(fromFile);
+    }
+
+    private void compareClientMessages(ClientMessage binaryMessage, ClientMessage encodedMessage) {
         ClientMessage.Frame binaryFrame, encodedFrame;
 
         ClientMessage.ForwardFrameIterator binaryFrameIterator = binaryMessage.frameIterator();
