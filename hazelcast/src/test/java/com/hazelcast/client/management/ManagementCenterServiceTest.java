--- conflicted
+++ resolved
@@ -28,17 +28,12 @@
 import com.hazelcast.core.HazelcastInstance;
 import com.hazelcast.instance.BuildInfoProvider;
 import com.hazelcast.internal.cluster.impl.VersionMismatchException;
-<<<<<<< HEAD
 import com.hazelcast.internal.json.JsonObject;
 import com.hazelcast.internal.management.dto.ClientBwListDTO;
 import com.hazelcast.internal.management.dto.ClientBwListEntryDTO;
 import com.hazelcast.internal.management.dto.MCEventDTO;
 import com.hazelcast.internal.management.events.Event;
 import com.hazelcast.internal.management.events.EventMetadata;
-=======
-import com.hazelcast.internal.management.dto.ClientBwListDTO;
-import com.hazelcast.internal.management.dto.ClientBwListEntryDTO;
->>>>>>> 3b3bc436
 import com.hazelcast.test.HazelcastParallelClassRunner;
 import com.hazelcast.test.HazelcastTestSupport;
 import com.hazelcast.test.annotation.ParallelJVMTest;
@@ -50,11 +45,8 @@
 import org.junit.experimental.categories.Category;
 import org.junit.runner.RunWith;
 
-<<<<<<< HEAD
+import java.security.AccessControlException;
 import java.util.List;
-=======
-import java.security.AccessControlException;
->>>>>>> 3b3bc436
 import java.util.Map;
 import java.util.Optional;
 import java.util.concurrent.CompletableFuture;
@@ -314,24 +306,6 @@
     }
 
     @Test
-<<<<<<< HEAD
-    public void pollMCEvents() throws Exception {
-        List<MCEventDTO> events = resolve(managementCenterService.pollMCEvents(members[2]));
-        assertEquals(0, events.size());
-
-        getMemberMCService(hazelcastInstances[2]).log(new TestEvent());
-        getMemberMCService(hazelcastInstances[2]).log(new TestEvent());
-
-        events = resolve(managementCenterService.pollMCEvents(members[2]));
-        assertEquals(2, events.size());
-        assertEquals(42, events.get(0).getTimestamp());
-        assertEquals(WAN_SYNC_STARTED.getCode(), events.get(0).getType());
-        assertEquals(new TestEvent().toJson().toString(), events.get(0).getDataJson());
-    }
-
-    private static <T> T resolve(CompletableFuture<T> future) throws Exception {
-        return future.get(ASSERT_TRUE_EVENTUALLY_TIMEOUT, SECONDS);
-=======
     public void runScript() throws Exception {
         String result = resolve(managementCenterService.runScript(members[0], "javascript", "'hello world';"));
         assertEquals("hello world", result);
@@ -359,7 +333,24 @@
     public void runConsoleCommand_withNamespace() throws Exception {
         String result = resolve(managementCenterService.runConsoleCommand(members[0], "baz", "m.size"));
         assertContains(result, "0");
->>>>>>> 3b3bc436
+    }
+
+    public void pollMCEvents() throws Exception {
+        List<MCEventDTO> events = resolve(managementCenterService.pollMCEvents(members[2]));
+        assertEquals(0, events.size());
+
+        getMemberMCService(hazelcastInstances[2]).log(new TestEvent());
+        getMemberMCService(hazelcastInstances[2]).log(new TestEvent());
+
+        events = resolve(managementCenterService.pollMCEvents(members[2]));
+        assertEquals(2, events.size());
+        assertEquals(42, events.get(0).getTimestamp());
+        assertEquals(WAN_SYNC_STARTED.getCode(), events.get(0).getType());
+        assertEquals(new TestEvent().toJson().toString(), events.get(0).getDataJson());
+    }
+
+    private static <T> T resolve(CompletableFuture<T> future) throws Exception {
+        return future.get(ASSERT_TRUE_EVENTUALLY_TIMEOUT, SECONDS);
     }
 
     private static com.hazelcast.internal.management.ManagementCenterService getMemberMCService(HazelcastInstance instance) {
