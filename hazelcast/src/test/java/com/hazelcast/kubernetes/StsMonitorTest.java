/*
 * Copyright (c) 2008-2023, Hazelcast, Inc. All Rights Reserved.
 *
 * Licensed under the Apache License, Version 2.0 (the "License");
 * you may not use this file except in compliance with the License.
 * You may obtain a copy of the License at
 *
 * http://www.apache.org/licenses/LICENSE-2.0
 *
 * Unless required by applicable law or agreed to in writing, software
 * distributed under the License is distributed on an "AS IS" BASIS,
 * WITHOUT WARRANTIES OR CONDITIONS OF ANY KIND, either express or implied.
 * See the License for the specific language governing permissions and
 * limitations under the License.
 */

package com.hazelcast.kubernetes;

import com.hazelcast.instance.impl.ClusterTopologyIntentTracker;
import com.hazelcast.instance.impl.NoOpClusterTopologyIntentTracker;
import com.hazelcast.internal.util.FutureUtil;
import com.hazelcast.spi.utils.RestClient;
import com.hazelcast.test.HazelcastSerialClassRunner;
import com.hazelcast.test.annotation.NightlyTest;
import io.fabric8.kubernetes.api.model.ListMetaBuilder;
import io.fabric8.kubernetes.api.model.ObjectMetaBuilder;
import io.fabric8.kubernetes.api.model.WatchEvent;
import io.fabric8.kubernetes.api.model.apps.StatefulSet;
import io.fabric8.kubernetes.api.model.apps.StatefulSetBuilder;
import io.fabric8.kubernetes.api.model.apps.StatefulSetList;
import io.fabric8.kubernetes.api.model.apps.StatefulSetListBuilder;
import io.fabric8.kubernetes.api.model.apps.StatefulSetSpecBuilder;
import io.fabric8.kubernetes.api.model.apps.StatefulSetStatusBuilder;
import io.fabric8.kubernetes.client.NamespacedKubernetesClient;
import io.fabric8.kubernetes.client.server.mock.KubernetesServer;
import io.fabric8.mockwebserver.dsl.ReturnOrWebsocketable;
import io.fabric8.mockwebserver.dsl.TimesOnceableOrHttpHeaderable;
import org.junit.Before;
import org.junit.Rule;
import org.junit.Test;
import org.junit.experimental.categories.Category;
import org.junit.runner.RunWith;
import org.mockito.Mockito;

import java.io.IOException;
import java.util.Collections;
import java.util.concurrent.TimeUnit;

import static com.hazelcast.test.HazelcastTestSupport.sleepSeconds;
import static com.hazelcast.test.HazelcastTestSupport.spawn;
import static org.junit.Assert.assertEquals;
import static org.junit.Assert.assertTrue;

// test interaction of KubernetesClient with Kubernetes mock API server
@RunWith(HazelcastSerialClassRunner.class)
@Category(NightlyTest.class)
public class StsMonitorTest {

    private static final String DEFAULT_STS_NAME = "hz-hazelcast";

    @Rule
    public KubernetesServer kubernetesServer = new KubernetesServer(false);

    String apiServerBaseUrl;
    String namespace;
    NamespacedKubernetesClient mockServerClient;
    String token;

    @Before
    public void setup() {
        mockServerClient = kubernetesServer.getClient();
        namespace = mockServerClient.getNamespace();
        token = mockServerClient.getConfiguration().getOauthToken();
        apiServerBaseUrl = mockServerClient.getMasterUrl().toString();
        if (apiServerBaseUrl.endsWith("/")) {
            // our KubernetesClient expects a base url without trailing /
            apiServerBaseUrl = apiServerBaseUrl.substring(0, apiServerBaseUrl.length() - 1);
        }
    }

    @Test
    public void testInitialStsList() {
        expectAndReturnStsList("1", "2").always();

        KubernetesClient.StsMonitorThread stsMonitor = buildStsMonitor(namespace, apiServerBaseUrl, token);

        stsMonitor.readInitialStsList();
        RuntimeContext runtimeContext = stsMonitor.latestRuntimeContext;
        assertEquals("1", runtimeContext.getResourceVersion());
        assertEquals(3, runtimeContext.getCurrentReplicas());
        assertEquals(3, runtimeContext.getReadyReplicas());
        assertEquals(3, runtimeContext.getSpecifiedReplicaCount());
    }

    @Test
    public void testWatchSts() throws IOException {
        expectAndReturnStsList("1", "2").once();
        kubernetesServer.expect().get()
                .withPath("/apis/apps/v1/namespaces/" + namespace
                        + "/statefulsets?fieldSelector=metadata.name%3D" + DEFAULT_STS_NAME
                        + "&watch=1&resourceVersion=1")
                .andReturn(200, new WatchEvent(buildDefaultSts("4"), "MODIFIED"))
                .always();

        KubernetesClient.StsMonitorThread stsMonitor = buildStsMonitor(namespace, apiServerBaseUrl, token);
        stsMonitor.readInitialStsList();
        RestClient.WatchResponse watchResponse = stsMonitor.sendWatchRequest();
        String nextLine = watchResponse.nextLine();
        stsMonitor.onMessage(nextLine);
        assertEquals("4", stsMonitor.latestResourceVersion);
        RuntimeContext runtimeContext = stsMonitor.latestRuntimeContext;
        assertEquals("4", runtimeContext.getResourceVersion());
        assertEquals(3, runtimeContext.getCurrentReplicas());
        assertEquals(3, runtimeContext.getReadyReplicas());
        assertEquals(3, runtimeContext.getSpecifiedReplicaCount());
    }

    @Test
    public void testWatchResumesAfter410Gone() {
        ClusterTopologyIntentTracker tracker = Mockito.mock(ClusterTopologyIntentTracker.class);
        KubernetesClient.StsMonitorThread stsMonitor = buildStsMonitor(namespace, apiServerBaseUrl, token, tracker);

        // initial STS list
        expectAndReturnStsList("1", "2").once();
        // first watch request fails with 410 GONE
        expectWatch("1").andReturn(410, null).once();
        // second STS list (as StsMonitor re-initializes)
        expectAndReturnStsList("3", "4").once();
        // second watch request accepted and sends an event
        expectWatch("3")
                .andReturn(200, new WatchEvent(buildDefaultSts("5"), "MODIFIED"))
                .once();
        // next event replies with HTTP code 500
        expectWatch("5").andReturn(500, null).once();
        // attempts to initialize sts list again
        expectStsList().andReply(200, request -> {
                    // after failure with HTTP code 500, stsMonitor retries reading the sts list
                    // let's stop the stsMonitor run loop here
                    stsMonitor.running = false;
                    return buildDefaultStsList("1", "2");
                }).once();

        // stsMonitor.run():
        // - gets initial list of statefulsets
        // - issues watch request
        // - if response is 410 GONE, lists STS's again and resumes watch
        stsMonitor.run();

        // verify
        // 1st time initialization: StsMonitor reads initial statefulset list and provides update
        Mockito.verify(tracker, Mockito.times(1)).update(-1, 3, -1, 3, -1, 3);
        // during resume, tracker is updated
        Mockito.verify(tracker, Mockito.times(3)).update(3, 3, 3, 3, 3, 3);
    }

    @Test
    public void testStsMonitor_whenKubernetesApiWatchFailure() {
        // sts list succeeds, but watch always fails
        expectAndReturnStsList("1", "2").always();
        expectWatch("1").andReturn(500, null).always();

        KubernetesClient.StsMonitorThread stsMonitor = buildStsMonitor(namespace, apiServerBaseUrl, token);
<<<<<<< HEAD
        Future<Void> runFuture = spawn(stsMonitor::run);
=======
        var runFuture = spawn(stsMonitor);
>>>>>>> 84c54204
        sleepSeconds(10);
        stsMonitor.running = false;
        FutureUtil.waitWithDeadline(Collections.singleton(runFuture), 5, TimeUnit.SECONDS);
        assertTrue("Backoff should be triggered due to API faults and idleCount should be > 0",
                stsMonitor.idleCount > 0);
    }

    @Test
    public void testStsMonitor_whenKubernetesApiListFailure() {
        // sts list fails
        expectStsList().andReturn(500, null).always();

        KubernetesClient.StsMonitorThread stsMonitor = buildStsMonitor(namespace, apiServerBaseUrl, token);
<<<<<<< HEAD
        Future<Void> runFuture = spawn(stsMonitor::run);
=======
        var runFuture = spawn(stsMonitor);
>>>>>>> 84c54204
        sleepSeconds(10);
        stsMonitor.running = false;
        FutureUtil.waitWithDeadline(Collections.singleton(runFuture), 5, TimeUnit.SECONDS);
        assertTrue("Backoff should be triggered due to API faults and idleCount should be > 0",
                stsMonitor.idleCount > 0);
    }

    // respond with 200 OK and statefulset list
    private TimesOnceableOrHttpHeaderable expectAndReturnStsList(String listResourceVersion, String stsResourceVersion) {
        return expectStsList().andReturn(200, buildDefaultStsList(listResourceVersion, stsResourceVersion));
    }

    private ReturnOrWebsocketable<TimesOnceableOrHttpHeaderable<Void>> expectWatch(String resourceVersion) {
        return expectPath(watchUrl(resourceVersion));
    }

    private ReturnOrWebsocketable<TimesOnceableOrHttpHeaderable<Void>> expectStsList() {
        return expectPath(stsListUrl());
    }

    private ReturnOrWebsocketable<TimesOnceableOrHttpHeaderable<Void>> expectPath(String path) {
        return kubernetesServer.expect().get().withPath(path);
    }

    private String watchUrl(String resourceVersion) {
        return "/apis/apps/v1/namespaces/" + namespace
                + "/statefulsets?fieldSelector=metadata.name%3D" + DEFAULT_STS_NAME
                + "&watch=1&resourceVersion=" + resourceVersion;
    }

    private String stsListUrl() {
        return "/apis/apps/v1/namespaces/" + namespace
                + "/statefulsets?fieldSelector=metadata.name%3D" + DEFAULT_STS_NAME;
    }

    StatefulSetList buildDefaultStsList(String resourceVersion, String stsResourceVersion) {
        return new StatefulSetListBuilder().withItems(buildDefaultSts(stsResourceVersion))
                .withMetadata(new ListMetaBuilder().withResourceVersion(resourceVersion).build())
                .build();
    }

    StatefulSet buildDefaultSts(String resourceVersion) {
        return buildSts("default", DEFAULT_STS_NAME, 3, 3, 3, 3, resourceVersion);
    }

    StatefulSet buildSts(String namespace,
                         String name,
                         int specReplicas,
                         int replicas,
                         int currentReplicas,
                         int readyReplicas,
                         String resourceVersion) {
        StatefulSetSpecBuilder stsSpecBuilder = new StatefulSetSpecBuilder().withReplicas(specReplicas);
        StatefulSetStatusBuilder stsStatusBuilder = new StatefulSetStatusBuilder().withReplicas(replicas)
                .withCurrentReplicas(currentReplicas)
                .withReadyReplicas(readyReplicas);
        StatefulSetBuilder builder = new StatefulSetBuilder().withSpec(stsSpecBuilder.build())
                .withStatus(stsStatusBuilder.build())
                .withMetadata(
                        new ObjectMetaBuilder().withName(name).withNamespace(namespace)
                                                .withResourceVersion(resourceVersion).build());
        return builder.build();
    }

    KubernetesClient.StsMonitorThread buildStsMonitor(String namespace, String masterUrl,
                                                String oauthToken) {
        return buildStsMonitor(namespace, masterUrl, oauthToken, new NoOpClusterTopologyIntentTracker());
    }

    KubernetesClient.StsMonitorThread buildStsMonitor(String namespace, String masterUrl,
                                                      String oauthToken, ClusterTopologyIntentTracker tracker) {
        StaticTokenProvider tokenProvider = new StaticTokenProvider(oauthToken);
        return new KubernetesClient(namespace, masterUrl,
                tokenProvider, null, 3,
                KubernetesConfig.ExposeExternallyMode.DISABLED, false,
                null, null, tracker, DEFAULT_STS_NAME).new StsMonitorThread();
    }
}<|MERGE_RESOLUTION|>--- conflicted
+++ resolved
@@ -160,11 +160,7 @@
         expectWatch("1").andReturn(500, null).always();
 
         KubernetesClient.StsMonitorThread stsMonitor = buildStsMonitor(namespace, apiServerBaseUrl, token);
-<<<<<<< HEAD
         Future<Void> runFuture = spawn(stsMonitor::run);
-=======
-        var runFuture = spawn(stsMonitor);
->>>>>>> 84c54204
         sleepSeconds(10);
         stsMonitor.running = false;
         FutureUtil.waitWithDeadline(Collections.singleton(runFuture), 5, TimeUnit.SECONDS);
@@ -178,11 +174,7 @@
         expectStsList().andReturn(500, null).always();
 
         KubernetesClient.StsMonitorThread stsMonitor = buildStsMonitor(namespace, apiServerBaseUrl, token);
-<<<<<<< HEAD
         Future<Void> runFuture = spawn(stsMonitor::run);
-=======
-        var runFuture = spawn(stsMonitor);
->>>>>>> 84c54204
         sleepSeconds(10);
         stsMonitor.running = false;
         FutureUtil.waitWithDeadline(Collections.singleton(runFuture), 5, TimeUnit.SECONDS);
