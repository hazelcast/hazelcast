--- conflicted
+++ resolved
@@ -18,12 +18,9 @@
 
 import com.hazelcast.core.Hazelcast;
 import com.hazelcast.core.HazelcastInstance;
-<<<<<<< HEAD
 import com.hazelcast.jet.JetService;
-=======
 import com.hazelcast.jet.Jet;
 import com.hazelcast.jet.JetInstance;
->>>>>>> e19ab8c4
 import com.hazelcast.jet.pipeline.Pipeline;
 import com.hazelcast.jet.pipeline.test.AssertionSinks;
 import com.hazelcast.jet.pipeline.test.TestSources;
@@ -50,10 +47,7 @@
     @Test
     public void testHazelcast_bootstrappedInstance() {
         HazelcastInstance hz = Hazelcast.bootstrappedInstance();
-<<<<<<< HEAD
         JetService jet = hz.getJet();
-=======
-        JetInstance jet = hz.getJetInstance();
         executeWithBootstrappedInstance(jet);
     }
 
@@ -64,8 +58,7 @@
     }
 
 
-    public void executeWithBootstrappedInstance(JetInstance jet) {
->>>>>>> e19ab8c4
+    public void executeWithBootstrappedInstance(JetService jet) {
         List<Integer> expected = Arrays.asList(1, 2, 3);
         Pipeline p = Pipeline.create();
         p.readFrom(TestSources.items(1, 2, 3))
