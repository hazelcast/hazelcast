/*
 * Copyright (c) 2008-2022, Hazelcast, Inc. All Rights Reserved.
 *
 * Licensed under the Apache License, Version 2.0 (the "License");
 * you may not use this file except in compliance with the License.
 * You may obtain a copy of the License at
 *
 * http://www.apache.org/licenses/LICENSE-2.0
 *
 * Unless required by applicable law or agreed to in writing, software
 * distributed under the License is distributed on an "AS IS" BASIS,
 * WITHOUT WARRANTIES OR CONDITIONS OF ANY KIND, either express or implied.
 * See the License for the specific language governing permissions and
 * limitations under the License.
 */

package com.hazelcast.internal.serialization.impl.compact.integration;

import com.hazelcast.client.test.TestHazelcastFactory;
import com.hazelcast.config.Config;
import com.hazelcast.config.InMemoryFormat;
import com.hazelcast.core.EntryEvent;
import com.hazelcast.core.HazelcastInstance;
import com.hazelcast.internal.util.FilteringClassLoader;
import com.hazelcast.map.EntryProcessor;
import com.hazelcast.map.IMap;
<<<<<<< HEAD
import com.hazelcast.map.listener.EntryAddedListener;
import com.hazelcast.nio.serialization.GenericRecord;
import com.hazelcast.nio.serialization.GenericRecordBuilder;
=======
import com.hazelcast.nio.serialization.genericrecord.GenericRecord;
import com.hazelcast.nio.serialization.genericrecord.GenericRecordBuilder;
>>>>>>> 208e216e
import com.hazelcast.query.Predicates;
import com.hazelcast.test.HazelcastParallelParametersRunnerFactory;
import com.hazelcast.test.HazelcastParametrizedRunner;
import com.hazelcast.test.HazelcastTestSupport;
import com.hazelcast.test.annotation.ParallelJVMTest;
import com.hazelcast.test.annotation.QuickTest;
import example.serialization.EmployeeDTO;
import org.junit.After;
import org.junit.Before;
import org.junit.Test;
import org.junit.experimental.categories.Category;
import org.junit.runner.RunWith;
import org.junit.runners.Parameterized;

import java.io.Serializable;
import java.util.Collection;
import java.util.List;
import java.util.Map;
import java.util.concurrent.CountDownLatch;

import static java.util.Arrays.asList;
import static java.util.Collections.singletonList;
import static org.junit.Assert.assertEquals;
import static org.junit.runners.Parameterized.UseParametersRunnerFactory;
import static com.hazelcast.test.HazelcastTestSupport.assertOpenEventually;

@RunWith(HazelcastParametrizedRunner.class)
@UseParametersRunnerFactory(HazelcastParallelParametersRunnerFactory.class)
@Category({QuickTest.class, ParallelJVMTest.class})
public abstract class CompactFormatIntegrationTest extends HazelcastTestSupport {

    protected TestHazelcastFactory factory = new TestHazelcastFactory();
    protected HazelcastInstance instance1;
    protected HazelcastInstance instance2;

    @Parameterized.Parameter(0)
    public InMemoryFormat inMemoryFormat;

    @Parameterized.Parameter(1)
    public boolean serverDoesNotHaveClasses;

    @Parameterized.Parameters(name = "inMemoryFormat:{0}, serverDoesNotHaveClasses:{1}")
    public static Collection<Object[]> parameters() {
        return asList(new Object[][]{
                {InMemoryFormat.BINARY, true},
                {InMemoryFormat.BINARY, false},
                {InMemoryFormat.OBJECT, true},
                {InMemoryFormat.OBJECT, false}
        });
    }

    @Override
    protected Config getConfig() {
        Config config = super.smallInstanceConfig();
        config.getMapConfig("test").setInMemoryFormat(inMemoryFormat);
        if (serverDoesNotHaveClasses) {
            List<String> excludes = singletonList("example.serialization");
            FilteringClassLoader classLoader = new FilteringClassLoader(excludes, null);
            config.setClassLoader(classLoader);
        }
        return config;
    }

    @Before
    public abstract void setup();

    @After
    public void teardown() {
        factory.terminateAll();
    }

    @Test
    public void testBasic() {
        EmployeeDTO employeeDTO = new EmployeeDTO(30, 102310312);
        IMap<Integer, EmployeeDTO> map = instance1.getMap("test");
        map.put(1, employeeDTO);

        IMap<Integer, EmployeeDTO> map2 = instance2.getMap("test");
        assertEquals(employeeDTO, map2.get(1));
    }

    @Test
    public void testBasicQuery() {
        IMap<Integer, EmployeeDTO> map = instance1.getMap("test");
        for (int i = 0; i < 100; i++) {
            EmployeeDTO employeeDTO = new EmployeeDTO(i, 102310312);
            map.put(i, employeeDTO);
        }

        IMap<Integer, EmployeeDTO> map2 = instance2.getMap("test");
        int size = map2.keySet(Predicates.sql("age > 19")).size();
        assertEquals(80, size);

    }

    @Test
    public void testJoinedMemberQuery() {
        IMap<Integer, EmployeeDTO> map = instance1.getMap("test");
        for (int i = 0; i < 100; i++) {
            EmployeeDTO employeeDTO = new EmployeeDTO(i, 102310312);
            map.put(i, employeeDTO);
        }

        HazelcastInstance newInstance = factory.newHazelcastInstance(getConfig());

        waitClusterForSafeState(newInstance);

        IMap<Integer, EmployeeDTO> map2 = newInstance.getMap("test");
        int size = map2.keySet(Predicates.sql("age > 19")).size();
        assertEquals(80, size);
    }

    @Test
    public void testEntryProcessor() {
        IMap<Integer, Object> map = instance1.getMap("test");
        for (int i = 0; i < 100; i++) {
            if (serverDoesNotHaveClasses) {
                GenericRecord record = GenericRecordBuilder.compact("employee").setInt32("age", i)
                        .setInt64("id", 102310312).build();
                map.put(i, record);
            } else {
                EmployeeDTO employeeDTO = new EmployeeDTO(i, 102310312);
                map.put(i, employeeDTO);
            }
        }

        IMap map2 = instance2.getMap("test");
        if (serverDoesNotHaveClasses) {
            map2.executeOnEntries(new GenericIncreaseAgeEntryProcessor());
        } else {
            map2.executeOnEntries(new IncreaseAgeEntryProcessor());
        }

        for (int i = 0; i < 100; i++) {
            if (serverDoesNotHaveClasses) {
                GenericRecord record = (GenericRecord) map2.get(i);
                assertEquals(record.getInt32("age"), 1000 + i);
            } else {
                EmployeeDTO employeeDTO = (EmployeeDTO) map.get(i);
                assertEquals(employeeDTO.getAge(), 1000 + i);
            }
        }
    }

    static class IncreaseAgeEntryProcessor implements EntryProcessor<Integer, EmployeeDTO, Object>, Serializable {
        @Override
        public Object process(Map.Entry<Integer, EmployeeDTO> entry) {
            EmployeeDTO value = entry.getValue();
            value.setAge(value.getAge() + 1000);
            entry.setValue(value);
            return null;
        }
    }

    static class GenericIncreaseAgeEntryProcessor implements EntryProcessor<Integer, GenericRecord, Object>, Serializable {
        @Override
        public Object process(Map.Entry<Integer, GenericRecord> entry) {
            GenericRecord value = entry.getValue();
            GenericRecord newValue = value.newBuilderWithClone()
                    .setInt32("age", value.getInt32("age") + 1000)
                    .build();
            entry.setValue(newValue);
            return null;
        }
    }
<<<<<<< HEAD

    @Test
    public void testClusterRestart() {
        EmployeeDTO employeeDTO = new EmployeeDTO(30, 102310312);
        IMap<Integer, EmployeeDTO> map = instance1.getMap("test");
        map.put(1, employeeDTO);

        restartCluster();

        map.put(1, employeeDTO);
        assertEquals(employeeDTO, map.get(1));
        // Perform a query to make sure that the schema is available on the cluster
        assertEquals(1, map.values(Predicates.sql("age == 30")).size());
    }

    @Test
    public void testMapListener() {
        IMap<Integer, EmployeeDTO> map = instance1.getMap("test");
        CountDownLatch latch = new CountDownLatch(1);

        class MapListener implements EntryAddedListener {
            @Override
            public void entryAdded(EntryEvent event) {
                latch.countDown();
            }
        }
        map.addEntryListener(new MapListener(), true);

        // Put the entry from the other instance to not create a local
        // registry in the actual instance. This will force it to
        // go the cluster to fetch the schema.
        IMap<Integer, EmployeeDTO> map2 = instance2.getMap("test");
        EmployeeDTO employeeDTO = new EmployeeDTO(30, 102310312);
        map2.put(1, employeeDTO);

        assertOpenEventually(latch);
    }

    protected abstract void restartCluster();

=======
>>>>>>> 208e216e
}<|MERGE_RESOLUTION|>--- conflicted
+++ resolved
@@ -24,14 +24,9 @@
 import com.hazelcast.internal.util.FilteringClassLoader;
 import com.hazelcast.map.EntryProcessor;
 import com.hazelcast.map.IMap;
-<<<<<<< HEAD
 import com.hazelcast.map.listener.EntryAddedListener;
-import com.hazelcast.nio.serialization.GenericRecord;
-import com.hazelcast.nio.serialization.GenericRecordBuilder;
-=======
 import com.hazelcast.nio.serialization.genericrecord.GenericRecord;
 import com.hazelcast.nio.serialization.genericrecord.GenericRecordBuilder;
->>>>>>> 208e216e
 import com.hazelcast.query.Predicates;
 import com.hazelcast.test.HazelcastParallelParametersRunnerFactory;
 import com.hazelcast.test.HazelcastParametrizedRunner;
@@ -197,7 +192,6 @@
             return null;
         }
     }
-<<<<<<< HEAD
 
     @Test
     public void testClusterRestart() {
@@ -238,6 +232,4 @@
 
     protected abstract void restartCluster();
 
-=======
->>>>>>> 208e216e
 }