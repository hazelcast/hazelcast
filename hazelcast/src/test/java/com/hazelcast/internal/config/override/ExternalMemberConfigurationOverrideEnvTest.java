--- conflicted
+++ resolved
@@ -452,7 +452,6 @@
     }
 
     @Test
-<<<<<<< HEAD
     public void shouldHandleMapConfigMergePolicy() throws Exception {
         Config config = new Config();
         config.getMapConfig("foo")
@@ -465,7 +464,9 @@
 
         assertEquals("PutIfAbsentMergePolicy", config.getMapConfig("foo").getMergePolicyConfig().getPolicy());
         assertEquals(4, config.getMapConfig("foo").getMergePolicyConfig().getBatchSize());
-=======
+    }
+
+    @Test
     public void shouldHandleMapMerkleTreeConfig() throws Exception {
         Config config = new Config();
         MerkleTreeConfig merkleTreeConfig = new MerkleTreeConfig()
@@ -503,7 +504,6 @@
         assertEquals(2, config.getMapConfig("foo1").getBackupCount());
         assertTrue(config.getMapConfig("foo1").getEventJournalConfig().isEnabled());
         assertEquals(10, config.getMapConfig("foo1").getEventJournalConfig().getCapacity());
->>>>>>> 55c2e1ad
     }
 
     @Test
@@ -550,7 +550,6 @@
     }
 
     @Test
-<<<<<<< HEAD
     public void shouldHandleMultiMapConfigMergePolicy() throws Exception {
         Config config = new Config();
         config.getMultiMapConfig("foo")
@@ -563,7 +562,9 @@
 
         assertEquals("PutIfAbsentMergePolicy", config.getMultiMapConfig("foo").getMergePolicyConfig().getPolicy());
         assertEquals(4, config.getMultiMapConfig("foo").getMergePolicyConfig().getBatchSize());
-=======
+    }
+
+    @Test
     public void shouldHandleAuditLogConfig() throws Exception {
         Config config = new Config();
         config.getAuditlogConfig()
@@ -581,7 +582,6 @@
         assertEquals("syslogserver.acme.com", config.getAuditlogConfig().getProperty("host"));
         assertEquals("514", config.getAuditlogConfig().getProperty("port"));
         assertEquals("tcp", config.getAuditlogConfig().getProperty("type"));
->>>>>>> 55c2e1ad
     }
 
     @Test(expected = InvalidConfigurationException.class)
