--- conflicted
+++ resolved
@@ -64,7 +64,6 @@
     }
 
     @Test
-<<<<<<< HEAD
     public void shouldHandleAdvancedNetworkEndpointConfiguration() throws Exception {
         Config config = new Config();
         config.getAdvancedNetworkConfig().setClientEndpointConfig(new ServerSocketEndpointConfig()
@@ -99,7 +98,9 @@
         assertEquals(restEndpointConfig.getPublicAddress(), "127.0.0.3");
         assertEquals(memcacheEndpointConfig.getPort(), 9003);
         assertEquals(memcacheEndpointConfig.getPublicAddress(), "127.0.0.4");
-=======
+    }
+  
+    @Test
     public void shouldHandleNetworkRestApiConfig() throws Exception {
         Config config = new Config();
         config.getNetworkConfig()
@@ -110,7 +111,6 @@
           .execute(() -> new ExternalConfigurationOverride().overwriteMemberConfig(config));
 
         assertTrue(config.getNetworkConfig().getRestApiConfig().getEnabledGroups().isEmpty());
->>>>>>> 86ece7d7
     }
 
     @Test(expected = InvalidConfigurationException.class)
