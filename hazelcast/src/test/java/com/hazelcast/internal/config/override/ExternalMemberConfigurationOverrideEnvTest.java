--- conflicted
+++ resolved
@@ -236,6 +236,17 @@
     }
 
     @Test
+    public void shouldHandleMemcachedProtocolConfig() throws Exception {
+        Config config = new Config();
+        config.getNetworkConfig().getMemcacheProtocolConfig().setEnabled(false);
+
+        withEnvironmentVariable("HZ_NETWORK_MEMCACHEPROTOCOL_ENABLED", "true")
+          .execute(() -> new ExternalConfigurationOverride().overwriteMemberConfig(config));
+
+        assertTrue(config.getNetworkConfig().getMemcacheProtocolConfig().isEnabled());
+    }
+
+    @Test
     public void shouldHandleFlakeIdConfig() throws Exception {
         Config config = new Config();
         config.getFlakeIdGeneratorConfig("foo")
@@ -250,7 +261,6 @@
     }
 
     @Test
-<<<<<<< HEAD
     public void shouldHandleQueueConfig() throws Exception {
         Config config = new Config();
         config.getQueueConfig("foo")
@@ -332,16 +342,6 @@
 
         assertEquals(2, config.getMultiMapConfig("foo").getBackupCount());
         assertFalse(config.getMultiMapConfig("foo").isBinary());
-=======
-    public void shouldHandleMemcachedProtocolConfig() throws Exception {
-        Config config = new Config();
-        config.getNetworkConfig().getMemcacheProtocolConfig().setEnabled(false);
-
-        withEnvironmentVariable("HZ_NETWORK_MEMCACHEPROTOCOL_ENABLED", "true")
-          .execute(() -> new ExternalConfigurationOverride().overwriteMemberConfig(config));
-
-        assertTrue(config.getNetworkConfig().getMemcacheProtocolConfig().isEnabled());
->>>>>>> 713cc67d
     }
 
     @Test(expected = InvalidConfigurationException.class)
