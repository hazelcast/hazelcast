/*
 * Copyright (c) 2008-2021, Hazelcast, Inc. All Rights Reserved.
 *
 * Licensed under the Apache License, Version 2.0 (the "License");
 * you may not use this file except in compliance with the License.
 * You may obtain a copy of the License at
 *
 * http://www.apache.org/licenses/LICENSE-2.0
 *
 * Unless required by applicable law or agreed to in writing, software
 * distributed under the License is distributed on an "AS IS" BASIS,
 * WITHOUT WARRANTIES OR CONDITIONS OF ANY KIND, either express or implied.
 * See the License for the specific language governing permissions and
 * limitations under the License.
 */

package com.hazelcast.internal.config.override;

import com.hazelcast.client.config.ClientConfig;
import com.hazelcast.test.HazelcastSerialClassRunner;
import com.hazelcast.test.HazelcastTestSupport;
import com.hazelcast.test.annotation.QuickTest;
import org.junit.Test;
import org.junit.experimental.categories.Category;
import org.junit.runner.RunWith;

import static com.github.stefanbirkner.systemlambda.SystemLambda.withEnvironmentVariable;
import static com.hazelcast.client.config.ClientConnectionStrategyConfig.ReconnectMode.ASYNC;
import static org.junit.Assert.assertEquals;
import static org.junit.Assert.assertFalse;

@RunWith(HazelcastSerialClassRunner.class)
@Category(QuickTest.class)
public class ExternalClientConfigurationOverrideTest extends HazelcastTestSupport {

    @Test
    public void shouldExtractConfigFromEnv() throws Exception {
        ClientConfig config = new ClientConfig();
        withEnvironmentVariable("HZCLIENT_INSTANCENAME", "test")
          .and("HZCLIENT_NETWORK_AUTODETECTION_ENABLED", "false")
          .execute(() -> new ExternalConfigurationOverride().overwriteClientConfig(config));

        assertEquals("test", config.getInstanceName());
        assertFalse(config.getNetworkConfig().isAutoDetectionEnabled());
    }

    @Test
<<<<<<< HEAD
    public void shouldHandleConnectionStrategy() throws Exception {
        ClientConfig config = new ClientConfig();
        config.getConnectionStrategyConfig()
          .setReconnectMode(ASYNC)
          .setAsyncStart(true);

        withEnvironmentVariable("HZCLIENT_CONNECTIONSTRATEGY_ASYNCSTART", "false")
          .execute(() -> new ExternalConfigurationOverride().overwriteClientConfig(config));

        assertFalse(config.getConnectionStrategyConfig().isAsyncStart());
        assertEquals(ASYNC, config.getConnectionStrategyConfig().getReconnectMode());
=======
    public void shouldHandleCustomPropertiesConfig() throws Exception {
        ClientConfig config = new ClientConfig();

        withEnvironmentVariable("HZCLIENT_PROPERTIES_foo", "bar")
          .execute(() -> new ExternalConfigurationOverride().overwriteClientConfig(config));

        assertEquals("bar", config.getProperty("foo"));
>>>>>>> 31873248
    }
}<|MERGE_RESOLUTION|>--- conflicted
+++ resolved
@@ -45,7 +45,6 @@
     }
 
     @Test
-<<<<<<< HEAD
     public void shouldHandleConnectionStrategy() throws Exception {
         ClientConfig config = new ClientConfig();
         config.getConnectionStrategyConfig()
@@ -57,7 +56,8 @@
 
         assertFalse(config.getConnectionStrategyConfig().isAsyncStart());
         assertEquals(ASYNC, config.getConnectionStrategyConfig().getReconnectMode());
-=======
+
+    @Test
     public void shouldHandleCustomPropertiesConfig() throws Exception {
         ClientConfig config = new ClientConfig();
 
@@ -65,6 +65,5 @@
           .execute(() -> new ExternalConfigurationOverride().overwriteClientConfig(config));
 
         assertEquals("bar", config.getProperty("foo"));
->>>>>>> 31873248
     }
 }