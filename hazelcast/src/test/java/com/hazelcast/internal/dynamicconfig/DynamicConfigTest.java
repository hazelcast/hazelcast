/*
 * Copyright (c) 2008-2019, Hazelcast, Inc. All Rights Reserved.
 *
 * Licensed under the Apache License, Version 2.0 (the "License");
 * you may not use this file except in compliance with the License.
 * You may obtain a copy of the License at
 *
 * http://www.apache.org/licenses/LICENSE-2.0
 *
 * Unless required by applicable law or agreed to in writing, software
 * distributed under the License is distributed on an "AS IS" BASIS,
 * WITHOUT WARRANTIES OR CONDITIONS OF ANY KIND, either express or implied.
 * See the License for the specific language governing permissions and
 * limitations under the License.
 */

package com.hazelcast.internal.dynamicconfig;

import com.hazelcast.cache.impl.event.CachePartitionLostEvent;
import com.hazelcast.cache.impl.event.CachePartitionLostListener;
import com.hazelcast.collection.ItemEvent;
import com.hazelcast.collection.ItemListener;
import com.hazelcast.config.CacheDeserializedValues;
import com.hazelcast.config.CachePartitionLostListenerConfig;
import com.hazelcast.config.CacheSimpleConfig;
import com.hazelcast.config.CacheSimpleConfig.ExpiryPolicyFactoryConfig;
import com.hazelcast.config.CacheSimpleConfig.ExpiryPolicyFactoryConfig.TimedExpiryPolicyFactoryConfig;
import com.hazelcast.config.CacheSimpleEntryListenerConfig;
import com.hazelcast.config.CardinalityEstimatorConfig;
import com.hazelcast.config.DurableExecutorConfig;
import com.hazelcast.config.EntryListenerConfig;
import com.hazelcast.config.EvictionConfig;
import com.hazelcast.config.EvictionPolicy;
import com.hazelcast.config.ExecutorConfig;
import com.hazelcast.config.FlakeIdGeneratorConfig;
import com.hazelcast.config.HotRestartConfig;
import com.hazelcast.config.InMemoryFormat;
import com.hazelcast.config.IndexConfig;
import com.hazelcast.config.IndexType;
import com.hazelcast.config.ItemListenerConfig;
import com.hazelcast.config.ListConfig;
import com.hazelcast.config.ListenerConfig;
import com.hazelcast.config.LockConfig;
import com.hazelcast.config.AttributeConfig;
import com.hazelcast.config.MapConfig;
import com.hazelcast.config.MapPartitionLostListenerConfig;
import com.hazelcast.config.MaxSizeConfig;
import com.hazelcast.config.MergePolicyConfig;
import com.hazelcast.config.MetadataPolicy;
import com.hazelcast.config.MultiMapConfig;
import com.hazelcast.config.PredicateConfig;
import com.hazelcast.config.QueryCacheConfig;
import com.hazelcast.config.QueueConfig;
import com.hazelcast.config.QueueStoreConfig;
import com.hazelcast.config.ReliableTopicConfig;
import com.hazelcast.config.ReplicatedMapConfig;
import com.hazelcast.config.RingbufferConfig;
import com.hazelcast.config.ScheduledExecutorConfig;
import com.hazelcast.config.SetConfig;
import com.hazelcast.config.TopicConfig;
import com.hazelcast.config.WanReplicationRef;
import com.hazelcast.core.EntryEvent;
import com.hazelcast.core.HazelcastInstance;
import com.hazelcast.internal.eviction.EvictableEntryView;
import com.hazelcast.internal.eviction.EvictionPolicyComparator;
import com.hazelcast.map.MapPartitionLostEvent;
import com.hazelcast.map.listener.EntryAddedListener;
import com.hazelcast.map.listener.MapPartitionLostListener;
import com.hazelcast.replicatedmap.ReplicatedMap;
import com.hazelcast.ringbuffer.RingbufferStore;
import com.hazelcast.ringbuffer.RingbufferStoreFactory;
import com.hazelcast.test.HazelcastParallelClassRunner;
import com.hazelcast.test.HazelcastTestSupport;
import com.hazelcast.test.TestHazelcastInstanceFactory;
import com.hazelcast.test.annotation.ParallelJVMTest;
import com.hazelcast.test.annotation.QuickTest;
import com.hazelcast.topic.Message;
import com.hazelcast.topic.MessageListener;
import com.hazelcast.topic.TopicOverloadPolicy;
import org.junit.Before;
import org.junit.Test;
import org.junit.experimental.categories.Category;
import org.junit.runner.RunWith;

import java.io.Serializable;
import java.util.Collections;
import java.util.Properties;
import java.util.concurrent.Executor;
import java.util.concurrent.TimeUnit;

import static com.hazelcast.config.EvictionConfig.MaxSizePolicy.ENTRY_COUNT;
import static com.hazelcast.config.MultiMapConfig.ValueCollectionType.LIST;
import static org.junit.Assert.assertEquals;

@RunWith(HazelcastParallelClassRunner.class)
@Category({QuickTest.class, ParallelJVMTest.class})
public class DynamicConfigTest extends HazelcastTestSupport {

    protected static final int INSTANCE_COUNT = 2;
    protected static final String NON_DEFAULT_MERGE_POLICY = "AnotherMergePolicy";
    protected static final int NON_DEFAULT_MERGE_BATCH_SIZE = 31415;

    private String name = randomString();
    private HazelcastInstance[] members;
    // add***Config is invoked on driver instance
    private HazelcastInstance driver;

    @Before
    public void setup() {
        members = newInstances();
        driver = getDriver();
    }

    protected HazelcastInstance[] newInstances() {
        TestHazelcastInstanceFactory factory = createHazelcastInstanceFactory(INSTANCE_COUNT);
        return factory.newInstances();
    }

    protected HazelcastInstance getDriver() {
        return members[members.length - 1];
    }

    @Test
    public void testMultiMapConfig() {
        MultiMapConfig multiMapConfig = new MultiMapConfig(name)
                .setBackupCount(4)
                .setAsyncBackupCount(2)
                .setStatisticsEnabled(true)
                .setBinary(true)
                .setValueCollectionType(LIST)
                .addEntryListenerConfig(new EntryListenerConfig("com.hazelcast.Listener", true, false));

        driver.getConfig().addMultiMapConfig(multiMapConfig);

        assertConfigurationsEqualsOnAllMembers(multiMapConfig);
    }

    @Test
    public void testMultiMapConfig_whenEntryListenerConfigHasImplementation() {
        MultiMapConfig multiMapConfig = new MultiMapConfig(name)
                .setBackupCount(4)
                .setAsyncBackupCount(2)
                .setStatisticsEnabled(true)
                .setBinary(true)
                .setValueCollectionType(LIST)
                .setMergePolicyConfig(new MergePolicyConfig(NON_DEFAULT_MERGE_POLICY, NON_DEFAULT_MERGE_BATCH_SIZE))
                .addEntryListenerConfig(new EntryListenerConfig(new SampleEntryListener(), true, false));

        driver.getConfig().addMultiMapConfig(multiMapConfig);

        assertConfigurationsEqualsOnAllMembers(multiMapConfig);
    }

    @Test
    public void testCardinalityEstimatorConfig() {
        CardinalityEstimatorConfig config = new CardinalityEstimatorConfig(name, 4, 2)
                .setMergePolicyConfig(new MergePolicyConfig("com.hazelcast.spi.merge.DiscardMergePolicy", 20));
        driver.getConfig().addCardinalityEstimatorConfig(config);

        assertConfigurationsEqualsOnAllMembers(config);
    }

    @Test
    public void testLockConfig() {
        LockConfig config = new LockConfig(name);
        config.setSplitBrainProtectionName(randomString());

        driver.getConfig().addLockConfig(config);

        assertConfigurationsEqualsOnAllMembers(config);
    }

    @Test
    public void testListConfig() {
        ListConfig config = getListConfig();

        driver.getConfig().addListConfig(config);

        assertConfigurationsEqualsOnAllMembers(config);
    }

    @Test
    public void testListConfig_withItemListenerConfigs() {
        ListConfig config = getListConfig();
        config.addItemListenerConfig(getItemListenerConfig_byClassName());
        config.addItemListenerConfig(getItemListenerConfig_byImplementation());

        driver.getConfig().addListConfig(config);

        assertConfigurationsEqualsOnAllMembers(config);
    }

    @Test
    public void testExecutorConfig() {
        ExecutorConfig config = new ExecutorConfig(name, 7)
                .setStatisticsEnabled(true)
                .setQueueCapacity(13);

        driver.getConfig().addExecutorConfig(config);

        assertConfigurationsEqualsOnAllMembers(config);
    }

    @Test
    public void testDurableExecutorConfig() {
        DurableExecutorConfig config = new DurableExecutorConfig(name, 7, 3, 10);

        driver.getConfig().addDurableExecutorConfig(config);

        assertConfigurationsEqualsOnAllMembers(config);
    }

    @Test
    public void testScheduledExecutorConfig() {
        ScheduledExecutorConfig config = new ScheduledExecutorConfig(name, 2, 3, 10, null,
                new MergePolicyConfig(NON_DEFAULT_MERGE_POLICY, NON_DEFAULT_MERGE_BATCH_SIZE));

        driver.getConfig().addScheduledExecutorConfig(config);

        assertConfigurationsEqualsOnAllMembers(config);
    }

    @Test
    public void testRingbufferConfig() {
        RingbufferConfig config = getRingbufferConfig();

        driver.getConfig().addRingBufferConfig(config);

        assertConfigurationsEqualsOnAllMembers(config);
    }

    @Test
    public void testRingbufferConfig_whenConfiguredWithRingbufferStore_byClassName() {
        RingbufferConfig config = getRingbufferConfig();
        config.getRingbufferStoreConfig()
                .setEnabled(true)
                .setClassName("com.hazelcast.Foo");

        driver.getConfig().addRingBufferConfig(config);

        assertConfigurationsEqualsOnAllMembers(config);
    }

    @Test
    public void testRingbufferConfig_whenConfiguredWithRingbufferStore_byFactoryClassName() {
        RingbufferConfig config = getRingbufferConfig();
        config.getRingbufferStoreConfig()
                .setEnabled(true)
                .setFactoryClassName("com.hazelcast.FactoryFoo");

        driver.getConfig().addRingBufferConfig(config);

        assertConfigurationsEqualsOnAllMembers(config);
    }

    @Test
    public void testRingbufferConfig_whenConfiguredWithRingbufferStore_byStoreImplementation() {
        RingbufferConfig config = getRingbufferConfig();
        config.getRingbufferStoreConfig()
                .setEnabled(true)
                .setStoreImplementation(new SampleRingbufferStore());

        driver.getConfig().addRingBufferConfig(config);

        assertConfigurationsEqualsOnAllMembers(config);
    }

    @Test
    public void testRingbufferConfig_whenConfiguredWithRingbufferStore_byFactoryImplementation() {
        RingbufferConfig config = getRingbufferConfig();
        config.getRingbufferStoreConfig()
                .setEnabled(true)
                .setFactoryImplementation(new SampleRingbufferStoreFactory());

        driver.getConfig().addRingBufferConfig(config);

        assertConfigurationsEqualsOnAllMembers(config);
    }

    @Test
    public void testQueueConfig() {
        QueueConfig config = getQueueConfig();

        driver.getConfig().addQueueConfig(config);

        assertConfigurationsEqualsOnAllMembers(config);
    }

    @Test
    public void testQueueConfig_withListeners() {
        QueueConfig config = getQueueConfig_withListeners();

        driver.getConfig().addQueueConfig(config);

        assertConfigurationsEqualsOnAllMembers(config);
    }

    @Test
    public void testReplicatedMapDefaultConfig() {
        ReplicatedMapConfig config = new ReplicatedMapConfig(name);

        driver.getConfig().addReplicatedMapConfig(config);

        assertConfigurationsEqualsOnAllMembers(config);
    }

    @Test
    public void testReplicatedMapConfig_withNonDefaultMergePolicy() {
        ReplicatedMapConfig config = new ReplicatedMapConfig(name)
                .setMergePolicyConfig(new MergePolicyConfig(NON_DEFAULT_MERGE_POLICY, NON_DEFAULT_MERGE_BATCH_SIZE));

        driver.getConfig().addReplicatedMapConfig(config);

        assertConfigurationsEqualsOnAllMembers(config);
    }

    @Test
    public void testSameReplicatedMapConfig_canBeAddedTwice() {
        ReplicatedMapConfig config = new ReplicatedMapConfig(name);
        driver.getConfig().addReplicatedMapConfig(config);
        ReplicatedMap map = driver.getReplicatedMap(name);
        driver.getConfig().addReplicatedMapConfig(config);
        assertConfigurationsEqualsOnAllMembers(config);
    }

    @Test
    public void testReplicatedMapConfig_withListenerByClassName() {
        ReplicatedMapConfig config = new ReplicatedMapConfig(name)
                .setStatisticsEnabled(true)
                .setInMemoryFormat(InMemoryFormat.NATIVE)
                .addEntryListenerConfig(new EntryListenerConfig(randomString(), true, false));
        config.getMergePolicyConfig().setPolicy("com.hazelcast.SomeMergePolicy");
        config.setAsyncFillup(true);

        driver.getConfig().addReplicatedMapConfig(config);

        assertConfigurationsEqualsOnAllMembers(config);
    }

    @Test
    public void testReplicatedMapConfig_withListenerByImplementation() {
        ReplicatedMapConfig config = new ReplicatedMapConfig(name)
                .setStatisticsEnabled(true)
                .setInMemoryFormat(InMemoryFormat.NATIVE)
                .addEntryListenerConfig(new EntryListenerConfig(new SampleEntryListener(), false, true));
        config.getMergePolicyConfig().setPolicy("com.hazelcast.SomeMergePolicy");
        config.setAsyncFillup(true);

        driver.getConfig().addReplicatedMapConfig(config);

        assertConfigurationsEqualsOnAllMembers(config);
    }

    @Test
    public void testSetConfig() {
        SetConfig setConfig = getSetConfig(name);

        driver.getConfig().addSetConfig(setConfig);

        assertConfigurationsEqualsOnAllMembers(setConfig);
    }

    @Test
    public void testMapConfig() {
        MapConfig config = getMapConfig();

        driver.getConfig().addMapConfig(config);

        assertConfigurationsEqualsOnAllMembers(config);
    }

    @Test
    public void testDefaultMapConfig() {
        MapConfig config = new MapConfig(name);

        driver.getConfig().addMapConfig(config);

        assertConfigurationsEqualsOnAllMembers(config);
    }

    @Test
    public void testMapConfig_withEntryListenerImplementation() {
        MapConfig config = getMapConfig_withEntryListenerImplementation();

        driver.getConfig().addMapConfig(config);

        assertConfigurationsEqualsOnAllMembers(config);
    }

    @Test
    public void testMapConfig_withEntryListenerClassName() {
        MapConfig config = getMapConfig_withEntryListenerClassName();

        driver.getConfig().addMapConfig(config);

        assertConfigurationsEqualsOnAllMembers(config);
    }

    @Test
    public void testMapConfig_withQueryCacheConfig() {
        MapConfig config = getMapConfig_withQueryCacheConfig();

        driver.getConfig().addMapConfig(config);

        assertConfigurationsEqualsOnAllMembers(config);
    }

    @Test
    public void testMapConfig_withQueryCacheConfig_andEntryListenerConfigByClassName() {
        MapConfig config = getMapConfig_withQueryCacheConfig();
        config.getQueryCacheConfigs().get(0).addEntryListenerConfig(entryListenerConfigWithClassName());

        driver.getConfig().addMapConfig(config);

        assertConfigurationsEqualsOnAllMembers(config);
    }

    @Test
    public void testMapConfig_withQueryCacheConfig_andEntryListenerConfigByImplementation() {
        MapConfig config = getMapConfig_withQueryCacheConfig();
        config.getQueryCacheConfigs().get(0).addEntryListenerConfig(entryListenerConfigWithImplementation());

        driver.getConfig().addMapConfig(config);

        assertConfigurationsEqualsOnAllMembers(config);
    }

    @Test
    public void testMapConfig_withMapPartitionLostListener_byClassName() {
        MapConfig config = getMapConfig();
        config.addMapPartitionLostListenerConfig(getMapPartitionLostListenerConfig_byClassName());

        driver.getConfig().addMapConfig(config);

        assertConfigurationsEqualsOnAllMembers(config);
    }

    @Test
    public void testMapConfig_withMapPartitionLostListener_byImplementation() {
        MapConfig config = getMapConfig()
                .addMapPartitionLostListenerConfig(getMapPartitionLostListenerConfig_byImplementation());

        driver.getConfig().addMapConfig(config);

        assertConfigurationsEqualsOnAllMembers(config);
    }

    @Test
    public void testSetConfig_whenItemListenersConfigured() {
        SetConfig setConfig = getSetConfig(name);
        setConfig.addItemListenerConfig(getItemListenerConfig_byImplementation());
        setConfig.addItemListenerConfig(getItemListenerConfig_byClassName());

        driver.getConfig().addSetConfig(setConfig);

        assertConfigurationsEqualsOnAllMembers(setConfig);
    }

    @Test
    public void testDefaultCacheConfig() {
        CacheSimpleConfig config = new CacheSimpleConfig()
                .setName(name);

        driver.getConfig().addCacheConfig(config);

        assertConfigurationsEqualsOnAllMembers(config);
    }

    @Test
    public void testCacheConfig() {
        CacheSimpleConfig config = getCacheConfig()
                .setExpiryPolicyFactoryConfig(new ExpiryPolicyFactoryConfig("expiryPolicyFactory"));

        driver.getConfig().addCacheConfig(config);

        assertConfigurationsEqualsOnAllMembers(config);
    }

    @Test
    public void testCacheConfig_withEvictionPolicy_cacheLoaderAndWriter() {
        CacheSimpleConfig config = getCacheConfig()
                .setEvictionConfig(getEvictionConfigByPolicy())
                .setCacheLoader("com.hazelcast.CacheLoader")
                .setCacheWriter("com.hazelcast.CacheWriter")
                // also exercise alternative method to set expiry policy factory config
                .setExpiryPolicyFactory("expiryPolicyFactory");

        driver.getConfig().addCacheConfig(config);

        assertConfigurationsEqualsOnAllMembers(config);
    }

    @Test
    public void testCacheConfig_withEvictionPolicyImplementation_cacheLoaderAndWriterFactory() {
        CacheSimpleConfig config = getCacheConfig()
                .setEvictionConfig(getEvictionConfigByImplementation())
                .setCacheLoaderFactory("com.hazelcast.CacheLoaderFactory")
                .setCacheWriterFactory("com.hazelcast.CacheWriterFactory");

        driver.getConfig().addCacheConfig(config);

        assertConfigurationsEqualsOnAllMembers(config);
    }

    @Test
    public void testCacheConfig_withTimedExpiryPolicyFactory() {
        CacheSimpleConfig config = getCacheConfig()
                .setExpiryPolicyFactoryConfig(new ExpiryPolicyFactoryConfig(
                        new TimedExpiryPolicyFactoryConfig(TimedExpiryPolicyFactoryConfig.ExpiryPolicyType.TOUCHED,
                                new ExpiryPolicyFactoryConfig.DurationConfig(130, TimeUnit.SECONDS))
                ));

        driver.getConfig().addCacheConfig(config);

        assertConfigurationsEqualsOnAllMembers(config);
    }

    @Test
    public void testCacheConfig_withPartitionLostListenerByClassName() {
        CacheSimpleConfig config = getCacheConfig()
                .addCachePartitionLostListenerConfig(new CachePartitionLostListenerConfig("partitionLostListener"));

        driver.getConfig().addCacheConfig(config);

        assertConfigurationsEqualsOnAllMembers(config);
    }

    @Test
    public void testCacheConfig_withPartitionLostListenerByImplementation() {
        CacheSimpleConfig config = getCacheConfig()
                .addCachePartitionLostListenerConfig(new CachePartitionLostListenerConfig(
                        new SampleCachePartitionLostListener()
                ));

        driver.getConfig().addCacheConfig(config);

        assertConfigurationsEqualsOnAllMembers(config);
    }

    @Test
    public void testFlakeIdGeneratorConfig() {
        FlakeIdGeneratorConfig config = new FlakeIdGeneratorConfig(randomName())
                .setPrefetchCount(123)
                .setPrefetchValidityMillis(456)
                .setIdOffset(789)
                .setNodeIdOffset(890)
                .setStatisticsEnabled(false);
        driver.getConfig().addFlakeIdGeneratorConfig(config);
        assertConfigurationsEqualsOnAllMembers(config);
    }

    @Test
    public void testTopicConfig() {
        TopicConfig topicConfig = new TopicConfig(name)
                .setGlobalOrderingEnabled(true)
                .setMultiThreadingEnabled(false)
                .setStatisticsEnabled(true);

        driver.getConfig().addTopicConfig(topicConfig);

        assertConfigurationsEqualsOnAllMembers(topicConfig);
    }

    @Test
    public void testTopicConfig_whenListenerConfigByClassName() {
        TopicConfig topicConfig = new TopicConfig(name)
                .setGlobalOrderingEnabled(false)
                .setMultiThreadingEnabled(true)
                .setStatisticsEnabled(true)
                .addMessageListenerConfig(getListenerConfig_byClassName());

        driver.getConfig().addTopicConfig(topicConfig);

        assertConfigurationsEqualsOnAllMembers(topicConfig);
    }

    @Test
    public void testTopicConfig_whenListenerConfigByImplementation() {
        TopicConfig topicConfig = new TopicConfig(name)
                .setGlobalOrderingEnabled(false)
                .setMultiThreadingEnabled(true)
                .setStatisticsEnabled(true)
                .addMessageListenerConfig(getMessageListenerConfig_byImplementation());

        driver.getConfig().addTopicConfig(topicConfig);

        assertConfigurationsEqualsOnAllMembers(topicConfig);
    }

    @Test
    public void testReliableTopicConfig() {
        ReliableTopicConfig reliableTopicConfig = new ReliableTopicConfig(name)
                .setTopicOverloadPolicy(TopicOverloadPolicy.DISCARD_OLDEST)
                .setReadBatchSize(42)
                .setStatisticsEnabled(true);

        driver.getConfig().addReliableTopicConfig(reliableTopicConfig);

        assertConfigurationsEqualsOnAllMembers(reliableTopicConfig);
    }

    @Test
    public void testReliableTopicConfig_whenListenerConfigByClassName() {
        ReliableTopicConfig reliableTopicConfig = new ReliableTopicConfig(name)
                .setTopicOverloadPolicy(TopicOverloadPolicy.DISCARD_OLDEST)
                .setReadBatchSize(42)
                .setStatisticsEnabled(true)
                .addMessageListenerConfig(getListenerConfig_byClassName());

        driver.getConfig().addReliableTopicConfig(reliableTopicConfig);

        assertConfigurationsEqualsOnAllMembers(reliableTopicConfig);
    }

    @Test
    public void testReliableTopicConfig_whenListenerConfigByImplementation() {
        ReliableTopicConfig reliableTopicConfig = new ReliableTopicConfig(name)
                .setTopicOverloadPolicy(TopicOverloadPolicy.DISCARD_OLDEST)
                .setReadBatchSize(42)
                .setStatisticsEnabled(true)
                .addMessageListenerConfig(getMessageListenerConfig_byImplementation());

        driver.getConfig().addReliableTopicConfig(reliableTopicConfig);

        assertConfigurationsEqualsOnAllMembers(reliableTopicConfig);
    }

    @Test
    public void testReliableTopicConfig_whenHasExecutor() {
        ReliableTopicConfig reliableTopicConfig = new ReliableTopicConfig(name)
                .setTopicOverloadPolicy(TopicOverloadPolicy.DISCARD_OLDEST)
                .setReadBatchSize(42)
                .setStatisticsEnabled(true)
                .setExecutor(new SampleExecutor());

        driver.getConfig().addReliableTopicConfig(reliableTopicConfig);

        assertConfigurationsEqualsOnAllMembers(reliableTopicConfig);
    }

    private void assertConfigurationsEqualsOnAllMembers(CacheSimpleConfig config) {
        String name = config.getName();
        for (HazelcastInstance instance : members) {
            CacheSimpleConfig registeredConfig = instance.getConfig().getCacheConfig(name);
            assertEquals(config, registeredConfig);
        }
    }

    private void assertConfigurationsEqualsOnAllMembers(QueueConfig queueConfig) {
        String name = queueConfig.getName();
        for (HazelcastInstance instance : members) {
            QueueConfig registeredConfig = instance.getConfig().getQueueConfig(name);
            assertEquals(queueConfig, registeredConfig);
        }
    }

    private void assertConfigurationsEqualsOnAllMembers(LockConfig lockConfig) {
        String name = lockConfig.getName();
        for (HazelcastInstance instance : members) {
            LockConfig registeredConfig = instance.getConfig().getLockConfig(name);
            assertEquals(lockConfig, registeredConfig);
        }
    }

    private void assertConfigurationsEqualsOnAllMembers(CardinalityEstimatorConfig cardinalityEstimatorConfig) {
        String name = cardinalityEstimatorConfig.getName();
        for (HazelcastInstance instance : members) {
            CardinalityEstimatorConfig registeredConfig = instance.getConfig().getCardinalityEstimatorConfig(name);
            assertEquals(cardinalityEstimatorConfig, registeredConfig);
        }
    }

    private void assertConfigurationsEqualsOnAllMembers(MultiMapConfig multiMapConfig) {
        String name = multiMapConfig.getName();
        for (HazelcastInstance instance : members) {
            MultiMapConfig registeredConfig = instance.getConfig().getMultiMapConfig(name);
            assertEquals(multiMapConfig, registeredConfig);
        }
    }

    private void assertConfigurationsEqualsOnAllMembers(ExecutorConfig executorConfig) {
        String name = executorConfig.getName();
        for (HazelcastInstance instance : members) {
            ExecutorConfig registeredConfig = instance.getConfig().getExecutorConfig(name);
            assertEquals(executorConfig, registeredConfig);
        }
    }

    private void assertConfigurationsEqualsOnAllMembers(RingbufferConfig ringbufferConfig) {
        String name = ringbufferConfig.getName();
        for (HazelcastInstance instance : members) {
            RingbufferConfig registeredConfig = instance.getConfig().getRingbufferConfig(name);
            assertEquals(ringbufferConfig, registeredConfig);
        }
    }

    private void assertConfigurationsEqualsOnAllMembers(DurableExecutorConfig durableExecutorConfig) {
        String name = durableExecutorConfig.getName();
        for (HazelcastInstance instance : members) {
            DurableExecutorConfig registeredConfig = instance.getConfig().getDurableExecutorConfig(name);
            assertEquals(durableExecutorConfig, registeredConfig);
        }
    }

    private void assertConfigurationsEqualsOnAllMembers(ScheduledExecutorConfig scheduledExecutorConfig) {
        String name = scheduledExecutorConfig.getName();
        for (HazelcastInstance instance : members) {
            ScheduledExecutorConfig registeredConfig = instance.getConfig().getScheduledExecutorConfig(name);
            assertEquals(scheduledExecutorConfig, registeredConfig);
        }
    }

    private void assertConfigurationsEqualsOnAllMembers(SetConfig setConfig) {
        String name = setConfig.getName();
        for (HazelcastInstance instance : members) {
            SetConfig registeredConfig = instance.getConfig().getSetConfig(name);
            assertEquals(setConfig, registeredConfig);
        }
    }

    private void assertConfigurationsEqualsOnAllMembers(MapConfig mapConfig) {
        String name = mapConfig.getName();
        for (HazelcastInstance instance : members) {
            MapConfig registeredConfig = instance.getConfig().getMapConfig(name);
            assertEquals(mapConfig, registeredConfig);
        }
    }

    private void assertConfigurationsEqualsOnAllMembers(ReplicatedMapConfig replicatedMapConfig) {
        String name = replicatedMapConfig.getName();
        for (HazelcastInstance instance : members) {
            ReplicatedMapConfig registeredConfig = instance.getConfig().getReplicatedMapConfig(name);
            assertEquals(replicatedMapConfig, registeredConfig);
        }
    }

    private void assertConfigurationsEqualsOnAllMembers(ListConfig listConfig) {
        String name = listConfig.getName();
        for (HazelcastInstance instance : members) {
            ListConfig registeredConfig = instance.getConfig().getListConfig(name);
            assertEquals(listConfig, registeredConfig);
        }
    }

    private void assertConfigurationsEqualsOnAllMembers(FlakeIdGeneratorConfig config) {
        for (HazelcastInstance instance : members) {
            FlakeIdGeneratorConfig registeredConfig = instance.getConfig().getFlakeIdGeneratorConfig(config.getName());
            assertEquals(config, registeredConfig);
        }
    }

    private void assertConfigurationsEqualsOnAllMembers(TopicConfig topicConfig) {
        String name = topicConfig.getName();
        for (HazelcastInstance instance : members) {
            TopicConfig registeredConfig = instance.getConfig().getTopicConfig(name);
            assertEquals(topicConfig, registeredConfig);
        }
    }

    private void assertConfigurationsEqualsOnAllMembers(ReliableTopicConfig reliableTopicConfig) {
        String name = reliableTopicConfig.getName();
        for (HazelcastInstance instance : members) {
            ReliableTopicConfig registeredConfig = instance.getConfig().getReliableTopicConfig(name);
            assertEquals(reliableTopicConfig, registeredConfig);
        }
    }

    private CacheSimpleConfig getCacheConfig() {
        CacheSimpleEntryListenerConfig entryListenerConfig = new CacheSimpleEntryListenerConfig();
        entryListenerConfig.setCacheEntryListenerFactory("CacheEntryListenerFactory");
        entryListenerConfig.setSynchronous(true);
        entryListenerConfig.setOldValueRequired(true);
        entryListenerConfig.setCacheEntryEventFilterFactory("CacheEntryEventFilterFactory");

        // TODO add journal config when client protocol for map codec is updated
        CacheSimpleConfig config = new CacheSimpleConfig()
                .setName(name)
                .setSplitBrainProtectionName("split-brain-protection")
                .setInMemoryFormat(InMemoryFormat.OBJECT)
                .setBackupCount(3)
                .setAsyncBackupCount(2)
                .addEntryListenerConfig(entryListenerConfig)
                .setStatisticsEnabled(true)
                .setManagementEnabled(true)
                .setKeyType("keyType")
                .setValueType("valueType")
                .setReadThrough(true)
                .setWriteThrough(true)
                .setHotRestartConfig(new HotRestartConfig().setEnabled(true).setFsync(true))
//                .setEventJournalConfig(new EventJournalConfig().setEnabled(true)
//                                                               .setCapacity(42)
//                                                               .setTimeToLiveSeconds(52))
                ;

        config.setWanReplicationRef(new WanReplicationRef(randomName(), "com.hazelcast.MergePolicy",
                Collections.singletonList("filter"), true));
        config.getMergePolicyConfig().setPolicy("mergePolicy");
        config.setDisablePerEntryInvalidationEvents(true);
        return config;
    }

    private EvictionConfig getEvictionConfigByPolicy() {
        return new EvictionConfig().setSize(39)
                .setMaximumSizePolicy(ENTRY_COUNT)
                .setEvictionPolicy(EvictionPolicy.RANDOM);
    }

    private EvictionConfig getEvictionConfigByClassName() {
        return new EvictionConfig().setSize(39)
                .setMaximumSizePolicy(ENTRY_COUNT)
                .setComparatorClassName("com.hazelcast.Comparator");
    }

    private EvictionConfig getEvictionConfigByImplementation() {
        return new EvictionConfig().setSize(39)
                .setMaximumSizePolicy(ENTRY_COUNT)
                .setComparator(new SampleEvictionPolicyComparator());
    }

    private SetConfig getSetConfig(String name) {
        return new SetConfig(name)
                .setBackupCount(2)
                .setAsyncBackupCount(3)
                .setMaxSize(99)
                .setStatisticsEnabled(true)
                .setMergePolicyConfig(new MergePolicyConfig(NON_DEFAULT_MERGE_POLICY,
                        NON_DEFAULT_MERGE_BATCH_SIZE));
    }

    private MapConfig getMapConfig() {
        return new MapConfig(name)
                .setAsyncBackupCount(3)
                .setBackupCount(2)
                .setCacheDeserializedValues(CacheDeserializedValues.ALWAYS)
                .setEvictionPolicy(EvictionPolicy.RANDOM)
                // TODO add merkle tree and journal config when client protocol for map codec is updated
                //.setMerkleTreeConfig(new MerkleTreeConfig().setEnabled(true).setDepth(15))
//                .setEventJournalConfig(new EventJournalConfig().setEnabled(true)
//                                                               .setCapacity(42)
//                                                               .setTimeToLiveSeconds(52))
                .setHotRestartConfig(new HotRestartConfig().setEnabled(true).setFsync(true))
                .setInMemoryFormat(InMemoryFormat.OBJECT)
                .setMergePolicyConfig(new MergePolicyConfig(NON_DEFAULT_MERGE_POLICY, NON_DEFAULT_MERGE_BATCH_SIZE))
                .setMaxSizeConfig(new MaxSizeConfig(4096, MaxSizeConfig.MaxSizePolicy.PER_NODE))
                .setTimeToLiveSeconds(220)
                .setMaxIdleSeconds(110)
                .setSplitBrainProtectionName(randomString())
<<<<<<< HEAD
                .addMapAttributeConfig(new MapAttributeConfig("attributeName", "com.attribute.extractor"))
                .addIndexConfig(new IndexConfig(IndexType.SORTED, "attr"))
=======
                .addAttributeConfig(new AttributeConfig("attributeName", "com.attribute.extractor"))
                .addMapIndexConfig(new MapIndexConfig("attr", true))
>>>>>>> 160b7b3b
                .setMetadataPolicy(MetadataPolicy.OFF)
                .setReadBackupData(true)
                .setStatisticsEnabled(false);
    }

    private MapConfig getMapConfig_withEntryListenerImplementation() {
        return new MapConfig(name).addEntryListenerConfig(entryListenerConfigWithImplementation());
    }

    private MapConfig getMapConfig_withEntryListenerClassName() {
        return new MapConfig(name).addEntryListenerConfig(entryListenerConfigWithClassName());
    }

    private MapConfig getMapConfig_withQueryCacheConfig() {
        return new MapConfig(name).addQueryCacheConfig(getQueryCacheConfig());
    }

    private EntryListenerConfig entryListenerConfigWithImplementation() {
        return new EntryListenerConfig(new SampleEntryListener(), false, true);
    }

    private EntryListenerConfig entryListenerConfigWithClassName() {
        return new EntryListenerConfig("com.hazelcast.someListener", false, true);
    }

    private QueryCacheConfig getQueryCacheConfig() {
        return new QueryCacheConfig(randomName())
                .setBatchSize(131)
                .setDelaySeconds(98)
                .setInMemoryFormat(InMemoryFormat.BINARY)
                .setBufferSize(873)
                .setPopulate(true)
                .setIncludeValue(true)
                .setCoalesce(true)
                .setPredicateConfig(new PredicateConfig("com.hazelcast.Predicate"))
                .setEvictionConfig(new EvictionConfig().setSize(32)
                        .setMaximumSizePolicy(ENTRY_COUNT)
                        .setComparatorClassName("com.hazelcast.Comparator"));
    }

    private MapPartitionLostListenerConfig getMapPartitionLostListenerConfig_byClassName() {
        return new MapPartitionLostListenerConfig("com.hazelcast.PartitionLostListener");
    }

    private MapPartitionLostListenerConfig getMapPartitionLostListenerConfig_byImplementation() {
        return new MapPartitionLostListenerConfig(new SamplePartitionLostListener());
    }

    private ListConfig getListConfig() {
        return new ListConfig(name)
                .setStatisticsEnabled(true)
                .setMaxSize(99)
                .setBackupCount(4)
                .setAsyncBackupCount(2)
                .setMergePolicyConfig(new MergePolicyConfig(NON_DEFAULT_MERGE_POLICY, NON_DEFAULT_MERGE_BATCH_SIZE));
    }

    private RingbufferConfig getRingbufferConfig() {
        return new RingbufferConfig(name)
                .setTimeToLiveSeconds(59)
                .setInMemoryFormat(InMemoryFormat.OBJECT)
                .setCapacity(33)
                .setBackupCount(4)
                .setAsyncBackupCount(2)
                .setMergePolicyConfig(new MergePolicyConfig(NON_DEFAULT_MERGE_POLICY, NON_DEFAULT_MERGE_BATCH_SIZE));
    }

    public QueueConfig getQueueConfig() {
        String name = randomName();
        return new QueueConfig(name)
                .setBackupCount(2)
                .setAsyncBackupCount(2)
                // no explicit max size - let's test encoding of the default value
                .setEmptyQueueTtl(10)
                .setQueueStoreConfig(new QueueStoreConfig().setClassName("foo.bar.ImplName").setEnabled(true))
                .setStatisticsEnabled(false)
                .setSplitBrainProtectionName("mySplitBrainProtection")
                .setMergePolicyConfig(new MergePolicyConfig(NON_DEFAULT_MERGE_POLICY, NON_DEFAULT_MERGE_BATCH_SIZE));
    }

    public QueueConfig getQueueConfig_withListeners() {
        String name = randomName();
        return new QueueConfig(name)
                .addItemListenerConfig(getItemListenerConfig_byClassName())
                .addItemListenerConfig(getItemListenerConfig_byImplementation())
                .setBackupCount(2)
                .setAsyncBackupCount(2)
                .setMaxSize(1000)
                .setEmptyQueueTtl(10)
                .setQueueStoreConfig(new QueueStoreConfig().setClassName("foo.bar.ImplName").setEnabled(true))
                .setStatisticsEnabled(false)
                .setSplitBrainProtectionName("mySplitBrainProtection");
    }

    private ListenerConfig getListenerConfig_byClassName() {
        return new ListenerConfig("com.hazelcast.ListenerClassName");
    }

    private ListenerConfig getMessageListenerConfig_byImplementation() {
        return new ListenerConfig(new SampleMessageListener());
    }

    private ItemListenerConfig getItemListenerConfig_byClassName() {
        return new ItemListenerConfig("com.hazelcast.ItemListener", true);
    }

    private ItemListenerConfig getItemListenerConfig_byImplementation() {
        return new ItemListenerConfig(new SampleItemListener(), true);
    }

    public static class SampleEntryListener implements EntryAddedListener, Serializable {

        @Override
        public void entryAdded(EntryEvent event) {
        }

        @Override
        public int hashCode() {
            return 31;
        }

        @Override
        public boolean equals(Object obj) {
            return obj instanceof SampleEntryListener;
        }
    }

    public static class SampleItemListener implements ItemListener, Serializable {

        @Override
        public void itemAdded(ItemEvent item) {
        }

        @Override
        public void itemRemoved(ItemEvent item) {
        }

        @Override
        public boolean equals(Object obj) {
            return (obj instanceof SampleItemListener);
        }

        @Override
        public int hashCode() {
            return 33;
        }
    }

    public static class SampleRingbufferStore implements RingbufferStore, Serializable {

        @Override
        public void store(long sequence, Object data) {
        }

        @Override
        public void storeAll(long firstItemSequence, Object[] items) {
        }

        @Override
        public Object load(long sequence) {
            return null;
        }

        @Override
        public long getLargestSequence() {
            return 0;
        }

        @Override
        public int hashCode() {
            return 33;
        }

        @Override
        public boolean equals(Object obj) {
            return (obj instanceof SampleRingbufferStore);
        }
    }

    public static class SampleRingbufferStoreFactory implements RingbufferStoreFactory, Serializable {

        @Override
        public RingbufferStore newRingbufferStore(String name, Properties properties) {
            return null;
        }

        @Override
        public boolean equals(Object obj) {
            return (obj instanceof SampleRingbufferStoreFactory);
        }
    }

    public static class SamplePartitionLostListener implements MapPartitionLostListener, Serializable {

        @Override
        public void partitionLost(MapPartitionLostEvent event) {
        }

        @Override
        public boolean equals(Object obj) {
            return (obj instanceof SamplePartitionLostListener);
        }
    }

    public static class SampleEvictionPolicyComparator extends EvictionPolicyComparator {

        @Override
        public int compare(EvictableEntryView e1, EvictableEntryView e2) {
            return 0;
        }

        @Override
        public boolean equals(Object obj) {
            return (obj instanceof SampleEvictionPolicyComparator);
        }
    }

    public static class SampleCachePartitionLostListener implements CachePartitionLostListener, Serializable {

        @Override
        public void partitionLost(CachePartitionLostEvent event) {
        }

        @Override
        public boolean equals(Object obj) {
            return (obj instanceof SampleCachePartitionLostListener);
        }
    }

    public static class SampleMessageListener implements MessageListener, Serializable {

        @Override
        public void onMessage(Message message) {
        }

        @Override
        public boolean equals(Object obj) {
            return (obj instanceof SampleMessageListener);
        }
    }

    public static class SampleExecutor implements Executor, Serializable {

        @Override
        public void execute(Runnable command) {
        }

        @Override
        public boolean equals(Object obj) {
            return (obj instanceof SampleExecutor);
        }
    }
}<|MERGE_RESOLUTION|>--- conflicted
+++ resolved
@@ -845,13 +845,8 @@
                 .setTimeToLiveSeconds(220)
                 .setMaxIdleSeconds(110)
                 .setSplitBrainProtectionName(randomString())
-<<<<<<< HEAD
-                .addMapAttributeConfig(new MapAttributeConfig("attributeName", "com.attribute.extractor"))
+                .addAttributeConfig(new AttributeConfig("attributeName", "com.attribute.extractor"))
                 .addIndexConfig(new IndexConfig(IndexType.SORTED, "attr"))
-=======
-                .addAttributeConfig(new AttributeConfig("attributeName", "com.attribute.extractor"))
-                .addMapIndexConfig(new MapIndexConfig("attr", true))
->>>>>>> 160b7b3b
                 .setMetadataPolicy(MetadataPolicy.OFF)
                 .setReadBackupData(true)
                 .setStatisticsEnabled(false);
