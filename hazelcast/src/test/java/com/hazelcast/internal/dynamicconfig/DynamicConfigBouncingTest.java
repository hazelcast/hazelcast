/*
 * Copyright (c) 2008-2019, Hazelcast, Inc. All Rights Reserved.
 *
 * Licensed under the Apache License, Version 2.0 (the "License");
 * you may not use this file except in compliance with the License.
 * You may obtain a copy of the License at
 *
 * http://www.apache.org/licenses/LICENSE-2.0
 *
 * Unless required by applicable law or agreed to in writing, software
 * distributed under the License is distributed on an "AS IS" BASIS,
 * WITHOUT WARRANTIES OR CONDITIONS OF ANY KIND, either express or implied.
 * See the License for the specific language governing permissions and
 * limitations under the License.
 */

package com.hazelcast.internal.dynamicconfig;

import com.hazelcast.config.CacheDeserializedValues;
import com.hazelcast.config.Config;
import com.hazelcast.config.EntryListenerConfig;
import com.hazelcast.config.HotRestartConfig;
import com.hazelcast.config.InMemoryFormat;
<<<<<<< HEAD
import com.hazelcast.config.IndexConfig;
import com.hazelcast.config.IndexType;
import com.hazelcast.config.MapAttributeConfig;
=======
import com.hazelcast.config.AttributeConfig;
>>>>>>> 160b7b3b
import com.hazelcast.config.MapConfig;
import com.hazelcast.config.MapPartitionLostListenerConfig;
import com.hazelcast.config.MapStoreConfig;
import com.hazelcast.config.MaxSizeConfig;
import com.hazelcast.config.NearCacheConfig;
import com.hazelcast.config.NearCachePreloaderConfig;
import com.hazelcast.config.PartitioningStrategyConfig;
import com.hazelcast.config.QueryCacheConfig;
import com.hazelcast.config.WanReplicationRef;
import com.hazelcast.core.EntryEvent;
import com.hazelcast.core.EntryListener;
import com.hazelcast.core.HazelcastInstance;
import com.hazelcast.map.MapEvent;
import com.hazelcast.map.eviction.LFUEvictionPolicy;
import com.hazelcast.map.listener.EntryUpdatedListener;
import com.hazelcast.test.HazelcastParallelClassRunner;
import com.hazelcast.test.HazelcastTestSupport;
import com.hazelcast.test.annotation.ParallelJVMTest;
import com.hazelcast.test.annotation.SlowTest;
import com.hazelcast.test.bounce.BounceMemberRule;
import org.junit.Rule;
import org.junit.Test;
import org.junit.experimental.categories.Category;
import org.junit.runner.RunWith;

import java.io.Serializable;
import java.util.Collections;

import static org.junit.Assert.assertEquals;

@RunWith(HazelcastParallelClassRunner.class)
@Category({SlowTest.class, ParallelJVMTest.class})
public class DynamicConfigBouncingTest extends HazelcastTestSupport {
    @Rule
    public BounceMemberRule bounceMemberRule = BounceMemberRule.with(getConfig())
            .clusterSize(4)
            .driverCount(1)
            .useTerminate(true)
            .build();

    public Config getConfig() {
        return new Config();
    }

    @Test
    public void doNotThrowExceptionWhenMemberIsGone() {
        Runnable[] methods = new Runnable[1];
        final String mapName = randomMapName();
        final HazelcastInstance testDriver = bounceMemberRule.getNextTestDriver();
        methods[0] = new SubmitDynamicMapConfig(mapName, testDriver);

        bounceMemberRule.testRepeatedly(methods, 60);
        HazelcastInstance instance = bounceMemberRule.getSteadyMember();
        MapConfig mapConfig = instance.getConfig().getMapConfig(mapName);
        assertEquals(createMapConfig(mapName), mapConfig);
    }

    private static MapConfig createMapConfig(String mapName) {
        NearCacheConfig nearCacheConfig = new NearCacheConfig()
                .setCacheLocalEntries(true)
                .setInMemoryFormat(InMemoryFormat.NATIVE)
                .setLocalUpdatePolicy(NearCacheConfig.LocalUpdatePolicy.CACHE_ON_UPDATE)
                .setPreloaderConfig(new NearCachePreloaderConfig()
                        .setEnabled(true));

        HotRestartConfig hotRestartConfig = new HotRestartConfig()
                .setEnabled(true)
                .setFsync(true);

        MaxSizeConfig maxSizeConfig = new MaxSizeConfig()
                .setSize(1000)
                .setMaxSizePolicy(MaxSizeConfig.MaxSizePolicy.FREE_HEAP_SIZE);

        MapStoreConfig mapStoreConfig = new MapStoreConfig()
                .setEnabled(true)
                .setClassName("foo.bar.MapStoreDoesNotExist");

        WanReplicationRef wanRef = new WanReplicationRef("name", "foo.bar.PolicyClass",
                Collections.<String>emptyList(), true);

        EntryListenerConfig classEntryListener = new EntryListenerConfig("foo.bar.ClassName", true, true);
        EntryListenerConfig entryListener = new EntryListenerConfig(new MyEntryListener(), true, true);
        EntryListenerConfig mapListener = new EntryListenerConfig(new MyEntryUpdatedListener(), true, true);

        QueryCacheConfig queryCacheConfig = new QueryCacheConfig("queryCacheName")
                .setBatchSize(100)
                .addIndexConfig(new IndexConfig(IndexType.HASH, "attribute"))
                .addEntryListenerConfig(new EntryListenerConfig("foo.bar.Classname", false, true))
                .setInMemoryFormat(InMemoryFormat.OBJECT);

        return new MapConfig(mapName)
                .setBackupCount(2)
                .setBackupCount(3)
                .setTimeToLiveSeconds(12)
                .setMaxIdleSeconds(20)
                .setMapEvictionPolicy(new LFUEvictionPolicy())
                .setNearCacheConfig(nearCacheConfig)
                .setReadBackupData(true)
                .setCacheDeserializedValues(CacheDeserializedValues.ALWAYS)
                .setInMemoryFormat(InMemoryFormat.OBJECT)
                .setHotRestartConfig(hotRestartConfig)
                .setMaxSizeConfig(maxSizeConfig)
                .setMapStoreConfig(mapStoreConfig)
                .setWanReplicationRef(wanRef)
                .addEntryListenerConfig(classEntryListener)
                .addEntryListenerConfig(entryListener)
                .addEntryListenerConfig(mapListener)
                .addMapPartitionLostListenerConfig(new MapPartitionLostListenerConfig("foo.bar.Classname"))
<<<<<<< HEAD
                .addIndexConfig(new IndexConfig(IndexType.SORTED, "orderAttribute"))
                .addIndexConfig(new IndexConfig(IndexType.HASH, "unorderedAttribute"))
                .addMapAttributeConfig(new MapAttributeConfig("attribute", "foo.bar.ExtractorClass"))
=======
                .addMapIndexConfig(new MapIndexConfig("orderAttribute", true))
                .addMapIndexConfig(new MapIndexConfig("unorderedAttribute", false))
                .addAttributeConfig(new AttributeConfig("attribute", "foo.bar.ExtractorClass"))
>>>>>>> 160b7b3b
                .addQueryCacheConfig(queryCacheConfig)
                .setStatisticsEnabled(false)
                .setPartitioningStrategyConfig(new PartitioningStrategyConfig("foo.bar.Class"))
                .setSplitBrainProtectionName("split-brain-protection");
    }

    private static class MyEntryUpdatedListener implements EntryUpdatedListener, Serializable {

        @Override
        public void entryUpdated(EntryEvent event) {
        }

        @Override
        public int hashCode() {
            return getClass().hashCode();
        }

        @Override
        public boolean equals(Object obj) {
            if (obj == null) {
                return false;
            }
            return getClass().equals(obj.getClass());
        }
    }

    private static class MyEntryListener implements EntryListener, Serializable {

        @Override
        public void entryAdded(EntryEvent event) {
        }

        @Override
        public void entryUpdated(EntryEvent event) {
        }

        @Override
        public void entryRemoved(EntryEvent event) {
        }

        @Override
        public void mapCleared(MapEvent event) {
        }

        @Override
        public void mapEvicted(MapEvent event) {
        }

        @Override
        public void entryEvicted(EntryEvent event) {
        }

        @Override
        public void entryExpired(EntryEvent event) {

        }

        @Override
        public int hashCode() {
            return getClass().hashCode();
        }

        @Override
        public boolean equals(Object obj) {
            if (obj == null) {
                return false;
            }
            return getClass().equals(obj.getClass());
        }
    }

    private static class SubmitDynamicMapConfig implements Runnable {

        private final String mapName;
        private final HazelcastInstance testDriver;

        SubmitDynamicMapConfig(String mapName, HazelcastInstance testDriver) {
            this.mapName = mapName;
            this.testDriver = testDriver;
        }

        @Override
        public void run() {
            MapConfig mapConfig = createMapConfig(mapName);
            testDriver.getConfig().addMapConfig(mapConfig);
        }
    }
}<|MERGE_RESOLUTION|>--- conflicted
+++ resolved
@@ -21,13 +21,9 @@
 import com.hazelcast.config.EntryListenerConfig;
 import com.hazelcast.config.HotRestartConfig;
 import com.hazelcast.config.InMemoryFormat;
-<<<<<<< HEAD
 import com.hazelcast.config.IndexConfig;
 import com.hazelcast.config.IndexType;
-import com.hazelcast.config.MapAttributeConfig;
-=======
 import com.hazelcast.config.AttributeConfig;
->>>>>>> 160b7b3b
 import com.hazelcast.config.MapConfig;
 import com.hazelcast.config.MapPartitionLostListenerConfig;
 import com.hazelcast.config.MapStoreConfig;
@@ -136,15 +132,9 @@
                 .addEntryListenerConfig(entryListener)
                 .addEntryListenerConfig(mapListener)
                 .addMapPartitionLostListenerConfig(new MapPartitionLostListenerConfig("foo.bar.Classname"))
-<<<<<<< HEAD
                 .addIndexConfig(new IndexConfig(IndexType.SORTED, "orderAttribute"))
                 .addIndexConfig(new IndexConfig(IndexType.HASH, "unorderedAttribute"))
-                .addMapAttributeConfig(new MapAttributeConfig("attribute", "foo.bar.ExtractorClass"))
-=======
-                .addMapIndexConfig(new MapIndexConfig("orderAttribute", true))
-                .addMapIndexConfig(new MapIndexConfig("unorderedAttribute", false))
                 .addAttributeConfig(new AttributeConfig("attribute", "foo.bar.ExtractorClass"))
->>>>>>> 160b7b3b
                 .addQueryCacheConfig(queryCacheConfig)
                 .setStatisticsEnabled(false)
                 .setPartitioningStrategyConfig(new PartitioningStrategyConfig("foo.bar.Class"))
