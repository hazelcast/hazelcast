/*
 * Copyright (c) 2008-2019, Hazelcast, Inc. All Rights Reserved.
 *
 * Licensed under the Apache License, Version 2.0 (the "License");
 * you may not use this file except in compliance with the License.
 * You may obtain a copy of the License at
 *
 * http://www.apache.org/licenses/LICENSE-2.0
 *
 * Unless required by applicable law or agreed to in writing, software
 * distributed under the License is distributed on an "AS IS" BASIS,
 * WITHOUT WARRANTIES OR CONDITIONS OF ANY KIND, either express or implied.
 * See the License for the specific language governing permissions and
 * limitations under the License.
 */

package com.hazelcast.internal.management;

import com.hazelcast.client.Client;
<<<<<<< HEAD
import com.hazelcast.client.impl.ClientEndpointImpl;
=======
>>>>>>> 6bd653c4
import com.hazelcast.client.impl.ClientEngine;
import com.hazelcast.client.impl.ClientImpl;
import com.hazelcast.client.impl.ClientSelectors;
import com.hazelcast.core.HazelcastInstance;
import com.hazelcast.internal.json.JsonObject;
import com.hazelcast.internal.management.dto.ClientBwListDTO;
import com.hazelcast.internal.management.dto.ClientBwListEntryDTO;
import com.hazelcast.internal.nio.Connection;
import com.hazelcast.internal.nio.ConnectionType;
import com.hazelcast.test.HazelcastParallelClassRunner;
import com.hazelcast.test.HazelcastTestSupport;
import com.hazelcast.test.annotation.ParallelJVMTest;
import com.hazelcast.test.annotation.QuickTest;
import org.junit.Before;
import org.junit.Test;
import org.junit.experimental.categories.Category;
import org.junit.runner.RunWith;

import java.net.InetAddress;
import java.net.InetSocketAddress;
import java.net.UnknownHostException;
import java.util.ArrayList;
import java.util.Arrays;
import java.util.HashSet;
import java.util.List;
import java.util.Set;

import static com.hazelcast.internal.management.dto.ClientBwListDTO.Mode;
import static com.hazelcast.internal.management.dto.ClientBwListEntryDTO.Type;
import static java.util.Collections.singletonList;
import static org.junit.Assert.assertFalse;
import static org.junit.Assert.assertTrue;
import static org.mockito.Mockito.mock;
import static org.mockito.Mockito.when;

@RunWith(HazelcastParallelClassRunner.class)
@Category({QuickTest.class, ParallelJVMTest.class})
public class ClientBwListConfigHandlerTest extends HazelcastTestSupport {

    private HazelcastInstance instance;
    private ClientEngine clientEngine;
    private ClientBwListConfigHandler handler;

    @Before
    public void setUp() {
        instance = createHazelcastInstance();
        clientEngine = getNode(instance).getClientEngine();
        handler = new ClientBwListConfigHandler(clientEngine);
    }

    @Test
    public void testHandleLostConnection() {
        clientEngine.applySelector(ClientSelectors.none());

        handler.handleLostConnection();

        Client client = createClient("127.0.0.1", randomString());

        assertTrue(clientEngine.isClientAllowed(client));
    }

    @Test
    public void testHandleWhitelist() {
        JsonObject configJson = createConfig(Mode.WHITELIST,
                new ClientBwListEntryDTO(Type.IP_ADDRESS, "127.0.0.*"),
                new ClientBwListEntryDTO(Type.IP_ADDRESS, "192.168.0.1"),
                new ClientBwListEntryDTO(Type.IP_ADDRESS, "192.168.0.42-43"),
                new ClientBwListEntryDTO(Type.IP_ADDRESS, "fe80:0:0:0:45c5:47ee:fe15:493a"),
                new ClientBwListEntryDTO(Type.INSTANCE_NAME, "client*"),
                new ClientBwListEntryDTO(Type.LABEL, "label*"));
        handler.handleNewConfig(configJson);

        Client[] allowed = {
                createClient("127.0.0.3", "a_name"),
                createClient("192.168.0.1", "a_name"),
                createClient("192.168.0.42", "a_name"),
                createClient("fe80:0:0:0:45c5:47ee:fe15:493a", "a_name"),
                createClient("192.168.0.101", "client4"),
                createClient("192.168.0.101", "a_name", "label")
        };
        for (Client client : allowed) {
            assertTrue(clientEngine.isClientAllowed(client));
        }

        Client[] denied = {
                createClient("192.168.0.101", "a_name", "random"),
                createClient("fe70:0:0:0:35c5:16ee:fe15:491a", "a_name", "random")
        };
        for (Client client : denied) {
            assertFalse(clientEngine.isClientAllowed(client));
        }
    }

    @Test
    public void testHandleBlacklist() {
        JsonObject configJson = createConfig(Mode.BLACKLIST,
                new ClientBwListEntryDTO(Type.IP_ADDRESS, "127.0.0.*"),
                new ClientBwListEntryDTO(Type.IP_ADDRESS, "192.168.0.1"),
                new ClientBwListEntryDTO(Type.IP_ADDRESS, "192.168.*.42"),
                new ClientBwListEntryDTO(Type.IP_ADDRESS, "fe80:0:0:0:45c5:47ee:fe15:*"),
                new ClientBwListEntryDTO(Type.INSTANCE_NAME, "*_client"),
                new ClientBwListEntryDTO(Type.LABEL, "test*label"));
        handler.handleNewConfig(configJson);

        Client[] allowed = {
                createClient("192.168.0.101", "a_name", "random"),
                createClient("fe70:0:0:0:35c5:16ee:fe15:491a", "a_name", "random")
        };
        for (Client client : allowed) {
            assertTrue(clientEngine.isClientAllowed(client));
        }

        Client[] denied = {
                createClient("127.0.0.3", "a_name"),
                createClient("192.168.0.1", "a_name"),
                createClient("192.168.0.42", "a_name"),
                createClient("fe80:0:0:0:45c5:47ee:fe15:493a", "a_name"),
                createClient("192.168.0.101", "java_client"),
                createClient("192.168.0.101", "a_name", "test_label"),
                createClient("192.168.0.101", "a_name", "testlabel")
        };
        for (Client client : denied) {
            assertFalse(clientEngine.isClientAllowed(client));
        }
    }

    @Test
    public void testHandleEmptyWhitelist() {
        JsonObject configJson = createConfig(Mode.WHITELIST);
        handler.handleNewConfig(configJson);

        Client client = createClient("127.0.0.1", "a_name");
        assertFalse(clientEngine.isClientAllowed(client));
    }

    @Test
    public void testHandleEmptyBlacklist() {
        clientEngine.applySelector(ClientSelectors.none());

        JsonObject configJson = createConfig(Mode.BLACKLIST);
        handler.handleNewConfig(configJson);

        Client client = createClient("127.0.0.1", "a_name");
        assertTrue(clientEngine.isClientAllowed(client));
    }

    @Test
    public void testHandleDisabledMode() {
        clientEngine.applySelector(ClientSelectors.none());

        JsonObject configJson = createConfig(Mode.DISABLED);
        handler.handleNewConfig(configJson);

        Client client = createClient("127.0.0.1", randomString());
        assertTrue(clientEngine.isClientAllowed(client));
    }

    @Test
    public void testHandleEmptyConfig() {
        clientEngine.applySelector(ClientSelectors.none());

        JsonObject configJson = new JsonObject();
        handler.handleNewConfig(configJson);

        Client client = createClient("127.0.0.1", randomString());
        assertFalse(clientEngine.isClientAllowed(client));
    }

    @Test
    public void testHandleInvalidMode() {
        clientEngine.applySelector(ClientSelectors.none());

        JsonObject configJson = createConfig(Mode.DISABLED);
        configJson.get("clientBwList").asObject().set("mode", "invalid_mode");
        handler.handleNewConfig(configJson);

        Client client = createClient("127.0.0.1", randomString());
        assertFalse(clientEngine.isClientAllowed(client));
    }

    @Test
    public void testHandleInvalidEntry() {
        clientEngine.applySelector(ClientSelectors.none());

        JsonObject configJson = createConfig(Mode.WHITELIST,
                new ClientBwListEntryDTO(Type.LABEL, "192.168.0.1"),
                new ClientBwListEntryDTO(Type.IP_ADDRESS, "192.168.0.2"));
        configJson.get("clientBwList").asObject()
                .get("entries").asArray()
                .get(0).asObject().set("type", "invalid_type");
        handler.handleNewConfig(configJson);

        Client client1 = createClient("192.168.0.1", randomString());
        assertFalse(clientEngine.isClientAllowed(client1));

        Client client2 = createClient("192.168.0.2", randomString());
        assertFalse(clientEngine.isClientAllowed(client2));
    }

    @Test
    public void testApplyConfig() {
        clientEngine.applySelector(ClientSelectors.none());

        ClientBwListDTO config = new ClientBwListDTO(
                Mode.WHITELIST,
                singletonList(new ClientBwListEntryDTO(Type.IP_ADDRESS, "127.0.0.*"))
        );
        handler.applyConfig(config);

        Client client = createClient("127.0.0.42", randomString());
        assertTrue(clientEngine.isClientAllowed(client));
    }

<<<<<<< HEAD
    @Test
    public void testHandleEmptyWhitelist_doesNotDisconnectMCClient() {
        JsonObject configJson = createConfig(Mode.WHITELIST);
        handler.handleNewConfig(configJson);

        Connection mockConnection = mock(Connection.class);
        when(mockConnection.getType()).thenReturn(ConnectionType.MC_JAVA_CLIENT);
        ClientEndpointImpl mcClient = new ClientEndpointImpl(clientEngine, getNodeEngineImpl(instance), mockConnection);
        assertTrue(clientEngine.isClientAllowed(mcClient));
    }

=======
>>>>>>> 6bd653c4
    private JsonObject createConfig(Mode mode, ClientBwListEntryDTO... entries) {
        List<ClientBwListEntryDTO> entriesList = new ArrayList<>();
        if (entries != null) {
            entriesList.addAll(Arrays.asList(entries));
        }
        ClientBwListDTO configDTO = new ClientBwListDTO(mode, entriesList);
        JsonObject result = new JsonObject();
        result.add("clientBwList", configDTO.toJson());
        return result;
    }

    private Client createClient(String ip, String name, String... labels) {
        Set<String> labelsSet = new HashSet<String>();
        if (labels != null && labels.length > 0) {
            labelsSet.addAll(Arrays.asList(labels));
        }
        return new ClientImpl(null, createInetSocketAddress(ip), name, labelsSet);
    }

    private InetSocketAddress createInetSocketAddress(String name) {
        try {
            return new InetSocketAddress(InetAddress.getByName(name), 5000);
        } catch (UnknownHostException e) {
            throw new RuntimeException(e);
        }
    }


}<|MERGE_RESOLUTION|>--- conflicted
+++ resolved
@@ -17,10 +17,7 @@
 package com.hazelcast.internal.management;
 
 import com.hazelcast.client.Client;
-<<<<<<< HEAD
 import com.hazelcast.client.impl.ClientEndpointImpl;
-=======
->>>>>>> 6bd653c4
 import com.hazelcast.client.impl.ClientEngine;
 import com.hazelcast.client.impl.ClientImpl;
 import com.hazelcast.client.impl.ClientSelectors;
@@ -234,7 +231,6 @@
         assertTrue(clientEngine.isClientAllowed(client));
     }
 
-<<<<<<< HEAD
     @Test
     public void testHandleEmptyWhitelist_doesNotDisconnectMCClient() {
         JsonObject configJson = createConfig(Mode.WHITELIST);
@@ -246,8 +242,6 @@
         assertTrue(clientEngine.isClientAllowed(mcClient));
     }
 
-=======
->>>>>>> 6bd653c4
     private JsonObject createConfig(Mode mode, ClientBwListEntryDTO... entries) {
         List<ClientBwListEntryDTO> entriesList = new ArrayList<>();
         if (entries != null) {
@@ -260,7 +254,7 @@
     }
 
     private Client createClient(String ip, String name, String... labels) {
-        Set<String> labelsSet = new HashSet<String>();
+        Set<String> labelsSet = new HashSet<>();
         if (labels != null && labels.length > 0) {
             labelsSet.addAll(Arrays.asList(labels));
         }
