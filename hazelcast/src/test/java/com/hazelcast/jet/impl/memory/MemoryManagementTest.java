/*
 * Copyright (c) 2008-2021, Hazelcast, Inc. All Rights Reserved.
 *
 * Licensed under the Apache License, Version 2.0 (the "License");
 * you may not use this file except in compliance with the License.
 * You may obtain a copy of the License at
 *
 * http://www.apache.org/licenses/LICENSE-2.0
 *
 * Unless required by applicable law or agreed to in writing, software
 * distributed under the License is distributed on an "AS IS" BASIS,
 * WITHOUT WARRANTIES OR CONDITIONS OF ANY KIND, either express or implied.
 * See the License for the specific language governing permissions and
 * limitations under the License.
 */

package com.hazelcast.jet.impl.memory;

import com.hazelcast.config.Config;
import com.hazelcast.function.FunctionEx;
import com.hazelcast.jet.SimpleTestInClusterSupport;
import com.hazelcast.jet.Util;
import com.hazelcast.jet.aggregate.AggregateOperations;
import com.hazelcast.jet.config.JobConfig;
import com.hazelcast.jet.pipeline.BatchStage;
import com.hazelcast.jet.pipeline.JoinClause;
import com.hazelcast.jet.pipeline.Pipeline;
import com.hazelcast.jet.pipeline.test.TestSources;
import org.junit.BeforeClass;
import org.junit.Test;

import java.util.Collection;
import java.util.Map.Entry;
import java.util.stream.IntStream;

import static com.hazelcast.function.Functions.wholeItem;
import static com.hazelcast.jet.Util.entry;
import static com.hazelcast.jet.aggregate.AggregateOperations.counting;
import static com.hazelcast.jet.pipeline.Sinks.noop;
import static com.hazelcast.jet.pipeline.test.AssertionSinks.assertOrdered;
import static java.util.Collections.singletonList;
import static java.util.stream.Collectors.toList;
import static org.assertj.core.api.Assertions.assertThatThrownBy;

public class MemoryManagementTest extends SimpleTestInClusterSupport {

    private static final int MAX_PROCESSOR_ACCUMULATED_RECORDS = 5;

    @BeforeClass
    public static void setUpClass() {
        Config config = smallInstanceConfig();
        config.getJetConfig().getInstanceConfig()
                .setCooperativeThreadCount(1)
                .setMaxProcessorAccumulatedRecords(MAX_PROCESSOR_ACCUMULATED_RECORDS);

        initialize(1, config);
    }

    @Test
    public void when_maxAccumulatedRecordsCountIsNotExceededWhileAggregating_then_succeeds() {
        Pipeline pipeline = Pipeline.create();
        pipeline.readFrom(TestSources.items(list(MAX_PROCESSOR_ACCUMULATED_RECORDS)))
                .aggregate(AggregateOperations.toList())
                .writeTo(assertOrdered(singletonList(list(MAX_PROCESSOR_ACCUMULATED_RECORDS))));

        instance().newJob(pipeline).join();
    }

    @Test
    public void when_maxAccumulatedRecordsCountIsNotExceededWhileGrouping_then_succeeds() {
        Pipeline pipeline = Pipeline.create();
        pipeline.readFrom(TestSources.items(list(MAX_PROCESSOR_ACCUMULATED_RECORDS)))
                .groupingKey(wholeItem())
                .aggregate(counting())
                .writeTo(assertOrdered(cardinalities(MAX_PROCESSOR_ACCUMULATED_RECORDS)));

        instance().newJob(pipeline).join();
    }

    @Test
    public void when_maxAccumulatedRecordsCountIsExceededWhileGrouping_then_throws() {
        Pipeline pipeline = Pipeline.create();
        pipeline.readFrom(TestSources.items(list(MAX_PROCESSOR_ACCUMULATED_RECORDS + 1)))
                .groupingKey(wholeItem())
                .aggregate(counting())
                .writeTo(noop());

        assertThatThrownBy(() -> instance().newJob(pipeline).join())
                .hasMessageContaining("Exception thrown to prevent an OutOfMemoryError on this Hazelcast instance");
    }

    @Test
    public void when_maxAccumulatedRecordsCountIsNotExceededWhileSorting_then_succeeds() {
        Pipeline pipeline = Pipeline.create();
        pipeline.readFrom(TestSources.items(list(MAX_PROCESSOR_ACCUMULATED_RECORDS)))
                .sort()
                .writeTo(assertOrdered(list(MAX_PROCESSOR_ACCUMULATED_RECORDS)));

        instance().newJob(pipeline).join();
    }

    @Test
    public void when_maxAccumulatedRecordsCountIsExceededWhileSorting_then_throws() {
        Pipeline pipeline = Pipeline.create();
        pipeline.readFrom(TestSources.items(list(MAX_PROCESSOR_ACCUMULATED_RECORDS + 1)))
                .sort()
                .writeTo(noop());

        assertThatThrownBy(() -> instance().newJob(pipeline).join())
                .hasMessageContaining("Exception thrown to prevent an OutOfMemoryError on this Hazelcast instance");
    }

    @Test
    public void when_maxAccumulatedRecordsCountIsNotExceededWhileJoining_then_succeeds() {
        Pipeline pipeline = Pipeline.create();
        BatchStage<Integer> left = pipeline.readFrom(TestSources.items(list(MAX_PROCESSOR_ACCUMULATED_RECORDS)));
        BatchStage<Entry<Integer, Long>> right = pipeline.readFrom(TestSources.items(cardinalities(MAX_PROCESSOR_ACCUMULATED_RECORDS)));
        left.hashJoin(right, JoinClause.joinMapEntries(wholeItem()), Util::entry)
                .writeTo(assertOrdered(cardinalities(MAX_PROCESSOR_ACCUMULATED_RECORDS)));

        instance().newJob(pipeline).join();
    }

    @Test
    public void when_maxAccumulatedRecordsCountIsExceededWhileJoining_then_throws() {
        Pipeline pipeline = Pipeline.create();
        BatchStage<Integer> left = pipeline.readFrom(TestSources.items(list(MAX_PROCESSOR_ACCUMULATED_RECORDS + 1)));
        BatchStage<Entry<Integer, Long>> right = pipeline.readFrom(TestSources.items(cardinalities(MAX_PROCESSOR_ACCUMULATED_RECORDS + 1)));
        left.hashJoin(right, JoinClause.joinMapEntries(wholeItem()), Util::entry)
                .writeTo(noop());

        assertThatThrownBy(() -> instance().newJob(pipeline).join())
                .hasMessageContaining("Exception thrown to prevent an OutOfMemoryError on this Hazelcast instance");
    }

    @Test
<<<<<<< HEAD
    public void test_jobConfigurationHasPrecedenceOverInstanceOne() {
        Pipeline pipeline = Pipeline.create();
        pipeline.readFrom(TestSources.items(list(MAX_PROCESSOR_ACCUMULATED_RECORDS)))
                .groupingKey(wholeItem())
                .aggregate(counting())
                .writeTo(noop());

        JobConfig jobConfig = new JobConfig().setMaxProcessorAccumulatedRecords(MAX_PROCESSOR_ACCUMULATED_RECORDS - 1);

        assertThatThrownBy(() -> instance().newJob(pipeline, jobConfig).join())
=======
    public void when_maxAccumulatedRecordsCountIsNotExceededWhileTransforming_then_succeeds() {
        Pipeline pipeline = Pipeline.create();
        pipeline.readFrom(TestSources.items(list(MAX_PROCESSOR_ACCUMULATED_RECORDS)))
                .mapStateful(() -> 1, (s, i) -> i)
                .writeTo(assertOrdered(list(MAX_PROCESSOR_ACCUMULATED_RECORDS)));

        instance().newJob(pipeline).join();
    }

    @Test
    public void when_maxAccumulatedRecordsCountIsExceededWhileTransforming_then_throws() {
        Pipeline pipeline = Pipeline.create();
        pipeline.readFrom(TestSources.items(list(MAX_PROCESSOR_ACCUMULATED_RECORDS + 1)))
                .groupingKey(FunctionEx.identity())
                .mapStateful(() -> 1, (a, k, i) -> i)
                .writeTo(noop());

        assertThatThrownBy(() -> instance().newJob(pipeline).join())
>>>>>>> 963bf5b9
                .hasMessageContaining("Exception thrown to prevent an OutOfMemoryError on this Hazelcast instance");
    }

    private static Collection<Integer> list(int numberOfItems) {
        return IntStream.range(0, numberOfItems).boxed().collect(toList());
    }

    @SuppressWarnings("SameParameterValue")
    private static Collection<Entry<Integer, Long>> cardinalities(int numberOfItems) {
        return IntStream.range(0, numberOfItems).mapToObj(i -> entry(i, 1L)).collect(toList());
    }
}<|MERGE_RESOLUTION|>--- conflicted
+++ resolved
@@ -134,18 +134,6 @@
     }
 
     @Test
-<<<<<<< HEAD
-    public void test_jobConfigurationHasPrecedenceOverInstanceOne() {
-        Pipeline pipeline = Pipeline.create();
-        pipeline.readFrom(TestSources.items(list(MAX_PROCESSOR_ACCUMULATED_RECORDS)))
-                .groupingKey(wholeItem())
-                .aggregate(counting())
-                .writeTo(noop());
-
-        JobConfig jobConfig = new JobConfig().setMaxProcessorAccumulatedRecords(MAX_PROCESSOR_ACCUMULATED_RECORDS - 1);
-
-        assertThatThrownBy(() -> instance().newJob(pipeline, jobConfig).join())
-=======
     public void when_maxAccumulatedRecordsCountIsNotExceededWhileTransforming_then_succeeds() {
         Pipeline pipeline = Pipeline.create();
         pipeline.readFrom(TestSources.items(list(MAX_PROCESSOR_ACCUMULATED_RECORDS)))
@@ -164,7 +152,20 @@
                 .writeTo(noop());
 
         assertThatThrownBy(() -> instance().newJob(pipeline).join())
->>>>>>> 963bf5b9
+                .hasMessageContaining("Exception thrown to prevent an OutOfMemoryError on this Hazelcast instance");
+    }
+
+    @Test
+    public void test_jobConfigurationHasPrecedenceOverInstanceOne() {
+        Pipeline pipeline = Pipeline.create();
+        pipeline.readFrom(TestSources.items(list(MAX_PROCESSOR_ACCUMULATED_RECORDS)))
+                .groupingKey(wholeItem())
+                .aggregate(counting())
+                .writeTo(noop());
+
+        JobConfig jobConfig = new JobConfig().setMaxProcessorAccumulatedRecords(MAX_PROCESSOR_ACCUMULATED_RECORDS - 1);
+
+        assertThatThrownBy(() -> instance().newJob(pipeline, jobConfig).join())
                 .hasMessageContaining("Exception thrown to prevent an OutOfMemoryError on this Hazelcast instance");
     }
 
