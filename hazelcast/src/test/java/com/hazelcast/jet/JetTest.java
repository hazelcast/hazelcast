--- conflicted
+++ resolved
@@ -62,9 +62,6 @@
         HazelcastInstance instance = createHazelcastInstance(config);
 
         // Then
-<<<<<<< HEAD
-        assertThrows(IllegalStateException.class, instance::getJet);
-=======
         assertThrows(JetDisabledException.class, instance::getJet);
     }
 
@@ -92,7 +89,6 @@
         JetClientInstanceImpl jet = (JetClientInstanceImpl) client.getJet();
 
         assertThrows(JetDisabledException.class, jet::getJobSummaryList);
->>>>>>> 4544e4a6
     }
 
     @Test
