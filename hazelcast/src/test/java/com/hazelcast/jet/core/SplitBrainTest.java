/*
 * Copyright (c) 2008-2021, Hazelcast, Inc. All Rights Reserved.
 *
 * Licensed under the Apache License, Version 2.0 (the "License");
 * you may not use this file except in compliance with the License.
 * You may obtain a copy of the License at
 *
 * http://www.apache.org/licenses/LICENSE-2.0
 *
 * Unless required by applicable law or agreed to in writing, software
 * distributed under the License is distributed on an "AS IS" BASIS,
 * WITHOUT WARRANTIES OR CONDITIONS OF ANY KIND, either express or implied.
 * See the License for the specific language governing permissions and
 * limitations under the License.
 */

package com.hazelcast.jet.core;

import com.hazelcast.config.Config;
import com.hazelcast.internal.cluster.ClusterService;
import com.hazelcast.jet.JetInstance;
import com.hazelcast.jet.Job;
import com.hazelcast.jet.config.JobConfig;
import com.hazelcast.jet.core.TestProcessors.MockPS;
import com.hazelcast.jet.core.TestProcessors.NoOutputSourceP;
import com.hazelcast.jet.impl.JetService;
import com.hazelcast.jet.impl.JobExecutionRecord;
import com.hazelcast.jet.impl.JobRepository;
import com.hazelcast.jet.impl.MasterContext;
import com.hazelcast.test.HazelcastSerialClassRunner;
import com.hazelcast.test.annotation.NightlyTest;
import org.junit.Rule;
import org.junit.Test;
import org.junit.experimental.categories.Category;
import org.junit.rules.ExpectedException;
import org.junit.runner.RunWith;

import java.util.concurrent.CancellationException;
import java.util.concurrent.CountDownLatch;
import java.util.concurrent.Future;
import java.util.concurrent.TimeUnit;
import java.util.function.BiConsumer;
import java.util.function.Consumer;

import static com.hazelcast.internal.partition.IPartition.MAX_BACKUP_COUNT;
import static com.hazelcast.jet.core.JobStatus.COMPLETED;
import static com.hazelcast.jet.core.JobStatus.NOT_RUNNING;
import static com.hazelcast.jet.core.JobStatus.RUNNING;
import static com.hazelcast.jet.core.JobStatus.STARTING;
import static org.junit.Assert.assertEquals;
import static org.junit.Assert.assertNotNull;
import static org.junit.Assert.assertTrue;
import static org.junit.Assert.fail;

@RunWith(HazelcastSerialClassRunner.class)
@Category({NightlyTest.class})
public class SplitBrainTest extends JetSplitBrainTestSupport {

    @Rule
    public ExpectedException expectedException = ExpectedException.none();

    @Override
    protected void onBeforeSetup() {
        TestProcessors.reset(1);
    }

    @Override
    protected void onConfigCreated(Config config) {
        config.getJetConfig().getInstanceConfig().setBackupCount(MAX_BACKUP_COUNT);
        config.getJetConfig().getInstanceConfig().setScaleUpDelayMillis(3000);
    }

    @Test
    public void when_quorumIsLostOnMinority_then_jobDoesNotRestartOnMinorityAndCancelledAfterMerge() {
        int firstSubClusterSize = 3;
        int secondSubClusterSize = 2;
        int clusterSize = firstSubClusterSize + secondSubClusterSize;
        NoOutputSourceP.executionStarted = new CountDownLatch(clusterSize * PARALLELISM);
        Job[] jobRef = new Job[1];

        Consumer<JetInstance[]> beforeSplit = instances -> {
            MockPS processorSupplier = new MockPS(NoOutputSourceP::new, clusterSize);
            DAG dag = new DAG().vertex(new Vertex("test", processorSupplier));
            jobRef[0] = instances[0].newJob(dag, new JobConfig().setSplitBrainProtection(true));
            assertOpenEventually(NoOutputSourceP.executionStarted);
        };

        Future[] minorityJobFutureRef = new Future[1];

        BiConsumer<JetInstance[], JetInstance[]> onSplit = (firstSubCluster, secondSubCluster) -> {
            NoOutputSourceP.proceedLatch.countDown();

            assertTrueEventually(() ->
                    assertEquals(clusterSize + firstSubClusterSize, MockPS.initCount.get()));

            long jobId = jobRef[0].getId();

            assertTrueEventually(() -> {
                JetService service = getJetService(firstSubCluster[0]);
                assertEquals(COMPLETED, service.getJobCoordinationService().getJobStatus(jobId).get());
            });

            JetService service2 = getJetService(secondSubCluster[0]);

            assertTrueEventually(() -> {
                MasterContext masterContext = service2.getJobCoordinationService().getMasterContext(jobId);
                assertNotNull(masterContext);
                minorityJobFutureRef[0] = masterContext.jobContext().jobCompletionFuture();
            });

            assertTrueAllTheTime(() -> {
                assertStatusNotRunningOrStarting(service2.getJobCoordinationService().getJobStatus(jobId).get());
            }, 20);
        };

        Consumer<JetInstance[]> afterMerge = instances -> {
            assertTrueEventually(() -> {
                assertEquals(clusterSize + firstSubClusterSize, MockPS.initCount.get());
                assertEquals(clusterSize + firstSubClusterSize, MockPS.closeCount.get());
            });

            assertEquals(clusterSize, MockPS.receivedCloseErrors.size());
            MockPS.receivedCloseErrors.forEach(t -> assertTrue("received " + t, t instanceof CancellationException));

            try {
                minorityJobFutureRef[0].get();
                fail();
            } catch (CancellationException expected) {
            } catch (Exception e) {
                throw new AssertionError(e);
            }
        };

        testSplitBrain(firstSubClusterSize, secondSubClusterSize, beforeSplit, onSplit, afterMerge);
    }

    @Test
    public void when_quorumIsLostOnBothSides_then_jobRestartsAfterMerge() {
        int firstSubClusterSize = 2;
        int secondSubClusterSize = 2;
        int clusterSize = firstSubClusterSize + secondSubClusterSize;
        NoOutputSourceP.executionStarted = new CountDownLatch(clusterSize * PARALLELISM);
        Job[] jobRef = new Job[1];

        Consumer<JetInstance[]> beforeSplit = instances -> {
            MockPS processorSupplier = new MockPS(NoOutputSourceP::new, clusterSize);
            DAG dag = new DAG().vertex(new Vertex("test", processorSupplier));
            jobRef[0] = instances[0].newJob(dag, new JobConfig().setSplitBrainProtection(true));
            assertOpenEventually(NoOutputSourceP.executionStarted);
        };

        BiConsumer<JetInstance[], JetInstance[]> onSplit = (firstSubCluster, secondSubCluster) -> {
            NoOutputSourceP.proceedLatch.countDown();

            long jobId = jobRef[0].getId();

            assertTrueEventually(() -> {
                JetService service1 = getJetService(firstSubCluster[0]);
                JetService service2 = getJetService(secondSubCluster[0]);
                MasterContext masterContext = service1.getJobCoordinationService().getMasterContext(jobId);
                assertNotNull(masterContext);
                masterContext = service2.getJobCoordinationService().getMasterContext(jobId);
                assertNotNull(masterContext);
            });

            assertTrueAllTheTime(() -> {
                JetService service1 = getJetService(firstSubCluster[0]);
                JetService service2 = getJetService(secondSubCluster[0]);
                JobStatus status1 = service1.getJobCoordinationService().getJobStatus(jobId).get();
                JobStatus status2 = service2.getJobCoordinationService().getJobStatus(jobId).get();
                assertStatusNotRunningOrStarting(status1);
                assertStatusNotRunningOrStarting(status2);
            }, 20);
        };

        Consumer<JetInstance[]> afterMerge = instances -> {
            assertTrueEventually(() -> {
                assertEquals(clusterSize * 2, MockPS.initCount.get());
                assertEquals(clusterSize * 2, MockPS.closeCount.get());
            });

            assertEquals(clusterSize, MockPS.receivedCloseErrors.size());
            MockPS.receivedCloseErrors.forEach(t -> assertTrue("received " + t, t instanceof CancellationException));
        };

        testSplitBrain(firstSubClusterSize, secondSubClusterSize, beforeSplit, onSplit, afterMerge);
    }

    @Test
    public void when_splitBrainProtectionIsDisabled_then_jobCompletesOnBothSides() {
        int firstSubClusterSize = 2;
        int secondSubClusterSize = 2;
        int clusterSize = firstSubClusterSize + secondSubClusterSize;
        NoOutputSourceP.executionStarted = new CountDownLatch(clusterSize * PARALLELISM);
        Job[] jobRef = new Job[1];

        Consumer<JetInstance[]> beforeSplit = instances -> {
            MockPS processorSupplier = new MockPS(NoOutputSourceP::new, clusterSize);
            DAG dag = new DAG().vertex(new Vertex("test", processorSupplier));
            jobRef[0] = instances[0].newJob(dag);
            assertOpenEventually(NoOutputSourceP.executionStarted);
        };

        BiConsumer<JetInstance[], JetInstance[]> onSplit = (firstSubCluster, secondSubCluster) -> {
            NoOutputSourceP.proceedLatch.countDown();

            long jobId = jobRef[0].getId();

            assertTrueEventually(() -> {
                JetService service1 = getJetService(firstSubCluster[0]);
                JetService service2 = getJetService(secondSubCluster[0]);
                assertEquals(COMPLETED, service1.getJobCoordinationService().getJobStatus(jobId).get());
                assertEquals(COMPLETED, service2.getJobCoordinationService().getJobStatus(jobId).get());
            });
        };

        Consumer<JetInstance[]> afterMerge = instances -> {
            assertTrueEventually(() -> {
                assertEquals("init count", clusterSize * 2, MockPS.initCount.get());
                assertEquals("close count", clusterSize * 2, MockPS.closeCount.get());
            });

            assertEquals(clusterSize, MockPS.receivedCloseErrors.size());
            MockPS.receivedCloseErrors.forEach(t -> assertTrue("received " + t, t instanceof CancellationException));
        };

        testSplitBrain(firstSubClusterSize, secondSubClusterSize, beforeSplit, onSplit, afterMerge);
    }

    @Test
    public void when_jobIsSubmittedToMinoritySide_then_jobIsCancelledDuringMerge() {
        int firstSubClusterSize = 3;
        int secondSubClusterSize = 2;
        NoOutputSourceP.executionStarted = new CountDownLatch(secondSubClusterSize * PARALLELISM);
        Job[] jobRef = new Job[1];

        BiConsumer<JetInstance[], JetInstance[]> onSplit = (firstSubCluster, secondSubCluster) -> {
            MockPS processorSupplier = new MockPS(NoOutputSourceP::new, secondSubClusterSize);
            DAG dag = new DAG().vertex(new Vertex("test", processorSupplier));
            jobRef[0] = secondSubCluster[0].newJob(dag, new JobConfig().setSplitBrainProtection(true));
            assertOpenEventually(NoOutputSourceP.executionStarted);
        };

        Consumer<JetInstance[]> afterMerge = instances -> {
            assertTrueEventually(() -> assertEquals(secondSubClusterSize, MockPS.receivedCloseErrors.size()), 20);
            MockPS.receivedCloseErrors.forEach(t -> assertTrue("received: " + t, t instanceof CancellationException));

            try {
                jobRef[0].getFuture().get(30, TimeUnit.SECONDS);
                fail();
            } catch (CancellationException ignored) {
            } catch (Exception e) {
                throw new AssertionError(e);
            }
        };

        testSplitBrain(firstSubClusterSize, secondSubClusterSize, null, onSplit, afterMerge);
    }

    @Test
    public void when_newMemberJoinsToCluster_then_jobQuorumSizeIsUpdated() {
        int clusterSize = 3;
        JetInstance[] instances = new JetInstance[clusterSize];
        for (int i = 0; i < clusterSize; i++) {
            instances[i] = createJetMember(createConfig());
        }

        NoOutputSourceP.executionStarted = new CountDownLatch(clusterSize * PARALLELISM);
        MockPS processorSupplier = new MockPS(NoOutputSourceP::new, clusterSize);
        DAG dag = new DAG().vertex(new Vertex("test", processorSupplier).localParallelism(PARALLELISM));
        Job job = instances[0].newJob(dag, new JobConfig().setSplitBrainProtection(true));
        assertOpenEventually(NoOutputSourceP.executionStarted);

        createJetMember(createConfig());

        assertTrueEventually(() -> {
            JetService service = getJetService(instances[0]);
            JobRepository jobRepository = service.getJobRepository();
            JobExecutionRecord record = jobRepository.getJobExecutionRecord(job.getId());
            assertEquals(3, record.getQuorumSize());
            MasterContext masterContext = service.getJobCoordinationService().getMasterContext(job.getId());
            assertEquals(3, masterContext.jobExecutionRecord().getQuorumSize());
        });

        NoOutputSourceP.proceedLatch.countDown();
    }

    @Test
    public void when_newMemberIsAddedAfterClusterSizeFallsBelowQuorumSize_then_jobRestartDoesNotSucceed() {
        int clusterSize = 5;
        JetInstance[] instances = new JetInstance[clusterSize];
        for (int i = 0; i < clusterSize; i++) {
            instances[i] = createJetMember(createConfig());
        }

        NoOutputSourceP.executionStarted = new CountDownLatch(clusterSize * PARALLELISM);
        MockPS processorSupplier = new MockPS(NoOutputSourceP::new, clusterSize);
        DAG dag = new DAG().vertex(new Vertex("test", processorSupplier).localParallelism(PARALLELISM));
        Job job = instances[0].newJob(dag, new JobConfig().setSplitBrainProtection(true));
        assertOpenEventually(NoOutputSourceP.executionStarted);

        for (int i = 1; i < clusterSize; i++) {
            instances[i].shutdown();
        }
        NoOutputSourceP.proceedLatch.countDown();
        assertJobStatusEventually(job, NOT_RUNNING, 10);
        createJetMember(createConfig());
        assertTrueAllTheTime(() -> assertStatusNotRunningOrStarting(job.getStatus()), 5);
    }

    private void assertStatusNotRunningOrStarting(JobStatus status) {
        assertTrue("status=" + status, status == NOT_RUNNING || status == STARTING);
    }

    @Test
    public void when_minorityMasterBecomesMajorityMaster_then_jobKeepsRunning() {
        int firstSubClusterSize = 2;
        int secondSubClusterSize = 1;
        int clusterSize = firstSubClusterSize + secondSubClusterSize;
        NoOutputSourceP.executionStarted = new CountDownLatch(secondSubClusterSize * PARALLELISM);
        Job[] jobRef = new Job[1];

        Consumer<JetInstance[]> beforeSplit = instances -> {
            MockPS processorSupplier = new MockPS(NoOutputSourceP::new, clusterSize);
            DAG dag = new DAG().vertex(new Vertex("test", processorSupplier));
            jobRef[0] = instances[2].newJob(dag);
            assertOpenEventually(NoOutputSourceP.executionStarted);
        };

        Consumer<JetInstance[]> afterMerge = instances -> {
            assertEquals(clusterSize, instances.length);

            logger.info("Shutting down 1st instance");
            instances[0].shutdown();
            logger.info("1st instance down, starting another instance");
<<<<<<< HEAD
            createJetMember(config);
=======
            createJetMember(createConfig());
>>>>>>> b1629303

            logger.info("Shutting down 2nd instance");
            instances[1].shutdown();

            assertTrue(((ClusterService) instances[2].getCluster()).isMaster());

            assertJobStatusEventually(jobRef[0], RUNNING, 10);
            assertTrueAllTheTime(() -> assertEquals(RUNNING, jobRef[0].getStatus()), 5);
        };

        testSplitBrain(firstSubClusterSize, secondSubClusterSize, beforeSplit, null, afterMerge);
    }

    @Test
    public void when_splitBrainProtectionDisabled_then_jobRunsTwiceAndAgainOnceAfterHeal() {
        int firstSubClusterSize = 3;
        int secondSubClusterSize = 2;
        int clusterSize = firstSubClusterSize + secondSubClusterSize;
        NoOutputSourceP.executionStarted = new CountDownLatch(secondSubClusterSize * PARALLELISM);
        Job[] jobRef = new Job[1];

        Consumer<JetInstance[]> beforeSplit = instances -> {
            MockPS processorSupplier = new MockPS(NoOutputSourceP::new, clusterSize);
            DAG dag = new DAG().vertex(new Vertex("test", processorSupplier));
            jobRef[0] = instances[0].newJob(dag, new JobConfig().setSplitBrainProtection(false));
            assertTrueEventually(() -> assertEquals("initCount", clusterSize, MockPS.initCount.get()), 10);
            assertOpenEventually("executionStarted", NoOutputSourceP.executionStarted);
        };

        BiConsumer<JetInstance[], JetInstance[]> onSplit = (firstSubCluster, secondSubCluster) -> {
            Job jobRef1 = firstSubCluster[0].getJob(jobRef[0].getId());
            Job jobRef2 = secondSubCluster[0].getJob(jobRef[0].getId());
            assertNotNull("jobRef1", jobRef1);
            assertNotNull("jobRef2", jobRef2);
            assertTrueEventually(() -> assertEquals("job not running on subcluster 1", RUNNING, jobRef1.getStatus()));
            assertTrueEventually(() -> assertEquals("job not running on subcluster 2", RUNNING, jobRef2.getStatus()));
            // we need assert-eventually here because we might observe RUNNING state from an execution before the split
            assertTrueEventually(() -> assertEquals("initCount", clusterSize * 2, MockPS.initCount.get()));
        };

        Consumer<JetInstance[]> afterMerge = instances -> {
            // this assert will hold after the job scales up
            assertTrueEventually(() -> assertEquals(clusterSize * 3, MockPS.initCount.get()), 20);
        };

        testSplitBrain(firstSubClusterSize, secondSubClusterSize, beforeSplit, onSplit, afterMerge);
    }
}<|MERGE_RESOLUTION|>--- conflicted
+++ resolved
@@ -333,11 +333,7 @@
             logger.info("Shutting down 1st instance");
             instances[0].shutdown();
             logger.info("1st instance down, starting another instance");
-<<<<<<< HEAD
-            createJetMember(config);
-=======
             createJetMember(createConfig());
->>>>>>> b1629303
 
             logger.info("Shutting down 2nd instance");
             instances[1].shutdown();
