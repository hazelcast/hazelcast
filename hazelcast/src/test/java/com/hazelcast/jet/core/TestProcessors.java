/*
 * Copyright (c) 2008-2023, Hazelcast, Inc. All Rights Reserved.
 *
 * Licensed under the Apache License, Version 2.0 (the "License");
 * you may not use this file except in compliance with the License.
 * You may obtain a copy of the License at
 *
 * http://www.apache.org/licenses/LICENSE-2.0
 *
 * Unless required by applicable law or agreed to in writing, software
 * distributed under the License is distributed on an "AS IS" BASIS,
 * WITHOUT WARRANTIES OR CONDITIONS OF ANY KIND, either express or implied.
 * See the License for the specific language governing permissions and
 * limitations under the License.
 */

package com.hazelcast.jet.core;

import com.hazelcast.cluster.Address;
import com.hazelcast.function.SupplierEx;
import com.hazelcast.jet.Traverser;
import com.hazelcast.jet.core.processor.Processors;
import com.hazelcast.logging.ILogger;
import com.hazelcast.logging.Logger;
import com.hazelcast.test.HazelcastTestSupport;

import javax.annotation.Nonnull;
import java.util.ArrayList;
import java.util.Arrays;
import java.util.Collection;
import java.util.Collections;
import java.util.List;
import java.util.Map;
import java.util.Random;
import java.util.Set;
import java.util.concurrent.ConcurrentHashMap;
import java.util.concurrent.CopyOnWriteArrayList;
import java.util.concurrent.CountDownLatch;
import java.util.concurrent.Semaphore;
import java.util.concurrent.TimeUnit;
import java.util.concurrent.atomic.AtomicInteger;
import java.util.concurrent.atomic.AtomicReference;
import java.util.function.Function;
import java.util.stream.Collectors;
import java.util.stream.IntStream;
import java.util.stream.Stream;

import static com.hazelcast.jet.Traversers.traverseArray;
import static com.hazelcast.jet.Traversers.traverseItems;
import static com.hazelcast.jet.Traversers.traverseIterable;
import static com.hazelcast.jet.Traversers.traverseStream;
import static com.hazelcast.jet.Util.entry;
import static com.hazelcast.jet.core.BroadcastKey.broadcastKey;
import static com.hazelcast.jet.core.ProcessorMetaSupplier.preferLocalParallelismOne;
import static com.hazelcast.jet.impl.JetEvent.jetEvent;
import static com.hazelcast.jet.impl.util.ExceptionUtil.sneakyThrow;
import static com.hazelcast.test.HazelcastTestSupport.sleepMillis;
import static java.util.stream.Collectors.toList;
import static org.junit.Assert.assertEquals;
import static org.junit.Assert.assertFalse;
import static org.junit.Assert.assertTrue;

public final class TestProcessors {

    private static final ILogger LOGGER = Logger.getLogger(HazelcastTestSupport.class);
    private static final Random RANDOM = new Random();
    private static final Set<String> errors = Collections.newSetFromMap(new ConcurrentHashMap<>());

    private TestProcessors() { }

    /**
     * Reset the static counters in test processors. Call before starting each
     * test that uses them.
     */
    public static void reset(int totalParallelism) {
        errors.clear();
        MockPMS.initCount.set(0);
        MockPMS.closeCount.set(0);
        MockPMS.receivedCloseError.set(null);
        MockPMS.blockingSemaphore = new Semaphore(0, true);

        MockPS.nodeCount = -1;
        MockPS.closeCount.set(0);
        MockPS.initCount.set(0);
        MockPS.receivedCloseErrors.clear();
        MockPS.blockingSemaphore = new Semaphore(0, true);

        MockP.initCount.set(0);
        MockP.closeCount.set(0);
        MockP.saveToSnapshotCalled = false;
        MockP.onSnapshotCompletedCalled = false;
        MockP.blockingSemaphore = new Semaphore(0, true);

        NoOutputSourceP.proceedLatch = new CountDownLatch(1);
        NoOutputSourceP.executionStarted = new CountDownLatch(totalParallelism);
        NoOutputSourceP.initCount.set(0);
        NoOutputSourceP.failure.set(null);

        DummyStatefulP.parallelism = totalParallelism;
        DummyStatefulP.wasRestored = true;

        CollectPerProcessorSink.lists = null;
    }

    /**
     * Asserts that no errors were raised in processor's init and close methods.
     * Such errors normally are being "eaten" by the framework, so won't cause typical assertion error.
     * <p>
     * It checks also how many times init and close was called.
     */
    public static void assertNoErrorsInProcessors() {
        String errorString = String.join("\n", errors);
        assertTrue("There should be no errors in processors, but were: \n" + errorString, errors.isEmpty());
        MockPS.assertInitCloseCounts();
        MockPMS.assertInitCloseCounts();
    }

    public static DAG batchDag() {
        DAG dag = new DAG();
        dag.newVertex("v", MockP::new);
        return dag;
    }

    public static DAG streamingDag() {
        DAG dag = new DAG();
        dag.newVertex("v", () -> new MockP().streaming());
        return dag;
    }

    /**
     * If expression is false, given message will be added to set of errors and will cause
     * {@link TestProcessors#assertNoErrorsInProcessors()} to fail.
     */
    private static void assertTrueInProcessor(String message, boolean expression) {
        if (!expression) {
            errors.add(message);
        }
    }

    public static class Identity extends AbstractProcessor {
        @Override
        protected boolean tryProcess(int ordinal, @Nonnull Object item) {
            return tryEmit(item);
        }
    }

    /**
     * A source processor (stream or batch) that outputs no items and allows to
     * externally control when and whether to complete or fail.
     */
    public static final class NoOutputSourceP extends AbstractProcessor {
        public static volatile CountDownLatch executionStarted;
        public static volatile CountDownLatch proceedLatch;
        public static final AtomicReference<RuntimeException> failure = new AtomicReference<>();
        public static final AtomicInteger initCount = new AtomicInteger();

        // how long time to wait during calls to complete()
        private final long timeoutMillis;
        private boolean executionStartCountedDown;

        public NoOutputSourceP() {
            this(1);
        }

        public NoOutputSourceP(long timeoutMillis) {
            this.timeoutMillis = timeoutMillis;
        }

        @Override
        protected void init(@Nonnull Context context) throws Exception {
            initCount.incrementAndGet();
        }

        @Override
        public boolean complete() {
            if (!executionStartCountedDown) {
                executionStarted.countDown();
                executionStartCountedDown = true;
            }
            try {
                RuntimeException localFailure = failure.getAndUpdate(e -> null);
                if (localFailure != null) {
                    throw localFailure;
                }
                return proceedLatch.await(timeoutMillis, TimeUnit.MILLISECONDS);
            } catch (InterruptedException e) {
                return false;
            }
        }
    }

    public static class MockPMS implements ProcessorMetaSupplier {

        static AtomicInteger initCount = new AtomicInteger();
        static AtomicInteger closeCount = new AtomicInteger();
        static AtomicReference<Throwable> receivedCloseError = new AtomicReference<>();
        static Semaphore blockingSemaphore = new Semaphore(0, true);

        private SupplierEx<Throwable> initError;
        private SupplierEx<Throwable> getError;
        private SupplierEx<Throwable> closeError;
        private volatile boolean initBlocks;
        private volatile boolean closeBlocks;

        private final SupplierEx<ProcessorSupplier> supplierFn;

        public MockPMS(SupplierEx<ProcessorSupplier> supplierFn) {
            this.supplierFn = supplierFn;
        }

        public MockPMS setInitError(SupplierEx<Throwable> initError) {
            this.initError = initError;
            return this;
        }

        public MockPMS setGetError(SupplierEx<Throwable> getError) {
            this.getError = getError;
            return this;
        }

        public MockPMS setCloseError(SupplierEx<Throwable> closeError) {
            this.closeError = closeError;
            return this;
        }

        public MockPMS initBlocks() {
            this.initBlocks = true;
            return this;
        }
        public MockPMS closeBlocks() {
            this.closeBlocks = true;
            return this;
        }

        public static void waitBlockingSemaphore() {
            while (blockingSemaphore.getQueueLength() > 0) {
                sleepMillis(1);
            }
        }
        public static void unblock() {
            blockingSemaphore.release();
        }

        @Override
        public boolean initIsCooperative() {
            return !initBlocks;
        }

        @Override
        public void init(@Nonnull Context context) throws InterruptedException {
            LOGGER.info("MockPMS.init called on " + Thread.currentThread().getName());
            initCount.incrementAndGet();

            if (initBlocks) {
                blockingSemaphore.acquire();
                Thread.sleep(RANDOM.nextInt(500));
            }

            if (initError != null) {
                throw sneakyThrow(initError.get());
            }
        }

        @Nonnull @Override
        public Function<Address, ProcessorSupplier> get(@Nonnull List<Address> addresses) {
            if (getError != null) {
                throw sneakyThrow(getError.get());
            }
            return a -> supplierFn.get();
        }

        @Override
        public boolean closeIsCooperative() {
            return !closeBlocks;
        }

        @Override
        public void close(Throwable error) throws InterruptedException {
            LOGGER.info("MockPMS.close called on " + Thread.currentThread().getName());
            if (closeBlocks) {
                blockingSemaphore.acquire();
                Thread.sleep(RANDOM.nextInt(500));
            }
            closeCount.incrementAndGet();
            assertTrueInProcessor("Close called without calling init()", initCount.get() != 0);
            assertTrueInProcessor("PMS#close() already called once",
                    receivedCloseError.compareAndSet(null, error)
            );

            if (closeError != null) {
                throw sneakyThrow(closeError.get());
            }
        }

        static void assertInitCloseCounts() {
            assertEquals("PMS#close called different number of times than init. Init count: "
                    + initCount.get() + " close count: " + closeCount, initCount.get(), closeCount.get());
        }

        static void assertsWhenOneJob() {
            assertEquals("PMS#close() should be called exactly once", 1, closeCount.get());
        }

        static void verifyCloseCount() {
            assertEquals("all PS that have been init should have been closed at this point",
                    MockPS.initCount.get(), MockPS.closeCount.get());
        }
    }

    public static class MockPS implements ProcessorSupplier {

        static AtomicInteger initCount = new AtomicInteger();
        static AtomicInteger closeCount = new AtomicInteger();
        static volatile int nodeCount;

        static List<Throwable> receivedCloseErrors = new CopyOnWriteArrayList<>();
        static Semaphore blockingSemaphore = new Semaphore(0, true);

        private SupplierEx<Throwable> initError;
        private SupplierEx<Throwable> getError;
        private SupplierEx<Throwable> closeError;

        private volatile boolean initBlocks;
        private volatile boolean closeBlocks;

        private final SupplierEx<Processor> supplier;
        private boolean initCalled;

        public MockPS(SupplierEx<Processor> supplier, int nodeCount) {
            this.supplier = supplier;
            MockPS.nodeCount = nodeCount;
        }

        public MockPS setInitError(SupplierEx<Throwable> initError) {
            this.initError = initError;
            return this;
        }

        public MockPS setGetError(SupplierEx<Throwable> getError) {
            this.getError = getError;
            return this;
        }

        public MockPS setCloseError(SupplierEx<Throwable> closeError) {
            this.closeError = closeError;
            return this;
        }

        public MockPS initBlocks() {
            this.initBlocks = true;
            return this;
        }

        public MockPS closeBlocks() {
            this.closeBlocks = true;
            return this;
        }

        public static void waitBlockingSemaphore() {
            while (blockingSemaphore.getQueueLength() > 0) {
                sleepMillis(1);
            }
        }

        public static void unblock() {
            blockingSemaphore.release();
        }

        @Override
        public boolean initIsCooperative() {
            return !initBlocks;
        }

        @Override
        public void init(@Nonnull Context context) throws InterruptedException {
            LOGGER.info("MockPS.init called on " + Thread.currentThread().getName());
            initCalled = true;
            initCount.incrementAndGet();


            if (initBlocks) {
                blockingSemaphore.acquire();
                Thread.sleep(RANDOM.nextInt(500));
            }

            if (initError != null) {
                throw sneakyThrow(initError.get());
            }

        }

        @Nonnull @Override
        public List<Processor> get(int count) {
            if (getError != null) {
                throw sneakyThrow(getError.get());
            }
            return Stream.generate(supplier).limit(count).collect(toList());
        }

        @Override
        public boolean closeIsCooperative() {
            return !closeBlocks;
        }

        @Override
        public void close(Throwable error) throws InterruptedException {
            String threadName = Thread.currentThread().getName();
            LOGGER.info("MockPS.close called on " + threadName);
            if (closeBlocks) {
                blockingSemaphore.acquire();
                Thread.sleep(RANDOM.nextInt(500));
                assertTrueInProcessor("executed not on offload thread, but: " + threadName, threadName.contains("cached.thread"));
            }
            if (error != null) {
                receivedCloseErrors.add(error);
            }
            closeCount.incrementAndGet();

            assertTrueInProcessor("PS#close called without calling PS#init()", initCalled);

            if (closeError != null) {
                throw sneakyThrow(closeError.get());
            }

        }

        public static void assertInitCloseCounts() {
            assertEquals("PS#close called " + closeCount.get() + " times, but PS#init called "
                    + initCount.get() + " times!", closeCount.get(), initCount.get());

            if (nodeCount != -1) {
                assertFalse("Close called without init being called on all the nodes. Init count: "
                        + initCount.get() + " node count: " + nodeCount, initCount.get() < nodeCount);
            }
        }
    }

    public static class MockP extends AbstractProcessor {

        static AtomicInteger initCount = new AtomicInteger();
        static AtomicInteger closeCount = new AtomicInteger();
        static volatile boolean onSnapshotCompletedCalled;
        static volatile boolean saveToSnapshotCalled;
        static Semaphore blockingSemaphore = new Semaphore(0, true);

        private SupplierEx<Throwable> initError;
        private SupplierEx<Throwable> processError;
        private SupplierEx<Throwable> completeError;
        private SupplierEx<Throwable> closeError;
        private SupplierEx<Throwable> onSnapshotCompleteError;
        private SupplierEx<Throwable> saveToSnapshotError;
        private boolean initBlocks;

        private boolean isCooperative;
        private boolean streaming;

        @Override
        public boolean isCooperative() {
            return isCooperative;
        }

        public MockP setInitError(SupplierEx<Throwable> initError) {
            this.initError = initError;
            return this;
        }

        public MockP setProcessError(SupplierEx<Throwable> processError) {
            this.processError = processError;
            return this;
        }

        public MockP setCompleteError(SupplierEx<Throwable> completeError) {
            this.completeError = completeError;
            return this;
        }

        public MockP setOnSnapshotCompleteError(SupplierEx<Throwable> e) {
            this.onSnapshotCompleteError = e;
            return this;
        }

        public MockP setSaveToSnapshotError(SupplierEx<Throwable> e) {
            this.saveToSnapshotError = e;
            return this;
        }

        public MockP setCloseError(SupplierEx<Throwable> closeError) {
            this.closeError = closeError;
            return this;
        }

        public MockP initBlocks() {
            this.initBlocks = true;
            return this;
        }

        public static void unblock() {
            blockingSemaphore.release();
        }

        public MockP nonCooperative() {
            isCooperative = false;
            return this;
        }

        public MockP streaming() {
            streaming = true;
            return this;
        }

        @Override
        protected void init(@Nonnull Context context) throws InterruptedException {
            LOGGER.info("MockP.init called on " + Thread.currentThread().getName());
            initCount.incrementAndGet();
<<<<<<< HEAD
            if (initError != null) {
                throw sneakyThrow(initError.get());
            }
=======
>>>>>>> 1a1e8af9

            // Block first to allow to control when the exception is thrown
            if (initBlocks) {
                blockingSemaphore.acquire();
                Thread.sleep(RANDOM.nextInt(500));
            }

            if (initError != null) {
                throw sneakyThrow(initError);
            }
        }

        @Override
        protected boolean tryProcess(int ordinal, @Nonnull Object item) {
            if (processError != null) {
                throw sneakyThrow(processError.get());
            }
            return tryEmit(item);
        }

        @Override
        public boolean complete() {
            if (completeError != null) {
                throw sneakyThrow(completeError.get());
            }
            return !streaming;
        }

        @Override
        public boolean saveToSnapshot() {
            saveToSnapshotCalled = true;
            if (saveToSnapshotError != null) {
                throw sneakyThrow(saveToSnapshotError.get());
            }
            return true;
        }

        @Override
        public boolean snapshotCommitFinish(boolean success) {
            onSnapshotCompletedCalled = true;
            if (onSnapshotCompleteError != null) {
                throw sneakyThrow(onSnapshotCompleteError.get());
            }
            return true;
        }

        @Override
        public void close() {
            LOGGER.info("MockP.close called on " + Thread.currentThread().getName());
            closeCount.incrementAndGet();
            if (closeError != null) {
                throw sneakyThrow(closeError.get());
            }
        }
    }

    /**
     * A processor that emits the given list of items. The same items are
     * emitted from each instance.
     */
    public static class ListSource extends AbstractProcessor {
        private final Traverser<?> trav;

        public ListSource(List<?> list) {
            trav = traverseIterable(list);
        }

        public ListSource(Object ... list) {
            trav = traverseArray(list);
        }

        @Override
        public boolean complete() {
            return emitFromTraverser(trav);
        }

        /**
         * Returns meta-supplier with default local parallelism of 1
         */
        public static ProcessorMetaSupplier supplier(List<?> list) {
            return preferLocalParallelismOne(() -> new ListSource(list));
        }
    }

    /**
     * A processor that maps Watermarks to String (otherwise, they would not be
     * inserted to sink). It passes other items without change (from all input
     * edges to all output edges, including the watermarks. It can't be done
     * using {@link Processors#mapP} because it doesn't handle watermarks.
     */
    public static final class MapWatermarksToString extends AbstractProcessor {

        private final FlatMapper<Watermark, Object> flatMapper;

        private MapWatermarksToString(boolean wrapToJetEvent) {
            this.flatMapper = wrapToJetEvent
                    ? flatMapper(wm -> traverseItems(jetEvent(wm.timestamp(), "wm(" + wm.timestamp() + ')'), wm))
                    : flatMapper(wm -> traverseItems("wm(" + wm.timestamp() + ')', wm));
        }

        public static SupplierEx<Processor> mapWatermarksToString(boolean wrapToJetEvent) {
            return () -> new MapWatermarksToString(wrapToJetEvent);
        }

        @Override
        protected boolean tryProcess(int ordinal, @Nonnull Object item) {
            return tryEmit(item);
        }

        @Override
        public boolean tryProcessWatermark(@Nonnull Watermark watermark) {
            return flatMapper.tryProcess(watermark);
        }
    }

    /**
     * A source processor that saves dummy constant data to the snapshot and
     * asserts that it receives the same data. It emits no output and never
     * completes.
     */
    public static class DummyStatefulP extends AbstractProcessor {
        public static volatile boolean wasRestored;
        public static int parallelism;
        private static final int ITEMS_TO_SAVE = 100;

        private Traverser<Map.Entry<BroadcastKey<Integer>, Integer>> traverser;
        private int[] restored;

        @Override
        public boolean complete() {
            return false;
        }

        @Override
        public boolean saveToSnapshot() {
            if (traverser == null) {
                traverser = traverseStream(IntStream.range(0, ITEMS_TO_SAVE)
                                                    .mapToObj(i -> entry(broadcastKey(i), i)))
                        .onFirstNull(() -> traverser = null);
            }
            return emitFromTraverserToSnapshot(traverser);
        }

        @Override
        protected void restoreFromSnapshot(@Nonnull Object key, @Nonnull Object value) {
            if (restored == null) {
                restored = new int[ITEMS_TO_SAVE];
            }
            restored[(Integer) value]++;
        }

        @Override
        public boolean finishSnapshotRestore() {
            assertEquals(IntStream.generate(() -> parallelism).limit(ITEMS_TO_SAVE).boxed().collect(toList()),
                    IntStream.of(restored).boxed().collect(toList()));
            restored = null;
            wasRestored = true;
            return true;
        }
    }

    /**
     * A source processors that takes a collection of lists, one for each
     * processor. Each processor instance then emits one of the lists.
     */
    public static final class ListsSourceP implements ProcessorSupplier {

        private List<?>[] lists;

        ListsSourceP(List<?>... lists) {
            this.lists = lists;
        }

        @Override
        public void init(@Nonnull Context context) {
            if (context.totalParallelism() != lists.length) {
                throw new IllegalArgumentException("Supplied list count is not equal to total parallelism");
            }
            int fromIndex = context.memberIndex() * context.localParallelism();
            // We overwrite the field, but at this moment the processor supplier instance is cloned for
            // each member.
            lists = Arrays.copyOfRange(lists, fromIndex, fromIndex + context.localParallelism());
        }

        @Nonnull @Override
        public Collection<? extends Processor> get(int count) {
            assertEquals(lists.length, count);
            return Arrays.stream(lists).map(ListSource::new).collect(
                    Collectors.toList());
        }
    }

    /**
     * A processor that adds received items to a List, there's a separate list
     * per processor. The test can examine each of these lists independently
     * and check what was delivered to each processor.
     */
    public static final class CollectPerProcessorSink implements ProcessorMetaSupplier {

        static List<Address> members;
        static List<List<Object>> lists;

        List<Object> getListAt(int i) {
            return lists.get(i);
        }

        List<List<Object>> getLists() {
            return lists;
        }

        @Override
        public void init(@Nonnull Context context) {
            lists = IntStream.range(0, context.totalParallelism()).mapToObj(i -> new ArrayList<>()).collect(toList());
            members = new ArrayList<>(context.memberCount());
            for (int i = 0; i < context.memberCount(); i++) {
                // add placeholders for the members
                members.add(null);
            }
        }

        @Nonnull @Override
        public Function<? super Address, ? extends ProcessorSupplier> get(@Nonnull List<Address> addresses) {
            return address -> ProcessorSupplier.of(() -> new AbstractProcessor() {
                private List<Object> list;

                @Override
                protected void init(@Nonnull Context context) {
                    this.list = lists.get(context.globalProcessorIndex());
                    members.set(context.memberIndex(), context.hazelcastInstance().getCluster().getLocalMember().getAddress());
                }

                @Override
                protected boolean tryProcess(int ordinal, @Nonnull Object item) {
                    return list.add(item);
                }
            });
        }

        public List<Address> getMembers() {
            return members;
        }
    }
}<|MERGE_RESOLUTION|>--- conflicted
+++ resolved
@@ -512,12 +512,6 @@
         protected void init(@Nonnull Context context) throws InterruptedException {
             LOGGER.info("MockP.init called on " + Thread.currentThread().getName());
             initCount.incrementAndGet();
-<<<<<<< HEAD
-            if (initError != null) {
-                throw sneakyThrow(initError.get());
-            }
-=======
->>>>>>> 1a1e8af9
 
             // Block first to allow to control when the exception is thrown
             if (initBlocks) {
@@ -526,7 +520,7 @@
             }
 
             if (initError != null) {
-                throw sneakyThrow(initError);
+                throw sneakyThrow(initError.get());
             }
         }
 
