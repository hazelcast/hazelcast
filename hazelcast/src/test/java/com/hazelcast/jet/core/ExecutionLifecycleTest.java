--- conflicted
+++ resolved
@@ -453,13 +453,8 @@
 
         JetServiceBackend jetServiceBackend = getJetServiceBackend(instance());
         final Map<MemberInfo, ExecutionPlan> executionPlans =
-<<<<<<< HEAD
-                ExecutionPlanBuilder.createExecutionPlans(nodeEngineImpl, membersView, dag, 1, 1,
+                ExecutionPlanBuilder.createExecutionPlans(nodeEngineImpl, membersView.getMembers(), dag, 1, 1,
                         new JobConfig(), NO_SNAPSHOT, false, null);
-=======
-                ExecutionPlanBuilder.createExecutionPlans(nodeEngineImpl, membersView.getMembers(), dag, 1, 1,
-                        new JobConfig(), NO_SNAPSHOT, false);
->>>>>>> a0afcd0a
         ExecutionPlan executionPlan = executionPlans.get(membersView.getMember(localAddress));
         long jobId = 0;
         long executionId = 1;
