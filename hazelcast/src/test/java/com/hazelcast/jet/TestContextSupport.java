/*
 * Copyright (c) 2008-2021, Hazelcast, Inc. All Rights Reserved.
 *
 * Licensed under the Apache License, Version 2.0 (the "License");
 * you may not use this file except in compliance with the License.
 * You may obtain a copy of the License at
 *
 * http://www.apache.org/licenses/LICENSE-2.0
 *
 * Unless required by applicable law or agreed to in writing, software
 * distributed under the License is distributed on an "AS IS" BASIS,
 * WITHOUT WARRANTIES OR CONDITIONS OF ANY KIND, either express or implied.
 * See the License for the specific language governing permissions and
 * limitations under the License.
 */

package com.hazelcast.jet;

import com.hazelcast.cluster.Address;
import com.hazelcast.instance.impl.HazelcastInstanceImpl;
import com.hazelcast.internal.serialization.InternalSerializationService;
import com.hazelcast.internal.serialization.SerializationService;
import com.hazelcast.jet.core.Processor;
import com.hazelcast.jet.core.ProcessorMetaSupplier;
import com.hazelcast.jet.core.ProcessorSupplier;
import com.hazelcast.jet.core.test.TestProcessorContext;
import com.hazelcast.jet.core.test.TestProcessorSupplierContext;
import com.hazelcast.jet.impl.execution.init.Contexts.ProcCtx;
import com.hazelcast.jet.impl.execution.init.Contexts.ProcSupplierCtx;
import com.hazelcast.jet.impl.processor.ProcessorWrapper;
import com.hazelcast.spi.impl.NodeEngine;

import javax.annotation.Nonnull;
import java.util.Collection;
import java.util.List;
import java.util.concurrent.ConcurrentHashMap;
import java.util.function.Function;

import static java.util.stream.Collectors.toList;

/**
 * A rather hacky way to allow `TestSupport` usage with IMDG data structures
 * (those use to downcast contexts to {@link ProcSupplierCtx} to get access
 * to job {@link SerializationService}). Hopefully will be removed when
 * better/proper way of contextual serialization for IMDG is in place.
 */
public final class TestContextSupport {

    private TestContextSupport() {
    }

    public static ProcessorMetaSupplier adaptSupplier(ProcessorMetaSupplier processorMetaSupplier) {
        return new TestProcessorMetaSupplierAdapter(processorMetaSupplier);
    }

    public static ProcessorSupplier adaptSupplier(ProcessorSupplier processorSupplier) {
        return new TestProcessorSupplierAdapter(processorSupplier);
    }

    private static final class TestProcessorMetaSupplierAdapter implements ProcessorMetaSupplier {

        private final ProcessorMetaSupplier delegate;

        private TestProcessorMetaSupplierAdapter(ProcessorMetaSupplier delegate) {
            this.delegate = delegate;
        }

        @Nonnull
        @Override
        public Function<? super Address, ? extends ProcessorSupplier> get(@Nonnull List<Address> addresses) {
            return address -> new TestProcessorSupplierAdapter(delegate.get(addresses).apply(address));
        }

        @Override
        public void init(@Nonnull Context context) throws Exception {
            delegate.init(context);
        }
    }

    private static final class TestProcessorSupplierAdapter implements ProcessorSupplier {

        private final ProcessorSupplier delegate;

        private TestProcessorSupplierAdapter(ProcessorSupplier delegate) {
            this.delegate = delegate;
        }

        @Nonnull
        @Override
        public Collection<? extends Processor> get(int count) {
            return delegate.get(count).stream().map(TestProcessorAdapter::new).collect(toList());
        }

        @Override
        public void init(@Nonnull Context context) throws Exception {
            if (context instanceof TestProcessorSupplierContext) {
                TestProcessorSupplierContext c = (TestProcessorSupplierContext) context;
                NodeEngine nodeEngine = ((HazelcastInstanceImpl) c.jetInstance().getHazelcastInstance()).node.nodeEngine;
                context = new ProcCtx(c.jetInstance(), c.jobId(), c.executionId(), c.jobConfig(),
<<<<<<< HEAD
                        c.logger(), c.vertexName(), 1, 1, c.processingGuarantee(),
                        c.isLightJob(), c.localParallelism(), 1, c.memberCount(), new ConcurrentHashMap<>(),
=======
                        c.logger(), c.vertexName(), 1, 1,
                        c.localParallelism(), 1, c.memberCount(), new ConcurrentHashMap<>(),
>>>>>>> 7b67e37f
                        (InternalSerializationService) nodeEngine.getSerializationService());
            }
            delegate.init(context);
        }
    }

    private static final class TestProcessorAdapter extends ProcessorWrapper {

        private TestProcessorAdapter(Processor wrapped) {
            super(wrapped);
        }

        @Override
        protected Context initContext(Context context) {
            context = super.initContext(context);
            if (context instanceof TestProcessorContext) {
                TestProcessorContext c = (TestProcessorContext) context;
                NodeEngine nodeEngine = ((HazelcastInstanceImpl) c.jetInstance().getHazelcastInstance()).node.nodeEngine;
                context = new ProcCtx(c.jetInstance(), c.jobId(), c.executionId(), c.jobConfig(),
                        c.logger(), c.vertexName(), c.localProcessorIndex(), c.globalProcessorIndex(),
<<<<<<< HEAD
                        c.processingGuarantee(), c.isLightJob(), c.localParallelism(), c.memberIndex(), c.memberCount(),
                        new ConcurrentHashMap<>(), (InternalSerializationService) nodeEngine.getSerializationService());
=======
                        c.localParallelism(), c.memberIndex(), c.memberCount(), new ConcurrentHashMap<>(),
                        (InternalSerializationService) nodeEngine.getSerializationService());
>>>>>>> 7b67e37f
            }
            return context;
        }
    }
}<|MERGE_RESOLUTION|>--- conflicted
+++ resolved
@@ -97,13 +97,8 @@
                 TestProcessorSupplierContext c = (TestProcessorSupplierContext) context;
                 NodeEngine nodeEngine = ((HazelcastInstanceImpl) c.jetInstance().getHazelcastInstance()).node.nodeEngine;
                 context = new ProcCtx(c.jetInstance(), c.jobId(), c.executionId(), c.jobConfig(),
-<<<<<<< HEAD
-                        c.logger(), c.vertexName(), 1, 1, c.processingGuarantee(),
+                        c.logger(), c.vertexName(), 1, 1,
                         c.isLightJob(), c.localParallelism(), 1, c.memberCount(), new ConcurrentHashMap<>(),
-=======
-                        c.logger(), c.vertexName(), 1, 1,
-                        c.localParallelism(), 1, c.memberCount(), new ConcurrentHashMap<>(),
->>>>>>> 7b67e37f
                         (InternalSerializationService) nodeEngine.getSerializationService());
             }
             delegate.init(context);
@@ -124,13 +119,8 @@
                 NodeEngine nodeEngine = ((HazelcastInstanceImpl) c.jetInstance().getHazelcastInstance()).node.nodeEngine;
                 context = new ProcCtx(c.jetInstance(), c.jobId(), c.executionId(), c.jobConfig(),
                         c.logger(), c.vertexName(), c.localProcessorIndex(), c.globalProcessorIndex(),
-<<<<<<< HEAD
-                        c.processingGuarantee(), c.isLightJob(), c.localParallelism(), c.memberIndex(), c.memberCount(),
+                        c.isLightJob(), c.localParallelism(), c.memberIndex(), c.memberCount(),
                         new ConcurrentHashMap<>(), (InternalSerializationService) nodeEngine.getSerializationService());
-=======
-                        c.localParallelism(), c.memberIndex(), c.memberCount(), new ConcurrentHashMap<>(),
-                        (InternalSerializationService) nodeEngine.getSerializationService());
->>>>>>> 7b67e37f
             }
             return context;
         }
