--- conflicted
+++ resolved
@@ -100,11 +100,7 @@
                         c.logger(), c.vertexName(), 1, 1,
                         c.isLightJob(), c.partitionAssignment(), c.localParallelism(), 1, c.memberCount(),
                         new ConcurrentHashMap<>(), (InternalSerializationService) nodeEngine.getSerializationService(),
-<<<<<<< HEAD
-                        null);
-=======
-                        context.classLoader());
->>>>>>> ef1c386d
+                        null, context.classLoader());
             }
             delegate.init(context);
         }
@@ -126,11 +122,7 @@
                         c.logger(), c.vertexName(), c.localProcessorIndex(), c.globalProcessorIndex(),
                         c.isLightJob(), c.partitionAssignment(), c.localParallelism(), c.memberIndex(), c.memberCount(),
                         new ConcurrentHashMap<>(), (InternalSerializationService) nodeEngine.getSerializationService(),
-<<<<<<< HEAD
-                        null);
-=======
-                        context.classLoader());
->>>>>>> ef1c386d
+                        null, context.classLoader());
             }
             return context;
         }
