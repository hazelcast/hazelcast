/*
 * Copyright (c) 2008-2013, Hazelcast, Inc. All Rights Reserved.
 *
 * Licensed under the Apache License, Version 2.0 (the "License");
 * you may not use this file except in compliance with the License.
 * You may obtain a copy of the License at
 *
 * http://www.apache.org/licenses/LICENSE-2.0
 *
 * Unless required by applicable law or agreed to in writing, software
 * distributed under the License is distributed on an "AS IS" BASIS,
 * WITHOUT WARRANTIES OR CONDITIONS OF ANY KIND, either express or implied.
 * See the License for the specific language governing permissions and
 * limitations under the License.
 */

package com.hazelcast.test;

import com.hazelcast.cluster.AbstractJoiner;
import com.hazelcast.cluster.ClusterServiceImpl;
import com.hazelcast.cluster.Joiner;
import com.hazelcast.core.HazelcastInstance;
import com.hazelcast.instance.AddressPicker;
import com.hazelcast.instance.MemberImpl;
import com.hazelcast.instance.Node;
import com.hazelcast.instance.NodeContext;
import com.hazelcast.nio.Address;
import com.hazelcast.nio.Connection;
import com.hazelcast.nio.ConnectionListener;
import com.hazelcast.nio.ConnectionManager;
import com.hazelcast.nio.ConnectionType;
import com.hazelcast.nio.Packet;
import com.hazelcast.nio.SocketWritable;
import com.hazelcast.spi.ExecutionService;
import com.hazelcast.spi.impl.NodeEngineImpl;
import com.hazelcast.util.ExceptionUtil;

import java.net.InetAddress;
import java.net.InetSocketAddress;
import java.net.UnknownHostException;
import java.nio.ByteBuffer;
import java.nio.channels.ServerSocketChannel;
import java.util.ArrayList;
import java.util.Collection;
import java.util.LinkedList;
import java.util.Map;
import java.util.concurrent.ConcurrentHashMap;
import java.util.concurrent.ConcurrentMap;

final class TestNodeRegistry {

    private final Address[] addresses;
    private final ConcurrentMap<Address, NodeEngineImpl> nodes = new ConcurrentHashMap<Address, NodeEngineImpl>(10);

    TestNodeRegistry(Address[] addresses) {
        this.addresses = addresses;
    }

    NodeContext createNodeContext(Address address) {
        return new MockNodeContext(addresses, nodes, address);
    }

    HazelcastInstance getInstance(Address address) {
        NodeEngineImpl nodeEngine = nodes.get(address);
        return nodeEngine != null && nodeEngine.isActive() ? nodeEngine.getHazelcastInstance() : null;
    }

    Collection<HazelcastInstance> getAllHazelcastInstances() {
        Collection<HazelcastInstance> all = new LinkedList<HazelcastInstance>();
        for (NodeEngineImpl nodeEngine : nodes.values()) {
            if (nodeEngine.isActive()) {
                all.add(nodeEngine.getHazelcastInstance());
            }
        }
        return all;
    }

    void shutdown() {
        final Collection<NodeEngineImpl> values = new ArrayList<NodeEngineImpl>(nodes.values());
        nodes.clear();
        for (NodeEngineImpl value : values) {
            value.getHazelcastInstance().shutdown();
        }
    }

    void terminate() {
        final Collection<NodeEngineImpl> values = new ArrayList<NodeEngineImpl>(nodes.values());
        nodes.clear();
        for (NodeEngineImpl value : values) {
            HazelcastInstance hz = value.getHazelcastInstance();
            hz.getLifecycleService().terminate();
        }
    }

    private static class MockNodeContext implements NodeContext {

        final Address[] addresses;
        final ConcurrentMap<Address, NodeEngineImpl> nodes;
        final Address thisAddress;
        final Object joinerLock = new Object();

        public MockNodeContext(Address[] addresses, ConcurrentMap<Address, NodeEngineImpl> nodes, Address thisAddress) {
            this.addresses = addresses;
            this.nodes = nodes;
            this.thisAddress = thisAddress;
        }

        public AddressPicker createAddressPicker(Node node) {
            return new StaticAddressPicker(thisAddress);
        }

        public Joiner createJoiner(Node node) {
            return new MockJoiner(node, addresses, nodes, joinerLock);
        }

        public ConnectionManager createConnectionManager(Node node, ServerSocketChannel serverSocketChannel) {
            return new MockConnectionManager(addresses, nodes, node, joinerLock);
        }
    }

    private static class StaticAddressPicker implements AddressPicker {
        final Address thisAddress;

        private StaticAddressPicker(Address thisAddress) {
            this.thisAddress = thisAddress;
        }

        public void pickAddress() throws Exception {
        }

        public Address getBindAddress() {
            return thisAddress;
        }

        public Address getPublicAddress() {
            return thisAddress;
        }

        public ServerSocketChannel getServerSocketChannel() {
            return null;
        }
    }

    private static class MockJoiner extends AbstractJoiner {

        final Address[] addresses;
        final ConcurrentMap<Address, NodeEngineImpl> nodes;
        final Object joinerLock;

        MockJoiner(Node node, Address[] addresses, ConcurrentMap<Address, NodeEngineImpl> nodes, Object joinerLock) {
            super(node);
            this.addresses = addresses;
            this.nodes = nodes;
            this.joinerLock = joinerLock;
        }

        public void doJoin() {
            NodeEngineImpl nodeEngine = null;
            synchronized (joinerLock) {
                for (Address address : addresses) {
                    NodeEngineImpl ne = nodes.get(address);
                    if (ne != null && ne.getNode().isActive() && ne.getNode().joined()) {
                        nodeEngine = ne;
                        break;
                    }
                }
                Address master = null;
                if (nodeEngine != null) {
                    if (nodeEngine.getNode().isMaster()) {
                        master = nodeEngine.getThisAddress();
                    } else {
                        master = nodeEngine.getMasterAddress();
                    }
                }
                if (master == null) {
                    master = node.getThisAddress();
                }
                node.setMasterAddress(master);
                if (node.getMasterAddress().equals(node.getThisAddress())) {
                    node.setJoined();
                } else {
                    for (int i = 0; !node.joined() && i < 1000; i++) {
                        try {
                            node.clusterService.sendJoinRequest(node.getMasterAddress(), true);
                            Thread.sleep(50);
                        } catch (InterruptedException e) {
                            e.printStackTrace();
                        }
                    }
                    if (!node.joined()) {
                        throw new AssertionError("Node[" + node.getThisAddress()
                                + "] should have been joined to " + node.getMasterAddress());
                    }
                }
            }
        }

<<<<<<< HEAD
        public void searchForOtherClusters() {
        }
=======
            @Override
            public boolean registerConnection(Address address, Connection connection) {
                mapConnections.put(address, connection);
                return true;
            }

            public void start() {
            }

            public void addConnectionListener(ConnectionListener connectionListener) {
            }
>>>>>>> 91b50791

        @Override
        public String getType() {
            return "mock";
        }

        public String toString() {
            return "MockJoiner";
        }

        @Override
        public void blacklist(Address callerAddress) {
        }

        @Override
        public boolean isBlacklisted(Address address) {
            return false;
        }
    }

    private static class MockConnectionManager implements ConnectionManager {
        final Address[] addresses;
        final ConcurrentMap<Address, NodeEngineImpl> nodes;
        final Map<Address, MockConnection> mapConnections = new ConcurrentHashMap<Address, MockConnection>(10);
        final Node node;
        final Object joinerLock;

        MockConnectionManager(Address[] addresses, ConcurrentMap<Address, NodeEngineImpl> nodes,
                Node node, Object joinerLock) {
            this.addresses = addresses;
            this.nodes = nodes;
            this.node = node;
            this.joinerLock = joinerLock;
            synchronized (this.joinerLock) {
                this.nodes.put(node.getThisAddress(), node.nodeEngine);
            }
        }

        public Connection getConnection(Address address) {
            MockConnection conn = mapConnections.get(address);
            if (conn == null) {
                NodeEngineImpl nodeEngine = nodes.get(address);
                MockConnection thisConnection = new MockConnection(address, node.getThisAddress(), node.nodeEngine);
                conn = new MockConnection(node.getThisAddress(), address, nodeEngine);
                conn.localConnection = thisConnection;
                thisConnection.localConnection = conn;
                mapConnections.put(address, conn);
            }
            return conn;
        }

        public Connection getOrConnect(Address address) {
            return getConnection(address);
        }

        public Connection getOrConnect(Address address, boolean silent) {
            return getConnection(address);
        }

        public void shutdown() {
            for (Address address : addresses) {
                if (address.equals(node.getThisAddress())) continue;

                final NodeEngineImpl nodeEngine = nodes.get(address);
                if (nodeEngine != null && nodeEngine.isActive()) {
                    nodeEngine.getExecutionService().execute(ExecutionService.SYSTEM_EXECUTOR, new Runnable() {
                        public void run() {
                            final ClusterServiceImpl clusterService = (ClusterServiceImpl) nodeEngine.getClusterService();
                            clusterService.removeAddress(node.getThisAddress());
                        }
                    });
                }
            }
        }

        public void start() {
        }

        public void addConnectionListener(ConnectionListener connectionListener) {
        }

        public void destroyConnection(Connection conn) {
        }

        public void restart() {
        }

        @Override
        public int getActiveConnectionCount() {
            return 0;
        }

        public int getCurrentClientConnections() {
            return 0;
        }

        @Override
        public int getConnectionCount() {
            return 0;
        }

        public int getAllTextConnections() {
            return 0;
        }

    }

    private static class MockConnection implements Connection {
        final Address localEndpoint;
        volatile Connection localConnection;
        final Address remoteEndpoint;
        final NodeEngineImpl nodeEngine;

        public MockConnection(Address localEndpoint, Address remoteEndpoint, NodeEngineImpl nodeEngine) {
            this.localEndpoint = localEndpoint;
            this.remoteEndpoint = remoteEndpoint;
            this.nodeEngine = nodeEngine;
        }

        public Address getEndPoint() {
            return remoteEndpoint;
        }

        public boolean live() {
            return true;
        }

        public int getId() {
            return 0;
        }

        public boolean write(SocketWritable socketWritable) {
            final Packet packet = (Packet) socketWritable;
            if (nodeEngine.getNode().isActive()) {

                Packet newPacket = new Packet(nodeEngine.getSerializationService().getPortableContext());
                ByteBuffer buffer = ByteBuffer.allocate(4096);
                boolean writeDone;
                boolean readDone;
                do {
                    writeDone = packet.writeTo(buffer);
                    buffer.flip();
                    readDone = newPacket.readFrom(buffer);
                    if (buffer.hasRemaining()) {
                        throw new IllegalStateException("Buffer should be empty! " + buffer);
                    }
                    buffer.clear();
                } while (!writeDone);

                if (!readDone) {
                    throw new IllegalStateException("Read should be completed!");
                }

                newPacket.setConn(localConnection);
                MemberImpl member = nodeEngine.getClusterService().getMember(localEndpoint);
                if (member != null) {
                    member.didRead();
                }
                nodeEngine.handlePacket(newPacket);
                return true;
            }
            return false;
        }

        public long lastReadTime() {
            return System.currentTimeMillis();
        }

        public long lastWriteTime() {
            return System.currentTimeMillis();
        }

        public void close() {
        }

        public boolean isClient() {
            return false;
        }

        @Override
        public ConnectionType getType() {
            return ConnectionType.MEMBER;
        }

        public InetAddress getInetAddress() {
            try {
                return localEndpoint.getInetAddress();
            } catch (UnknownHostException e) {
                throw ExceptionUtil.rethrow(e);
            }
        }

        public InetSocketAddress getRemoteSocketAddress() {
            return new InetSocketAddress(getInetAddress(), getPort());
        }

        public int getPort() {
            return localEndpoint.getPort();
        }
    }
}<|MERGE_RESOLUTION|>--- conflicted
+++ resolved
@@ -195,22 +195,8 @@
             }
         }
 
-<<<<<<< HEAD
         public void searchForOtherClusters() {
         }
-=======
-            @Override
-            public boolean registerConnection(Address address, Connection connection) {
-                mapConnections.put(address, connection);
-                return true;
-            }
-
-            public void start() {
-            }
-
-            public void addConnectionListener(ConnectionListener connectionListener) {
-            }
->>>>>>> 91b50791
 
         @Override
         public String getType() {
@@ -286,6 +272,12 @@
             }
         }
 
+        @Override
+        public boolean registerConnection(Address address, Connection connection) {
+            mapConnections.put(address, (MockConnection) connection);
+            return true;
+        }
+
         public void start() {
         }
 
@@ -315,7 +307,6 @@
         public int getAllTextConnections() {
             return 0;
         }
-
     }
 
     private static class MockConnection implements Connection {
