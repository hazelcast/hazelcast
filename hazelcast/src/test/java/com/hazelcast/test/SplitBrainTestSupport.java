/*
 * Copyright (c) 2008-2017, Hazelcast, Inc. All Rights Reserved.
 *
 * Licensed under the Apache License, Version 2.0 (the "License");
 * you may not use this file except in compliance with the License.
 * You may obtain a copy of the License at
 *
 * http://www.apache.org/licenses/LICENSE-2.0
 *
 * Unless required by applicable law or agreed to in writing, software
 * distributed under the License is distributed on an "AS IS" BASIS,
 * WITHOUT WARRANTIES OR CONDITIONS OF ANY KIND, either express or implied.
 * See the License for the specific language governing permissions and
 * limitations under the License.
 */

package com.hazelcast.test;

import com.hazelcast.config.Config;
import com.hazelcast.core.HazelcastInstance;
import com.hazelcast.core.HazelcastInstanceNotActiveException;
import com.hazelcast.core.LifecycleEvent;
import com.hazelcast.core.LifecycleListener;
import com.hazelcast.instance.HazelcastInstanceImpl;
import com.hazelcast.instance.HazelcastInstanceProxy;
import com.hazelcast.instance.Node;
import com.hazelcast.instance.NodeState;
import com.hazelcast.nio.Address;
import com.hazelcast.nio.ObjectDataInput;
import com.hazelcast.nio.ObjectDataOutput;
import com.hazelcast.nio.serialization.DataSerializable;
import com.hazelcast.nio.tcp.FirewallingConnectionManager;
import com.hazelcast.spi.SplitBrainMergeEntryView;
import com.hazelcast.spi.SplitBrainMergePolicy;
import com.hazelcast.spi.properties.GroupProperty;
import com.hazelcast.spi.serialization.SerializationService;
import org.junit.Before;
import org.junit.Test;

import java.util.ArrayList;
import java.util.Arrays;
import java.util.List;
import java.util.concurrent.CountDownLatch;

/**
 * A support class for high-level split-brain tests.
 * <p>
 * Forms a cluster, creates a split-brain situation and then heals the cluster again.
 * <p>
 * Implementing tests are supposed to subclass this class and use its hooks to be notified about state transitions.
 * See {@link #onBeforeSplitBrainCreated(HazelcastInstance[])},
 * {@link #onAfterSplitBrainCreated(HazelcastInstance[], HazelcastInstance[])}
 * and {@link #onAfterSplitBrainHealed(HazelcastInstance[])}
 * <p>
 * The current implementation always isolates the first member of the cluster, but it should be simple to customize this
 * class to support mode advanced split-brain scenarios.
 * <p>
 * See {@link SplitBrainTestSupportTest} for an example test.
 */
@SuppressWarnings({"RedundantThrows", "WeakerAccess"})
public abstract class SplitBrainTestSupport extends HazelcastTestSupport {

    protected TestHazelcastInstanceFactory factory;

    // per default the second half should merge into the first half
    private static final int[] DEFAULT_BRAINS = new int[]{2, 1};
    private static final int DEFAULT_ITERATION_COUNT = 1;
    private HazelcastInstance[] instances;
    private int[] brains;
    /**
     * If new nodes have been created during split brain via {@link #createHazelcastInstanceInBrain(int)}, then their joiners
     * are initialized with the other brain's addresses being blacklisted.
     */
    private boolean unblacklistHint = false;

    private static final SplitBrainAction BLOCK_COMMUNICATION = new SplitBrainAction() {
        @Override
        public void apply(HazelcastInstance h1, HazelcastInstance h2) {
            blockCommunicationBetween(h1, h2);
        }
    };

    private static final SplitBrainAction UNBLOCK_COMMUNICATION = new SplitBrainAction() {
        @Override
        public void apply(HazelcastInstance h1, HazelcastInstance h2) {
            unblockCommunicationBetween(h1, h2);
        }
    };

    private static final SplitBrainAction CLOSE_CONNECTION = new SplitBrainAction() {
        @Override
        public void apply(HazelcastInstance h1, HazelcastInstance h2) {
            closeConnectionBetween(h1, h2);
        }
    };

    private static final SplitBrainAction UNBLACKLIST_MEMBERS = new SplitBrainAction() {
        @Override
        public void apply(HazelcastInstance h1, HazelcastInstance h2) {
            unblacklistJoinerBetween(h1, h2);
        }
    };

    @Before
    public final void setUpInternals() {
        onBeforeSetup();

        brains = brains();
        validateBrainsConfig(brains);

        Config config = config();
        int clusterSize = getClusterSize();
        instances = startInitialCluster(config, clusterSize);
    }

    /**
     * Override this method to execute initialization that may be required before instantiating the cluster. This is the
     * first method executed by {@code @Before SplitBrainTestSupport.setupInternals}.
     */
    protected void onBeforeSetup() {
    }

    /**
     * Override this method to create a custom brain sizes
     *
     * @return the default number of brains
     */
    protected int[] brains() {
        return DEFAULT_BRAINS;
    }

    /**
     * Override this method to create a custom Hazelcast configuration.
     *
     * @return the default Hazelcast configuration
     */
    protected Config config() {
        return new Config()
                .setProperty(GroupProperty.MERGE_FIRST_RUN_DELAY_SECONDS.getName(), "5")
                .setProperty(GroupProperty.MERGE_NEXT_RUN_DELAY_SECONDS.getName(), "5");
    }

    /**
     * Override this method to create the split-brain situation multiple-times.
     * <p>
     * The test will use the same members for all iterations.
     *
     * @return the default number of iterations
     */
    protected int iterations() {
        return DEFAULT_ITERATION_COUNT;
    }

    /**
     * Called when a cluster is fully formed. You can use this method for test initialization, data load, etc.
     *
     * @param instances all Hazelcast instances in your cluster
     */
    protected void onBeforeSplitBrainCreated(HazelcastInstance[] instances) throws Exception {
    }

    /**
     * Called just after a split brain situation was created
     */
    protected void onAfterSplitBrainCreated(HazelcastInstance[] firstBrain, HazelcastInstance[] secondBrain) throws Exception {
    }

    /**
     * Called just after the original cluster was healed again. This is likely the place for various asserts.
     *
     * @param instances all Hazelcast instances in your cluster
     */
    protected void onAfterSplitBrainHealed(HazelcastInstance[] instances) throws Exception {
    }

    /**
     * Indicates whether test should fail when cluster does not include all original members after communications are unblocked.
     *
     * Override this method when it is expected that after communications are unblocked some members will not rejoin the cluster.
     * When overriding this method, it may be desirable to add some wait time to allow the split brain handler to execute.
     *
     * @return {@code true} if the test should fail when not all original members rejoin after split brain is
     * healed, otherwise {@code false}.
     */
    protected boolean shouldAssertAllNodesRejoined() {
        return true;
    }

    @Test
    public void testSplitBrain() throws Exception {
        for (int i = 0; i < iterations(); i++) {
            doIteration();
        }
    }

    private void doIteration() throws Exception {
        onBeforeSplitBrainCreated(instances);

        createSplitBrain();
        Brains brains = getBrains();
        onAfterSplitBrainCreated(brains.getFirstHalf(), brains.getSecondHalf());

        healSplitBrain();
        onAfterSplitBrainHealed(instances);
    }

    protected HazelcastInstance[] startInitialCluster(Config config, int clusterSize) {
        HazelcastInstance[] hazelcastInstances = new HazelcastInstance[clusterSize];
        factory = createHazelcastInstanceFactory(clusterSize);
        for (int i = 0; i < clusterSize; i++) {
            HazelcastInstance hz = factory.newHazelcastInstance(config);
            hazelcastInstances[i] = hz;
        }
        return hazelcastInstances;
    }

    /**
     * Starts a new {@code HazelcastInstance} which is only able to communicate with members on one of the two brains.
     *
     * @param brain index of brain to start a new instance in (0 to start instance in first brain or 1 to start instance in
     *              second brain)
     * @return a HazelcastInstance whose {@code MockJoiner} has blacklisted the other brain's members and its connection
     * manager blocks connections to other brain's members
     * @see TestHazelcastInstanceFactory#newHazelcastInstance(Address, Config, Address[])
     */
    protected HazelcastInstance createHazelcastInstanceInBrain(int brain) {
        Address newMemberAddress = factory.nextAddress();
        Brains brains = getBrains();
        HazelcastInstance[] instancesToBlock = brain == 1 ? brains.firstHalf : brains.secondHalf;

        List<Address> addressesToBlock = new ArrayList<Address>(instancesToBlock.length);
        for (HazelcastInstance hz : instancesToBlock) {
            if (isInstanceActive(hz)) {
                addressesToBlock.add(getAddress(hz));
                // block communication from these instances to the new address
                FirewallingConnectionManager connectionManager = getFireWalledConnectionManager(hz);
                connectionManager.blockNewConnection(newMemberAddress);
                connectionManager.closeActiveConnection(newMemberAddress);
            }
        }
        // indicate that we need to unblacklist addresses from the joiner when split-brain will be healed
        unblacklistHint = true;
        // create a new Hazelcast instance which has blocked addresses blacklisted in its joiner
        return factory.newHazelcastInstance(config(), addressesToBlock.toArray(new Address[addressesToBlock.size()]));
    }

    private void validateBrainsConfig(int[] clusterTopology) {
        if (clusterTopology.length != 2) {
            throw new AssertionError("Only simple topologies with 2 brains are supported. Current setup: "
                    + Arrays.toString(clusterTopology));
        }
    }

    private int getClusterSize() {
        int clusterSize = 0;
        for (int brainSize : brains) {
            clusterSize += brainSize;
        }
        return clusterSize;
    }

    private void createSplitBrain() {
        blockCommunications();
        closeExistingConnections();
        assertSplitBrainCreated();
    }

    private void assertSplitBrainCreated() {
        int firstHalfSize = brains[0];
        for (int isolatedIndex = 0; isolatedIndex < firstHalfSize; isolatedIndex++) {
            HazelcastInstance isolatedInstance = instances[isolatedIndex];
            assertClusterSizeEventually(firstHalfSize, isolatedInstance);
        }
        for (int i = firstHalfSize; i < instances.length; i++) {
            HazelcastInstance currentInstance = instances[i];
            assertClusterSizeEventually(instances.length - firstHalfSize, currentInstance);
        }
    }

    private void closeExistingConnections() {
        applyOnBrains(CLOSE_CONNECTION);
    }

    private void blockCommunications() {
        applyOnBrains(BLOCK_COMMUNICATION);
    }

    private void healSplitBrain() {
        MergeBarrier mergeBarrier = new MergeBarrier(instances);
        try {
            unblockCommunication();
            if (unblacklistHint) {
                unblacklistMembers();
            }
            if (shouldAssertAllNodesRejoined()) {
                for (HazelcastInstance hz : instances) {
                    assertClusterSizeEventually(instances.length, hz);
                }
            }
            waitAllForSafeState(instances);
        } finally {
            mergeBarrier.awaitNoMergeInProgressAndClose();
        }
    }

    private void unblockCommunication() {
        applyOnBrains(UNBLOCK_COMMUNICATION);
    }

    private void unblacklistMembers() {
        applyOnBrains(UNBLACKLIST_MEMBERS);
    }

    private static FirewallingConnectionManager getFireWalledConnectionManager(HazelcastInstance hz) {
        return (FirewallingConnectionManager) getNode(hz).getConnectionManager();
    }

    protected Brains getBrains() {
        int firstHalfSize = brains[0];
        int secondHalfSize = brains[1];
        HazelcastInstance[] firstHalf = new HazelcastInstance[firstHalfSize];
        HazelcastInstance[] secondHalf = new HazelcastInstance[secondHalfSize];
        for (int i = 0; i < instances.length; i++) {
            if (i < firstHalfSize) {
                firstHalf[i] = instances[i];
            } else {
                secondHalf[i - firstHalfSize] = instances[i];
            }
        }
        return new Brains(firstHalf, secondHalf);
    }

    private void applyOnBrains(SplitBrainAction action) {
        int firstHalfSize = brains[0];
        for (int isolatedIndex = 0; isolatedIndex < firstHalfSize; isolatedIndex++) {
            HazelcastInstance isolatedInstance = instances[isolatedIndex];
            // do not take into account instances which have been shutdown
            if (!isInstanceActive(isolatedInstance)) {
                continue;
            }
            for (int i = firstHalfSize; i < instances.length; i++) {
                HazelcastInstance currentInstance = instances[i];
                if (!isInstanceActive(currentInstance)) {
                    continue;
                }
                action.apply(isolatedInstance, currentInstance);
            }
        }
    }

    private static boolean isInstanceActive(HazelcastInstance instance) {
        if (instance instanceof HazelcastInstanceProxy) {
            try {
                ((HazelcastInstanceProxy) instance).getOriginal();
                return true;
            } catch (HazelcastInstanceNotActiveException exception) {
                return false;
            }
        } else if (instance instanceof HazelcastInstanceImpl) {
            return getNode(instance).getState() == NodeState.ACTIVE;
        } else {
            throw new AssertionError("Unsupported HazelcastInstance type");
        }
    }

    public static void blockCommunicationBetween(HazelcastInstance h1, HazelcastInstance h2) {
        FirewallingConnectionManager cm1 = getFireWalledConnectionManager(h1);
        FirewallingConnectionManager cm2 = getFireWalledConnectionManager(h2);
        Node node1 = getNode(h1);
        Node node2 = getNode(h2);
        cm1.blockNewConnection(node2.getThisAddress());
        cm2.blockNewConnection(node1.getThisAddress());
        cm1.closeActiveConnection(node2.getThisAddress());
        cm2.closeActiveConnection(node1.getThisAddress());
    }

    public static void unblockCommunicationBetween(HazelcastInstance h1, HazelcastInstance h2) {
        FirewallingConnectionManager cm1 = getFireWalledConnectionManager(h1);
        FirewallingConnectionManager cm2 = getFireWalledConnectionManager(h2);
        Node node1 = getNode(h1);
        Node node2 = getNode(h2);
        cm1.unblock(node2.getThisAddress());
        cm2.unblock(node1.getThisAddress());
    }

    private static void unblacklistJoinerBetween(HazelcastInstance h1, HazelcastInstance h2) {
        Node h1Node = getNode(h1);
        Node h2Node = getNode(h2);
        h1Node.getJoiner().unblacklist(h2Node.getThisAddress());
        h2Node.getJoiner().unblacklist(h1Node.getThisAddress());
    }

    private interface SplitBrainAction {
        void apply(HazelcastInstance h1, HazelcastInstance h2);
    }

    protected static class Brains {

        private final HazelcastInstance[] firstHalf;
        private final HazelcastInstance[] secondHalf;

        private Brains(HazelcastInstance[] firstHalf, HazelcastInstance[] secondHalf) {
            this.firstHalf = firstHalf;
            this.secondHalf = secondHalf;
        }

        public HazelcastInstance[] getFirstHalf() {
            return firstHalf;
        }

        public HazelcastInstance[] getSecondHalf() {
            return secondHalf;
        }
    }

    protected static class MergeLifecycleListener implements LifecycleListener {

        private final CountDownLatch latch;

        public MergeLifecycleListener(int mergingClusterSize) {
            latch = new CountDownLatch(mergingClusterSize);
        }

        @Override
        public void stateChanged(LifecycleEvent event) {
            if (event.getState() == LifecycleEvent.LifecycleState.MERGED) {
                latch.countDown();
            }
        }

        public void await() {
            assertOpenEventually(latch);
        }
    }
<<<<<<< HEAD
=======

    protected static class MergeIntegerValuesMergePolicy implements SplitBrainMergePolicy, DataSerializable {

        private transient SerializationService serializationService;

        @Override
        public <K, V> V merge(SplitBrainMergeEntryView<K, V> mergingEntry, SplitBrainMergeEntryView<K, V> existingEntry) {
            if (serializationService.toObject(mergingEntry.getValue()) instanceof Integer) {
                return mergingEntry.getValue();
            }
            return null;
        }

        @Override
        public void setSerializationService(SerializationService serializationService) {
            this.serializationService = serializationService;
        }

        @Override
        public void writeData(ObjectDataOutput out) {
        }

        @Override
        public void readData(ObjectDataInput in) {
        }
    }
>>>>>>> 45c61806
}<|MERGE_RESOLUTION|>--- conflicted
+++ resolved
@@ -432,8 +432,6 @@
             assertOpenEventually(latch);
         }
     }
-<<<<<<< HEAD
-=======
 
     protected static class MergeIntegerValuesMergePolicy implements SplitBrainMergePolicy, DataSerializable {
 
@@ -460,5 +458,4 @@
         public void readData(ObjectDataInput in) {
         }
     }
->>>>>>> 45c61806
 }