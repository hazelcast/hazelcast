/*
 * Copyright (c) 2008-2023, Hazelcast, Inc. All Rights Reserved.
 *
 * Licensed under the Apache License, Version 2.0 (the "License");
 * you may not use this file except in compliance with the License.
 * You may obtain a copy of the License at
 *
 * http://www.apache.org/licenses/LICENSE-2.0
 *
 * Unless required by applicable law or agreed to in writing, software
 * distributed under the License is distributed on an "AS IS" BASIS,
 * WITHOUT WARRANTIES OR CONDITIONS OF ANY KIND, either express or implied.
 * See the License for the specific language governing permissions and
 * limitations under the License.
 */

package com.hazelcast.test.jdbc;

import org.testcontainers.jdbc.ContainerDatabaseDriver;

public class MySQLDatabaseProvider implements TestDatabaseProvider {

    private static final int LOGIN_TIMEOUT = 120;

    private String jdbcUrl;

    private final boolean rootUser;

    public MySQLDatabaseProvider(boolean rootUser) {
        this.rootUser = rootUser;
    }

    public MySQLDatabaseProvider() {
        this.rootUser = false;
    }
    @Override
    public String createDatabase(String dbName) {
<<<<<<< HEAD
        if (rootUser) {
            // Connect as root user so that this user can create a new DB (aka schema)
            jdbcUrl = "jdbc:tc:mysql:8.0.29:///" + dbName + "?user=root?password=test?TC_DAEMON=true&sessionVariables=sql_mode=ANSI";
        } else {
            jdbcUrl = "jdbc:tc:mysql:8.0.29:///" + dbName + "?TC_DAEMON=true&sessionVariables=sql_mode=ANSI";
        }
=======
        jdbcUrl = "jdbc:tc:mysql:8.0.29:///" + dbName + "?TC_DAEMON=true&sessionVariables=sql_mode=ANSI&user=root&password=";
>>>>>>> fa408a09
        waitForDb(jdbcUrl, LOGIN_TIMEOUT);
        return jdbcUrl;
    }

    @Override
    public void shutdown() {
        if (jdbcUrl != null) {
            ContainerDatabaseDriver.killContainer(jdbcUrl);
            jdbcUrl = null;
        }
    }
}<|MERGE_RESOLUTION|>--- conflicted
+++ resolved
@@ -35,16 +35,12 @@
     }
     @Override
     public String createDatabase(String dbName) {
-<<<<<<< HEAD
         if (rootUser) {
             // Connect as root user so that this user can create a new DB (aka schema)
-            jdbcUrl = "jdbc:tc:mysql:8.0.29:///" + dbName + "?user=root?password=test?TC_DAEMON=true&sessionVariables=sql_mode=ANSI";
+            jdbcUrl = "jdbc:tc:mysql:8.0.29:///" + dbName + "?user=root?password=test?TC_DAEMON=true&sessionVariables=sql_mode=ANSI&user=root&password=";
         } else {
             jdbcUrl = "jdbc:tc:mysql:8.0.29:///" + dbName + "?TC_DAEMON=true&sessionVariables=sql_mode=ANSI";
         }
-=======
-        jdbcUrl = "jdbc:tc:mysql:8.0.29:///" + dbName + "?TC_DAEMON=true&sessionVariables=sql_mode=ANSI&user=root&password=";
->>>>>>> fa408a09
         waitForDb(jdbcUrl, LOGIN_TIMEOUT);
         return jdbcUrl;
     }
