--- conflicted
+++ resolved
@@ -117,21 +117,12 @@
         Member localMember = nodeEngine.getLocalMember();
 
         PlanCreateVisitor visitor = new PlanCreateVisitor(
-<<<<<<< HEAD
                 localMember.getUuid(),
                 QueryUtils.createPartitionMap(nodeEngine, localMember.getVersion(), true),
                 relIdMap,
-                new PlanCacheKey(task.getSearchPaths(), sql),
+                new PlanKey(task.getSearchPaths(), sql),
                 convertResult.getFieldNames(),
                 parseResult.getParameterMetadata()
-=======
-            localMember.getUuid(),
-            QueryUtils.createPartitionMap(nodeEngine, localMember.getVersion(), true),
-            relIdMap,
-            new PlanKey(task.getSearchPaths(), sql),
-            convertResult.getFieldNames(),
-            parseResult.getParameterMetadata()
->>>>>>> fba83d74
         );
 
         physicalRel.visit(visitor);
