/*
 * Copyright (c) 2008-2021, Hazelcast, Inc. All Rights Reserved.
 *
 * Licensed under the Apache License, Version 2.0 (the "License");
 * you may not use this file except in compliance with the License.
 * You may obtain a copy of the License at
 *
 * http://www.apache.org/licenses/LICENSE-2.0
 *
 * Unless required by applicable law or agreed to in writing, software
 * distributed under the License is distributed on an "AS IS" BASIS,
 * WITHOUT WARRANTIES OR CONDITIONS OF ANY KIND, either express or implied.
 * See the License for the specific language governing permissions and
 * limitations under the License.
 */

package com.hazelcast.sql.impl.calcite.parse;

import org.apache.calcite.plan.Contexts;
import org.apache.calcite.plan.HazelcastRelOptCluster;
import org.apache.calcite.plan.RelOptCluster;
import org.apache.calcite.plan.RelOptCostImpl;
import org.apache.calcite.plan.hep.HepPlanner;
import org.apache.calcite.plan.hep.HepProgramBuilder;
import org.apache.calcite.prepare.Prepare;
import org.apache.calcite.prepare.Prepare.CatalogReader;
import org.apache.calcite.rel.RelNode;
import org.apache.calcite.rel.RelRoot;
import org.apache.calcite.rel.rules.SubQueryRemoveRule;
import org.apache.calcite.sql.SqlNode;
import org.apache.calcite.sql2rel.SqlToRelConverter;
import org.apache.calcite.sql2rel.StandardConvertletTable;
import org.apache.calcite.util.Pair;

/**
 * Converts a parse tree into a relational tree.
 */
public class QueryConverter {
    /**
     * Whether to expand subqueries. When set to {@code false}, subqueries are left as is in the form of
     * {@link org.apache.calcite.rex.RexSubQuery}. Otherwise they are expanded into {@link org.apache.calcite.rel.core.Correlate}
     * instances.
     * Do not enable this because you may run into https://issues.apache.org/jira/browse/CALCITE-3484. Instead, subquery
     * elimination rules are executed during logical planning. In addition, resulting plans are slightly better that those
     * produced by "expand" flag.
     */
    private static final boolean EXPAND = false;

    /** Whether to trim unused fields. The trimming is needed after subquery elimination. */
    private static final boolean TRIM_UNUSED_FIELDS = true;

    /** Increase the maximum number of elements in the RHS to convert the IN operator to a sequence of OR comparisons. */
    private static final int HAZELCAST_IN_ELEMENTS_THRESHOLD = 10_000;

    private static final SqlToRelConverter.Config CONFIG;

    static {
        SqlToRelConverter.ConfigBuilder configBuilder = SqlToRelConverter.configBuilder()
<<<<<<< HEAD
            .withExpand(EXPAND)
            .withInSubQueryThreshold(HAZELCAST_IN_ELEMENTS_THRESHOLD)
            .withTrimUnusedFields(TRIM_UNUSED_FIELDS);
=======
                                                                         .withExpand(EXPAND)
                                                                         .withTrimUnusedFields(TRIM_UNUSED_FIELDS);
>>>>>>> 89656b93

        CONFIG = configBuilder.build();
    }

    private final CatalogReader catalogReader;
    private final RelOptCluster cluster;

    public QueryConverter(
            Prepare.CatalogReader catalogReader,
            HazelcastRelOptCluster cluster
    ) {
        this.catalogReader = catalogReader;
        this.cluster = cluster;
    }

    public QueryConvertResult convert(QueryParseResult parseResult) {
        SqlNode node = parseResult.getNode();

        SqlToRelConverter converter = parseResult.getSqlBackend().converter(
                null,
                parseResult.getValidator(),
                catalogReader,
                cluster,
                StandardConvertletTable.INSTANCE,
                CONFIG
        );

        // 1. Perform initial conversion.
        RelRoot root = converter.convertQuery(node, false, true);

        // 2. Remove subquery expressions, converting them to Correlate nodes.
        RelNode relNoSubqueries = rewriteSubqueries(root.project());

        // 3. Perform decorrelation, i.e. rewrite a nested loop where the right side depends on the value of the left side,
        // to a variation of joins, semijoins and aggregations, which could be executed much more efficiently.
        // See "Unnesting Arbitrary Queries", Thomas Neumann and Alfons Kemper.
        RelNode relDecorrelated = converter.decorrelate(node, relNoSubqueries);

        // 4. The side effect of subquery rewrite and decorrelation in Apache Calcite is a number of unnecessary fields,
        // primarily in projections. This steps removes unused fields from the tree.
        RelNode relTrimmed = converter.trimUnusedFields(true, relDecorrelated);

        // 5. Collect original field names.
        return new QueryConvertResult(relTrimmed, Pair.right(root.fields));
    }

    /**
     * Special substep of an initial query conversion which eliminates correlated subqueries, converting them to various forms
     * of joins. It is used instead of "expand" flag due to bugs in Calcite (see {@link #EXPAND}).
     *
     * @param rel Initial relation.
     * @return Resulting relation.
     */
    private static RelNode rewriteSubqueries(RelNode rel) {
        HepProgramBuilder hepPgmBldr = new HepProgramBuilder();

        hepPgmBldr.addRuleInstance(SubQueryRemoveRule.FILTER);
        hepPgmBldr.addRuleInstance(SubQueryRemoveRule.PROJECT);
        hepPgmBldr.addRuleInstance(SubQueryRemoveRule.JOIN);

        HepPlanner planner = new HepPlanner(hepPgmBldr.build(), Contexts.empty(), true, null, RelOptCostImpl.FACTORY);

        planner.setRoot(rel);

        return planner.findBestExp();
    }

    // For unit testing only
    public CatalogReader getCatalogReader() {
        return catalogReader;
    }
}<|MERGE_RESOLUTION|>--- conflicted
+++ resolved
@@ -56,14 +56,9 @@
 
     static {
         SqlToRelConverter.ConfigBuilder configBuilder = SqlToRelConverter.configBuilder()
-<<<<<<< HEAD
-            .withExpand(EXPAND)
-            .withInSubQueryThreshold(HAZELCAST_IN_ELEMENTS_THRESHOLD)
-            .withTrimUnusedFields(TRIM_UNUSED_FIELDS);
-=======
                                                                          .withExpand(EXPAND)
+                                                                         .withInSubQueryThreshold(HAZELCAST_IN_ELEMENTS_THRESHOLD)
                                                                          .withTrimUnusedFields(TRIM_UNUSED_FIELDS);
->>>>>>> 89656b93
 
         CONFIG = configBuilder.build();
     }
