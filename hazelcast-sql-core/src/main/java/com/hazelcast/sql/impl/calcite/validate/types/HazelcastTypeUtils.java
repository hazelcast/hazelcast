--- conflicted
+++ resolved
@@ -103,22 +103,6 @@
     }
 
     public static QueryDataType toHazelcastType(SqlTypeName sqlTypeName) {
-<<<<<<< HEAD
-        // some types have null family (e.g. SqlTypeName.ROW), we fall back to default branch for those
-        switch (sqlTypeName.getFamily() != null ? sqlTypeName.getFamily() : SqlTypeFamily.ANY) {
-            case INTERVAL_YEAR_MONTH:
-                return QueryDataType.INTERVAL_YEAR_MONTH;
-
-            case INTERVAL_DAY_TIME:
-                return QueryDataType.INTERVAL_DAY_SECOND;
-
-            default:
-                QueryDataType queryDataType = CALCITE_TO_HZ.get(sqlTypeName);
-                if (queryDataType == null) {
-                    throw new IllegalArgumentException("unexpected SQL type: " + sqlTypeName);
-                }
-                return queryDataType;
-=======
         SqlTypeFamily sqlTypeNameFamily = sqlTypeName.getFamily();
         if (sqlTypeNameFamily == SqlTypeFamily.INTERVAL_YEAR_MONTH) {
             return QueryDataType.INTERVAL_YEAR_MONTH;
@@ -128,7 +112,6 @@
         QueryDataType queryDataType = CALCITE_TO_HZ.get(sqlTypeName);
         if (queryDataType == null) {
             throw new IllegalArgumentException("unexpected SQL type: " + sqlTypeName);
->>>>>>> 58e1a149
         }
         return queryDataType;
     }
