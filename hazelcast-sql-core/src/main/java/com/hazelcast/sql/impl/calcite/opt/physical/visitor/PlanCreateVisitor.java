--- conflicted
+++ resolved
@@ -39,10 +39,10 @@
 import com.hazelcast.sql.impl.calcite.validate.types.HazelcastTypeUtils;
 import com.hazelcast.sql.impl.expression.Expression;
 import com.hazelcast.sql.impl.extract.QueryPath;
+import com.hazelcast.sql.impl.optimizer.PlanKey;
+import com.hazelcast.sql.impl.optimizer.PlanObjectKey;
 import com.hazelcast.sql.impl.plan.Plan;
 import com.hazelcast.sql.impl.plan.PlanFragmentMapping;
-import com.hazelcast.sql.impl.optimizer.PlanKey;
-import com.hazelcast.sql.impl.optimizer.PlanObjectKey;
 import com.hazelcast.sql.impl.plan.node.EmptyPlanNode;
 import com.hazelcast.sql.impl.plan.node.FetchOffsetPlanNodeFieldTypeProvider;
 import com.hazelcast.sql.impl.plan.node.FetchPlanNode;
@@ -111,21 +111,12 @@
     private final Set<String> mapNames = new HashSet<>();
 
     public PlanCreateVisitor(
-<<<<<<< HEAD
             UUID localMemberId,
             Map<UUID, PartitionIdSet> partMap,
             Map<PhysicalRel, List<Integer>> relIdMap,
-            PlanCacheKey planKey,
+            PlanKey planKey,
             List<String> rootColumnNames,
             QueryParameterMetadata parameterMetadata
-=======
-        UUID localMemberId,
-        Map<UUID, PartitionIdSet> partMap,
-        Map<PhysicalRel, List<Integer>> relIdMap,
-        PlanKey planKey,
-        List<String> rootColumnNames,
-        QueryParameterMetadata parameterMetadata
->>>>>>> fba83d74
     ) {
         this.localMemberId = localMemberId;
         this.partMap = partMap;
@@ -172,7 +163,6 @@
         }
 
         return new Plan(
-<<<<<<< HEAD
                 partMap,
                 fragments,
                 fragmentMappings,
@@ -182,21 +172,8 @@
                 rowMetadata,
                 parameterMetadata,
                 planKey,
-                objectIds,
+                objectKeys,
                 permissions
-=======
-            partMap,
-            fragments,
-            fragmentMappings,
-            outboundEdgeMap,
-            inboundEdgeMap,
-            inboundEdgeMemberCountMap,
-            rowMetadata,
-            parameterMetadata,
-            planKey,
-            objectKeys,
-            permissions
->>>>>>> fba83d74
         );
     }
 
