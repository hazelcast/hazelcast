--- conflicted
+++ resolved
@@ -134,7 +134,6 @@
 
         private TestPlan(Plan plan) {
             super(
-<<<<<<< HEAD
                     plan.getPartitionMap(),
                     plan.getFragments(),
                     plan.getFragmentMappings(),
@@ -144,21 +143,8 @@
                     plan.getRowMetadata(),
                     plan.getParameterMetadata(),
                     plan.getPlanKey(),
-                    plan.getObjectIds(),
+                    plan.getObjectKeys(),
                     plan.getPermissions()
-=======
-                plan.getPartitionMap(),
-                plan.getFragments(),
-                plan.getFragmentMappings(),
-                plan.getOutboundEdgeMap(),
-                plan.getInboundEdgeMap(),
-                plan.getInboundEdgeMemberCountMap(),
-                plan.getRowMetadata(),
-                plan.getParameterMetadata(),
-                plan.getPlanKey(),
-                plan.getObjectKeys(),
-                plan.getPermissions()
->>>>>>> fba83d74
             );
         }
 
