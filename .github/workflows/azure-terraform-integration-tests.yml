name: azure-tests
on:
  workflow_dispatch:
  push:
    branches:
      - master
    paths:
      - 'hazelcast/src/main/java/com/hazelcast/azure/**'
      - '.github/terraform/azure/**'
<<<<<<< HEAD
  pull_request_target:
    types:
      - labeled
    branches:
      - "master"
      - "*.z"
    paths:
      - 'hazelcast/src/main/java/com/hazelcast/azure/**'
      - '.github/terraform/azure/**'
=======
>>>>>>> fa408a09

jobs:
  build:
    name: Azure Tests
    defaults:
      run:
        shell: bash
    env:
      ARM_CLIENT_ID: ${{ secrets.ARM_CLIENT_ID }}
      ARM_CLIENT_SECRET: ${{ secrets.ARM_CLIENT_SECRET }}
      ARM_SUBSCRIPTION_ID: ${{ secrets.ARM_SUBSCRIPTION_ID }}
      ARM_TENANT_ID: ${{ secrets.ARM_TENANT_ID }}
    runs-on: ubuntu-latest
<<<<<<< HEAD
    if: >-
      github.repository_owner == 'hazelcast' && 
      ( github.event_name == 'push' || 
        (github.event_name == 'pull_request_target' && 
          github.event.action == 'labeled' && 
          github.event.label.name == 'safe-to-discover' 
        )
      )
    strategy:
      matrix:
        java: [ '8' ]
        architecture: [ 'x64' ]
        distribution: [ 'adopt' ]
=======
    if: github.repository_owner == 'hazelcast'
>>>>>>> fa408a09
    steps:
      - name: Setup JDK
        uses: actions/setup-java@v2.1.0
        with:
<<<<<<< HEAD
          java-version: ${{ matrix.java }}
          architecture: ${{ matrix.architecture }}
          distribution: ${{ matrix.distribution }}

      - name: JDK info
        run: java -version

      # BUILD HAZELCAST AZURE SNAPSHOT
      - name: Decide which ref to checkout
        id: decide-ref
        run: |
          if [[ "${{github.event_name}}" == "pull_request_target" ]]; then
            echo "ref=refs/pull/${{ github.event.pull_request.number }}/merge" >> $GITHUB_OUTPUT
          else
            echo "ref=${{github.ref}}" >> $GITHUB_OUTPUT
          fi

      - name: Checkout
        uses: actions/checkout@v3.3.0
        with:
          path: hazelcast
          ref: ${{steps.decide-ref.outputs.ref}}
          fetch-depth: 0
=======
          java-version: 11
          architecture: x64
          distribution: adopt

      - uses: actions/checkout@v3.3.0

      - name: Setup Local Maven Cache
        uses: actions/cache@v3
        with:
          path: ~/.m2/repository
          key: ${{ runner.os }}-maven-${{ hashFiles('**/pom.xml') }}
          restore-keys: |
            ${{ runner.os }}-maven-
>>>>>>> fa408a09

      - name: Build hazelcast jar
        run: |
          ./mvnw -T 4 -B -V -e clean package \
          -Dfindbugs.skip \
          -Dcheckstyle.skip \
          -Dpmd.skip=true \
          -Dspotbugs.skip \
          -Denforcer.skip \
          -Dmaven.javadoc.skip \
          -DskipTests \
          -Dlicense.skip=true \
          -Drat.skip=true \
          -Dspotless.check.skip=true \
          -Dattribution.skip \
          -Danimal.sniffer.skip=true \
          -Dmaven.source.skip=true
          echo "Hazelcast jar is: " hazelcast/target/hazelcast-*-SNAPSHOT.jar
          cp hazelcast/target/hazelcast-*-SNAPSHOT.jar ~/hazelcast.jar

      - name : Set-up Terraform
        uses: hashicorp/setup-terraform@v2.0.0
        with:
          terraform_version: 1.1.8

      - name: Terraform Init
        working-directory: .github/terraform/azure
        run: terraform init

      - name: Terraform Apply
        working-directory: .github/terraform/azure
        run: |
          terraform apply \
            -var="hazelcast_mancenter_version=latest-snapshot" \
            -var="hazelcast_path=~/hazelcast.jar" \
            -auto-approve

      - name: Terraform Destroy
        if: ${{ always() }}
        working-directory: .github/terraform/azure
        run: terraform destroy -auto-approve<|MERGE_RESOLUTION|>--- conflicted
+++ resolved
@@ -7,7 +7,6 @@
     paths:
       - 'hazelcast/src/main/java/com/hazelcast/azure/**'
       - '.github/terraform/azure/**'
-<<<<<<< HEAD
   pull_request_target:
     types:
       - labeled
@@ -17,8 +16,6 @@
     paths:
       - 'hazelcast/src/main/java/com/hazelcast/azure/**'
       - '.github/terraform/azure/**'
-=======
->>>>>>> fa408a09
 
 jobs:
   build:
@@ -32,7 +29,6 @@
       ARM_SUBSCRIPTION_ID: ${{ secrets.ARM_SUBSCRIPTION_ID }}
       ARM_TENANT_ID: ${{ secrets.ARM_TENANT_ID }}
     runs-on: ubuntu-latest
-<<<<<<< HEAD
     if: >-
       github.repository_owner == 'hazelcast' && 
       ( github.event_name == 'push' || 
@@ -41,27 +37,14 @@
           github.event.label.name == 'safe-to-discover' 
         )
       )
-    strategy:
-      matrix:
-        java: [ '8' ]
-        architecture: [ 'x64' ]
-        distribution: [ 'adopt' ]
-=======
-    if: github.repository_owner == 'hazelcast'
->>>>>>> fa408a09
     steps:
       - name: Setup JDK
         uses: actions/setup-java@v2.1.0
         with:
-<<<<<<< HEAD
-          java-version: ${{ matrix.java }}
-          architecture: ${{ matrix.architecture }}
-          distribution: ${{ matrix.distribution }}
+          java-version: 11
+          architecture: x64
+          distribution: adopt
 
-      - name: JDK info
-        run: java -version
-
-      # BUILD HAZELCAST AZURE SNAPSHOT
       - name: Decide which ref to checkout
         id: decide-ref
         run: |
@@ -77,12 +60,6 @@
           path: hazelcast
           ref: ${{steps.decide-ref.outputs.ref}}
           fetch-depth: 0
-=======
-          java-version: 11
-          architecture: x64
-          distribution: adopt
-
-      - uses: actions/checkout@v3.3.0
 
       - name: Setup Local Maven Cache
         uses: actions/cache@v3
@@ -91,7 +68,6 @@
           key: ${{ runner.os }}-maven-${{ hashFiles('**/pom.xml') }}
           restore-keys: |
             ${{ runner.os }}-maven-
->>>>>>> fa408a09
 
       - name: Build hazelcast jar
         run: |
