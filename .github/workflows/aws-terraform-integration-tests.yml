--- conflicted
+++ resolved
@@ -27,7 +27,6 @@
       AWS_SECRET_ACCESS_KEY: ${{ secrets.AWS_SECRET_ACCESS_KEY }}
       AWS_ACCESS_KEY_ID:  ${{ secrets.AWS_ACCESS_KEY_ID }}
     runs-on: ubuntu-latest
-<<<<<<< HEAD
     if: >-
       github.repository_owner == 'hazelcast' && 
       ( github.event_name == 'push' || 
@@ -36,14 +35,6 @@
           github.event.label.name == 'safe-to-discover' 
         )
       )
-    strategy:
-      matrix:
-        java: [ '8' ]
-        architecture: [ 'x64' ]
-        distribution: [ 'adopt' ]
-=======
-    if: github.repository_owner == 'hazelcast'
->>>>>>> fa408a09
     steps:
       - name: Setup JDK
         uses: actions/setup-java@v2
@@ -52,11 +43,6 @@
           architecture: x64
           distribution: adopt
 
-<<<<<<< HEAD
-      - name: JDK info
-        run: java -version
-
-      # BUILD HAZELCAST AWS SNAPSHOT
       - name: Decide which ref to checkout
         id: decide-ref
         run: |
@@ -72,9 +58,14 @@
           path: hazelcast
           ref: ${{steps.decide-ref.outputs.ref}}
           fetch-depth: 0
-=======
-      - uses: actions/checkout@v3.3.0
->>>>>>> fa408a09
+
+      - name: Setup Local Maven Cache
+        uses: actions/cache@v3
+        with:
+          path: ~/.m2/repository
+          key: ${{ runner.os }}-maven-${{ hashFiles('**/pom.xml') }}
+          restore-keys: |
+            ${{ runner.os }}-maven-
 
       - name: Build hazelcast jar
         run: |
