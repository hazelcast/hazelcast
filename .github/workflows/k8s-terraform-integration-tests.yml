--- conflicted
+++ resolved
@@ -101,9 +101,4 @@
       - name: Run Tests
         working-directory: auto-discovery-suite/terraform/test
         run: |
-<<<<<<< HEAD
-          go test -v -timeout 60m -run TestSuite -suite ${{ matrix.suite }} -member-image ${{ needs.build.outputs.HZ_IMG }} -client-image ${{ needs.build.outputs.CL_IMG }}
-=======
-          go test -v -timeout 120m -run TestSuite -suite ${{ matrix.suite }} -member-image ${{ needs.build.outputs.HZ_IMG }} 
-          -client-image ${{ needs.build.outputs.CL_IMG }}
->>>>>>> 4279ff6c
+          go test -v -timeout 120m -run TestSuite -suite ${{ matrix.suite }} -member-image ${{ needs.build.outputs.HZ_IMG }} -client-image ${{ needs.build.outputs.CL_IMG }}