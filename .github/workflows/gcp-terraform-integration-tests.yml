--- conflicted
+++ resolved
@@ -26,7 +26,6 @@
     env:
       GCP_KEY_FILE: ${{ secrets.GCP_KEY_FILE }}
     runs-on: ubuntu-latest
-<<<<<<< HEAD
     if: >-
       github.repository_owner == 'hazelcast' && 
       ( github.event_name == 'push' || 
@@ -35,14 +34,6 @@
           github.event.label.name == 'safe-to-discover' 
         )
       )
-    strategy:
-      matrix:
-        java: [ '8' ]
-        architecture: [ 'x64' ]
-        distribution: [ 'adopt' ]
-=======
-    if: github.repository_owner == 'hazelcast'
->>>>>>> fa408a09
     steps:
       - name: Setup JDK
         uses: actions/setup-java@v2.1.0
@@ -51,7 +42,6 @@
           architecture: x64
           distribution: adopt
 
-<<<<<<< HEAD
       - name: JDK info
         run: java -version
 
@@ -71,8 +61,6 @@
           path: hazelcast
           ref: ${{steps.decide-ref.outputs.ref}}
           fetch-depth: 0
-=======
-      - uses: actions/checkout@v3.3.0
 
       - name: Setup Local Maven Cache
         uses: actions/cache@v3
@@ -81,7 +69,6 @@
           key: ${{ runner.os }}-maven-${{ hashFiles('**/pom.xml') }}
           restore-keys: |
             ${{ runner.os }}-maven-
->>>>>>> fa408a09
 
       - name: Build hazelcast jar
         run: |
