<!--
  ~ Copyright (c) 2008-2021, Hazelcast, Inc. All Rights Reserved.
  ~
  ~ Licensed under the Apache License, Version 2.0 (the "License");
  ~ you may not use this file except in compliance with the License.
  ~ You may obtain a copy of the License at
  ~
  ~ http://www.apache.org/licenses/LICENSE-2.0
  ~
  ~ Unless required by applicable law or agreed to in writing, software
  ~ distributed under the License is distributed on an "AS IS" BASIS,
  ~ WITHOUT WARRANTIES OR CONDITIONS OF ANY KIND, either express or implied.
  ~ See the License for the specific language governing permissions and
  ~ limitations under the License.
  -->

<project xmlns="http://maven.apache.org/POM/4.0.0" xmlns:xsi="http://www.w3.org/2001/XMLSchema-instance"
         xsi:schemaLocation="http://maven.apache.org/POM/4.0.0 http://maven.apache.org/maven-v4_0_0.xsd">
    <modelVersion>4.0.0</modelVersion>

    <parent>
        <groupId>com.hazelcast</groupId>
        <artifactId>hazelcast-root</artifactId>
        <version>5.0-SNAPSHOT</version>
        <relativePath>../pom.xml</relativePath>
    </parent>

    <name>hazelcast-distribution</name>
    <artifactId>hazelcast-distribution</artifactId>
    <packaging>pom</packaging>

    <properties>
        <main.basedir>${maven.multiModuleProjectDirectory}</main.basedir>
    </properties>

    <build>
        <plugins>
            <plugin>
                <groupId>org.apache.maven.plugins</groupId>
                <artifactId>maven-assembly-plugin</artifactId>
                <version>${maven.assembly.plugin.version}</version>
                <executions>
                    <execution>
                        <id>distro-assembly-hazelcast</id>
                        <phase>package</phase>
                        <goals>
                            <goal>single</goal>
                        </goals>
                        <configuration>
                            <finalName>hazelcast-${project.version}</finalName>
                            <appendAssemblyId>false</appendAssemblyId>
                            <descriptors>
                                <descriptor>src/assembly/assembly-descriptor.xml</descriptor>
                            </descriptors>
                            <appendAssemblyId>false</appendAssemblyId>
                            <tarLongFileMode>posix</tarLongFileMode>
                        </configuration>
                    </execution>
                    <execution>
                        <id>distro-assembly-hazelcast-slim</id>
                        <phase>package</phase>
                        <goals>
                            <goal>single</goal>
                        </goals>
                        <configuration>
                            <finalName>hazelcast-${project.version}</finalName>
                            <appendAssemblyId>true</appendAssemblyId>
                            <descriptors>
                                <descriptor>src/assembly/assembly-descriptor-slim.xml</descriptor>
                            </descriptors>
                            <tarLongFileMode>posix</tarLongFileMode>
                        </configuration>
                    </execution>
                </executions>
            </plugin>
            <plugin>
                <groupId>org.apache.maven.plugins</groupId>
                <artifactId>maven-enforcer-plugin</artifactId>
                <version>${maven.enforcer.plugin.version}</version>
                <executions>
                    <execution>
                        <id>enforce-versions</id>
                        <goals>
                            <goal>enforce</goal>
                        </goals>
                    </execution>
                </executions>
                <configuration>
                    <rules>
                        <dependencyConvergence/>
                    </rules>
                </configuration>
            </plugin>
        </plugins>
    </build>
    <dependencies>
        <dependency>
            <groupId>com.hazelcast</groupId>
            <artifactId>hazelcast-all</artifactId>
            <version>${project.version}</version>
        </dependency>
        <dependency>
            <groupId>com.hazelcast</groupId>
            <artifactId>hazelcast-spring</artifactId>
            <version>${project.version}</version>
        </dependency>
        <dependency>
            <groupId>com.hazelcast.jet</groupId>
            <artifactId>hazelcast-jet-sql</artifactId>
            <version>${project.version}</version>
            <classifier>${fat.dependency.classifier}</classifier>
        </dependency>
        <!-- JetCommandLine dependencies-->
        <dependency>
            <groupId>info.picocli</groupId>
            <artifactId>picocli</artifactId>
            <version>${picocli.version}</version>
        </dependency>
        <dependency>
            <groupId>org.jline</groupId>
            <artifactId>jline-terminal</artifactId>
            <version>${jline.version}</version>
        </dependency>
        <dependency>
            <groupId>org.jline</groupId>
            <artifactId>jline-reader</artifactId>
            <version>${jline.version}</version>
        </dependency>
        <!-- Logging -->
        <dependency>
            <groupId>org.apache.logging.log4j</groupId>
            <artifactId>log4j-core</artifactId>
            <version>${log4j2.version}</version>
        </dependency>
        <dependency>
            <groupId>org.apache.logging.log4j</groupId>
            <artifactId>log4j-slf4j-impl</artifactId>
            <version>${log4j2.version}</version>
        </dependency>

        <!-- Prometheus to expose JMX metrics as HTTP endpoint -->
        <dependency>
            <groupId>io.prometheus.jmx</groupId>
            <artifactId>jmx_prometheus_javaagent</artifactId>
            <version>${prometheus.version}</version>
        </dependency>

        <dependency>
            <groupId>com.hazelcast</groupId>
            <artifactId>hazelcast-aws</artifactId>
            <version>${hazelcast.aws.version}</version>
        </dependency>
        <dependency>
            <groupId>com.hazelcast</groupId>
            <artifactId>hazelcast-kubernetes</artifactId>
            <version>${hazelcast.kubernetes.version}</version>
        </dependency>
        <dependency>
            <groupId>com.hazelcast</groupId>
            <artifactId>hazelcast-gcp</artifactId>
            <version>${hazelcast.gcp.version}</version>
        </dependency>
        <dependency>
            <groupId>com.hazelcast</groupId>
            <artifactId>hazelcast-azure</artifactId>
            <version>${hazelcast.azure.version}</version>
        </dependency>
        <dependency>
            <groupId>com.hazelcast</groupId>
            <artifactId>hazelcast-hibernate53</artifactId>
            <version>2.1.1</version>
            <exclusions>
                <exclusion>
                    <groupId>com.hazelcast</groupId>
                    <artifactId>hazelcast</artifactId>
                </exclusion>
            </exclusions>
        </dependency>
        <dependency>
            <groupId>com.hazelcast</groupId>
            <artifactId>hazelcast-wm</artifactId>
            <version>4.0</version>
            <exclusions>
                <exclusion>
                    <groupId>com.hazelcast</groupId>
                    <artifactId>hazelcast</artifactId>
                </exclusion>
            </exclusions>
        </dependency>

        <!-- Jet extensions -->
        <dependency>
            <groupId>com.hazelcast.jet</groupId>
            <artifactId>hazelcast-jet-avro</artifactId>
            <version>${project.version}</version>
            <classifier>${fat.dependency.classifier}</classifier>
        </dependency>
        <dependency>
            <groupId>com.hazelcast.jet</groupId>
            <artifactId>hazelcast-jet-cdc-debezium</artifactId>
            <version>${project.version}</version>
            <classifier>${fat.dependency.classifier}</classifier>
        </dependency>
        <dependency>
            <groupId>com.hazelcast.jet</groupId>
            <artifactId>hazelcast-jet-cdc-mysql</artifactId>
            <version>${project.version}</version>
            <classifier>${fat.dependency.classifier}</classifier>
        </dependency>
        <dependency>
            <groupId>com.hazelcast.jet</groupId>
            <artifactId>hazelcast-jet-cdc-postgres</artifactId>
            <version>${project.version}</version>
            <classifier>${fat.dependency.classifier}</classifier>
        </dependency>
        <dependency>
            <groupId>com.hazelcast.jet</groupId>
            <artifactId>hazelcast-jet-csv</artifactId>
            <version>${project.version}</version>
            <classifier>${fat.dependency.classifier}</classifier>
        </dependency>
        <dependency>
            <groupId>com.hazelcast.jet</groupId>
            <artifactId>hazelcast-jet-elasticsearch-7</artifactId>
            <version>${project.version}</version>
            <classifier>${fat.dependency.classifier}</classifier>
        </dependency>
        <dependency>
            <groupId>com.hazelcast.jet</groupId>
            <artifactId>hazelcast-jet-elasticsearch-6</artifactId>
            <version>${project.version}</version>
            <classifier>${fat.dependency.classifier}</classifier>
            <exclusions>
                <!--
                Exclude the elastic client for version 6 reported by enforcer plugin
                It actually doesn't exclude the client, because we use fat jar.
                The elastic clients can't be used together. Version 6 is in opt.
                -->
                <exclusion>
                    <groupId>org.elasticsearch.client</groupId>
                    <artifactId>elasticsearch-rest-high-level-client</artifactId>
                </exclusion>
            </exclusions>
        </dependency>
        <dependency>
            <groupId>com.hazelcast.jet</groupId>
            <artifactId>hazelcast-jet-grpc</artifactId>
            <version>${project.version}</version>
            <classifier>${fat.dependency.classifier}</classifier>
        </dependency>
        <dependency>
            <groupId>com.hazelcast.jet</groupId>
            <artifactId>hazelcast-jet-files-azure</artifactId>
            <version>${project.version}</version>
            <classifier>${fat.dependency.classifier}</classifier>
        </dependency>
        <dependency>
            <groupId>com.hazelcast.jet</groupId>
            <artifactId>hazelcast-jet-files-gcs</artifactId>
            <version>${project.version}</version>
            <classifier>${fat.dependency.classifier}</classifier>
        </dependency>
        <dependency>
            <groupId>com.hazelcast.jet</groupId>
            <artifactId>hazelcast-jet-files-s3</artifactId>
            <version>${project.version}</version>
            <classifier>${fat.dependency.classifier}</classifier>
        </dependency>
        <dependency>
            <groupId>com.hazelcast.jet</groupId>
            <artifactId>hazelcast-jet-hadoop-all</artifactId>
            <version>${project.version}</version>
<<<<<<< HEAD
            <classifier>jar-with-dependencies</classifier>
            <exclusions>
                <exclusion>
                    <groupId>com.google.re2j</groupId>
                    <artifactId>re2j</artifactId>
                </exclusion>
            </exclusions>
=======
            <classifier>${fat.dependency.classifier}</classifier>
>>>>>>> f00664d9
        </dependency>
        <dependency>
            <groupId>com.hazelcast.jet</groupId>
            <artifactId>hazelcast-jet-kafka</artifactId>
            <version>${project.version}</version>
            <classifier>${fat.dependency.classifier}</classifier>
        </dependency>
        <dependency>
            <groupId>com.hazelcast.jet</groupId>
            <artifactId>hazelcast-jet-kinesis</artifactId>
            <version>${project.version}</version>
            <classifier>${fat.dependency.classifier}</classifier>
        </dependency>
        <dependency>
            <groupId>com.hazelcast.jet</groupId>
            <artifactId>hazelcast-jet-protobuf</artifactId>
            <version>${project.version}</version>
            <classifier>${fat.dependency.classifier}</classifier>
        </dependency>
        <dependency>
            <groupId>com.hazelcast.jet</groupId>
            <artifactId>hazelcast-jet-python</artifactId>
            <version>${project.version}</version>
            <classifier>${fat.dependency.classifier}</classifier>
        </dependency>
        <dependency>
            <groupId>com.hazelcast.jet</groupId>
            <artifactId>hazelcast-jet-s3</artifactId>
            <version>${project.version}</version>
            <classifier>${fat.dependency.classifier}</classifier>
        </dependency>
    </dependencies>
</project><|MERGE_RESOLUTION|>--- conflicted
+++ resolved
@@ -270,17 +270,13 @@
             <groupId>com.hazelcast.jet</groupId>
             <artifactId>hazelcast-jet-hadoop-all</artifactId>
             <version>${project.version}</version>
-<<<<<<< HEAD
-            <classifier>jar-with-dependencies</classifier>
             <exclusions>
                 <exclusion>
                     <groupId>com.google.re2j</groupId>
                     <artifactId>re2j</artifactId>
                 </exclusion>
             </exclusions>
-=======
-            <classifier>${fat.dependency.classifier}</classifier>
->>>>>>> f00664d9
+            <classifier>${fat.dependency.classifier}</classifier>
         </dependency>
         <dependency>
             <groupId>com.hazelcast.jet</groupId>
