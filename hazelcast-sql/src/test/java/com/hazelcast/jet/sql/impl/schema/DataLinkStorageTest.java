/*
 * Copyright 2023 Hazelcast Inc.
 *
 * Licensed under the Hazelcast Community License (the "License");
 * you may not use this file except in compliance with the License.
 * You may obtain a copy of the License at
 *
 * http://hazelcast.com/hazelcast-community-license
 *
 * Unless required by applicable law or agreed to in writing, software
 * distributed under the License is distributed on an "AS IS" BASIS,
 * WITHOUT WARRANTIES OF ANY KIND, either express or implied.
 * See the License for the specific language governing permissions and
 * limitations under the License.
 */

package com.hazelcast.jet.sql.impl.schema;

import com.hazelcast.jet.SimpleTestInClusterSupport;
import com.hazelcast.sql.impl.schema.datalink.DataLinkCatalogEntry;
import com.hazelcast.test.Accessors;
import com.hazelcast.test.annotation.ParallelJVMTest;
import com.hazelcast.test.annotation.QuickTest;
import org.junit.Before;
import org.junit.BeforeClass;
import org.junit.Test;
import org.junit.experimental.categories.Category;

import static java.util.Collections.emptyMap;
import static org.assertj.core.api.Assertions.assertThat;
import static org.junit.Assert.assertTrue;

@Category({QuickTest.class, ParallelJVMTest.class})
public class DataLinkStorageTest extends SimpleTestInClusterSupport {
    private DataLinkStorage storage;

    @BeforeClass
    public static void setUpClass() {
        initialize(1, null);
    }

    @Before
    public void before() {
        storage = new DataLinkStorage(Accessors.getNodeEngineImpl(instance()));
    }

    @Test
    public void when_put_then_isPresentInValues() {
        String name = randomName();

        storage.put(name, dataLink(name, "type"));

        assertThat(storage.dataLinkNames().stream().filter(m -> m.equals(name))).isNotEmpty();
    }

    @Test
    public void when_put_then_overridesPrevious() {
        String name = randomName();
        DataLinkCatalogEntry originalDL = dataLink(name, "type1");
        DataLinkCatalogEntry updatedDL = dataLink(name, "type2");

        storage.put(name, originalDL);
        storage.put(name, updatedDL);

        assertTrue(storage.allObjects().stream().noneMatch(dl -> dl.equals(originalDL)));
        assertTrue(storage.allObjects().stream().anyMatch(dl -> dl.equals(updatedDL)));
    }

    @Test
    public void when_putIfAbsent_then_doesNotOverride() {
        String name = randomName();

        assertThat(storage.putIfAbsent(name, dataLink(name, "type-1"))).isTrue();
        assertThat(storage.putIfAbsent(name, dataLink(name, "type-2"))).isFalse();
        assertTrue(storage.allObjects().stream()
<<<<<<< HEAD
                .anyMatch(dl -> dl instanceof DataLink && ((DataLink) dl).type().equals("type-1")));
        assertTrue(storage.allObjects().stream()
                .noneMatch(dl -> dl instanceof DataLink && ((DataLink) dl).type().equals("type-2")));
=======
                .anyMatch(dl -> dl instanceof DataLinkCatalogEntry && ((DataLinkCatalogEntry) dl).getType().equals("type-1")));
        assertTrue(storage.allObjects().stream()
                .noneMatch(dl -> dl instanceof DataLinkCatalogEntry && ((DataLinkCatalogEntry) dl).getType().equals("type-2")));
>>>>>>> c6f0fe6c
    }

    @Test
    public void when_removeMapping_then_isNotPresentInValues() {
        String name = randomName();

        storage.put(name, dataLink(name, "type"));

        assertThat(storage.removeDataLink(name)).isTrue();
        assertTrue(storage.dataLinkNames().stream().noneMatch(dl -> dl.equals(name)));
    }

    private static DataLinkCatalogEntry dataLink(String name, String type) {
        return new DataLinkCatalogEntry(name, type, emptyMap());
    }
}<|MERGE_RESOLUTION|>--- conflicted
+++ resolved
@@ -73,15 +73,9 @@
         assertThat(storage.putIfAbsent(name, dataLink(name, "type-1"))).isTrue();
         assertThat(storage.putIfAbsent(name, dataLink(name, "type-2"))).isFalse();
         assertTrue(storage.allObjects().stream()
-<<<<<<< HEAD
-                .anyMatch(dl -> dl instanceof DataLink && ((DataLink) dl).type().equals("type-1")));
-        assertTrue(storage.allObjects().stream()
-                .noneMatch(dl -> dl instanceof DataLink && ((DataLink) dl).type().equals("type-2")));
-=======
                 .anyMatch(dl -> dl instanceof DataLinkCatalogEntry && ((DataLinkCatalogEntry) dl).getType().equals("type-1")));
         assertTrue(storage.allObjects().stream()
                 .noneMatch(dl -> dl instanceof DataLinkCatalogEntry && ((DataLinkCatalogEntry) dl).getType().equals("type-2")));
->>>>>>> c6f0fe6c
     }
 
     @Test
