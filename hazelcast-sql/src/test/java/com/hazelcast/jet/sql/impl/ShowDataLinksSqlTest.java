--- conflicted
+++ resolved
@@ -65,14 +65,7 @@
         // create data links via SQL
         List<String> dlNames = IntStream.range(0, 5).mapToObj(i -> "hazelcast.public.dl" + i).collect(toList());
         for (String dlName : dlNames) {
-            instance().getSql().execute(
-<<<<<<< HEAD
-                    "CREATE DATA LINK " + dlName
-                            + " TYPE \"" + DataLinkTestUtil.DummyDataLink.class.getName() + "\" SHARED "
-                            + " OPTIONS ('b' = 'c')");
-=======
-                    "CREATE DATA LINK " + dlName  + " TYPE DUMMY OPTIONS ('b' = 'c')");
->>>>>>> d8e94b42
+            instance().getSql().execute("CREATE DATA LINK " + dlName  + " TYPE DUMMY SHARED OPTIONS ('b' = 'c')");
         }
 
         dlNames.add(0, "dl");
