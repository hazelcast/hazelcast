--- conflicted
+++ resolved
@@ -169,11 +169,7 @@
     public void when_dataLinkUnknown_then_fail() {
         String dlName = randomName();
         String mappingName = randomName();
-<<<<<<< HEAD
-        createDataLink(instance(), dlName, DummyDataLink.class.getName(), false, emptyMap());
-=======
-        createDataLink(instance(), dlName, "DUMMY", emptyMap());
->>>>>>> d8e94b42
+        createDataLink(instance(), dlName, "DUMMY", false, emptyMap());
         assertThatThrownBy(() ->
                 instance().getSql().execute("CREATE OR REPLACE MAPPING " + mappingName +
                         " DATA LINK " + dlName + "\nOPTIONS ()"))
