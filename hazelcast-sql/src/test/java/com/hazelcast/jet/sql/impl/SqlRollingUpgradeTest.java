--- conflicted
+++ resolved
@@ -62,11 +62,7 @@
     }
 
     @Test
-<<<<<<< HEAD
-    @Ignore
-=======
     @Ignore("https://github.com/hazelcast/hazelcast/issues/19035")
->>>>>>> 81349caa
     public void when_clientSql_then_usesEitherVersion() {
         // Since the subsets of members with same version have the same size, the smart client must send the SQL command
         // to the member with newer version.
