/*
 * Copyright 2021 Hazelcast Inc.
 *
 * Licensed under the Hazelcast Community License (the "License");
 * you may not use this file except in compliance with the License.
 * You may obtain a copy of the License at
 *
 * http://hazelcast.com/hazelcast-community-license
 *
 * Unless required by applicable law or agreed to in writing, software
 * distributed under the License is distributed on an "AS IS" BASIS,
 * WITHOUT WARRANTIES OF ANY KIND, either express or implied.
 * See the License for the specific language governing permissions and
 * limitations under the License.
 */

package com.hazelcast.jet.sql.impl.validate;

import com.hazelcast.internal.util.BiTuple;
import com.hazelcast.jet.sql.impl.aggregate.function.HazelcastWindowTableFunction;
import com.hazelcast.jet.sql.impl.schema.HazelcastTableFunction;
import com.hazelcast.jet.sql.impl.validate.operators.common.HazelcastFunction;
import com.hazelcast.jet.sql.impl.validate.operators.common.HazelcastOperandTypeCheckerAware;
import com.hazelcast.jet.sql.impl.validate.operators.misc.HazelcastCaseOperator;
import com.hazelcast.jet.sql.impl.validate.operators.typeinference.HazelcastReturnTypeInference;
import com.hazelcast.test.HazelcastParallelClassRunner;
import com.hazelcast.test.annotation.ParallelJVMTest;
import com.hazelcast.test.annotation.QuickTest;
import org.apache.calcite.sql.SqlOperator;
import org.apache.calcite.sql.SqlSyntax;
import org.junit.Test;
import org.junit.experimental.categories.Category;
import org.junit.runner.RunWith;

import java.util.HashMap;
import java.util.Map;

import static junit.framework.TestCase.assertNull;
import static junit.framework.TestCase.assertTrue;

@RunWith(HazelcastParallelClassRunner.class)
@Category({QuickTest.class, ParallelJVMTest.class})
public class HazelcastSqlOperatorTableTest {
    /**
     * Make sure there are no overrides for operators defined in the operator table.
     */
    @Test
    public void testNoOverride() {
        Map<BiTuple<String, SqlSyntax>, SqlOperator> map = new HashMap<>();

        for (SqlOperator operator : HazelcastSqlOperatorTable.instance().getOperatorList()) {
            BiTuple<String, SqlSyntax> key = BiTuple.of(operator.getName(), operator.getSyntax());

            SqlOperator oldOperator = map.put(key, operator);

            assertNull("Duplicate operator \"" + operator.getName(), oldOperator);
        }
    }

    /**
     * Make sure that all our operators either define the top-level operand checker that overrides that call binding,
     * or confirm explicitly that they override the binding manually.
     */
    @Test
    public void testOperandTypeChecker() {
        for (SqlOperator operator : HazelcastSqlOperatorTable.instance().getOperatorList()) {
            boolean valid = operator instanceof HazelcastOperandTypeCheckerAware
                    || operator instanceof HazelcastTableFunction
                    || operator instanceof HazelcastWindowTableFunction
                    || operator instanceof HazelcastCaseOperator
                    || operator == HazelcastSqlOperatorTable.ARGUMENT_ASSIGNMENT;

            assertTrue("Operator must implement one of classes from " + HazelcastFunction.class.getPackage().toString()
                    + ": " + operator.getClass().getSimpleName(), valid);
        }
    }

    @Test
    public void testReturnTypeInference() {
        for (SqlOperator operator : HazelcastSqlOperatorTable.instance().getOperatorList()) {
            if (operator instanceof HazelcastTableFunction
                    || operator instanceof HazelcastWindowTableFunction
                    || operator == HazelcastSqlOperatorTable.IN
                    || operator == HazelcastSqlOperatorTable.NOT_IN
<<<<<<< HEAD
                    || operator == HazelcastSqlOperatorTable.ARGUMENT_ASSIGNMENT
            ) {
=======
                    || operator == HazelcastSqlOperatorTable.UNION
                    || operator == HazelcastSqlOperatorTable.UNION_ALL
                    || operator == HazelcastSqlOperatorTable.ARGUMENT_ASSIGNMENT) {
>>>>>>> a60901b0
                continue;
            }
            boolean valid = operator.getReturnTypeInference() instanceof HazelcastReturnTypeInference;

            assertTrue("Operator must have " + HazelcastReturnTypeInference.class.getSimpleName() + ": " + operator.getClass().getSimpleName(), valid);
        }
    }
}
<|MERGE_RESOLUTION|>--- conflicted
+++ resolved
@@ -82,14 +82,9 @@
                     || operator instanceof HazelcastWindowTableFunction
                     || operator == HazelcastSqlOperatorTable.IN
                     || operator == HazelcastSqlOperatorTable.NOT_IN
-<<<<<<< HEAD
-                    || operator == HazelcastSqlOperatorTable.ARGUMENT_ASSIGNMENT
-            ) {
-=======
                     || operator == HazelcastSqlOperatorTable.UNION
                     || operator == HazelcastSqlOperatorTable.UNION_ALL
                     || operator == HazelcastSqlOperatorTable.ARGUMENT_ASSIGNMENT) {
->>>>>>> a60901b0
                 continue;
             }
             boolean valid = operator.getReturnTypeInference() instanceof HazelcastReturnTypeInference;
