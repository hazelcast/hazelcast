/*
 * Copyright 2023 Hazelcast Inc.
 *
 * Licensed under the Hazelcast Community License (the "License");
 * you may not use this file except in compliance with the License.
 * You may obtain a copy of the License at
 *
 * http://hazelcast.com/hazelcast-community-license
 *
 * Unless required by applicable law or agreed to in writing, software
 * distributed under the License is distributed on an "AS IS" BASIS,
 * WITHOUT WARRANTIES OF ANY KIND, either express or implied.
 * See the License for the specific language governing permissions and
 * limitations under the License.
 */

package com.hazelcast.jet.sql.impl.opt.prunability;

import com.hazelcast.config.IndexType;
import com.hazelcast.jet.sql.impl.HazelcastRexBuilder;
import com.hazelcast.jet.sql.impl.opt.OptimizerTestSupport;
import com.hazelcast.jet.sql.impl.opt.metadata.HazelcastRelMetadataQuery;
import com.hazelcast.jet.sql.impl.opt.physical.AggregateAccumulateByKeyPhysicalRel;
import com.hazelcast.jet.sql.impl.opt.physical.AggregateCombineByKeyPhysicalRel;
import com.hazelcast.jet.sql.impl.opt.physical.CalcPhysicalRel;
import com.hazelcast.jet.sql.impl.opt.physical.FullScanPhysicalRel;
import com.hazelcast.jet.sql.impl.opt.physical.IndexScanMapPhysicalRel;
import com.hazelcast.jet.sql.impl.opt.physical.JoinNestedLoopPhysicalRel;
import com.hazelcast.jet.sql.impl.opt.physical.PhysicalRel;
import com.hazelcast.jet.sql.impl.opt.physical.UnionPhysicalRel;
import com.hazelcast.jet.sql.impl.schema.HazelcastTable;
import com.hazelcast.jet.sql.impl.validate.types.HazelcastTypeFactory;
import com.hazelcast.jet.sql.impl.validate.types.HazelcastTypeUtils;
import com.hazelcast.map.IMap;
import com.hazelcast.sql.impl.extract.QueryPath;
import com.hazelcast.sql.impl.schema.TableField;
import com.hazelcast.sql.impl.type.QueryDataType;
import org.apache.calcite.rel.metadata.RelMetadataQuery;
import org.apache.calcite.rel.type.RelDataType;
import org.apache.calcite.rex.RexLiteral;
import org.apache.calcite.rex.RexNode;
import org.apache.calcite.sql.type.SqlTypeName;
import org.junit.Before;
import org.junit.BeforeClass;
import org.junit.Test;

import java.util.List;
import java.util.Map;

import static com.hazelcast.sql.impl.extract.QueryPath.KEY;
import static com.hazelcast.sql.impl.extract.QueryPath.VALUE;
import static com.hazelcast.sql.impl.schema.map.MapTableUtils.getPartitionedMapIndexes;
import static com.hazelcast.sql.impl.type.QueryDataType.BIGINT;
import static com.hazelcast.sql.impl.type.QueryDataType.OBJECT;
import static com.hazelcast.sql.impl.type.QueryDataType.VARCHAR;
import static java.util.Arrays.asList;
import static java.util.Collections.emptyList;
import static java.util.Collections.emptyMap;
import static java.util.Collections.singletonList;
import static org.junit.Assert.assertEquals;

public class RelPrunabilityTest extends OptimizerTestSupport {
    private static final RelDataType REL_TYPE_BIGINT = HazelcastTypeUtils.createType(
            HazelcastTypeFactory.INSTANCE,
            SqlTypeName.BIGINT,
            true);

    private static final String MAP_NAME = "m";

    private HazelcastTable table;
    private HazelcastRelMetadataQuery query;
    List<TableField> mapTableFields;

    @BeforeClass
    public static void beforeClass() throws Exception {
        initialize(1, null);
    }

    @Before
    public void before() throws Exception {
        this.mapTableFields = asList(
                mapField(KEY, OBJECT, QueryPath.KEY_PATH),
                mapField("comp0", BIGINT, QueryPath.create(QueryPath.KEY_PREFIX + "comp0")),
                mapField("comp1", BIGINT, QueryPath.create(QueryPath.KEY_PREFIX + "comp1")),
                mapField(VALUE, BIGINT, QueryPath.VALUE_PATH));

        this.table = partitionedTable(
                MAP_NAME,
                mapTableFields,
                emptyList(),
                10,
                singletonList("comp1"));
    }

    @Test
    @Ignore("https://github.com/hazelcast/hazelcast/issues/25033")
    public void test_fullScanWithDefaultKey() {
        this.mapTableFields = asList(
                mapField(KEY, BIGINT, QueryPath.KEY_PATH),
                mapField(VALUE, BIGINT, QueryPath.VALUE_PATH));

        this.table = partitionedTable(
                MAP_NAME,
                mapTableFields,
                emptyList(),
                10,
                emptyList());

        PhysicalRel root = optimizePhysical("SELECT * FROM m WHERE __key = 10 AND this IS NOT NULL",
                asList(BIGINT, BIGINT), table)
                .getPhysical();
        assertPlan(root, plan(planRow(0, FullScanPhysicalRel.class)));

        query = HazelcastRelMetadataQuery.reuseOrCreate(RelMetadataQuery.instance());
        Map<String, List<Map<String, RexNode>>> prunability = query.extractPrunability(root);
        final RexLiteral expectedLiteral = HazelcastRexBuilder.INSTANCE.makeLiteral(10, REL_TYPE_BIGINT);
        assertEquals(Map.of(MAP_NAME, singletonList(Map.of("__key", expectedLiteral))), prunability);
    }

    @Test
    public void test_fullScanWithStrategy() {
        PhysicalRel root = optimizePhysical("SELECT * FROM m WHERE comp1 = 10", asList(BIGINT, BIGINT), table)
                .getPhysical();
        assertPlan(root, plan(planRow(0, FullScanPhysicalRel.class)));

        query = HazelcastRelMetadataQuery.reuseOrCreate(RelMetadataQuery.instance());
        Map<String, List<Map<String, RexNode>>> prunability = query.extractPrunability(root);
        final RexLiteral expectedLiteral = HazelcastRexBuilder.INSTANCE.makeLiteral(10, REL_TYPE_BIGINT);
        assertEquals(Map.of(MAP_NAME, singletonList(Map.of("comp1", expectedLiteral))), prunability);
    }

    @Test
    @Ignore("Resolve later : There is no suitable accessor for 'comp1' on class 'java.lang.String'")
    public void test_indexScan_isNotSupported() {
        String mapName = randomName();
        String indexName = randomName();
        IMap<CompoundKey, String> map = instance().getMap(mapName);
        createMapping(mapName, CompoundKey.class, String.class);
        createIndex(indexName, mapName, IndexType.HASH, "comp1");
        for (int i = 0; i < 100; ++i) {
            map.put(new CompoundKey(i, i), "" + i);
        }

        table = partitionedTable(
                mapName,
                mapTableFields,
                getPartitionedMapIndexes(mapContainer(map), mapTableFields),
                1, // we can place random number, doesn't matter in current case.
                singletonList("comp1")
        );

        PhysicalRel root = optimizePhysical(
                "SELECT * FROM " + mapName + " WHERE comp1 = 10",
                asList(OBJECT, QueryDataType.INT, QueryDataType.INT, VARCHAR),
                table
        ).getPhysical();
        assertPlan(root, plan(planRow(0, IndexScanMapPhysicalRel.class)));

        query = HazelcastRelMetadataQuery.reuseOrCreate(RelMetadataQuery.instance());
        Map<String, List<Map<String, RexNode>>> prunability = query.extractPrunability(root);
        final RexLiteral expectedLiteral = HazelcastRexBuilder.INSTANCE.makeLiteral(10, REL_TYPE_BIGINT);

        assertEquals(emptyMap(), prunability);
        // TODO: uncomment when IndexScan prunability is implemented
        // assertEquals(Map.of(MAP_NAME, singletonList(Map.of("comp1", expectedLiteral))), prunability);
    }


    @Test
<<<<<<< HEAD
    public void test_calc() {
        HazelcastTable table = partitionedTable(
                "m",
                asList(
                        mapField(KEY, BIGINT, QueryPath.KEY_PATH),
                        mapField(VALUE, VARCHAR, QueryPath.VALUE_PATH)),
                10);
        PhysicalRel root = optimizePhysical("SELECT this, SUM(__key) FROM m WHERE __key = ? AND this = '10' GROUP BY __key, this", asList(BIGINT, VARCHAR), table).getPhysical();
=======
    public void test_aggAndCalc_areNotSupported() {
        PhysicalRel root = optimizePhysical(
                "SELECT this, COUNT(__key) FROM m WHERE comp1 = ? AND comp0 = 10 " +
                        "GROUP BY comp0, comp1, this",
                asList(BIGINT, VARCHAR),
                table
        ).getPhysical();
>>>>>>> 9128ef66

        assertPlan(root, plan(
                planRow(0, CalcPhysicalRel.class),
                planRow(1, AggregateCombineByKeyPhysicalRel.class),
                planRow(2, AggregateAccumulateByKeyPhysicalRel.class),
                planRow(3, FullScanPhysicalRel.class)
        ));

        query = HazelcastRelMetadataQuery.reuseOrCreate(RelMetadataQuery.instance());
        Map<String, List<Map<String, RexNode>>> prunability = query.extractPrunability(root);
        assertEquals(emptyMap(), prunability);
        // TODO: uncomment when Aggregation prunability is implemented
        // final RexDynamicParam param = HazelcastRexBuilder.INSTANCE.makeDynamicParam(REL_TYPE_BIGINT, 0);
        // assertEquals(Map.of(MAP_NAME, singletonList(Map.of("comp1", param))), prunability);
    }

    @Test
    public void test_joinAndCalc_areNotSupported() {
        PhysicalRel root = optimizePhysical(
                "SELECT * FROM m AS m1 "
                        + "JOIN m AS m2 "
                        + "ON m1.comp1 = m2.comp1 "
                        + "WHERE m1.comp1 = 10 AND m1.this IS NOT NULL " +
                        "    AND m2.comp1 = 10 AND m2.this IS NOT NULL",
                asList(BIGINT, VARCHAR),
                table
        ).getPhysical();

        assertPlan(root, plan(
                planRow(0, JoinNestedLoopPhysicalRel.class),
                planRow(1, FullScanPhysicalRel.class),
                planRow(1, FullScanPhysicalRel.class)
        ));

        query = HazelcastRelMetadataQuery.reuseOrCreate(RelMetadataQuery.instance());
        Map<String, List<Map<String, RexNode>>> prunability = query.extractPrunability(root);
        assertEquals(emptyMap(), prunability);
        // TODO: uncomment when Aggregation prunability is implemented
//        final RexLiteral l = HazelcastRexBuilder.INSTANCE.makeLiteral(10, REL_TYPE_BIGINT);
//        assertEquals(Map.of(
//                        "m1", singletonList(Map.of("comp1", l)),
//                        "m2", singletonList(Map.of("comp1", l))),
//                prunability);
    }

    @Test
    public void test_union() {
        PhysicalRel root = optimizePhysical(
                "(SELECT * FROM m WHERE comp1 = 10 AND this IS NOT NULL)" +
                        " UNION ALL " +
                        "(SELECT * FROM m WHERE comp1 = 10 AND this IS NULL)",
                asList(BIGINT, VARCHAR),
                table
        ).getPhysical();

        assertPlan(root, plan(
                planRow(0, UnionPhysicalRel.class),
                planRow(1, FullScanPhysicalRel.class),
                planRow(1, FullScanPhysicalRel.class)
        ));

        query = HazelcastRelMetadataQuery.reuseOrCreate(RelMetadataQuery.instance());
        Map<String, List<Map<String, RexNode>>> prunability = query.extractPrunability(root);
        final RexLiteral l = HazelcastRexBuilder.INSTANCE.makeLiteral(10, REL_TYPE_BIGINT);
        assertEquals(
                Map.of(MAP_NAME, asList(Map.of("comp1", l), Map.of("comp1", l))),
                prunability);
    }

    @Test
    public void shouldNotForwardPrunability_whenOneBranchIsNotPrunable() {
        PhysicalRel root = optimizePhysical(
                "(SELECT * FROM m WHERE comp1 = 10 AND this IS NOT NULL)" +
                        " UNION ALL " +
                        "(SELECT * FROM m WHERE comp0 = 10 AND this IS NULL)",
                asList(BIGINT, VARCHAR),
                table
        ).getPhysical();

        assertPlan(root, plan(
                planRow(0, UnionPhysicalRel.class),
                planRow(1, FullScanPhysicalRel.class),
                planRow(1, FullScanPhysicalRel.class)
        ));

        query = HazelcastRelMetadataQuery.reuseOrCreate(RelMetadataQuery.instance());
        Map<String, List<Map<String, RexNode>>> prunability = query.extractPrunability(root);
        assertEquals(Map.of(), prunability);
    }

    static class CompoundKey {
        public Integer comp0;
        public Integer comp1;

        CompoundKey(Integer comp0, Integer comp1) {
            this.comp0 = comp0;
            this.comp1 = comp1;
        }
    }
}<|MERGE_RESOLUTION|>--- conflicted
+++ resolved
@@ -42,6 +42,7 @@
 import org.apache.calcite.sql.type.SqlTypeName;
 import org.junit.Before;
 import org.junit.BeforeClass;
+import org.junit.Ignore;
 import org.junit.Test;
 
 import java.util.List;
@@ -167,16 +168,6 @@
 
 
     @Test
-<<<<<<< HEAD
-    public void test_calc() {
-        HazelcastTable table = partitionedTable(
-                "m",
-                asList(
-                        mapField(KEY, BIGINT, QueryPath.KEY_PATH),
-                        mapField(VALUE, VARCHAR, QueryPath.VALUE_PATH)),
-                10);
-        PhysicalRel root = optimizePhysical("SELECT this, SUM(__key) FROM m WHERE __key = ? AND this = '10' GROUP BY __key, this", asList(BIGINT, VARCHAR), table).getPhysical();
-=======
     public void test_aggAndCalc_areNotSupported() {
         PhysicalRel root = optimizePhysical(
                 "SELECT this, COUNT(__key) FROM m WHERE comp1 = ? AND comp0 = 10 " +
@@ -184,7 +175,6 @@
                 asList(BIGINT, VARCHAR),
                 table
         ).getPhysical();
->>>>>>> 9128ef66
 
         assertPlan(root, plan(
                 planRow(0, CalcPhysicalRel.class),
