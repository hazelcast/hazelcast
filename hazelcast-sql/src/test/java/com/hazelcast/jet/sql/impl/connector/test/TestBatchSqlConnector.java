/*
 * Copyright 2021 Hazelcast Inc.
 *
 * Licensed under the Hazelcast Community License (the "License");
 * you may not use this file except in compliance with the License.
 * You may obtain a copy of the License at
 *
 * http://hazelcast.com/hazelcast-community-license
 *
 * Unless required by applicable law or agreed to in writing, software
 * distributed under the License is distributed on an "AS IS" BASIS,
 * WITHOUT WARRANTIES OF ANY KIND, either express or implied.
 * See the License for the specific language governing permissions and
 * limitations under the License.
 */

package com.hazelcast.jet.sql.impl.connector.test;

import com.hazelcast.function.FunctionEx;
import com.hazelcast.jet.core.EventTimePolicy;
import com.hazelcast.jet.core.Processor.Context;
import com.hazelcast.jet.core.ProcessorMetaSupplier;
import com.hazelcast.jet.impl.pipeline.transform.BatchSourceTransform;
import com.hazelcast.jet.pipeline.BatchSource;
import com.hazelcast.jet.pipeline.SourceBuilder;
import com.hazelcast.sql.SqlService;
import com.hazelcast.sql.impl.type.QueryDataTypeFamily;

import java.util.List;
<<<<<<< HEAD
import java.util.Map;
import java.util.Objects;
import java.util.stream.Collectors;
import java.util.stream.IntStream;

import static com.hazelcast.sql.impl.type.QueryDataTypeUtils.resolveTypeForTypeFamily;
import static java.lang.String.join;
import static java.util.Arrays.stream;
import static java.util.Collections.singletonList;
import static java.util.stream.Collectors.joining;
import static java.util.stream.Collectors.toList;
=======
>>>>>>> 5bfa8fff

/**
 * A test batch-data connector. It emits rows of provided types and values.
 * It emits a slice of the rows on each member.
 */
public class TestBatchSqlConnector extends TestAbstractSqlConnector {

    static final String TYPE_NAME = "TestBatch";

    /**
     * Creates a table with single column named "v" with INT type.
     * The rows contain the sequence {@code 0 .. itemCount}.
     */
    public static void create(SqlService sqlService, String tableName, int itemCount) {
        TestAbstractSqlConnector.create(sqlService, TYPE_NAME, tableName, itemCount);
    }

    public static void create(
            SqlService sqlService,
            String tableName,
            List<String> names,
            List<QueryDataTypeFamily> types,
            Object[]... values
    ) {
        List<String[]> stringValues = stream(values)
                .map(row -> stream(row).map(value -> value == null ? null : value.toString()).toArray(String[]::new))
                .collect(Collectors.toList());
        create(sqlService, tableName, names, types, stringValues);
    }

    public static void create(
            SqlService sqlService,
            String tableName,
            List<String> names,
            List<QueryDataTypeFamily> types,
            List<String[]> values
    ) {
        TestAbstractSqlConnector.create(sqlService, TYPE_NAME, tableName, names, types, values);
    }

<<<<<<< HEAD
        String sql = "CREATE MAPPING " + tableName + " TYPE " + TYPE_NAME
                + " OPTIONS ("
                + '\'' + OPTION_NAMES + "'='" + namesSerialized + "'"
                + ", '" + OPTION_TYPES + "'='" + typesSerialized + "'"
                + ", '" + OPTION_VALUES + "'='" + valuesSerialized + "'"
                + ")";
        sqlService.execute(sql).updateCount();
=======
    @Override
    protected ProcessorMetaSupplier createProcessorSupplier(
            FunctionEx<Context, TestDataGenerator> createContextFn,
            EventTimePolicy<Object[]> eventTimePolicy
    ) {
        BatchSource<Object[]> source = SourceBuilder
                .batch("batch", createContextFn)
                .fillBufferFn(TestDataGenerator::fillBuffer)
                .build();
        return  ((BatchSourceTransform<Object[]>) source).metaSupplier;
>>>>>>> 5bfa8fff
    }

    @Override
    public String typeName() {
        return TYPE_NAME;
    }

    @Override
    public boolean isStream() {
        return false;
    }
}<|MERGE_RESOLUTION|>--- conflicted
+++ resolved
@@ -27,20 +27,9 @@
 import com.hazelcast.sql.impl.type.QueryDataTypeFamily;
 
 import java.util.List;
-<<<<<<< HEAD
-import java.util.Map;
-import java.util.Objects;
 import java.util.stream.Collectors;
-import java.util.stream.IntStream;
 
-import static com.hazelcast.sql.impl.type.QueryDataTypeUtils.resolveTypeForTypeFamily;
-import static java.lang.String.join;
 import static java.util.Arrays.stream;
-import static java.util.Collections.singletonList;
-import static java.util.stream.Collectors.joining;
-import static java.util.stream.Collectors.toList;
-=======
->>>>>>> 5bfa8fff
 
 /**
  * A test batch-data connector. It emits rows of provided types and values.
@@ -81,26 +70,16 @@
         TestAbstractSqlConnector.create(sqlService, TYPE_NAME, tableName, names, types, values);
     }
 
-<<<<<<< HEAD
-        String sql = "CREATE MAPPING " + tableName + " TYPE " + TYPE_NAME
-                + " OPTIONS ("
-                + '\'' + OPTION_NAMES + "'='" + namesSerialized + "'"
-                + ", '" + OPTION_TYPES + "'='" + typesSerialized + "'"
-                + ", '" + OPTION_VALUES + "'='" + valuesSerialized + "'"
-                + ")";
-        sqlService.execute(sql).updateCount();
-=======
     @Override
     protected ProcessorMetaSupplier createProcessorSupplier(
             FunctionEx<Context, TestDataGenerator> createContextFn,
             EventTimePolicy<Object[]> eventTimePolicy
     ) {
-        BatchSource<Object[]> source = SourceBuilder
+        BatchSource<Object> source = SourceBuilder
                 .batch("batch", createContextFn)
                 .fillBufferFn(TestDataGenerator::fillBuffer)
                 .build();
-        return  ((BatchSourceTransform<Object[]>) source).metaSupplier;
->>>>>>> 5bfa8fff
+        return  ((BatchSourceTransform<Object>) source).metaSupplier;
     }
 
     @Override
