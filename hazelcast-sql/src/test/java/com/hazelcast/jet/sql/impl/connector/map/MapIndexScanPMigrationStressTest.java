/*
 * Copyright 2021 Hazelcast Inc.
 *
 * Licensed under the Hazelcast Community License (the "License");
 * you may not use this file except in compliance with the License.
 * You may obtain a copy of the License at
 *
 * http://hazelcast.com/hazelcast-community-license
 *
 * Unless required by applicable law or agreed to in writing, software
 * distributed under the License is distributed on an "AS IS" BASIS,
 * WITHOUT WARRANTIES OF ANY KIND, either express or implied.
 * See the License for the specific language governing permissions and
 * limitations under the License.
 */

package com.hazelcast.jet.sql.impl.connector.map;

import com.hazelcast.config.IndexConfig;
import com.hazelcast.config.IndexType;
import com.hazelcast.core.HazelcastInstance;
import com.hazelcast.jet.SimpleTestInClusterSupport;
import com.hazelcast.jet.config.JobConfig;
import com.hazelcast.jet.core.test.TestSupport;
<<<<<<< HEAD
=======
import com.hazelcast.jet.sql.SqlTestSupport;
>>>>>>> 7df52987
import com.hazelcast.jet.sql.impl.opt.FieldCollation;
import com.hazelcast.map.IMap;
import com.hazelcast.sql.impl.exec.scan.index.IndexFilter;
import com.hazelcast.sql.impl.exec.scan.index.IndexRangeFilter;
import com.hazelcast.sql.impl.expression.Expression;
import com.hazelcast.sql.impl.extract.GenericQueryTargetDescriptor;
import com.hazelcast.sql.impl.extract.QueryPath;
import com.hazelcast.sql.impl.plan.node.MapIndexScanMetadata;
import org.apache.calcite.rel.RelFieldCollation;
import org.junit.Before;
import org.junit.BeforeClass;
import org.junit.Ignore;
import org.junit.Test;

import java.util.ArrayList;
import java.util.Arrays;
import java.util.List;
import java.util.Random;

import static com.hazelcast.jet.TestContextSupport.adaptSupplier;
<<<<<<< HEAD
import static com.hazelcast.jet.sql.impl.ExpressionUtil.comparisonFn;
import static com.hazelcast.jet.sql.impl.SimpleExpressionEvalContext.SQL_ARGUMENTS_KEY_NAME;
import static com.hazelcast.jet.sql.impl.connector.map.MapIndexScanUtils.intValue;
=======
import static com.hazelcast.jet.sql.SqlTestSupport.assertRowsOrdered;
import static com.hazelcast.jet.sql.impl.ExpressionUtil.comparisonFn;
import static com.hazelcast.jet.sql.impl.SimpleExpressionEvalContext.SQL_ARGUMENTS_KEY_NAME;
import static com.hazelcast.jet.sql.impl.connector.map.MapIndexScanUtils.intValue;
import static com.hazelcast.sql.impl.SqlTestSupport.valuePath;
>>>>>>> 7df52987
import static com.hazelcast.sql.impl.expression.ColumnExpression.create;
import static com.hazelcast.sql.impl.type.QueryDataType.INT;
import static java.util.Arrays.asList;
import static java.util.Collections.emptyList;
import static java.util.Collections.singletonList;

public class MapIndexScanPMigrationStressTest extends SimpleTestInClusterSupport {
<<<<<<< HEAD
    static final int ITEM_COUNT = 500_000;

    @BeforeClass
    public static void setUpClass() {
        initialize(2, null);
=======
    static final int ITEM_COUNT = 500;
    static final String MAP_NAME = "map";

    private IMap<Integer, Integer> map;

    @BeforeClass
    public static void setUpClass() {
        initialize(3, smallInstanceConfig());
>>>>>>> 7df52987
    }

    @Before
    public void before() {
        map = instance().getMap(MAP_NAME);
    }

<<<<<<< HEAD
    private IMap<Integer, Integer> map;

    @Ignore
    @Test
    public void testConcurrentMigrationHandling() {
=======
    @Ignore
    @Test
    public void test() {
>>>>>>> 7df52987
        List<Object[]> expected = new ArrayList<>();
        for (int i = ITEM_COUNT; i >= 0; i--) {
            map.put(i, i);
            expected.add(new Object[]{ITEM_COUNT - i, ITEM_COUNT - i});
        }

        IndexConfig indexConfig = new IndexConfig(IndexType.SORTED, "this").setName(randomName());
        map.addIndex(indexConfig);

        IndexFilter filter = new IndexRangeFilter(intValue(0), true, intValue(ITEM_COUNT), true);
        List<Expression<?>> projections = asList(create(0, INT), create(1, INT));

        MapIndexScanMetadata scanMetadata = new MapIndexScanMetadata(
                map.getName(),
                indexConfig.getName(),
                GenericQueryTargetDescriptor.DEFAULT,
                GenericQueryTargetDescriptor.DEFAULT,
<<<<<<< HEAD
                Arrays.asList(QueryPath.KEY_PATH, QueryPath.VALUE_PATH),
                Arrays.asList(INT, VARCHAR, INT),
=======
                Arrays.asList(QueryPath.KEY_PATH, valuePath("this")),
                Arrays.asList(INT, INT),
>>>>>>> 7df52987
                filter,
                projections,
                projections,
                null,
                comparisonFn(singletonList(new FieldCollation(new RelFieldCollation(1))))
        );

<<<<<<< HEAD
=======
//        MutatorThread mutator = new MutatorThread(instances());
//        mutator.start();

>>>>>>> 7df52987
        TestSupport
                .verifyProcessor(adaptSupplier(MapIndexScanP.readMapIndexSupplier(scanMetadata)))
                .hazelcastInstance(instance())
                .jobConfig(new JobConfig().setArgument(SQL_ARGUMENTS_KEY_NAME, emptyList()))
                .outputChecker(MapIndexScanPTest.LENIENT_SAME_ITEMS_IN_ORDER)
                .disableSnapshots()
                .disableProgressAssertion()
                .expectOutput(expected);
<<<<<<< HEAD
    }

    private static class MutatorThread extends Thread {
        private HazelcastInstance[] instances;
=======

//        try {
//            mutator.join();
//        } catch (InterruptedException e) {
//            e.printStackTrace();
//        }
    }

    @Test
    public void testWithSql() {
        List<SqlTestSupport.Row> expected = new ArrayList<>();
        for (int i = ITEM_COUNT; i >= 0; i--) {
            map.put(i, i);
            expected.add(new SqlTestSupport.Row(ITEM_COUNT - i, ITEM_COUNT - i));
        }

        IndexConfig indexConfig = new IndexConfig(IndexType.SORTED, "this").setName(randomName());
        map.addIndex(indexConfig);

        MutatorThread mutator = new MutatorThread(instances());
//        mutator.start();

        assertRowsOrdered("SELECT * FROM " + MAP_NAME, expected);

//        try {
//            mutator.join();
//        } catch (InterruptedException e) {
//            e.printStackTrace();
//        }
    }

    private static class MutatorThread extends Thread {
        private final HazelcastInstance[] instances;
        private final Random random;
>>>>>>> 7df52987

        MutatorThread(HazelcastInstance[] instances) {
            super();
            this.instances = instances;
<<<<<<< HEAD
=======
            random = new Random(System.currentTimeMillis());
>>>>>>> 7df52987
        }

        @Override
        public void run() {
<<<<<<< HEAD
            super.run();
=======
            int instanceReplace = random.nextInt(instances.length);
            instances[instanceReplace] = factory().newHazelcastInstance(smallInstanceConfig());
            try {
                Thread.sleep(2000L);
            } catch (InterruptedException e) {
                e.printStackTrace();
            }
>>>>>>> 7df52987
        }
    }
}<|MERGE_RESOLUTION|>--- conflicted
+++ resolved
@@ -22,10 +22,7 @@
 import com.hazelcast.jet.SimpleTestInClusterSupport;
 import com.hazelcast.jet.config.JobConfig;
 import com.hazelcast.jet.core.test.TestSupport;
-<<<<<<< HEAD
-=======
 import com.hazelcast.jet.sql.SqlTestSupport;
->>>>>>> 7df52987
 import com.hazelcast.jet.sql.impl.opt.FieldCollation;
 import com.hazelcast.map.IMap;
 import com.hazelcast.sql.impl.exec.scan.index.IndexFilter;
@@ -46,17 +43,11 @@
 import java.util.Random;
 
 import static com.hazelcast.jet.TestContextSupport.adaptSupplier;
-<<<<<<< HEAD
-import static com.hazelcast.jet.sql.impl.ExpressionUtil.comparisonFn;
-import static com.hazelcast.jet.sql.impl.SimpleExpressionEvalContext.SQL_ARGUMENTS_KEY_NAME;
-import static com.hazelcast.jet.sql.impl.connector.map.MapIndexScanUtils.intValue;
-=======
 import static com.hazelcast.jet.sql.SqlTestSupport.assertRowsOrdered;
 import static com.hazelcast.jet.sql.impl.ExpressionUtil.comparisonFn;
 import static com.hazelcast.jet.sql.impl.SimpleExpressionEvalContext.SQL_ARGUMENTS_KEY_NAME;
 import static com.hazelcast.jet.sql.impl.connector.map.MapIndexScanUtils.intValue;
 import static com.hazelcast.sql.impl.SqlTestSupport.valuePath;
->>>>>>> 7df52987
 import static com.hazelcast.sql.impl.expression.ColumnExpression.create;
 import static com.hazelcast.sql.impl.type.QueryDataType.INT;
 import static java.util.Arrays.asList;
@@ -64,13 +55,6 @@
 import static java.util.Collections.singletonList;
 
 public class MapIndexScanPMigrationStressTest extends SimpleTestInClusterSupport {
-<<<<<<< HEAD
-    static final int ITEM_COUNT = 500_000;
-
-    @BeforeClass
-    public static void setUpClass() {
-        initialize(2, null);
-=======
     static final int ITEM_COUNT = 500;
     static final String MAP_NAME = "map";
 
@@ -79,7 +63,6 @@
     @BeforeClass
     public static void setUpClass() {
         initialize(3, smallInstanceConfig());
->>>>>>> 7df52987
     }
 
     @Before
@@ -87,17 +70,9 @@
         map = instance().getMap(MAP_NAME);
     }
 
-<<<<<<< HEAD
-    private IMap<Integer, Integer> map;
-
-    @Ignore
-    @Test
-    public void testConcurrentMigrationHandling() {
-=======
     @Ignore
     @Test
     public void test() {
->>>>>>> 7df52987
         List<Object[]> expected = new ArrayList<>();
         for (int i = ITEM_COUNT; i >= 0; i--) {
             map.put(i, i);
@@ -115,13 +90,8 @@
                 indexConfig.getName(),
                 GenericQueryTargetDescriptor.DEFAULT,
                 GenericQueryTargetDescriptor.DEFAULT,
-<<<<<<< HEAD
-                Arrays.asList(QueryPath.KEY_PATH, QueryPath.VALUE_PATH),
-                Arrays.asList(INT, VARCHAR, INT),
-=======
                 Arrays.asList(QueryPath.KEY_PATH, valuePath("this")),
                 Arrays.asList(INT, INT),
->>>>>>> 7df52987
                 filter,
                 projections,
                 projections,
@@ -129,12 +99,9 @@
                 comparisonFn(singletonList(new FieldCollation(new RelFieldCollation(1))))
         );
 
-<<<<<<< HEAD
-=======
 //        MutatorThread mutator = new MutatorThread(instances());
 //        mutator.start();
 
->>>>>>> 7df52987
         TestSupport
                 .verifyProcessor(adaptSupplier(MapIndexScanP.readMapIndexSupplier(scanMetadata)))
                 .hazelcastInstance(instance())
@@ -143,12 +110,6 @@
                 .disableSnapshots()
                 .disableProgressAssertion()
                 .expectOutput(expected);
-<<<<<<< HEAD
-    }
-
-    private static class MutatorThread extends Thread {
-        private HazelcastInstance[] instances;
-=======
 
 //        try {
 //            mutator.join();
@@ -183,22 +144,15 @@
     private static class MutatorThread extends Thread {
         private final HazelcastInstance[] instances;
         private final Random random;
->>>>>>> 7df52987
 
         MutatorThread(HazelcastInstance[] instances) {
             super();
             this.instances = instances;
-<<<<<<< HEAD
-=======
             random = new Random(System.currentTimeMillis());
->>>>>>> 7df52987
         }
 
         @Override
         public void run() {
-<<<<<<< HEAD
-            super.run();
-=======
             int instanceReplace = random.nextInt(instances.length);
             instances[instanceReplace] = factory().newHazelcastInstance(smallInstanceConfig());
             try {
@@ -206,7 +160,6 @@
             } catch (InterruptedException e) {
                 e.printStackTrace();
             }
->>>>>>> 7df52987
         }
     }
 }