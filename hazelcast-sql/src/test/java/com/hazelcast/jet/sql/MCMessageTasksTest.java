/*
 * Copyright 2023 Hazelcast Inc.
 *
 * Licensed under the Hazelcast Community License (the "License");
 * you may not use this file except in compliance with the License.
 * You may obtain a copy of the License at
 *
 * http://hazelcast.com/hazelcast-community-license
 *
 * Unless required by applicable law or agreed to in writing, software
 * distributed under the License is distributed on an "AS IS" BASIS,
 * WITHOUT WARRANTIES OF ANY KIND, either express or implied.
 * See the License for the specific language governing permissions and
 * limitations under the License.
 */

package com.hazelcast.jet.sql;

import com.hazelcast.client.impl.ClientDelegatingFuture;
import com.hazelcast.client.impl.clientside.HazelcastClientInstanceImpl;
import com.hazelcast.client.impl.clientside.HazelcastClientProxy;
import com.hazelcast.client.impl.protocol.codec.SqlMappingDdlCodec;
import com.hazelcast.client.impl.spi.impl.ClientInvocation;
import com.hazelcast.config.Config;
import com.hazelcast.nio.serialization.Portable;
import com.hazelcast.nio.serialization.PortableReader;
import com.hazelcast.nio.serialization.PortableWriter;
import com.hazelcast.partition.PartitionAware;
import org.junit.Before;
import org.junit.BeforeClass;
import org.junit.Test;

import java.io.IOException;
import java.util.concurrent.ExecutionException;
import java.util.concurrent.TimeoutException;

import static java.util.concurrent.TimeUnit.SECONDS;
import static org.assertj.core.api.Assertions.assertThat;
import static org.junit.Assert.assertNull;

public class MCMessageTasksTest extends SqlTestSupport {

    @BeforeClass
    public static void setUpClass() {
        initializeWithClient(2, createConfig(smallInstanceConfig()), null);
    }

    @Before
    public void setup() {
        warmUpPartitions(instances());
        // ensure that client knows owners of all partitions before sending message.
        // if the partition owner is not known, message would not be sent.
        warmUpPartitions(client());
    }


    protected static Config createConfig(Config baseConfig) {
        // disable backups so tests that want to ensure that there is no data in given member are easier
        baseConfig.getMapConfig("default").setBackupCount(0);
        return baseConfig;
    }

    @Test
    public void test_sqlMappingDdl_nonExistingMap() throws Exception {
        String response = getMappingDdl(randomMapName(), null);
        assertNull(response);
    }

    @Test
    public void test_sqlMappingDdl_existingMap() throws Exception {
        String name = randomMapName();
        String key = generateKeyOwnedBy(instance());
        instance().getMap(name).put(key, "value-1");

        String response = getMappingDdl(name, key);
        assertThat(response)
                .startsWith("CREATE MAPPING \"" + name + "\"")
                .contains("'keyFormat' = 'java'")
                .contains("'valueFormat' = 'java'");

        instance().getSql().execute(response).close();
        assertThat(instance().getSql().execute("SELECT * FROM \"" + name + "\"")).hasSize(1);
    }

    @Test
    public void test_sqlMappingDdl_existingMapDifferentPartition() throws Exception {
        String name = randomMapName();
        String key = generateKeyOwnedBy(instance());
        instance().getMap(name).put(key, "value-1");

        String someKey = generateKeyNotOwnedBy(instance());

        String response = getMappingDdl(name, someKey);
        assertThat(response).isNull();
    }

    @Test
    public void test_sqlMappingDdl_existingMapPortableKey() throws Exception {
        String name = randomMapName();
        String key = generateKeyOwnedBy(instance());
        instance().getMap(name).put(new PortableKeyPojo(key), key);

        String response = getMappingDdl(name, key);
        assertThat(response)
                .startsWith("CREATE MAPPING \"" + name + "\"")
                .contains("'keyFormat' = 'portable'");

        instance().getSql().execute(response).close();
        assertThat(instance().getSql().execute("SELECT * FROM \"" + name + "\"")).hasSize(1);
    }

    @Test
    public void test_sqlMappingDdl_existingMapPortableValue() throws Exception {
        String name = randomMapName();
        String key = generateKeyOwnedBy(instance());
        instance().getMap(name).put(key, new PortableKeyPojo(key));

        String response = getMappingDdl(name, key);
        assertThat(response)
                .startsWith("CREATE MAPPING \"" + name + "\"")
                .contains("'valueFormat' = 'portable'");

        instance().getSql().execute(response).close();
        assertThat(instance().getSql().execute("SELECT * FROM \"" + name + "\"")).hasSize(1);
    }

    @Test
    public void test_sqlMappingDdl_emptyMap() throws Exception {
        String name = randomMapName();
        instance().getMap(name).clear();

        String response = getMappingDdl(name, null);
        assertNull(response);
    }

    private HazelcastClientInstanceImpl getClientImpl() {
        return ((HazelcastClientProxy) client()).client;
    }

    private String getMappingDdl(String name, String partitionKey) throws InterruptedException, ExecutionException, TimeoutException {
        ClientInvocation invocation = new ClientInvocation(
                getClientImpl(),
                SqlMappingDdlCodec.encodeRequest(name),
                null,
                // send message to specific node
                partitionKey != null ? getPartitionId(instance(), partitionKey) : -1
        );

        ClientDelegatingFuture<String> future = new ClientDelegatingFuture<>(
                invocation.invoke(),
                getClientImpl().getSerializationService(),
                SqlMappingDdlCodec::decodeResponse
        );

<<<<<<< HEAD
        return future.get(ASSERT_TRUE_EVENTUALLY_TIMEOUT, SECONDS);
=======
        String response = future.get(ASSERT_TRUE_EVENTUALLY_TIMEOUT, SECONDS);
        assertStartsWith("CREATE OR REPLACE EXTERNAL MAPPING \"hazelcast\".\"public\".\"" + name + "\"", response);
>>>>>>> 4839adbf
    }

    private static final int PORTABLE_FACTORY_ID = 1;
    private static final int PORTABLE_KEY_CLASS_ID = 2;
    private static class PortableKeyPojo implements Portable, PartitionAware<String> {
        private String key;

        private PortableKeyPojo(String value) {
            this.key = value;
        }

        @Override
        public int getFactoryId() {
            return PORTABLE_FACTORY_ID;
        }

        @Override
        public int getClassId() {
            return PORTABLE_KEY_CLASS_ID;
        }

        @Override
        public void writePortable(PortableWriter writer) throws IOException {
            writer.writeString("key_p", key);
        }

        @Override
        public void readPortable(PortableReader reader) throws IOException {
            key = reader.readString("key_p");
        }

        @Override
        public String getPartitionKey() {
            return key;
        }
    }
}<|MERGE_RESOLUTION|>--- conflicted
+++ resolved
@@ -74,9 +74,9 @@
 
         String response = getMappingDdl(name, key);
         assertThat(response)
-                .startsWith("CREATE MAPPING \"" + name + "\"")
-                .contains("'keyFormat' = 'java'")
-                .contains("'valueFormat' = 'java'");
+                .startsWith("CREATE OR REPLACE EXTERNAL MAPPING \"hazelcast\".\"public\".\"" + name + "\"")
+                .containsIgnoringWhitespaces("'keyFormat' = 'java'")
+                .containsIgnoringWhitespaces("'valueFormat' = 'java'");
 
         instance().getSql().execute(response).close();
         assertThat(instance().getSql().execute("SELECT * FROM \"" + name + "\"")).hasSize(1);
@@ -102,8 +102,8 @@
 
         String response = getMappingDdl(name, key);
         assertThat(response)
-                .startsWith("CREATE MAPPING \"" + name + "\"")
-                .contains("'keyFormat' = 'portable'");
+                .startsWith("CREATE OR REPLACE EXTERNAL MAPPING \"hazelcast\".\"public\".\"" + name + "\"")
+                .containsIgnoringWhitespaces("'keyFormat' = 'portable'");
 
         instance().getSql().execute(response).close();
         assertThat(instance().getSql().execute("SELECT * FROM \"" + name + "\"")).hasSize(1);
@@ -117,8 +117,8 @@
 
         String response = getMappingDdl(name, key);
         assertThat(response)
-                .startsWith("CREATE MAPPING \"" + name + "\"")
-                .contains("'valueFormat' = 'portable'");
+                .startsWith("CREATE OR REPLACE EXTERNAL MAPPING \"hazelcast\".\"public\".\"" + name + "\"")
+                .containsIgnoringWhitespaces("'valueFormat' = 'portable'");
 
         instance().getSql().execute(response).close();
         assertThat(instance().getSql().execute("SELECT * FROM \"" + name + "\"")).hasSize(1);
@@ -152,12 +152,7 @@
                 SqlMappingDdlCodec::decodeResponse
         );
 
-<<<<<<< HEAD
         return future.get(ASSERT_TRUE_EVENTUALLY_TIMEOUT, SECONDS);
-=======
-        String response = future.get(ASSERT_TRUE_EVENTUALLY_TIMEOUT, SECONDS);
-        assertStartsWith("CREATE OR REPLACE EXTERNAL MAPPING \"hazelcast\".\"public\".\"" + name + "\"", response);
->>>>>>> 4839adbf
     }
 
     private static final int PORTABLE_FACTORY_ID = 1;
