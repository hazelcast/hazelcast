/*
 * Copyright 2023 Hazelcast Inc.
 *
 * Licensed under the Hazelcast Community License (the "License");
 * you may not use this file except in compliance with the License.
 * You may obtain a copy of the License at
 *
 * http://hazelcast.com/hazelcast-community-license
 *
 * Unless required by applicable law or agreed to in writing, software
 * distributed under the License is distributed on an "AS IS" BASIS,
 * WITHOUT WARRANTIES OF ANY KIND, either express or implied.
 * See the License for the specific language governing permissions and
 * limitations under the License.
 */

package com.hazelcast.jet.sql.impl.schema;

import com.hazelcast.sql.impl.QueryException;
import com.hazelcast.sql.impl.schema.datalink.DataLinkCatalogEntry;
import com.hazelcast.test.HazelcastParallelClassRunner;
import com.hazelcast.test.annotation.ParallelJVMTest;
import com.hazelcast.test.annotation.QuickTest;
import org.junit.Before;
import org.junit.Test;
import org.junit.experimental.categories.Category;
import org.junit.runner.RunWith;
import org.mockito.Mock;
import org.mockito.MockitoAnnotations;

import static org.assertj.core.api.Assertions.assertThatThrownBy;
import static org.mockito.ArgumentMatchers.eq;
import static org.mockito.ArgumentMatchers.isA;
import static org.mockito.BDDMockito.given;
import static org.mockito.Mockito.verify;

@RunWith(HazelcastParallelClassRunner.class)
@Category({QuickTest.class, ParallelJVMTest.class})
public class DataLinksResolverTest {

    private DataLinksResolver dataLinksResolver;

    @Mock
    private DataLinkStorage relationsStorage;

    @Before
    public void before() {
        MockitoAnnotations.openMocks(this);
        dataLinksResolver = new DataLinksResolver(relationsStorage);
    }

    // region dataLink storage tests

    @Test
    public void when_createDataLink_then_succeeds() {
        // given
<<<<<<< HEAD
        DataLink dataLink = dataLink();
        given(relationsStorage.putIfAbsent(dataLink.name(), dataLink)).willReturn(true);
=======
        DataLinkCatalogEntry dataLinkCatalogEntry = dataLink();
        given(relationsStorage.putIfAbsent(dataLinkCatalogEntry.getName(), dataLinkCatalogEntry)).willReturn(true);
>>>>>>> c6f0fe6c

        // when
        dataLinksResolver.createDataLink(dataLinkCatalogEntry, false, false);

        // then
<<<<<<< HEAD
        verify(relationsStorage).putIfAbsent(eq(dataLink.name()), isA(DataLink.class));
=======
        verify(relationsStorage).putIfAbsent(eq(dataLinkCatalogEntry.getName()), isA(DataLinkCatalogEntry.class));
>>>>>>> c6f0fe6c
    }

    @Test
    public void when_createsDataLinkIfNotExists_then_succeeds() {
        // given
<<<<<<< HEAD
        DataLink dataLink = dataLink();
        given(relationsStorage.putIfAbsent(dataLink.name(), dataLink)).willReturn(true);
=======
        DataLinkCatalogEntry dataLinkCatalogEntry = dataLink();
        given(relationsStorage.putIfAbsent(dataLinkCatalogEntry.getName(), dataLinkCatalogEntry)).willReturn(true);
>>>>>>> c6f0fe6c

        // when
        dataLinksResolver.createDataLink(dataLinkCatalogEntry, false, true);

        // then
<<<<<<< HEAD
        verify(relationsStorage).putIfAbsent(eq(dataLink.name()), isA(DataLink.class));
=======
        verify(relationsStorage).putIfAbsent(eq(dataLinkCatalogEntry.getName()), isA(DataLinkCatalogEntry.class));
>>>>>>> c6f0fe6c
    }

    @Test
    public void when_createsDuplicateDataLinkIfReplace_then_succeeds() {
        // given
        DataLinkCatalogEntry dataLinkCatalogEntry = dataLink();

        // when
        dataLinksResolver.createDataLink(dataLinkCatalogEntry, true, false);

        // then
<<<<<<< HEAD
        verify(relationsStorage).put(eq(dataLink.name()), isA(DataLink.class));
=======
        verify(relationsStorage).put(eq(dataLinkCatalogEntry.getName()), isA(DataLinkCatalogEntry.class));
>>>>>>> c6f0fe6c
    }

    @Test
    public void when_createsDuplicateDataLinkIfReplaceAndIfNotExists_then_succeeds() {
        // given
        DataLinkCatalogEntry dataLinkCatalogEntry = dataLink();

        // when
        dataLinksResolver.createDataLink(dataLinkCatalogEntry, false, true);

        // then
<<<<<<< HEAD
        verify(relationsStorage).putIfAbsent(eq(dataLink.name()), isA(DataLink.class));
=======
        verify(relationsStorage).putIfAbsent(eq(dataLinkCatalogEntry.getName()), isA(DataLinkCatalogEntry.class));
>>>>>>> c6f0fe6c
    }

    @Test
    public void when_createsDuplicateDataLink_then_throws() {
        // given
<<<<<<< HEAD
        DataLink dataLink = dataLink();
        given(relationsStorage.putIfAbsent(eq(dataLink.name()), isA(DataLink.class))).willReturn(false);
=======
        DataLinkCatalogEntry dataLinkCatalogEntry = dataLink();
        given(relationsStorage.putIfAbsent(eq(dataLinkCatalogEntry.getName()), isA(DataLinkCatalogEntry.class))).willReturn(false);
>>>>>>> c6f0fe6c

        // when
        // then
        assertThatThrownBy(() -> dataLinksResolver.createDataLink(dataLinkCatalogEntry, false, false))
                .isInstanceOf(QueryException.class)
<<<<<<< HEAD
                .hasMessageContaining("Data link already exists: " + dataLink.name());
=======
                .hasMessageContaining("Data link already exists: " + dataLinkCatalogEntry.getName());
>>>>>>> c6f0fe6c
    }

    @Test
    public void when_removesNonExistingDataLink_then_throws() {
        // given
        String name = "name";

        given(relationsStorage.removeDataLink(name)).willReturn(false);

        // when
        // then
        assertThatThrownBy(() -> dataLinksResolver.removeDataLink(name, false))
                .isInstanceOf(QueryException.class)
                .hasMessageContaining("Data link does not exist: " + name);
    }

    @Test
    public void when_removesNonExistingDataLinkWithIfExists_then_succeeds() {
        // given
        String name = "name";

        given(relationsStorage.removeDataLink(name)).willReturn(false);

        // when
        // then
        dataLinksResolver.removeDataLink(name, true);
    }

    // endregion

    private static DataLinkCatalogEntry dataLink() {
        return new DataLinkCatalogEntry();
    }
}<|MERGE_RESOLUTION|>--- conflicted
+++ resolved
@@ -54,45 +54,27 @@
     @Test
     public void when_createDataLink_then_succeeds() {
         // given
-<<<<<<< HEAD
-        DataLink dataLink = dataLink();
-        given(relationsStorage.putIfAbsent(dataLink.name(), dataLink)).willReturn(true);
-=======
         DataLinkCatalogEntry dataLinkCatalogEntry = dataLink();
         given(relationsStorage.putIfAbsent(dataLinkCatalogEntry.getName(), dataLinkCatalogEntry)).willReturn(true);
->>>>>>> c6f0fe6c
 
         // when
         dataLinksResolver.createDataLink(dataLinkCatalogEntry, false, false);
 
         // then
-<<<<<<< HEAD
-        verify(relationsStorage).putIfAbsent(eq(dataLink.name()), isA(DataLink.class));
-=======
         verify(relationsStorage).putIfAbsent(eq(dataLinkCatalogEntry.getName()), isA(DataLinkCatalogEntry.class));
->>>>>>> c6f0fe6c
     }
 
     @Test
     public void when_createsDataLinkIfNotExists_then_succeeds() {
         // given
-<<<<<<< HEAD
-        DataLink dataLink = dataLink();
-        given(relationsStorage.putIfAbsent(dataLink.name(), dataLink)).willReturn(true);
-=======
         DataLinkCatalogEntry dataLinkCatalogEntry = dataLink();
         given(relationsStorage.putIfAbsent(dataLinkCatalogEntry.getName(), dataLinkCatalogEntry)).willReturn(true);
->>>>>>> c6f0fe6c
 
         // when
         dataLinksResolver.createDataLink(dataLinkCatalogEntry, false, true);
 
         // then
-<<<<<<< HEAD
-        verify(relationsStorage).putIfAbsent(eq(dataLink.name()), isA(DataLink.class));
-=======
         verify(relationsStorage).putIfAbsent(eq(dataLinkCatalogEntry.getName()), isA(DataLinkCatalogEntry.class));
->>>>>>> c6f0fe6c
     }
 
     @Test
@@ -104,11 +86,7 @@
         dataLinksResolver.createDataLink(dataLinkCatalogEntry, true, false);
 
         // then
-<<<<<<< HEAD
-        verify(relationsStorage).put(eq(dataLink.name()), isA(DataLink.class));
-=======
         verify(relationsStorage).put(eq(dataLinkCatalogEntry.getName()), isA(DataLinkCatalogEntry.class));
->>>>>>> c6f0fe6c
     }
 
     @Test
@@ -120,33 +98,20 @@
         dataLinksResolver.createDataLink(dataLinkCatalogEntry, false, true);
 
         // then
-<<<<<<< HEAD
-        verify(relationsStorage).putIfAbsent(eq(dataLink.name()), isA(DataLink.class));
-=======
         verify(relationsStorage).putIfAbsent(eq(dataLinkCatalogEntry.getName()), isA(DataLinkCatalogEntry.class));
->>>>>>> c6f0fe6c
     }
 
     @Test
     public void when_createsDuplicateDataLink_then_throws() {
         // given
-<<<<<<< HEAD
-        DataLink dataLink = dataLink();
-        given(relationsStorage.putIfAbsent(eq(dataLink.name()), isA(DataLink.class))).willReturn(false);
-=======
         DataLinkCatalogEntry dataLinkCatalogEntry = dataLink();
         given(relationsStorage.putIfAbsent(eq(dataLinkCatalogEntry.getName()), isA(DataLinkCatalogEntry.class))).willReturn(false);
->>>>>>> c6f0fe6c
 
         // when
         // then
         assertThatThrownBy(() -> dataLinksResolver.createDataLink(dataLinkCatalogEntry, false, false))
                 .isInstanceOf(QueryException.class)
-<<<<<<< HEAD
-                .hasMessageContaining("Data link already exists: " + dataLink.name());
-=======
                 .hasMessageContaining("Data link already exists: " + dataLinkCatalogEntry.getName());
->>>>>>> c6f0fe6c
     }
 
     @Test
