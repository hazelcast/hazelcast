--- conflicted
+++ resolved
@@ -89,15 +89,9 @@
     }
 
     @Test
-<<<<<<< HEAD
-    public void when_queryDataLinkFromDatalinkNamespace_then_success() {
-        String createDataLinkQuery = "CREATE OR REPLACE DATA LINK \"hazelcast\".\"public\".\"dl\"" + LE
+    public void when_queryDataConnectionFromDataConnectionNamespace_then_success() {
+        String createDataConnectionQuery = "CREATE OR REPLACE DATA CONNECTION \"hazelcast\".\"public\".\"dl\"" + LE
                 + "TYPE \"DUMMY\"" + LE + "SHARED";
-=======
-    public void when_queryDataConnectionFromDataConnectionNamespace_then_success() {
-        String createDataConnectionQuery = "CREATE OR REPLACE DATA CONNECTION \"hazelcast\".\"public\".\"dl\"\n"
-                + "TYPE \"DUMMY\"\nSHARED";
->>>>>>> f2c9778b
 
         instance().getSql().execute(createDataConnectionQuery);
         assertRowsAnyOrder("SELECT GET_DDL('dataconnection', 'dl')", ImmutableList.of(new Row(createDataConnectionQuery)));
