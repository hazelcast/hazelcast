--- conflicted
+++ resolved
@@ -57,7 +57,6 @@
 import com.hazelcast.test.annotation.ParallelJVMTest;
 import com.hazelcast.test.annotation.QuickTest;
 import org.apache.avro.Schema;
-import org.apache.commons.lang3.stream.Streams;
 import org.junit.After;
 import org.junit.experimental.categories.Category;
 
@@ -1064,11 +1063,7 @@
         @Override
         public String toString() {
             return "Row{[" +
-<<<<<<< HEAD
-                    Streams.of(values)
-=======
                     Stream.of(values)
->>>>>>> 84259a3e
                             .map(v -> v != null ? v + "(class=" + v.getClass().getName() + ")" : null)
                             .collect(joining(", ")) +
                     "]}";
