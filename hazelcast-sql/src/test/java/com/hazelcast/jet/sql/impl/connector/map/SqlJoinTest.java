/*
 * Copyright 2021 Hazelcast Inc.
 *
 * Licensed under the Hazelcast Community License (the "License");
 * you may not use this file except in compliance with the License.
 * You may obtain a copy of the License at
 *
 * http://hazelcast.com/hazelcast-community-license
 *
 * Unless required by applicable law or agreed to in writing, software
 * distributed under the License is distributed on an "AS IS" BASIS,
 * WITHOUT WARRANTIES OF ANY KIND, either express or implied.
 * See the License for the specific language governing permissions and
 * limitations under the License.
 */

package com.hazelcast.jet.sql.impl.connector.map;

import com.hazelcast.jet.sql.SqlTestSupport;
import com.hazelcast.jet.sql.impl.connector.map.model.Person;
import com.hazelcast.jet.sql.impl.connector.map.model.PersonId;
import com.hazelcast.jet.sql.impl.connector.test.TestBatchSqlConnector;
import com.hazelcast.jet.sql.impl.connector.test.TestStreamSqlConnector;
import com.hazelcast.map.IMap;
import com.hazelcast.sql.SqlService;
import com.hazelcast.sql.impl.QueryException;
import com.hazelcast.sql.impl.type.QueryDataTypeFamily;
import com.hazelcast.test.HazelcastParametrizedRunner;
import org.junit.BeforeClass;
import org.junit.Test;
import org.junit.experimental.runners.Enclosed;
import org.junit.runner.RunWith;
import org.junit.runners.Parameterized.Parameter;
import org.junit.runners.Parameterized.Parameters;

import java.util.Collection;
import java.util.List;

import static com.hazelcast.sql.impl.type.QueryDataTypeFamily.INTEGER;
import static com.hazelcast.sql.impl.type.QueryDataTypeFamily.VARCHAR;
import static java.util.Arrays.asList;
import static java.util.Collections.emptyList;
import static java.util.Collections.singletonList;
import static org.assertj.core.api.Assertions.assertThatThrownBy;

@RunWith(Enclosed.class)
public class SqlJoinTest {

    public static class SqlStreamingJoinCheckerTest extends SqlTestSupport {

        private static SqlService sqlService;

        @BeforeClass
        public static void setUpClass() {
            initialize(2, null);
            sqlService = instance().getSql();
        }

        @Test
        public void test_when_streamToStreamJoin_throws() {
            String stream1 = "stream1";
            String stream2 = "stream2";
            TestStreamSqlConnector.create(sqlService, stream1, singletonList("a"), singletonList(INTEGER));
            TestStreamSqlConnector.create(sqlService, stream2, singletonList("b"), singletonList(INTEGER));


            assertThatThrownBy(() ->
                    sqlService.execute(
                            "SELECT * FROM " + stream1 + " AS s1, " + stream1 + " AS s2 WHERE s1.a = s2.b"
                    )).hasMessageContaining("Stream to stream JOIN operation is not supported");
        }

        @Test
        public void test_when_commaJoinToStream_throws() {
            String batchName = randomName();
            String streamName = randomName();
            TestBatchSqlConnector.create(sqlService, batchName, 3);
            TestStreamSqlConnector.create(sqlService, streamName, singletonList("a"), singletonList(INTEGER));

            createMapping(batchName, int.class, int.class);

            assertThatThrownBy(() ->
                    sqlService.execute(
                            "SELECT * FROM " + batchName + " AS b, " + streamName + " AS s WHERE b.__key = s.a"
                    )).hasMessageContaining("The right side of a COMMA JOIN cannot be a streaming source");
        }

        @Test
        public void test_when_crossJoinToStream_throws() {
            String batchName = "batch";
            String streamName = "streamm";
            TestBatchSqlConnector.create(sqlService, batchName, 3);
            TestStreamSqlConnector.create(sqlService, streamName, singletonList("a"), singletonList(VARCHAR));

            createMapping(batchName, int.class, String.class);
            instance().getMap(batchName).put(1, "a");

            assertThatThrownBy(() ->
                    sqlService.execute("SELECT * FROM " + batchName + " CROSS JOIN " + streamName
                    )).hasMessageContaining("The right side of a CROSS JOIN cannot be a streaming source");
        }
    }

    public static class SqlInnerJoinTest extends SqlTestSupport {

        private static SqlService sqlService;

        @BeforeClass
        public static void setUpClass() {
            initialize(2, null);
            sqlService = instance().getSql();
        }

        @Test
        public void test_innerJoin_mapOnRight() {
            String leftName = randomName();
            TestBatchSqlConnector.create(sqlService, leftName, 3);

            String mapName = randomName();
            createMapping(mapName, int.class, String.class);
            instance().getMap(mapName).put(1, "value-1");
            instance().getMap(mapName).put(2, "value-2");
            instance().getMap(mapName).put(3, "value-3");

            assertRowsAnyOrder(
                    "SELECT l.v, m.this " +
                            "FROM " + leftName + " l " +
                            "INNER JOIN " + mapName + " m ON l.v = m.__key",
                    asList(
                            new Row(1, "value-1"),
                            new Row(2, "value-2")
                    )
            );
        }

        @Test
<<<<<<< HEAD
        public void test_innerCommaJoin() {
            String leftName = randomName();
            TestBatchSqlConnector.create(sqlService, leftName, 3);

            String map1Name = "abc";
            String map2Name = "cdf";
            createMapping(map1Name, int.class, String.class);
            createMapping(map2Name, int.class, String.class);
            instance().getMap(map1Name).put(1, "value-1");
            instance().getMap(map1Name).put(2, "value-2");
            instance().getMap(map1Name).put(3, "value-3");
            instance().getMap(map2Name).put(1, "value-1");
            instance().getMap(map2Name).put(2, "value-2");
            instance().getMap(map2Name).put(3, "value-3");

            assertRowsAnyOrder(
                    "SELECT l.v, m1.this, m2.this" +
                            " FROM " + leftName + " AS l, " + map1Name + " AS m1, " + map2Name + " AS m2" +
                            " WHERE l.v = m1.__key AND l.v = m2.__key",
                    asList(
                            new Row(1, "value-1", "value-1"),
                            new Row(2, "value-2", "value-2")
=======
        public void test_innerJoin_mapOnLeft() {
            String leftName = randomName();
            TestBatchSqlConnector.create(sqlService, leftName, 3);

            String mapName = randomName();
            createMapping(mapName, int.class, String.class);
            instance().getMap(mapName).put(1, "value-1");
            instance().getMap(mapName).put(2, "value-2");
            instance().getMap(mapName).put(3, "value-3");

            assertRowsAnyOrder(
                    "SELECT l.v, m.this " +
                            "FROM " + mapName + " m " +
                            "INNER JOIN " + leftName + " l ON l.v = m.__key",
                    asList(
                            new Row(1, "value-1"),
                            new Row(2, "value-2")
>>>>>>> 278596ac
                    )
            );
        }

        @Test
        public void test_innerJoinUsing() {
            String leftName = randomName();
            TestBatchSqlConnector.create(
                    sqlService,
                    leftName,
                    singletonList("__key"),
                    singletonList(INTEGER),
                    asList(new String[]{"0"}, new String[]{"1"}, new String[]{"2"})
            );

            String mapName = randomName();
            createMapping(mapName, int.class, String.class);
            instance().getMap(mapName).put(1, "value-1");
            instance().getMap(mapName).put(2, "value-2");
            instance().getMap(mapName).put(3, "value-3");

            assertRowsAnyOrder(
                    "SELECT l.__key, m.this " +
                            "FROM " + leftName + " l " +
                            "JOIN " + mapName + " m USING (__key)",
                    asList(
                            new Row(1, "value-1"),
                            new Row(2, "value-2")
                    )
            );
        }

        @Test
        public void test_innerJoinConditionInWhereClause() {
            String leftName = randomName();
            TestBatchSqlConnector.create(sqlService, leftName, 3);

            String mapName = randomName();
            createMapping(mapName, int.class, String.class);
            instance().getMap(mapName).put(1, "value-1");
            instance().getMap(mapName).put(2, "value-2");
            instance().getMap(mapName).put(3, "value-3");

            assertRowsAnyOrder(
                    "SELECT l.v, m.this " +
                            "FROM " + leftName + " l, " + mapName + " m " +
                            "WHERE l.v = m.__key",
                    asList(
                            new Row(1, "value-1"),
                            new Row(2, "value-2")
                    )
            );
        }

        @Test
        public void test_innerJoinAndConditionInWhereClause() {
            String leftName = randomName();
            TestBatchSqlConnector.create(sqlService, leftName, 3);

            String mapName = randomName();
            createMapping(mapName, int.class, String.class);
            instance().getMap(mapName).put(1, "value-1");
            instance().getMap(mapName).put(2, "value-2");
            instance().getMap(mapName).put(3, "value-3");

            // TODO assert that it uses the join-primitive plan
            assertRowsAnyOrder(
                    "SELECT l.v, m.this " +
                            "FROM " + leftName + " l " +
                            "INNER JOIN " + mapName + " m ON 1 = 1 " +
                            "WHERE l.v = m.__key",
                    asList(
                            new Row(1, "value-1"),
                            new Row(2, "value-2")
                    )
            );
        }

        @Test
        public void test_innerJoinWithoutCondition() {
            String leftName = randomName();
            TestBatchSqlConnector.create(sqlService, leftName, 2);

            String mapName = randomName();
            createMapping(mapName, int.class, String.class);
            instance().getMap(mapName).put(1, "value-1");
            instance().getMap(mapName).put(2, "value-2");

            assertRowsAnyOrder(
                    "SELECT l.v, m.this " +
                            "FROM " + leftName + " l, " + mapName + " m ",
                    asList(
                            new Row(0, "value-1"),
                            new Row(0, "value-2"),
                            new Row(1, "value-1"),
                            new Row(1, "value-2")
                    )
            );
        }

        @Test
        public void test_crossJoin() {
            String leftName = randomName();
            TestBatchSqlConnector.create(sqlService, leftName, 2);

            String mapName = randomName();
            createMapping(mapName, int.class, String.class);
            instance().getMap(mapName).put(1, "value-1");
            instance().getMap(mapName).put(2, "value-2");

            assertRowsAnyOrder(
                    "SELECT l.v, m.this " +
                            "FROM " + leftName + " l " +
                            "CROSS JOIN " + mapName + " m ",
                    asList(
                            new Row(0, "value-1"),
                            new Row(0, "value-2"),
                            new Row(1, "value-1"),
                            new Row(1, "value-2")
                    )
            );
        }

        @Test
        public void test_innerJoinNull() {
            String leftName = randomName();
            TestBatchSqlConnector.create(
                    sqlService,
                    leftName,
                    singletonList("v"),
                    singletonList(INTEGER),
                    asList(new String[]{"0"}, new String[]{null}, new String[]{"2"})
            );

            String mapName = randomName();
            createMapping(mapName, int.class, String.class);
            instance().getMap(mapName).put(1, "value-1");
            instance().getMap(mapName).put(2, "value-2");
            instance().getMap(mapName).put(3, "value-3");

            assertRowsAnyOrder(
                    "SELECT l.v, m.this " +
                            "FROM " + leftName + " l " +
                            "JOIN " + mapName + " m ON l.v = m.__key",
                    singletonList(new Row(2, "value-2"))
            );
        }

        @Test
        public void test_innerJoinFilter() {
            String leftName = randomName();
            TestBatchSqlConnector.create(sqlService, leftName, 3);

            String mapName = randomName();
            createMapping(mapName, int.class, String.class);
            instance().getMap(mapName).put(1, "value-1");
            instance().getMap(mapName).put(2, "value-2");
            instance().getMap(mapName).put(3, "value-3");

            assertRowsAnyOrder(
                    "SELECT l.v, m.this " +
                            "FROM " + leftName + " l " +
                            "JOIN " + mapName + " m ON l.v = m.__key " +
                            "WHERE m.__key < 2",
                    singletonList(new Row(1, "value-1"))
            );
        }

        @Test
        public void test_innerJoinProject() {
            String leftName = randomName();
            TestBatchSqlConnector.create(sqlService, leftName, 3);

            String mapName = randomName();
            createMapping(mapName, int.class, String.class);
            instance().getMap(mapName).put(1, "value-1");
            instance().getMap(mapName).put(2, "value-2");
            instance().getMap(mapName).put(3, "value-3");

            assertRowsAnyOrder(
                    "SELECT l.v, m.this || '-s' " +
                            "FROM " + leftName + " l " +
                            "JOIN " + mapName + " m ON l.v = m.__key ",
                    asList(
                            new Row(1, "value-1-s"),
                            new Row(2, "value-2-s")
                    )
            );
        }

        @Test
        public void test_innerJoinDynamicParameters() {
            String leftName = randomName();
            TestBatchSqlConnector.create(sqlService, leftName, 3);

            String mapName = randomName();
            createMapping(mapName, int.class, String.class);
            instance().getMap(mapName).put(1, "value-1");
            instance().getMap(mapName).put(2, "value-2");
            instance().getMap(mapName).put(3, "value-3");

            assertRowsAnyOrder(
                    "SELECT l.v, m.this || ?" +
                            "FROM " + leftName + " l " +
                            "JOIN " + mapName + " m ON l.v = m.__key " +
                            "WHERE m.__key < ?",
                    asList("-s", 2),
                    singletonList(new Row(1, "value-1-s"))
            );
        }

        @Test
        public void test_innerJoinConditionProject() {
            String leftName = randomName();
            TestBatchSqlConnector.create(sqlService, leftName, 3);

            String mapName = randomName();
            createMapping(mapName, int.class, String.class);
            instance().getMap(mapName).put(1, "value-1");
            instance().getMap(mapName).put(2, "value-2");
            instance().getMap(mapName).put(3, "value-3");

            assertRowsAnyOrder(
                    "SELECT l.v, m.__key, m.this " +
                            "FROM " + leftName + " l " +
                            "JOIN " + mapName + " m ON l.v = 2 * m.__key",
                    singletonList(new Row(2, 1, "value-1"))
            );
        }

        @Test
        public void test_innerJoinOnValue() {
            String leftName = randomName();
            TestBatchSqlConnector.create(sqlService, leftName, 3);

            String mapName = randomName();
            createMapping(mapName, String.class, int.class);
            instance().getMap(mapName).put("value-1", 1);
            instance().getMap(mapName).put("value-2", 2);
            instance().getMap(mapName).put("value-3", 3);

            assertRowsAnyOrder(
                    "SELECT l.v, m.__key " +
                            "FROM " + leftName + " l " +
                            "JOIN " + mapName + " m ON l.v = m.this",
                    asList(
                            new Row(1, "value-1"),
                            new Row(2, "value-2")
                    )
            );
        }

        @Test
        public void test_innerJoinNonEqui() {
            String leftName = randomName();
            TestBatchSqlConnector.create(sqlService, leftName, 4);

            String mapName = randomName();
            createMapping(mapName, int.class, String.class);
            instance().getMap(mapName).put(1, "value-1");
            instance().getMap(mapName).put(2, "value-2");
            instance().getMap(mapName).put(3, "value-3");

            assertRowsAnyOrder(
                    "SELECT l.v, m.__key, m.this " +
                            "FROM " + leftName + " l " +
                            "JOIN " + mapName + " m ON l.v > m.__key",
                    asList(
                            new Row(2, 1, "value-1"),
                            new Row(3, 1, "value-1"),
                            new Row(3, 2, "value-2")
                    )
            );
        }

        @Test
        public void test_joinEquiJoinAndDisjunction() {
            String leftName = randomName();
            TestBatchSqlConnector.create(sqlService, leftName, 4);

            String mapName = randomName();
            createMapping(mapName, int.class, String.class);
            instance().getMap(mapName).put(1, "value-1");
            instance().getMap(mapName).put(2, "value-2");
            instance().getMap(mapName).put(3, "value-3");

            // this currently uses the full-scan join
            assertRowsAnyOrder(
                    "SELECT l.v, m.__key, m.this " +
                            "FROM " + leftName + " l " +
                            "JOIN " + mapName + " m ON l.v = m.__key OR l.v = m.__key",
                    asList(
                            new Row(1, 1, "value-1"),
                            new Row(2, 2, "value-2"),
                            new Row(3, 3, "value-3")
                    )
            );
        }

        @Test
        public void test_innerJoinEquiAndNonEqui() {
            String leftName = randomName();
            TestBatchSqlConnector.create(
                    sqlService,
                    leftName,
                    asList("v1", "v2"),
                    asList(INTEGER, INTEGER),
                    asList(new String[]{"0", "0"}, new String[]{"1", "0"}, new String[]{"2", "2"})
            );

            String mapName = randomName();
            createMapping(mapName, int.class, String.class);
            instance().getMap(mapName).put(1, "value-1");
            instance().getMap(mapName).put(2, "value-2");
            instance().getMap(mapName).put(3, "value-3");

            assertRowsAnyOrder(
                    "SELECT l.v1, l.v2, m.__key, m.this " +
                            "FROM " + leftName + " l " +
                            "JOIN " + mapName + " m ON l.v1 = m.__key AND l.v2 != m.__key",
                    singletonList(new Row(1, 0, 1, "value-1"))
            );
        }

        @Test
        public void test_innerJoinMulti() {
            String leftName = randomName();
            TestBatchSqlConnector.create(sqlService, leftName, 3);

            String mapName1 = randomName();
            createMapping(mapName1, int.class, String.class);
            instance().getMap(mapName1).put(1, "value-1.1");
            instance().getMap(mapName1).put(2, "value-1.2");
            instance().getMap(mapName1).put(3, "value-1.3");

            String mapName2 = randomName();
            createMapping(mapName2, int.class, String.class);
            instance().getMap(mapName2).put(1, "value-2.1");
            instance().getMap(mapName2).put(2, "value-2.2");
            instance().getMap(mapName2).put(3, "value-2.3");

            assertRowsAnyOrder(
                    "SELECT l.v, m1.this, m2.this " +
                            "FROM " + leftName + " l " +
                            "JOIN " + mapName1 + " m1 ON l.v = m1.__key " +
                            "JOIN " + mapName2 + " m2 ON l.v + m1.__key > m2.__key",
                    asList(
                            new Row(1, "value-1.1", "value-2.1"),
                            new Row(2, "value-1.2", "value-2.1"),
                            new Row(2, "value-1.2", "value-2.2"),
                            new Row(2, "value-1.2", "value-2.3")
                    )
            );
        }

        @Test
        public void test_multipleJoinsWithSelectStar() {
            createMapping("m1", int.class, int.class);
            createMapping("m2", int.class, int.class);
            createMapping("m3", int.class, int.class);

            assertRowsOrdered("select * " +
                    "from m1 " +
                    "join m2 on m1.__key=m2.__key " +
                    "join m3 on m2.__key=m3.__key", rows(1));
        }

        @Test
        public void test_innerJoinPartOfTheCompositeKey() {
            String leftName = randomName();
            TestBatchSqlConnector.create(
                    sqlService,
                    leftName,
                    singletonList("v"),
                    singletonList(INTEGER),
                    asList(new String[]{"0"}, new String[]{null}, new String[]{"2"})
            );

            String mapName = randomName();
            createMapping(mapName, Person.class, PersonId.class);
            instance().getMap(mapName).put(new Person(null, "value-1"), new PersonId());
            instance().getMap(mapName).put(new Person(2, "value-2"), new PersonId());
            instance().getMap(mapName).put(new Person(3, "value-3"), new PersonId());

            assertRowsAnyOrder(
                    "SELECT l.v, m.name, m.id " +
                            "FROM " + leftName + " l " +
                            "JOIN " + mapName + " m ON l.v = m.id",
                    singletonList(new Row(2, "value-2", 2))
            );
        }

        @Test
        public void test_innerJoinFullCompositeKeyConjunction() {
            String leftName = randomName();
            TestBatchSqlConnector.create(
                    sqlService,
                    leftName,
                    asList("v1", "v2"),
                    asList(INTEGER, VARCHAR),
                    asList(new String[]{"0", "value-0"}, new String[]{"1", null}, new String[]{"2", "value-2"})
            );

            String mapName = randomName();
            createMapping(mapName, Person.class, PersonId.class);
            instance().getMap(mapName).put(new Person(1, null), new PersonId());
            instance().getMap(mapName).put(new Person(2, "value-2"), new PersonId());
            instance().getMap(mapName).put(new Person(3, "value-3"), new PersonId());

            assertRowsAnyOrder(
                    "SELECT l.v1, l.v2, m.id, m.name " +
                            "FROM " + leftName + " l " +
                            "JOIN " + mapName + " m ON l.v1 = m.id AND l.v2 = m.name",
                    singletonList(new Row(2, "value-2", 2, "value-2"))
            );
        }

        @Test
        public void test_innerJoinFullCompositeKeyDisjunction() {
            String leftName = randomName();
            TestBatchSqlConnector.create(
                    sqlService,
                    leftName,
                    asList("v1", "v2"),
                    asList(INTEGER, VARCHAR),
                    asList(new String[]{"0", "value-0"}, new String[]{"1", null}, new String[]{"2", "value-2"})
            );

            String mapName = randomName();
            createMapping(mapName, Person.class, PersonId.class);
            instance().getMap(mapName).put(new Person(1, "value-1"), new PersonId());
            instance().getMap(mapName).put(new Person(2, "value-2"), new PersonId());
            instance().getMap(mapName).put(new Person(3, "value-3"), new PersonId());

            assertRowsAnyOrder(
                    "SELECT l.v1, l.v2, m.id, m.name " +
                            "FROM " + leftName + " l " +
                            "JOIN " + mapName + " m ON l.v1 = m.id OR l.v2 = m.name",
                    asList(
                            new Row(1, null, 1, "value-1"),
                            new Row(2, "value-2", 2, "value-2")
                    )
            );
        }

        @Test
        public void test_innerJoinPartOfTheCompositeValue() {
            String leftName = randomName();
            TestBatchSqlConnector.create(
                    sqlService,
                    leftName,
                    singletonList("v"),
                    singletonList(VARCHAR),
                    asList(new String[]{"value-0"}, new String[]{"value-1"}, new String[]{"value-2"})
            );

            String mapName = randomName();
            createMapping(mapName, PersonId.class, Person.class);
            instance().getMap(mapName).put(new PersonId(1), new Person(0, "value-1"));
            instance().getMap(mapName).put(new PersonId(2), new Person(0, "value-2"));
            instance().getMap(mapName).put(new PersonId(3), new Person(0, "value-3"));

            assertRowsAnyOrder(
                    "SELECT l.v, m.id " +
                            "FROM " + leftName + " l " +
                            "JOIN " + mapName + " m ON l.v = m.name",
                    asList(
                            new Row("value-1", 1),
                            new Row("value-2", 2)
                    )
            );
        }

        @Test
        public void test_innerJoinKeyAndValue() {
            String leftName = randomName();
            TestBatchSqlConnector.create(sqlService, leftName, 3);

            String mapName = randomName();
            createMapping(mapName, int.class, Person.class);
            instance().getMap(mapName).put(1, new Person(0, "value-1"));
            instance().getMap(mapName).put(2, new Person(2, "value-2"));
            instance().getMap(mapName).put(3, new Person(0, "value-3"));

            assertRowsAnyOrder(
                    "SELECT l.v, m.id, m.name " +
                            "FROM " + leftName + " l " +
                            "JOIN " + mapName + " m ON l.v = m.__key AND l.v = m.id",
                    singletonList(new Row(2, 2, "value-2"))
            );
        }

        @Test
        public void test_innerJoinWithAlwaysFalseCondition() {
            String leftName = randomName();
            TestBatchSqlConnector.create(sqlService, leftName, 4);

            String mapName = randomName();
            createMapping(mapName, int.class, String.class);
            instance().getMap(mapName).put(1, "value-1");
            instance().getMap(mapName).put(2, "value-2");
            instance().getMap(mapName).put(3, "value-3");

            assertRowsAnyOrder(
                    "SELECT l.v, m.__key, m.this " +
                            "FROM " + leftName + " l " +
                            "JOIN " + mapName + " m ON 1 = 2",
                    emptyList()
            );
        }

        @Test
        public void test_innerJoinWithTypeConversion_smallerLeft() {
            String leftName = randomName();
            TestBatchSqlConnector.create(sqlService, leftName, 3);

            String mapName = randomName();
            createMapping(mapName, short.class, String.class);
            instance().getMap(mapName).put((short) 1, "value-1");
            instance().getMap(mapName).put((short) 2, "value-2");
            instance().getMap(mapName).put((short) 3, "value-3");

            assertRowsAnyOrder(
                    "SELECT l.v, m.this " +
                            "FROM " + leftName + " l " +
                            "INNER JOIN " + mapName + " m ON l.v = m.__key",
                    asList(
                            new Row(1, "value-1"),
                            new Row(2, "value-2")
                    )
            );
        }

        @Test
        public void test_innerJoinWithTypeConversion_smallerRight() {
            String leftName = randomName();
            TestBatchSqlConnector.create(sqlService, leftName, 3);

            String mapName = randomName();
            createMapping(mapName, long.class, String.class);
            instance().getMap(mapName).put(1L, "value-1");
            instance().getMap(mapName).put(2L, "value-2");
            instance().getMap(mapName).put(3L, "value-3");

            assertRowsAnyOrder(
                    "SELECT l.v, m.this " +
                            "FROM " + leftName + " l " +
                            "INNER JOIN " + mapName + " m ON l.v = m.__key",
                    asList(
                            new Row(1, "value-1"),
                            new Row(2, "value-2")
                    )
            );
        }

        @Test
        public void test_joinSubquery() {
            String mapName = randomName();
            createMapping(mapName, int.class, int.class);
            instance().getMap(mapName).put(1, 1);

            String mapName2 = randomName();
            createMapping(mapName2, int.class, int.class);
            instance().getMap(mapName2).put(1, 2);

            assertRowsAnyOrder("SELECT * FROM " + mapName + " AS m1" +
                            " JOIN (SELECT * FROM " + mapName2 + ") AS m2" +
                            " ON m1.__key = m2.__key",
                    singletonList(new Row(1, 1, 1, 2))
            );
        }

        @Test
        public void test_joinValues() {
            String leftName = "map";
            createMapping(leftName, int.class, int.class);
            instance().getMap(leftName).put(1, 1);

            assertRowsAnyOrder("SELECT * FROM " + leftName + " l JOIN (VALUES (1, 1)) AS r ON true",
                    singletonList(new Row(1, 1, (byte) 1, (byte) 1))
            );
        }
    }

    @RunWith(HazelcastParametrizedRunner.class)
    public static class SqlSemiAntiJoinTest extends SqlTestSupport {

        private static SqlService sqlService;

        @BeforeClass
        public static void setUpClass() {
            initialize(2, null);
            sqlService = instance().getSql();
        }

        @Parameters(name = "{0} JOIN")
        public static Object[] params() {
            return new Object[]{JoinType.SEMI, JoinType.ANTI};
        }

        @Parameter
        public JoinType joinType;

        public enum JoinType {
            SEMI,
            ANTI
        }

        @Test
        public void test_exists_withSubqueryAlwaysReturningSome() {
            String name = createTable(
                    asList("k", "v"),
                    asList(INTEGER, VARCHAR),
                    new String[]{"1", "value-1"}, new String[]{"2", "value-2"}, new String[]{"3", "value-3"}
            );

            assertRows("SELECT * FROM " + name + " " +
                            "WHERE " +
                            whereClause() + " (SELECT 1)",
                    asList(
                            new Row(1, "value-1"),
                            new Row(2, "value-2"),
                            new Row(3, "value-3")
                    ),
                    emptyList()
            );
        }

        @Test
        public void test_exists_withSubqueryAlwaysReturningNone() {
            String mainName = createTable(
                    asList("k", "v"),
                    asList(INTEGER, VARCHAR),
                    new String[]{"1", "value-1"}, new String[]{"2", "value-2"}, new String[]{"3", "value-3"}
            );
            String subName = createTable(
                    singletonList("v"),
                    singletonList(INTEGER)
            );

            assertRows("SELECT * FROM " + mainName + " m " +
                            "WHERE " +
                            whereClause() + " (SELECT 1 FROM " + subName + " WHERE v = 1)",
                    emptyList(),
                    asList(
                            new Row(1, "value-1"),
                            new Row(2, "value-2"),
                            new Row(3, "value-3")
                    )
            );
        }

        @Test
        public void test_exists_onCorrelatedPrimitiveKey() {
            String mainName = createTable(
                    asList("k", "v"),
                    asList(INTEGER, VARCHAR),
                    new String[]{"1", "value-1"}, new String[]{"2", "value-2"}, new String[]{"3", "value-3"}
            );
            String subName = createTable(
                    singletonList("v"),
                    singletonList(INTEGER),
                    new String[]{"0"}, new String[]{"1"}, new String[]{"2"}
            );

            assertRows("SELECT * FROM " + mainName + " m " +
                            "WHERE " +
                            whereClause() + " (SELECT s.v FROM " + subName + " s WHERE s.v = m.k)",
                    asList(
                            new Row(1, "value-1"),
                            new Row(2, "value-2")
                    ),
                    singletonList(new Row(3, "value-3"))
            );
        }

        @Test
        public void test_exists_onWithMultipleNestedExistsAndNonScalarSubquery() {
            String mainName = createTable(
                    asList("k", "v"),
                    asList(INTEGER, VARCHAR),
                    new String[]{"1", "value-1"}, new String[]{"2", "value-2"}, new String[]{"3", "value-3"}
            );
            String subName = createTable(
                    asList("v", "w"),
                    asList(INTEGER, INTEGER),
                    new String[]{"0", "0"}, new String[]{"1", "1"}, new String[]{"2", "2"}
            );
            String subSubName = createTable(
                    asList("a", "b"),
                    asList(INTEGER, INTEGER),
                    new String[]{"0", "0"}, new String[]{"1", "1"}, new String[]{"2", "2"}
            );

            assertRows("SELECT * FROM " + mainName + " m " +
                            "WHERE " +
                            whereClause() + " (SELECT * FROM " + subName + " s WHERE "
                            + whereClause() + " (SELECT * FROM " + subSubName + " t WHERE t.a = s.v))",
                    asList(
                            new Row(1, "value-1"),
                            new Row(2, "value-2"),
                            new Row(3, "value-3")
                    ),
                    emptyList()
            );

            assertRows("SELECT * FROM " + mainName + " m " +
                            "WHERE " +
                            whereClause() + " (SELECT * FROM " + subName + " s WHERE "
                            + whereClause() + " (SELECT * FROM " + subSubName + " t WHERE t.a = s.v ORDER BY b))",
                    asList(
                            new Row(1, "value-1"),
                            new Row(2, "value-2"),
                            new Row(3, "value-3")
                    ),
                    emptyList()
            );

            assertRows("SELECT * FROM " + mainName + " m " +
                            "WHERE " +
                            whereClause() + " (SELECT * FROM " + subName + " s WHERE "
                            + whereClause() + " (SELECT * FROM " + subSubName + " t WHERE t.a = s.v )) LIMIT 0",
                    emptyList(),
                    emptyList()
            );
        }

        @Test
        public void test_exists_onCorrelatedPrimitiveValue() {
            String mainName = createTable(
                    asList("k", "v"),
                    asList(INTEGER, VARCHAR),
                    new String[]{"1", "value-1"}, new String[]{"2", "value-2"}, new String[]{"3", "value-3"}
            );
            String subName = createTable(
                    singletonList("v"),
                    singletonList(VARCHAR),
                    new String[]{"value-0"}, new String[]{"value-1"}, new String[]{"value-2"}
            );

            assertRows("SELECT * FROM " + mainName + " m " +
                            "WHERE " +
                            whereClause() + " (SELECT s.v FROM " + subName + " s WHERE s.v = m.v)",
                    asList(
                            new Row(1, "value-1"),
                            new Row(2, "value-2")
                    ),
                    singletonList(new Row(3, "value-3"))
            );
        }

        @Test
        public void test_exists_withAdditionalCondition() {
            String mainName = createTable(
                    asList("k", "v"),
                    asList(VARCHAR, INTEGER),
                    new String[]{"value-1", "1"}, new String[]{"value-2", "2"}, new String[]{"value-3", "3"}, new String[]{"value-4", "4"}
            );
            String subName = createTable(
                    singletonList("v"),
                    singletonList(INTEGER),
                    new String[]{"1"}, new String[]{null}, new String[]{"3"}, new String[]{"4"}
            );

            assertRows(
                    "SELECT m.v, m.k FROM  " + mainName + " m " +
                            "WHERE " +
                            whereClause() + " (SELECT s.v FROM " + subName + " s WHERE s.v = m.v AND s.v >= 2)",
                    asList(
                            new Row(3, "value-3"),
                            new Row(4, "value-4")
                    ),
                    asList(
                            new Row(1, "value-1"),
                            new Row(2, "value-2")
                    )
            );
        }

        @Test
        public void test_exists_withAdditionalCondition_thenFilter() {
            String mainName = createTable(
                    asList("k", "v"),
                    asList(VARCHAR, INTEGER),
                    new String[]{"value-1", "1"}, new String[]{"value-2", "2"}, new String[]{"value-3", "3"}, new String[]{"value-4", "4"}
            );
            String subName = createTable(
                    singletonList("v"),
                    singletonList(INTEGER),
                    new String[]{"1"}, new String[]{null}, new String[]{"3"}, new String[]{"4"}
            );

            assertRows(
                    "SELECT m.v, m.k FROM  " + mainName + " m " +
                            "WHERE " +
                            whereClause() + " (SELECT s.v FROM " + subName + " s WHERE s.v = m.v AND s.v >= 2) " +
                            "AND m.v % 2 = 1",
                    singletonList(new Row(3, "value-3")),
                    singletonList(new Row(1, "value-1"))
            );
        }

        @Test
        public void test_exists_onOtherThanEquality() {
            String mainName = createTable(
                    asList("k", "v"),
                    asList(VARCHAR, INTEGER),
                    new String[]{"value-1", "1"}, new String[]{"value-2", "2"}, new String[]{"value-3", "3"}, new String[]{"value-4", "4"}
            );
            String subName = createTable(
                    singletonList("v"),
                    singletonList(INTEGER),
                    new String[]{"1"}, new String[]{null}, new String[]{"3"}, new String[]{"4"}
            );

            assertRows(
                    "SELECT * FROM  " + mainName + " m " +
                            "WHERE " +
                            whereClause() + " (SELECT s.v FROM " + subName + " s WHERE s.v < m.v)",
                    asList(
                            new Row("value-2", 2),
                            new Row("value-3", 3),
                            new Row("value-4", 4)
                    ),
                    singletonList(new Row("value-1", 1))
            );
        }

        private static String createTable(List<String> names, List<QueryDataTypeFamily> types, String[]... values) {
            String name = randomName();
            TestBatchSqlConnector.create(sqlService, name, names, types, asList(values));
            return name;
        }

        private String whereClause() {
            switch (joinType) {
                case SEMI:
                    return "EXISTS";
                case ANTI:
                    return "NOT EXISTS";
                default:
                    throw new IllegalStateException("Unexpected join type: " + joinType);
            }
        }

        private void assertRows(String sql, Collection<Row> rowsExisted, Collection<Row> rowsNotExisted) {
            switch (joinType) {
                case SEMI:
                    assertRowsAnyOrder(sql, rowsExisted);
                    break;
                case ANTI:
                    assertRowsAnyOrder(sql, rowsNotExisted);
                    break;
                default:
                    throw new IllegalStateException("Unexpected join type: " + joinType);
            }
        }
    }

    @RunWith(HazelcastParametrizedRunner.class)
    public static class SqlAsymmetricOuterJoinTest extends SqlTestSupport {

        private static SqlService sqlService;

        @BeforeClass
        public static void setUpClass() {
            initialize(2, null);
            sqlService = instance().getSql();
        }

        @Parameters(name = "{0} JOIN")
        public static Object[] params() {
            return new Object[]{OuterJoinType.LEFT, OuterJoinType.RIGHT};
        }

        @Parameter
        public OuterJoinType joinType;

        public enum OuterJoinType {
            LEFT,
            RIGHT
        }

        @Test
        public void test_join() {
            String batchName = randomName() + "_batch";
            TestBatchSqlConnector.create(
                    sqlService,
                    batchName,
                    singletonList("v"),
                    singletonList(INTEGER),
                    asList(new String[]{"0"}, new String[]{null}, new String[]{"2"})
            );

            String mapName = randomName() + "_map";
            createMapping(mapName, int.class, String.class);
            instance().getMap(mapName).put(1, "value-1");
            instance().getMap(mapName).put(2, "value-2");
            instance().getMap(mapName).put(3, "value-3");

            assertRowsAnyOrder(
                    "SELECT t.v, m.__key, m.this || '-s' FROM "
                            + joinClause(batchName, mapName)
                            + " ON t.v = m.__key",
                    asList(
                            new Row(0, null, null),
                            new Row(null, null, null),
                            new Row(2, 2, "value-2-s")
                    )
            );
        }

        @Test
        public void test_joinOnPrimitiveKey() {
            String batchName = randomName();
            TestBatchSqlConnector.create(
                    sqlService,
                    batchName,
                    singletonList("v"),
                    singletonList(INTEGER),
                    asList(new String[]{"0"}, new String[]{null}, new String[]{"2"})
            );

            String mapName = randomName();
            createMapping(mapName, int.class, String.class);
            instance().getMap(mapName).put(1, "value-1");
            instance().getMap(mapName).put(2, "value-2");
            instance().getMap(mapName).put(3, "value-3");

            assertRowsAnyOrder(
                    "SELECT t.v, m.__key, m.this " +
                            "FROM " + joinClause(batchName, mapName) +
                            " ON t.v = m.__key",
                    asList(
                            new Row(0, null, null),
                            new Row(null, null, null),
                            new Row(2, 2, "value-2")
                    )
            );
        }

        @Test
        public void test_joinNotOnPrimitiveKey() {
            String batchName = randomName();
            TestBatchSqlConnector.create(
                    sqlService,
                    batchName,
                    singletonList("v"),
                    singletonList(INTEGER),
                    asList(new String[]{"0"}, new String[]{null}, new String[]{"2"})
            );

            String mapName = randomName();
            createMapping(mapName, String.class, int.class);
            instance().getMap(mapName).put("value-1", 1);
            instance().getMap(mapName).put("value-2", 2);
            instance().getMap(mapName).put("value-3", 3);

            assertRowsAnyOrder(
                    "SELECT t.v, m.__key, m.this " +
                            "FROM " + joinClause(batchName, mapName) +
                            " ON t.v = m.this",
                    asList(
                            new Row(0, null, null),
                            new Row(null, null, null),
                            new Row(2, "value-2", 2)
                    )
            );
        }

        @Test
        public void test_joinNotOnPrimitiveKey_withAdditionalCondition() {
            String batchName = randomName();
            TestBatchSqlConnector.create(
                    sqlService,
                    batchName,
                    singletonList("v"),
                    singletonList(INTEGER),
                    asList(new String[]{"0"}, new String[]{null}, new String[]{"2"})
            );

            String mapName = randomName();
            createMapping(mapName, String.class, int.class);
            instance().getMap(mapName).put("value-1", 1);
            instance().getMap(mapName).put("value-2", 2);
            instance().getMap(mapName).put("value-3", 3);

            assertRowsAnyOrder(
                    "SELECT t.v, m.__key, m.this " +
                            "FROM " + joinClause(batchName, mapName) +
                            " ON t.v = m.this and m.__key is null",
                    asList(
                            new Row(0, null, null),
                            new Row(null, null, null),
                            new Row(2, null, null)
                    )
            );
        }

        @Test
        public void test_joinNotOnPrimitiveKey_multipleMatches() {
            String batchName = randomName();
            TestBatchSqlConnector.create(
                    sqlService,
                    batchName,
                    singletonList("v"),
                    singletonList(INTEGER),
                    asList(new String[]{"0"}, new String[]{null}, new String[]{"2"})
            );

            String mapName = randomName();
            createMapping(mapName, String.class, int.class);
            instance().getMap(mapName).put("value-1", 1);
            instance().getMap(mapName).put("value-2", 2);
            instance().getMap(mapName).put("value-3", 2);

            assertRowsAnyOrder(
                    "SELECT t.v, m.__key, m.this " +
                            "FROM " + joinClause(batchName, mapName) +
                            " ON t.v = m.this",
                    asList(
                            new Row(0, null, null),
                            new Row(null, null, null),
                            new Row(2, "value-2", 2),
                            new Row(2, "value-3", 2)
                    )
            );
        }

        @Test
        public void test_joinNotOnPrimitiveKey_multipleMatches_additionalCondition() {
            String batchName = randomName();
            TestBatchSqlConnector.create(
                    sqlService,
                    batchName,
                    singletonList("v"),
                    singletonList(INTEGER),
                    asList(new String[]{"0"}, new String[]{null}, new String[]{"2"})
            );

            String mapName = randomName();
            createMapping(mapName, String.class, int.class);
            instance().getMap(mapName).put("value-1", 1);
            instance().getMap(mapName).put("value-2", 2);
            instance().getMap(mapName).put("value-3", 2);

            assertRowsAnyOrder(
                    "SELECT t.v, m.__key, m.this " +
                            "FROM " + joinClause(batchName, mapName) +
                            " ON t.v = m.this and m.__key='value-3'",
                    asList(
                            new Row(0, null, null),
                            new Row(null, null, null),
                            new Row(2, "value-3", 2)
                    )
            );
        }

        @Test
        public void test_joinWithAlwaysTrueCondition() {
            String batchName = randomName();
            TestBatchSqlConnector.create(
                    sqlService,
                    batchName,
                    singletonList("v"),
                    singletonList(INTEGER),
                    asList(new String[]{"0"}, new String[]{null})
            );

            String mapName = randomName();
            createMapping(mapName, String.class, int.class);
            instance().getMap(mapName).put("value-1", 1);
            instance().getMap(mapName).put("value-2", 2);
            instance().getMap(mapName).put("value-3", 3);

            assertRowsAnyOrder(
                    "SELECT t.v, m.__key, m.this " +
                            "FROM " + joinClause(batchName, mapName) + " ON 1 = 1",
                    asList(
                            new Row(0, "value-1", 1),
                            new Row(0, "value-2", 2),
                            new Row(0, "value-3", 3),
                            new Row(null, "value-1", 1),
                            new Row(null, "value-2", 2),
                            new Row(null, "value-3", 3)
                    )
            );
        }

        @Test
        public void test_joinWithNonEquiJoin() {
            String batchName = randomName();
            TestBatchSqlConnector.create(
                    sqlService,
                    batchName,
                    singletonList("v"),
                    singletonList(INTEGER),
                    asList(new String[]{"0"}, new String[]{null}, new String[]{"2"}, new String[]{"3"})
            );

            String mapName = randomName();
            createMapping(mapName, int.class, String.class);
            instance().getMap(mapName).put(1, "value-1");
            instance().getMap(mapName).put(2, "value-2");
            instance().getMap(mapName).put(3, "value-3");

            assertRowsAnyOrder(
                    "SELECT t.v, m.__key, m.this FROM "
                            + joinClause(batchName, mapName)
                            + " ON m.__key > t.v",
                    asList(
                            new Row(0, 1, "value-1"),
                            new Row(0, 2, "value-2"),
                            new Row(0, 3, "value-3"),
                            new Row(null, null, null),
                            new Row(2, 3, "value-3"),
                            new Row(3, null, null)
                    )
            );
        }

        @Test
        public void test_joinWithNonEquiJoin_additionalCondition() {
            String batchName = randomName();
            TestBatchSqlConnector.create(
                    sqlService,
                    batchName,
                    singletonList("v"),
                    singletonList(INTEGER),
                    asList(new String[]{"0"}, new String[]{null}, new String[]{"2"}, new String[]{"3"})
            );

            String mapName = randomName();
            createMapping(mapName, int.class, String.class);
            instance().getMap(mapName).put(1, "value-1");
            instance().getMap(mapName).put(2, "value-2");
            instance().getMap(mapName).put(3, "value-3");

            assertRowsAnyOrder(
                    "SELECT t.v, m.__key, m.this " +
                            "FROM " + joinClause(batchName, mapName)
                            + " ON m.__key > t.v AND m.this IS NOT NULL",
                    asList(
                            new Row(0, 1, "value-1"),
                            new Row(0, 2, "value-2"),
                            new Row(0, 3, "value-3"),
                            new Row(null, null, null),
                            new Row(2, 3, "value-3"),
                            new Row(3, null, null)

                    )
            );
        }

        @Test
        public void test_whenOuterJoinHasSubquery() {
            String batchName = randomName();
            IMap<Integer, Integer> map = instance().getMap(batchName);
            createMapping(batchName, int.class, int.class);
            map.put(1, 1);

            assertRowsAnyOrder(
                    "SELECT * FROM " + joinClause(batchName, "(SELECT * FROM " + batchName + ")") + " ON true",
                    singletonList(new Row(1, 1, 1, 1))
            );
        }

        @Test
        public void test_whenOuterJoinUseStreamingSource_thenExceptionThrown() {
            String batchName = randomName();
            IMap<Integer, Integer> map = instance().getMap(batchName);
            createMapping(batchName, int.class, int.class);
            map.put(1, 1);

            assertThatThrownBy(() -> sqlService.execute(
                    "SELECT * FROM " + joinClause(batchName, "TABLE(GENERATE_STREAM(1))") + " ON true"))
                    .hasCauseInstanceOf(QueryException.class)
                    .hasMessageContaining(
                            joinType == OuterJoinType.LEFT ?
                                    "The right side of a LEFT JOIN cannot be a streaming source" :
                                    "The left side of a RIGHT JOIN cannot be a streaming source"
                    );
        }

        @Test
        public void test_whenOuterJoinUseValuesClause() {
            String batchName = randomName();
            IMap<Integer, Integer> map = instance().getMap(batchName);
            createMapping(batchName, int.class, int.class);
            map.put(1, 1);

            Row expectedRow;
            if (joinType == OuterJoinType.LEFT) {
                expectedRow = new Row(1, 1, (byte) 1, (byte) 2);
            } else {
                expectedRow = new Row((byte) 1, (byte) 2, 1, 1);
            }

            assertRowsAnyOrder(
                    "SELECT * FROM " + joinClause(batchName, "(VALUES(1,2))") + " ON true",
                    singletonList(expectedRow)
            );
        }

        private String joinClause(
                String batchSourceName,
                String mapSourceName
        ) {
            String leftJoinOperand = joinType == OuterJoinType.LEFT ? batchSourceName : mapSourceName;
            String rightJoinOperand = joinType == OuterJoinType.LEFT ? mapSourceName : batchSourceName;
            String leftAlias = joinType == OuterJoinType.LEFT ? "t" : "m";
            String rightAlias = joinType == OuterJoinType.LEFT ? "m" : "t";
            return String.format(
                    "%s %s %s JOIN %s %s",
                    leftJoinOperand,
                    leftAlias,
                    joinType.toString(),
                    rightJoinOperand,
                    rightAlias
            );
        }
    }
}<|MERGE_RESOLUTION|>--- conflicted
+++ resolved
@@ -134,7 +134,28 @@
         }
 
         @Test
-<<<<<<< HEAD
+        public void test_innerJoin_mapOnLeft() {
+            String leftName = randomName();
+            TestBatchSqlConnector.create(sqlService, leftName, 3);
+
+            String mapName = randomName();
+            createMapping(mapName, int.class, String.class);
+            instance().getMap(mapName).put(1, "value-1");
+            instance().getMap(mapName).put(2, "value-2");
+            instance().getMap(mapName).put(3, "value-3");
+
+            assertRowsAnyOrder(
+                    "SELECT l.v, m.this " +
+                            "FROM " + mapName + " m " +
+                            "INNER JOIN " + leftName + " l ON l.v = m.__key",
+                    asList(
+                            new Row(1, "value-1"),
+                            new Row(2, "value-2")
+                    )
+            );
+        }
+
+        @Test
         public void test_innerCommaJoin() {
             String leftName = randomName();
             TestBatchSqlConnector.create(sqlService, leftName, 3);
@@ -157,25 +178,6 @@
                     asList(
                             new Row(1, "value-1", "value-1"),
                             new Row(2, "value-2", "value-2")
-=======
-        public void test_innerJoin_mapOnLeft() {
-            String leftName = randomName();
-            TestBatchSqlConnector.create(sqlService, leftName, 3);
-
-            String mapName = randomName();
-            createMapping(mapName, int.class, String.class);
-            instance().getMap(mapName).put(1, "value-1");
-            instance().getMap(mapName).put(2, "value-2");
-            instance().getMap(mapName).put(3, "value-3");
-
-            assertRowsAnyOrder(
-                    "SELECT l.v, m.this " +
-                            "FROM " + mapName + " m " +
-                            "INNER JOIN " + leftName + " l ON l.v = m.__key",
-                    asList(
-                            new Row(1, "value-1"),
-                            new Row(2, "value-2")
->>>>>>> 278596ac
                     )
             );
         }
