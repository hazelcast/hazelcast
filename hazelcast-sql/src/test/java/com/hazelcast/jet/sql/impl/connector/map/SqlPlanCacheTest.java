/*
 * Copyright 2021 Hazelcast Inc.
 *
 * Licensed under the Hazelcast Community License (the "License");
 * you may not use this file except in compliance with the License.
 * You may obtain a copy of the License at
 *
 * http://hazelcast.com/hazelcast-community-license
 *
 * Unless required by applicable law or agreed to in writing, software
 * distributed under the License is distributed on an "AS IS" BASIS,
 * WITHOUT WARRANTIES OF ANY KIND, either express or implied.
 * See the License for the specific language governing permissions and
 * limitations under the License.
 */

package com.hazelcast.jet.sql.impl.connector.map;

import com.hazelcast.config.IndexConfig;
import com.hazelcast.config.IndexType;
import com.hazelcast.core.HazelcastInstance;
import com.hazelcast.jet.sql.SqlTestSupport;
import com.hazelcast.jet.sql.impl.connector.map.model.PersonId;
import com.hazelcast.map.IMap;
import com.hazelcast.sql.SqlService;
import com.hazelcast.sql.impl.optimizer.SqlPlan;
import org.junit.BeforeClass;
import org.junit.Test;

import static com.hazelcast.jet.sql.impl.connector.SqlConnector.JAVA_FORMAT;
import static com.hazelcast.jet.sql.impl.connector.SqlConnector.JSON_FORMAT;
import static com.hazelcast.jet.sql.impl.connector.SqlConnector.OPTION_KEY_CLASS;
import static com.hazelcast.jet.sql.impl.connector.SqlConnector.OPTION_KEY_CLASS_ID;
import static com.hazelcast.jet.sql.impl.connector.SqlConnector.OPTION_KEY_FACTORY_ID;
import static com.hazelcast.jet.sql.impl.connector.SqlConnector.OPTION_KEY_FORMAT;
import static com.hazelcast.jet.sql.impl.connector.SqlConnector.OPTION_VALUE_FORMAT;
import static com.hazelcast.jet.sql.impl.connector.SqlConnector.PORTABLE_FORMAT;
import static com.hazelcast.sql.impl.SqlTestSupport.getMapContainer;
import static org.assertj.core.api.Assertions.assertThat;

public class SqlPlanCacheTest extends SqlTestSupport {

    private static SqlService sqlService;

    @BeforeClass
    public static void setUpClass() {
        initialize(1, null);
        sqlService = instance().getSql();
    }

    @Test
    public void test_tableName() {
        createMapping("map1", "m", "id", PersonId.class, "varchar");
        sqlService.execute("SELECT * FROM map1");
        assertThat(planCache(instance()).size()).isEqualTo(1);

        createMapping("map2", "m", "id", PersonId.class, "varchar");
        sqlService.execute("DROP MAPPING map1");
        assertThat(planCache(instance()).size()).isZero();
    }

    @Test
    public void test_mapName() {
        createMapping("map", "m1", "id", PersonId.class, "varchar");
        sqlService.execute("SELECT * FROM map");
        assertThat(planCache(instance()).size()).isEqualTo(1);

        createMapping("map", "m2", "id", PersonId.class, "varchar");
        assertThat(planCache(instance()).size()).isZero();
    }

    @Test
    public void test_fieldList() {
        createMapping("map", "m", "id1", PersonId.class, "varchar");
        sqlService.execute("SELECT * FROM map");
        assertThat(planCache(instance()).size()).isEqualTo(1);

        createMapping("map", "m", "id2", PersonId.class, "varchar");
        assertThat(planCache(instance()).size()).isZero();
    }

    @Test
    public void test_keyDescriptor() {
        createMapping("map", "m", "id", PersonId.class, "varchar");
        sqlService.execute("SELECT * FROM map");
        assertThat(planCache(instance()).size()).isEqualTo(1);

        createMapping("map", "m", "id", 1, 2, "varchar");
        assertThat(planCache(instance()).size()).isZero();
    }

    @Test
    public void test_valueDescriptor() {
        createMapping("map", "m", "id", PersonId.class, "varchar");
        sqlService.execute("SELECT * FROM map");
        assertThat(planCache(instance()).size()).isEqualTo(1);

        createMapping("map", "m", "id", PersonId.class, JSON_FORMAT);
        assertThat(planCache(instance()).size()).isZero();
    }

    @Test
    public void test_conflictingSchemas() {
        createMapping("map", "m", "id", PersonId.class, "varchar");
        sqlService.execute("SELECT * FROM map");
        assertThat(planCache(instance()).size()).isEqualTo(1);

        instance().getMap("map").put(1, "1");
        sqlService.execute("DROP MAPPING map");
        assertThat(planCache(instance()).size()).isZero();
    }

    @Test
    public void test_dmlCaching() {
        createMapping("map", "m", "id", PersonId.class, "varchar");
        sqlService.execute("INSERT INTO map VALUES(0, 'value-0')");
        assertThat(planCache(instance()).size()).isEqualTo(1);

        sqlService.execute("SINK INTO map VALUES(0, 'value-0')");
        assertThat(planCache(instance()).size()).isEqualTo(2);

        sqlService.execute("UPDATE map SET this = 'value-1' WHERE id = 0");
        assertThat(planCache(instance()).size()).isEqualTo(3);

        sqlService.execute("DELETE FROM map WHERE id = 0");
        assertThat(planCache(instance()).size()).isEqualTo(4);

        sqlService.execute("DROP MAPPING map");
        assertThat(planCache(instance()).size()).isZero();
    }

<<<<<<< HEAD
    // @Ignore // TODO: [sasha] requires Jet parser to be enabled. Uncomment after IMDG removal.
=======
>>>>>>> 4e9af0f0
    @Test
    public void test_indexCaching() {
        fillMapAndCreateIndex(instance(), "m", IndexType.SORTED, "__key.id");
        createMapping("map", "m", "id", PersonId.class, "varchar");
        sqlService.execute("SELECT * FROM map ORDER BY id");
        assertThat(planCache(instance()).size()).isEqualTo(1);
<<<<<<< HEAD

        removeAllIndexes(instance(), "m");
        fillMapAndCreateIndex(instance(), "m", IndexType.HASH, "__key.id");
        assertThat(planCache(instance()).size()).isEqualTo(1);
=======
        SqlPlan firstPlan = planCache(instance()).getPlans().values().iterator().next();

        removeAllIndexes(instance(), "m");

        fillMapAndCreateIndex(instance(), "m2", IndexType.HASH, "__key.id");
        createMapping("map", "m2", "id", PersonId.class, "varchar");
        assertThat(planCache(instance()).size()).isZero();

        sqlService.execute("SELECT * FROM map WHERE id = 0");
        assertThat(planCache(instance()).size()).isEqualTo(1);
        SqlPlan secondPlan = planCache(instance()).getPlans().values().iterator().next();

        assertThat(firstPlan).isNotEqualTo(secondPlan);
>>>>>>> 4e9af0f0
    }

    @SuppressWarnings("SameParameterValue")
    private static void createMapping(
            String name,
            String mapName,
            String keyFieldName,
            Class<?> keyClass,
            String valueFormat
    ) {
        sqlService.execute("CREATE OR REPLACE MAPPING " + name + " EXTERNAL NAME " + mapName + " ("
                + keyFieldName + " INT EXTERNAL NAME \"__key.id\""
                + ") TYPE " + IMapSqlConnector.TYPE_NAME + ' '
                + "OPTIONS ("
                + '\'' + OPTION_KEY_FORMAT + "'='" + JAVA_FORMAT + '\''
                + ", '" + OPTION_KEY_CLASS + "'='" + keyClass.getName() + '\''
                + ", '" + OPTION_VALUE_FORMAT + "'='" + valueFormat + '\''
                + ")"
        );
    }

    @SuppressWarnings("SameParameterValue")
    private static void createMapping(
            String name,
            String mapName,
            String keyFieldName,
            int keyFactoryId,
            int keyClassId,
            String valueFormat
    ) {
        sqlService.execute("CREATE OR REPLACE MAPPING " + name + " EXTERNAL NAME " + mapName + "("
                + keyFieldName + " INT EXTERNAL NAME \"__key.id\""
                + ") TYPE " + IMapSqlConnector.TYPE_NAME + ' '
                + "OPTIONS ( "
                + '\'' + OPTION_KEY_FORMAT + "'='" + PORTABLE_FORMAT + '\''
                + ", '" + OPTION_KEY_FACTORY_ID + "'='" + keyFactoryId + '\''
                + ", '" + OPTION_KEY_CLASS_ID + "'='" + keyClassId + '\''
                + ", '" + OPTION_VALUE_FORMAT + "'='" + valueFormat + '\''
                + ")"
        );
    }

    private static void fillMapAndCreateIndex(
            HazelcastInstance instance,
            String mapName,
            IndexType indexType,
            String... attributes) {
        // Empty map doesn't have converters, so, map filling is required to create converters.
        IMap<PersonId, String> map = instance.getMap(mapName);
        map.put(new PersonId(1), "Ann");
        map.put(new PersonId(2), "Boris");

        IndexConfig indexConfig = new IndexConfig(indexType, attributes).setName(randomName());
        map.addIndex(indexConfig);
    }

    private static void removeAllIndexes(HazelcastInstance instance, String mapName) {
        IMap<PersonId, String> map = instance.getMap(mapName);
<<<<<<< HEAD
        getMapContainer(map).getIndexes().clearAll();
=======
        getMapContainer(map).getIndexes().destroyIndexes();
>>>>>>> 4e9af0f0
    }
}<|MERGE_RESOLUTION|>--- conflicted
+++ resolved
@@ -129,22 +129,12 @@
         assertThat(planCache(instance()).size()).isZero();
     }
 
-<<<<<<< HEAD
-    // @Ignore // TODO: [sasha] requires Jet parser to be enabled. Uncomment after IMDG removal.
-=======
->>>>>>> 4e9af0f0
     @Test
     public void test_indexCaching() {
         fillMapAndCreateIndex(instance(), "m", IndexType.SORTED, "__key.id");
         createMapping("map", "m", "id", PersonId.class, "varchar");
         sqlService.execute("SELECT * FROM map ORDER BY id");
         assertThat(planCache(instance()).size()).isEqualTo(1);
-<<<<<<< HEAD
-
-        removeAllIndexes(instance(), "m");
-        fillMapAndCreateIndex(instance(), "m", IndexType.HASH, "__key.id");
-        assertThat(planCache(instance()).size()).isEqualTo(1);
-=======
         SqlPlan firstPlan = planCache(instance()).getPlans().values().iterator().next();
 
         removeAllIndexes(instance(), "m");
@@ -158,7 +148,6 @@
         SqlPlan secondPlan = planCache(instance()).getPlans().values().iterator().next();
 
         assertThat(firstPlan).isNotEqualTo(secondPlan);
->>>>>>> 4e9af0f0
     }
 
     @SuppressWarnings("SameParameterValue")
@@ -217,10 +206,6 @@
 
     private static void removeAllIndexes(HazelcastInstance instance, String mapName) {
         IMap<PersonId, String> map = instance.getMap(mapName);
-<<<<<<< HEAD
-        getMapContainer(map).getIndexes().clearAll();
-=======
         getMapContainer(map).getIndexes().destroyIndexes();
->>>>>>> 4e9af0f0
     }
 }