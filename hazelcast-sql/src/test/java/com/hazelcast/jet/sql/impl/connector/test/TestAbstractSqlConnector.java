--- conflicted
+++ resolved
@@ -187,12 +187,7 @@
             @Nullable Expression<Boolean> predicate,
             @Nonnull List<Expression<?>> projection,
             @Nullable BiFunctionEx<ExpressionEvalContext, Byte, EventTimePolicy<JetSqlRow>> eventTimePolicyProvider,
-<<<<<<< HEAD
-            byte watermarkKey
-    ) {
-=======
             byte watermarkKey) {
->>>>>>> cf43d341
         TestTable table = (TestTable) table_;
         List<Object[]> rows = table.rows;
         boolean streaming = table.streaming;
@@ -211,7 +206,8 @@
 
     protected abstract ProcessorMetaSupplier createProcessorSupplier(FunctionEx<Context, TestDataGenerator> createContextFn);
 
-    public static final class TestTable extends JetTable {
+    private static final class TestTable extends JetTable {
+
         private final List<Object[]> rows;
         private final boolean streaming;
 
@@ -231,10 +227,6 @@
         @Override
         public PlanObjectKey getObjectKey() {
             return new TestTablePlanObjectKey(getSchemaName(), getSqlName(), rows);
-        }
-
-        private long rowCount() {
-            return rows.size();
         }
     }
 
