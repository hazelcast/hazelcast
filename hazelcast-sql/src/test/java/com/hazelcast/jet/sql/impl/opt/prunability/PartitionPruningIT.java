/*
 * Copyright 2023 Hazelcast Inc.
 *
 * Licensed under the Hazelcast Community License (the "License");
 * you may not use this file except in compliance with the License.
 * You may obtain a copy of the License at
 *
 * http://hazelcast.com/hazelcast-community-license
 *
 * Unless required by applicable law or agreed to in writing, software
 * distributed under the License is distributed on an "AS IS" BASIS,
 * WITHOUT WARRANTIES OF ANY KIND, either express or implied.
 * See the License for the specific language governing permissions and
 * limitations under the License.
 */

package com.hazelcast.jet.sql.impl.opt.prunability;

import com.hazelcast.config.MapConfig;
import com.hazelcast.config.PartitioningAttributeConfig;
import com.hazelcast.jet.sql.SqlTestSupport;
import com.hazelcast.map.IMap;
import com.hazelcast.partition.PartitionAware;
import com.hazelcast.test.HazelcastSerialClassRunner;
import com.hazelcast.test.annotation.SlowTest;
import org.jetbrains.annotations.NotNull;
import org.junit.Before;
import org.junit.BeforeClass;
import org.junit.Test;
import org.junit.experimental.categories.Category;
import org.junit.runner.RunWith;

import java.io.Serializable;
import java.util.Arrays;
import java.util.List;
import java.util.Objects;

import static java.util.Collections.singletonList;

/**
 * In the future this test will perform full cycle of testing, verifying that only desired nodes are participating in
 * the job execution.
 */
@RunWith(HazelcastSerialClassRunner.class)
@Category({SlowTest.class})
public class PartitionPruningIT extends SqlTestSupport {
    @BeforeClass
    public static void beforeClass() {
        initialize(6, null);
    }

    @Before
    public void init() {
        instance().getConfig().addMapConfig(new MapConfig("test2").setPartitioningAttributeConfigs(Arrays.asList(
                new PartitioningAttributeConfig("comp1"),
                new PartitioningAttributeConfig("comp2")
        )));
        instance().getConfig().addMapConfig(new MapConfig("testMap").setPartitioningAttributeConfigs(Arrays.asList(
                new PartitioningAttributeConfig("comp1"),
                new PartitioningAttributeConfig("comp2")
        )));
        instance().getSql().execute("CREATE MAPPING test1 TYPE IMap OPTIONS ('keyFormat'='bigint', 'valueFormat'='varchar')");
        instance().getSql().execute("CREATE MAPPING test2 TYPE IMap OPTIONS ("
                + "'valueFormat'='varchar', "
                + "'keyFormat'='java', "
                + "'keyJavaClass'='" + KeyObj.class.getName() + "')");

        instance().getSql().execute("SINK INTO test1 VALUES (1, 'v1')");
        instance().getSql().execute("SINK INTO test1 VALUES (2, 'v2')");

        instance().getSql().execute("SINK INTO test2 VALUES (1, 1, 100, 'v1')");
        instance().getSql().execute("SINK INTO test2 VALUES (2, 2, 200, 'v2')");
        instance().getSql().execute("SINK INTO test2 VALUES (3, 3, 300, 'v3')");
        instance().getSql().execute("SINK INTO test2 VALUES (4, 4, 300, 'v3')");
        instance().getSql().execute("SINK INTO test2 VALUES (5, 5, 300, 'v3')");
        instance().getSql().execute("SINK INTO test2 VALUES (6, 6, 300, 'v3')");

        instance().getSql().execute("CREATE MAPPING test3 EXTERNAL NAME testMap ("
                + "c1 BIGINT EXTERNAL NAME \"__key.comp1\","
                + "c2 BIGINT EXTERNAL NAME \"__key.comp2\","
                + "c3 BIGINT EXTERNAL NAME \"__key.comp3\","
                + "this VARCHAR"
                + ") TYPE IMap OPTIONS ("
                + "'valueFormat'='varchar', "
                + "'keyFormat'='java', "
                + "'keyJavaClass'='" + KeyObj.class.getName() + "')");

        instance().getSql().execute("SINK INTO test3 VALUES (1, 1, 1, 'hello')");
    }

    @Test
    public void test_simpleKeyAndEmptyMapPruned() {
        createMapping("test4", Integer.class, Integer.class);
        instance().getMap("test4");
        assertRowsAnyOrder("SELECT this FROM test4 WHERE __key = ? AND this IS NOT NULL", List.of(1), rows(0));
    }

    @Test
    public void test_simpleKeyPruned() {
        assertRowsAnyOrder("SELECT this FROM test1 WHERE __key = ? AND this = 'v1'", List.of(1), rows(1, "v1"));
    }

    @Test
    public void test_simpleKeyNotPruned() {
        assertRowsAnyOrder("SELECT this FROM test1 WHERE __key > 0 AND this = 'v1'", rows(1, "v1"));
    }

    @Test
    public void test_simpleKeyNullNotPruned() {
        assertRowsAnyOrder("SELECT this FROM test1 WHERE __key = ? AND this = 'v1'", Arrays.asList(new Object[1]), rows(1));
    }

    @Test
    public void test_simpleKeyPrunedOrderBy() {
        assertRowsAnyOrder("SELECT this FROM test2 WHERE comp1 = 1 AND comp2 = ? ORDER BY comp2", List.of(1), rows(1, "v1"));
    }

    @Test
    public void test_compoundKeyPruned() {
        assertRowsAnyOrder("SELECT this FROM test2 WHERE comp1 = 1 AND comp2 = 1 AND comp3 = 100", rows(1, "v1"));
    }

    @Test
    public void test_compoundKeyWithNullAttribute() {
        // currently this query is pruned but null attribute value for AttributePartitionStrategy generally is not allowed
        assertRowsAnyOrder("SELECT this FROM test2 WHERE comp1 = ? AND comp2 = 1 AND comp3 = 100",
                Arrays.asList(new Object[1]), rows(1));
    }

    @Test
    public void test_compoundKeyNotPruned() {
        assertRowsAnyOrder("SELECT this FROM test2 WHERE comp1 = 1 AND comp3 = 100", rows(1, "v1"));
    }

    @Test
    public void test_renamingKeyPruned() {
        assertRowsAnyOrder("SELECT this FROM hazelcast.public.test3 WHERE c1 = 1 AND c2 = 1", rows(1, "hello"));
    }

    @Test
    public void test_renamingKeyNotPruned() {
        assertRowsAnyOrder("SELECT this FROM hazelcast.public.test3 WHERE c2 = 1 AND c3 = 1", rows(1, "hello"));
    }

    @Test
    public void test_partitionAwareKeyNonMappedShouldBePruned() {
        instance().getSql().execute("CREATE MAPPING test4 TYPE IMap OPTIONS ("
                + "'valueFormat'='varchar', "
                + "'keyFormat'='java', "
                + "'keyJavaClass'='" + PAKey.class.getName() + "')");

        instance().getMap("test4").put(new PAKey(1L, "1"), "v1");

        assertRowsAnyOrder("SELECT this FROM test4 WHERE __key = ? AND this = 'v1'", singletonList(new PAKey(1L, "1")), rows(1, "v1"));
    }

    @Test
    public void test_partitionAwareKeyMappedShouldNotBePruned() {
        instance().getSql().execute("CREATE MAPPING test5 ("
                + "id BIGINT EXTERNAL NAME \"__key.id\", "
                + "name VARCHAR EXTERNAL NAME \"__key.name\", "
                + "this VARCHAR"
                + ") TYPE IMap OPTIONS ("
                + "'valueFormat'='varchar', "
                + "'keyFormat'='java', "
                + "'keyJavaClass'='" + PAKey.class.getName() + "')");
        instance().getMap("test5").put(new PAKey(1L, "1"), "v1");

        assertRowsAnyOrder("SELECT this FROM test5 WHERE id = 1 AND name = '1' AND this = 'v1'", rows(1, "v1"));
    }

    @Test
<<<<<<< HEAD
    public void test_compundSingleFieldNullKeyShouldNotBePruned() {
        String mapName = randomName();
        instance().getConfig().addMapConfig(new MapConfig(mapName).setPartitioningAttributeConfigs(Arrays.asList(
                new PartitioningAttributeConfig("nestedKey")
        )));
        var paKey = new PAKey(1L, "one");
        IMap<KeyWithPAField, String> map = instance().getMap(mapName);
        map.put(new KeyWithPAField(paKey), "oneValue");

        createMapping(mapName, KeyWithPAField.class, String.class);

        assertRowsAnyOrder("SELECT this FROM " + mapName + " WHERE nestedKey = ?", Arrays.asList(new Object[1]), rows(1));
    }

    @Test
    public void test_keyWithNestedPartitionAwareKeyShouldBePruned() {
        String mapName = randomName();
        instance().getConfig().addMapConfig(new MapConfig(mapName).setPartitioningAttributeConfigs(Arrays.asList(
                new PartitioningAttributeConfig("nestedKey")
        )));
        var paKey = new PAKey(1L, "one");
        IMap<KeyWithPAField, String> map = instance().getMap(mapName);
        map.put(new KeyWithPAField(paKey), "oneValue");

        createMapping(mapName, KeyWithPAField.class, String.class);

        // it can happen by accident that the test passes if partition id happens correct, but usually it wil fail
        assertRowsAnyOrder("SELECT this FROM " + mapName + " WHERE nestedKey = ?", List.of(paKey), rows(1, "oneValue"));
    }

    @Test
    public void test_partitionAwareKeyWithNestedPartitionAwareKeyShouldBePruned() {
        String mapName = randomName();
        instance().getConfig().addMapConfig(new MapConfig(mapName).setPartitioningAttributeConfigs(Arrays.asList(
                new PartitioningAttributeConfig("nestedKey")
        )));
        var paKey = new PAKey(1L, "one");
        IMap<PAKeyWithPAField, String> map = instance().getMap(mapName);
        map.put(new PAKeyWithPAField(paKey), "oneValue");

        createMapping(mapName, PAKeyWithPAField.class, String.class);

        // it can happen by accident that the test passes if partition id happens correct, but usually it wil fail
        assertRowsAnyOrder("SELECT this FROM " + mapName + " WHERE nestedKey = ?", List.of(paKey), rows(1, "oneValue"));
    }

    @Test
    public void test_partitionAwarePartitionAwareKeyShouldBePruned() {
        String mapName = randomName();
        var paKey = new PAKey(1L, "one");
        IMap<PAKeyWithPAField, String> map = instance().getMap(mapName);
        map.put(new PAKeyWithPAField(paKey), "oneValue");

        createMapping(mapName, PAKeyWithPAField.class, String.class);

        // it can happen by accident that the test passes if partition id happens correct, but usually it wil fail
        assertRowsAnyOrder("SELECT this FROM " + mapName + " WHERE __key = ? and this = 'oneValue'", List.of(new PAKeyWithPAField(paKey)), rows(1, "oneValue"));
    }
=======
    public void test_scanPruningWithoutMemberPruning() {
        // complicated query that should not be eligible for member pruning
        // but at least one side of the join should execute full scan that is eligible for scan partition pruning
        // - it does not matter if nested loops or hash join is used.
        assertRowsAnyOrder("SELECT max(b.this), b.comp2 " +
                "FROM test2 a join test2 b on a.comp2 = b.comp2 " +
                "WHERE a.comp1 = 1 AND a.comp2 = ? and b.comp1 = 1 AND b.comp2 = ? " +
                "GROUP BY b.comp2 ORDER BY b.comp2", List.of(1, 1), rows(2, "v1", 1L));
    }

>>>>>>> cd7a4a15

    public static class PAKey implements Serializable, PartitionAware<String>, Comparable<PAKey> {
        public Long id;
        public String name;

        public PAKey() { }

        public PAKey(final Long id, final String name) {
            this.id = id;
            this.name = name;
        }

        @Override
        public String getPartitionKey() {
            return "hello";
        }

        @Override
        public int compareTo(@NotNull final PAKey o) {
            return hashCode() - o.hashCode();
        }

        @Override
        public boolean equals(final Object o) {
            if (this == o) {
                return true;
            }
            if (o == null || getClass() != o.getClass()) {
                return false;
            }
            final PAKey paKey = (PAKey) o;
            return Objects.equals(id, paKey.id) && Objects.equals(name, paKey.name);
        }

        @Override
        public int hashCode() {
            return Objects.hash(id, name);
        }
    }

    public static class KeyWithPAField implements Serializable {
        private PAKey nestedKey;

        public KeyWithPAField() {
        }

        public KeyWithPAField(PAKey nestedKey) {
            this.nestedKey = nestedKey;
        }

        public PAKey getNestedKey() {
            return nestedKey;
        }

        public void setNestedKey(PAKey nestedKey) {
            this.nestedKey = nestedKey;
        }

        @Override
        public boolean equals(Object o) {
            if (this == o) {
                return true;
            }
            if (o == null || getClass() != o.getClass()) {
                return false;
            }
            KeyWithPAField that = (KeyWithPAField) o;
            return Objects.equals(nestedKey, that.nestedKey);
        }

        @Override
        public int hashCode() {
            return Objects.hash(nestedKey);
        }
    }

    public static class PAKeyWithPAField implements Serializable, PartitionAware<PAKey>, Comparable<PAKeyWithPAField> {
        private PAKey nestedKey;

        public PAKeyWithPAField() {
        }

        public PAKeyWithPAField(PAKey nestedKey) {
            this.nestedKey = nestedKey;
        }

        @Override
        public PAKey getPartitionKey() {
            // this is a very special border case but theoretically valid
            return nestedKey;
        }

        public PAKey getNestedKey() {
            return nestedKey;
        }

        public void setNestedKey(PAKey nestedKey) {
            this.nestedKey = nestedKey;
        }

        @Override
        public boolean equals(Object o) {
            if (this == o) {
                return true;
            }
            if (o == null || getClass() != o.getClass()) {
                return false;
            }
            KeyWithPAField that = (KeyWithPAField) o;
            return Objects.equals(nestedKey, that.nestedKey);
        }

        @Override
        public int hashCode() {
            return Objects.hash(nestedKey);
        }

        @Override
        public int compareTo(PAKeyWithPAField o) {
            return nestedKey.compareTo(o.nestedKey);
        }
    }

    public static class KeyObj implements Serializable {
        public Long comp1;
        public Long comp2;
        public Long comp3;

        public KeyObj() {

        }

        public KeyObj(final Long comp1, final Long comp2, final Long comp3) {
            this.comp1 = comp1;
            this.comp2 = comp2;
            this.comp3 = comp3;
        }
    }
}<|MERGE_RESOLUTION|>--- conflicted
+++ resolved
@@ -170,7 +170,6 @@
     }
 
     @Test
-<<<<<<< HEAD
     public void test_compundSingleFieldNullKeyShouldNotBePruned() {
         String mapName = randomName();
         instance().getConfig().addMapConfig(new MapConfig(mapName).setPartitioningAttributeConfigs(Arrays.asList(
@@ -229,7 +228,8 @@
         // it can happen by accident that the test passes if partition id happens correct, but usually it wil fail
         assertRowsAnyOrder("SELECT this FROM " + mapName + " WHERE __key = ? and this = 'oneValue'", List.of(new PAKeyWithPAField(paKey)), rows(1, "oneValue"));
     }
-=======
+
+    @Test
     public void test_scanPruningWithoutMemberPruning() {
         // complicated query that should not be eligible for member pruning
         // but at least one side of the join should execute full scan that is eligible for scan partition pruning
@@ -240,8 +240,6 @@
                 "GROUP BY b.comp2 ORDER BY b.comp2", List.of(1, 1), rows(2, "v1", 1L));
     }
 
->>>>>>> cd7a4a15
-
     public static class PAKey implements Serializable, PartitionAware<String>, Comparable<PAKey> {
         public Long id;
         public String name;
