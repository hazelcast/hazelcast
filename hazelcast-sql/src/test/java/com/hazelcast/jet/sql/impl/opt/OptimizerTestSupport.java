/*
 * Copyright 2021 Hazelcast Inc.
 *
 * Licensed under the Hazelcast Community License (the "License");
 * you may not use this file except in compliance with the License.
 * You may obtain a copy of the License at
 *
 * http://hazelcast.com/hazelcast-community-license
 *
 * Unless required by applicable law or agreed to in writing, software
 * distributed under the License is distributed on an "AS IS" BASIS,
 * WITHOUT WARRANTIES OF ANY KIND, either express or implied.
 * See the License for the specific language governing permissions and
 * limitations under the License.
 */

package com.hazelcast.jet.sql.impl.opt;

import com.hazelcast.core.HazelcastInstance;
import com.hazelcast.jet.SimpleTestInClusterSupport;
import com.hazelcast.jet.sql.impl.JetPlanExecutor;
import com.hazelcast.jet.sql.impl.JetSqlBackend;
import com.hazelcast.jet.sql.impl.connector.SqlConnectorCache;
import com.hazelcast.jet.sql.impl.opt.logical.LogicalRel;
import com.hazelcast.jet.sql.impl.opt.logical.LogicalRules;
import com.hazelcast.jet.sql.impl.opt.physical.PhysicalRel;
import com.hazelcast.jet.sql.impl.opt.physical.PhysicalRules;
import com.hazelcast.jet.sql.impl.schema.MappingCatalog;
import com.hazelcast.jet.sql.impl.schema.MappingStorage;
import com.hazelcast.spi.impl.NodeEngineImpl;
import com.hazelcast.sql.impl.ParameterConverter;
import com.hazelcast.sql.impl.QueryParameterMetadata;
import com.hazelcast.sql.impl.QueryUtils;
import com.hazelcast.sql.impl.calcite.HazelcastSqlBackend;
import com.hazelcast.sql.impl.calcite.OptimizerContext;
import com.hazelcast.sql.impl.calcite.TestMapTable;
import com.hazelcast.sql.impl.calcite.parse.QueryParseResult;
import com.hazelcast.sql.impl.calcite.schema.HazelcastSchema;
import com.hazelcast.sql.impl.calcite.schema.HazelcastSchemaUtils;
import com.hazelcast.sql.impl.calcite.schema.HazelcastTable;
import com.hazelcast.sql.impl.calcite.schema.HazelcastTableStatistic;
import com.hazelcast.sql.impl.calcite.validate.param.StrictParameterConverter;
import com.hazelcast.sql.impl.schema.ConstantTableStatistics;
import com.hazelcast.sql.impl.schema.TableField;
import com.hazelcast.sql.impl.schema.map.MapTableIndex;
import com.hazelcast.sql.impl.schema.map.PartitionedMapTable;
import com.hazelcast.sql.impl.type.QueryDataType;
import org.apache.calcite.plan.RelOptUtil;
import org.apache.calcite.plan.RelTraitSet;
import org.apache.calcite.rel.RelNode;
import org.apache.calcite.sql.SqlExplainLevel;
import org.apache.calcite.sql.SqlNode;
import org.apache.calcite.sql.parser.SqlParserPos;

import java.io.BufferedReader;
import java.io.StringReader;
import java.util.List;
import java.util.Objects;

import static com.hazelcast.sql.impl.QueryUtils.SCHEMA_NAME_PARTITIONED;
import static java.util.Arrays.asList;
import static java.util.Arrays.stream;
import static java.util.Collections.emptyList;
import static java.util.Collections.emptyMap;
import static java.util.function.Function.identity;
import static java.util.stream.Collectors.toList;
import static java.util.stream.Collectors.toMap;
import static org.assertj.core.api.Assertions.assertThat;

public abstract class OptimizerTestSupport extends SimpleTestInClusterSupport {

    protected RelNode optimizeLogical(String sql, HazelcastTable... tables) {
        HazelcastSchema schema =
                new HazelcastSchema(stream(tables).collect(toMap(table -> table.getTarget().getSqlName(), identity())));
<<<<<<< HEAD
        return optimize(sql, schema, null, false).getLogical();
    }

    protected RelNode optimizePhysical(String sql, List<QueryDataType> types, HazelcastTable... tables) {
        HazelcastSchema schema =
                new HazelcastSchema(stream(tables).collect(toMap(table -> table.getTarget().getSqlName(), identity())));

        QueryParameterMetadata parameterMetadata;

        if (types == null || types.size() == 0) {
            parameterMetadata = null;
        } else {
            ParameterConverter[] parameterConverters = new ParameterConverter[types.size()];

            for (int i = 0; i < types.size(); i++) {
                parameterConverters[i] = new StrictParameterConverter(0, SqlParserPos.ZERO, types.get(i));
            }

            parameterMetadata = new QueryParameterMetadata(parameterConverters);
        }
        return optimize(sql, schema, parameterMetadata, true).getPhysical();
    }

    protected static Result optimize(
            String sql,
            HazelcastSchema schema,
            QueryParameterMetadata queryParameterMetadata,
            boolean shouldOptimizePhysical) {
=======
        return optimize(sql, false, schema).getLogical();
    }

    protected RelNode optimizeLogical(String sql, boolean requiresJob, HazelcastTable... tables) {
        HazelcastSchema schema =
                new HazelcastSchema(stream(tables).collect(toMap(table -> table.getTarget().getSqlName(), identity())));
        return optimize(sql, requiresJob, schema).getLogical();
    }

    protected static Result optimize(String sql, boolean requiresJob, HazelcastSchema schema) {
>>>>>>> 14dd5e17
        HazelcastInstance instance = instance();
        NodeEngineImpl nodeEngine = getNodeEngineImpl(instance);
        MappingStorage mappingStorage = new MappingStorage(nodeEngine);
        SqlConnectorCache connectorCache = new SqlConnectorCache(nodeEngine);
        MappingCatalog mappingCatalog = new MappingCatalog(nodeEngine, mappingStorage, connectorCache);
        JetPlanExecutor planExecutor = new JetPlanExecutor(mappingCatalog, instance, emptyMap());

        OptimizerContext context = OptimizerContext.create(
                HazelcastSchemaUtils.createCatalog(schema),
                QueryUtils.prepareSearchPaths(null, null),
                emptyList(),
                1,
                new HazelcastSqlBackend(nodeEngine),
                new JetSqlBackend(nodeEngine, planExecutor)
        );
        context.setRequiresJob(requiresJob);

        return optimize(sql, context, queryParameterMetadata, shouldOptimizePhysical);
    }

    private static Result optimize(
            String sql,
            OptimizerContext context,
            QueryParameterMetadata queryParameterMetadata,
            boolean shouldOptimizePhysical) {
        QueryParseResult parseResult = context.parse(sql);

        SqlNode node = parseResult.getNode();
        RelNode convertedRel = context.convert(parseResult).getRel();
        LogicalRel logicalRel = optimizeLogicalInternal(context, convertedRel);
        PhysicalRel physicalRel = null;
        if (shouldOptimizePhysical) {
            physicalRel = optimizePhysicalInternal(context, logicalRel, queryParameterMetadata);
        }

        return new Result(node, convertedRel, logicalRel, physicalRel);
    }

    private static LogicalRel optimizeLogicalInternal(OptimizerContext context, RelNode node) {
        return (LogicalRel) context.optimize(node, LogicalRules.getRuleSet(), OptUtils.toLogicalConvention(node.getTraitSet()));
<<<<<<< HEAD
    }

    private static PhysicalRel optimizePhysicalInternal(
            OptimizerContext context,
            RelNode node,
            QueryParameterMetadata parameterMetadata
    ) {
        RelTraitSet physicalTraitSet = OptUtils.toPhysicalConvention(node.getTraitSet());
        context.setParameterMetadata(parameterMetadata);
        return (PhysicalRel) context.optimize(node, PhysicalRules.getRuleSet(), physicalTraitSet);
=======
>>>>>>> 14dd5e17
    }

    protected static HazelcastTable partitionedTable(String name, List<TableField> fields, long rowCount) {
        return partitionedTable(name, fields, emptyList(), false, rowCount);
    }

    protected static HazelcastTable partitionedTable(
            String name,
            List<TableField> fields,
            List<MapTableIndex> indexes,
            boolean isHd,
            long rowCount) {
        PartitionedMapTable table = new PartitionedMapTable(
                SCHEMA_NAME_PARTITIONED,
                name,
                name,
                fields,
                new ConstantTableStatistics(rowCount),
                null,
                null,
                null,
                null,
                indexes,
                isHd
        );
        return new HazelcastTable(table, new HazelcastTableStatistic(rowCount));
    }

    protected static TableField field(String name, QueryDataType type) {
        return TestMapTable.field(name, type, false);
    }

    protected static void assertPlan(RelNode rel, PlanRows expected) {
        BufferedReader reader = new BufferedReader(new StringReader(RelOptUtil.toString(rel, SqlExplainLevel.ALL_ATTRIBUTES)));
        List<PlanRow> rows = reader.lines()
                .map(PlanRow::parse)
                .collect(toList());
        assertPlan(new PlanRows(rows), expected);
    }

    private static void assertPlan(PlanRows actual, PlanRows expected) {
        int expectedRowCount = expected.getRowCount();
        int actualRowCount = actual.getRowCount();
        assertThat(actualRowCount)
                .as("Plan are different" + "\n\n>>> EXPECTED PLAN:\n%s\n>>> ACTUAL PLAN:\n%s", expected, actual)
                .isEqualTo(expectedRowCount);

        for (int i = 0; i < expectedRowCount; i++) {
            PlanRow expectedRow = expected.getRow(i);
            PlanRow actualRow = actual.getRow(i);
            assertThat(actualRow)
                    .as("Plan rows are different at %s" + "\n\n>>> EXPECTED PLAN:\n%s\n>>> ACTUAL PLAN:\n%s", i + 1, expected, actual)
                    .isEqualTo(expectedRow);
        }
    }

    protected static PlanRows plan(PlanRow... rows) {
        return new PlanRows(asList(rows));
    }

    protected static PlanRow planRow(int level, Class<? extends RelNode> node) {
        return new PlanRow(level, node);
    }

    protected static class Result {

        private final SqlNode sql;
        private final RelNode original;
        private final LogicalRel logical;
        private final PhysicalRel physical;

        private Result(SqlNode sql, RelNode original, LogicalRel logical, PhysicalRel physical) {
            this.sql = sql;
            this.original = original;
            this.logical = logical;
            this.physical = physical;
        }

        public SqlNode getSql() {
            return sql;
        }

        public RelNode getOriginal() {
            return original;
        }

        public LogicalRel getLogical() {
            return logical;
        }

        public PhysicalRel getPhysical() {
            return physical;
        }
    }

    protected static class PlanRows {

        private final List<PlanRow> rows;

        private PlanRows(List<PlanRow> rows) {
            this.rows = rows;
        }

        private int getRowCount() {
            return rows.size();
        }

        private PlanRow getRow(int index) {
            return rows.get(index);
        }

        @Override
        public String toString() {
            StringBuilder builder = new StringBuilder();
            for (int i = 0; i < rows.size(); i++) {
                PlanRow row = rows.get(i);
                builder.append(String.format("%02d", i)).append(": ").append(row).append("\n");
            }
            return builder.toString();
        }
    }

    protected static class PlanRow {

        private final int level;
        private final String node;

        protected PlanRow(int level, Class<? extends RelNode> nodeClass) {
            this(level, nodeClass.getSimpleName());
        }

        protected PlanRow(int level, String node) {
            this.level = level;
            this.node = node;
        }

        protected String getNode() {
            return node;
        }

        protected static PlanRow parse(String input) {
            // level
            int level = 0;
            while (input.charAt(level * 2) == ' ') {
                level++;
            }

            // node
            String nodeAndSignature = input.substring(0, input.lastIndexOf(":")).trim();
            String node = input.contains("(")
                    ? nodeAndSignature.substring(0, nodeAndSignature.indexOf('('))
                    : nodeAndSignature;

            return new PlanRow(level, node);
        }

        @Override
        public String toString() {
            StringBuilder builder = new StringBuilder();
            for (int i = 0; i < level; i++) {
                builder.append("  ");
            }
            builder.append(node);
            return builder.toString();
        }

        @Override
        public boolean equals(Object o) {
            if (this == o) {
                return true;
            }
            if (o == null || getClass() != o.getClass()) {
                return false;
            }
            PlanRow planRow = (PlanRow) o;
            return level == planRow.level && Objects.equals(node, planRow.node);
        }

        @Override
        public int hashCode() {
            return Objects.hash(level, node);
        }
    }
}<|MERGE_RESOLUTION|>--- conflicted
+++ resolved
@@ -72,11 +72,20 @@
     protected RelNode optimizeLogical(String sql, HazelcastTable... tables) {
         HazelcastSchema schema =
                 new HazelcastSchema(stream(tables).collect(toMap(table -> table.getTarget().getSqlName(), identity())));
-<<<<<<< HEAD
-        return optimize(sql, schema, null, false).getLogical();
-    }
-
-    protected RelNode optimizePhysical(String sql, List<QueryDataType> types, HazelcastTable... tables) {
+        return optimize(sql, false, schema, null, false).getLogical();
+    }
+
+    protected RelNode optimizeLogical(String sql, boolean requiresJob, HazelcastTable... tables) {
+        HazelcastSchema schema =
+                new HazelcastSchema(stream(tables).collect(toMap(table -> table.getTarget().getSqlName(), identity())));
+        return optimize(sql, requiresJob, schema, null, false).getLogical();
+    }
+
+    protected RelNode optimizePhysical(
+            String sql,
+            boolean requiresJob,
+            List<QueryDataType> types,
+            HazelcastTable... tables) {
         HazelcastSchema schema =
                 new HazelcastSchema(stream(tables).collect(toMap(table -> table.getTarget().getSqlName(), identity())));
 
@@ -93,26 +102,15 @@
 
             parameterMetadata = new QueryParameterMetadata(parameterConverters);
         }
-        return optimize(sql, schema, parameterMetadata, true).getPhysical();
+        return optimize(sql, requiresJob, schema, parameterMetadata, true).getPhysical();
     }
 
     protected static Result optimize(
             String sql,
+            boolean requiresJob,
             HazelcastSchema schema,
             QueryParameterMetadata queryParameterMetadata,
             boolean shouldOptimizePhysical) {
-=======
-        return optimize(sql, false, schema).getLogical();
-    }
-
-    protected RelNode optimizeLogical(String sql, boolean requiresJob, HazelcastTable... tables) {
-        HazelcastSchema schema =
-                new HazelcastSchema(stream(tables).collect(toMap(table -> table.getTarget().getSqlName(), identity())));
-        return optimize(sql, requiresJob, schema).getLogical();
-    }
-
-    protected static Result optimize(String sql, boolean requiresJob, HazelcastSchema schema) {
->>>>>>> 14dd5e17
         HazelcastInstance instance = instance();
         NodeEngineImpl nodeEngine = getNodeEngineImpl(instance);
         MappingStorage mappingStorage = new MappingStorage(nodeEngine);
@@ -129,7 +127,6 @@
                 new JetSqlBackend(nodeEngine, planExecutor)
         );
         context.setRequiresJob(requiresJob);
-
         return optimize(sql, context, queryParameterMetadata, shouldOptimizePhysical);
     }
 
@@ -153,7 +150,6 @@
 
     private static LogicalRel optimizeLogicalInternal(OptimizerContext context, RelNode node) {
         return (LogicalRel) context.optimize(node, LogicalRules.getRuleSet(), OptUtils.toLogicalConvention(node.getTraitSet()));
-<<<<<<< HEAD
     }
 
     private static PhysicalRel optimizePhysicalInternal(
@@ -164,8 +160,6 @@
         RelTraitSet physicalTraitSet = OptUtils.toPhysicalConvention(node.getTraitSet());
         context.setParameterMetadata(parameterMetadata);
         return (PhysicalRel) context.optimize(node, PhysicalRules.getRuleSet(), physicalTraitSet);
-=======
->>>>>>> 14dd5e17
     }
 
     protected static HazelcastTable partitionedTable(String name, List<TableField> fields, long rowCount) {
