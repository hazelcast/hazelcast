/*
 * Copyright 2021 Hazelcast Inc.
 *
 * Licensed under the Hazelcast Community License (the "License");
 * you may not use this file except in compliance with the License.
 * You may obtain a copy of the License at
 *
 * http://hazelcast.com/hazelcast-community-license
 *
 * Unless required by applicable law or agreed to in writing, software
 * distributed under the License is distributed on an "AS IS" BASIS,
 * WITHOUT WARRANTIES OF ANY KIND, either express or implied.
 * See the License for the specific language governing permissions and
 * limitations under the License.
 */

package com.hazelcast.jet.sql.impl.opt;

import com.hazelcast.jet.sql.SqlTestSupport;
import com.hazelcast.jet.sql.impl.CalciteSqlOptimizer;
import com.hazelcast.jet.sql.impl.OptimizerContext;
import com.hazelcast.jet.sql.impl.opt.logical.LogicalRel;
import com.hazelcast.jet.sql.impl.opt.logical.LogicalRules;
<<<<<<< HEAD
import com.hazelcast.jet.sql.impl.opt.nojobshortcuts.NoJobShortcutRules;
=======
import com.hazelcast.jet.sql.impl.opt.logical.SelectByKeyMapLogicalRule;
>>>>>>> e4372a41
import com.hazelcast.jet.sql.impl.opt.physical.PhysicalRel;
import com.hazelcast.jet.sql.impl.opt.physical.PhysicalRules;
import com.hazelcast.jet.sql.impl.parse.QueryParseResult;
import com.hazelcast.jet.sql.impl.schema.HazelcastSchema;
import com.hazelcast.jet.sql.impl.schema.HazelcastSchemaUtils;
import com.hazelcast.jet.sql.impl.schema.HazelcastTable;
import com.hazelcast.jet.sql.impl.schema.HazelcastTableStatistic;
import com.hazelcast.jet.sql.impl.validate.param.StrictParameterConverter;
import com.hazelcast.sql.impl.ParameterConverter;
import com.hazelcast.sql.impl.QueryParameterMetadata;
import com.hazelcast.sql.impl.QueryUtils;
import com.hazelcast.sql.impl.schema.ConstantTableStatistics;
import com.hazelcast.sql.impl.schema.Table;
import com.hazelcast.sql.impl.schema.TableField;
import com.hazelcast.sql.impl.schema.map.MapTableIndex;
import com.hazelcast.sql.impl.schema.map.PartitionedMapTable;
import com.hazelcast.sql.impl.type.QueryDataType;
import org.apache.calcite.plan.RelOptUtil;
import org.apache.calcite.rel.RelNode;
import org.apache.calcite.sql.SqlExplainLevel;
import org.apache.calcite.sql.parser.SqlParserPos;
import org.apache.calcite.tools.RuleSets;

import java.io.BufferedReader;
import java.io.StringReader;
import java.util.List;
import java.util.Objects;
import java.util.stream.IntStream;

import static com.hazelcast.jet.sql.impl.schema.TableResolverImpl.SCHEMA_NAME_PUBLIC;
import static java.util.Arrays.asList;
import static java.util.Arrays.stream;
import static java.util.Collections.emptyList;
import static java.util.function.Function.identity;
import static java.util.stream.Collectors.toList;
import static java.util.stream.Collectors.toMap;
import static org.assertj.core.api.Assertions.assertThat;

public abstract class OptimizerTestSupport extends SqlTestSupport {

    protected RelNode preOptimize(String sql, HazelcastTable... tables) {
        HazelcastSchema schema = schema(tables);
        OptimizerContext context = context(schema);
        return preOptimizeInternal(sql, context);
    }

    protected LogicalRel optimizeLogical(String sql, HazelcastTable... tables) {
        HazelcastSchema schema = schema(tables);
        OptimizerContext context = context(schema);
        return optimizeLogicalInternal(sql, context);
    }

    protected LogicalRel optimizeLogical(String sql, boolean requiresJob, HazelcastTable... tables) {
        HazelcastSchema schema = schema(tables);
        OptimizerContext context = context(schema);
        context.setRequiresJob(requiresJob);
        return optimizeLogicalInternal(sql, context);
    }

    protected Result optimizePhysical(String sql, List<QueryDataType> parameterTypes, HazelcastTable... tables) {
        HazelcastSchema schema = schema(tables);
        OptimizerContext context = context(schema, parameterTypes.toArray(new QueryDataType[0]));
        return optimizePhysicalInternal(sql, context);
    }

<<<<<<< HEAD
    protected PhysicalRel optimizeNoJobShortcuts(String sql, HazelcastTable... tables) {
        HazelcastSchema schema = schema(tables);
        OptimizerContext context = context(schema);
        QueryParseResult parseResult = context.parse(sql);
        RelNode rel = context.convert(parseResult.getNode()).getRel();
        System.out.println(RelOptUtil.toString(rel));

        return (PhysicalRel) context
                .optimizeHep(rel, NoJobShortcutRules.getRules());
    }

    private static LogicalRel optimizeLogicalInternal(String sql, OptimizerContext context) {
=======
    static RelNode preOptimizeInternal(String sql, OptimizerContext context) {
>>>>>>> e4372a41
        QueryParseResult parseResult = context.parse(sql);
        return context.convert(parseResult.getNode()).getRel();
    }

<<<<<<< HEAD
        return (LogicalRel) context
                .optimizeVolcano(rel, LogicalRules.getRuleSet(), OptUtils.toLogicalConvention(rel.getTraitSet()));
=======
    private static LogicalRel optimizeLogicalInternal(String sql, OptimizerContext context) {
        RelNode rel = preOptimizeInternal(sql, context);

        LogicalRel optimizedLogicalRel = (LogicalRel) context
                .optimize(rel, LogicalRules.getRuleSet(), OptUtils.toLogicalConvention(rel.getTraitSet()));

        // IMap keyed access optimization
        return (LogicalRel) context
                .optimize(
                        optimizedLogicalRel,
                        RuleSets.ofList(SelectByKeyMapLogicalRule.INSTANCE),
                        OptUtils.toLogicalConvention(rel.getTraitSet()));
>>>>>>> e4372a41
    }

    private static Result optimizePhysicalInternal(String sql, OptimizerContext context) {
        LogicalRel logicalRel = optimizeLogicalInternal(sql, context);
        PhysicalRel physicalRel = (PhysicalRel) context
<<<<<<< HEAD
                .optimizeVolcano(logicalRel, PhysicalRules.getRuleSet(), OptUtils.toPhysicalConvention(logicalRel.getTraitSet()));
=======
                .optimize(logicalRel, PhysicalRules.getRuleSet(), OptUtils.toPhysicalConvention(logicalRel.getTraitSet()));
        physicalRel = CalciteSqlOptimizer.uniquifyScans(physicalRel);
>>>>>>> e4372a41
        return new Result(logicalRel, physicalRel);
    }

    private static HazelcastSchema schema(HazelcastTable... tables) {
        return new HazelcastSchema(stream(tables).collect(toMap(table -> table.getTarget().getSqlName(), identity())));
    }

    private static OptimizerContext context(HazelcastSchema schema, QueryDataType... parameterTypes) {
        OptimizerContext context = OptimizerContext.create(
                HazelcastSchemaUtils.createCatalog(schema),
                QueryUtils.prepareSearchPaths(null, null),
                emptyList(),
                1,
                name -> null
        );

        ParameterConverter[] parameterConverters = IntStream.range(0, parameterTypes.length)
                .mapToObj(i -> new StrictParameterConverter(i, SqlParserPos.ZERO, parameterTypes[i]))
                .toArray(ParameterConverter[]::new);
        QueryParameterMetadata parameterMetadata = new QueryParameterMetadata(parameterConverters);
        context.setParameterMetadata(parameterMetadata);

        return context;
    }

    protected static HazelcastTable partitionedTable(String name, List<TableField> fields, long rowCount) {
        return partitionedTable(name, fields, emptyList(), rowCount);
    }

    protected static HazelcastTable partitionedTable(
            String name,
            List<TableField> fields,
            List<MapTableIndex> indexes,
            long rowCount
    ) {
        PartitionedMapTable table = new PartitionedMapTable(
                SCHEMA_NAME_PUBLIC,
                name,
                name,
                fields,
                new ConstantTableStatistics(rowCount),
                null,
                null,
                null,
                null,
                indexes,
                false
        );
        return new HazelcastTable(table, new HazelcastTableStatistic(rowCount));
    }

    protected static HazelcastTable streamingTable(Table table, long rowCount) {
        return new HazelcastTable(table, new HazelcastTableStatistic(rowCount));
    }

    protected static TableField field(String name, QueryDataType type) {
        return new Field(name, type, false);
    }

    protected static void assertPlan(RelNode rel, PlanRows expected) {
        BufferedReader reader = new BufferedReader(new StringReader(RelOptUtil.toString(rel, SqlExplainLevel.ALL_ATTRIBUTES)));
        List<PlanRow> rows = reader.lines()
                .map(PlanRow::parse)
                .collect(toList());
        assertPlan(new PlanRows(rows), expected);
    }

    private static void assertPlan(PlanRows actual, PlanRows expected) {
        int expectedRowCount = expected.getRowCount();
        int actualRowCount = actual.getRowCount();
        assertThat(actualRowCount)
                .as("Plan are different" + "\n\n>>> EXPECTED PLAN:\n%s\n>>> ACTUAL PLAN:\n%s", expected, actual)
                .isEqualTo(expectedRowCount);

        for (int i = 0; i < expectedRowCount; i++) {
            PlanRow expectedRow = expected.getRow(i);
            PlanRow actualRow = actual.getRow(i);
            assertThat(actualRow)
                    .as("Plan rows are different at %s" + "\n\n>>> EXPECTED PLAN:\n%s\n>>> ACTUAL PLAN:\n%s", i + 1, expected, actual)
                    .isEqualTo(expectedRow);
        }
    }

    protected static PlanRows plan(PlanRow... rows) {
        return new PlanRows(asList(rows));
    }

    protected static PlanRow planRow(int level, Class<? extends RelNode> node) {
        return new PlanRow(level, node);
    }

    private static class Field extends TableField {
        private Field(String name, QueryDataType type, boolean hidden) {
            super(name, type, hidden);
        }
    }

    protected static class Result {

        private final LogicalRel logical;
        private final PhysicalRel physical;

        private Result(LogicalRel logical, PhysicalRel physical) {
            this.logical = logical;
            this.physical = physical;
        }

        public LogicalRel getLogical() {
            return logical;
        }

        public PhysicalRel getPhysical() {
            return physical;
        }
    }

    protected static class PlanRows {

        private final List<PlanRow> rows;

        private PlanRows(List<PlanRow> rows) {
            this.rows = rows;
        }

        private int getRowCount() {
            return rows.size();
        }

        private PlanRow getRow(int index) {
            return rows.get(index);
        }

        @Override
        public String toString() {
            StringBuilder builder = new StringBuilder();
            for (int i = 0; i < rows.size(); i++) {
                PlanRow row = rows.get(i);
                builder.append(String.format("%02d", i)).append(": ").append(row).append("\n");
            }
            return builder.toString();
        }
    }

    protected static class PlanRow {

        private final int level;
        private final String node;

        protected PlanRow(int level, Class<? extends RelNode> nodeClass) {
            this(level, nodeClass.getSimpleName());
        }

        protected PlanRow(int level, String node) {
            this.level = level;
            this.node = node;
        }

        protected static PlanRow parse(String input) {
            // level
            int level = 0;
            while (input.charAt(level * 2) == ' ') {
                level++;
            }

            // node
            String nodeAndSignature = input.substring(0, input.lastIndexOf(":")).trim();
            String node = input.contains("(")
                    ? nodeAndSignature.substring(0, nodeAndSignature.indexOf('('))
                    : nodeAndSignature;

            return new PlanRow(level, node);
        }

        @Override
        public String toString() {
            StringBuilder builder = new StringBuilder();
            for (int i = 0; i < level; i++) {
                builder.append("  ");
            }
            builder.append(node);
            return builder.toString();
        }

        @Override
        public boolean equals(Object o) {
            if (this == o) {
                return true;
            }
            if (o == null || getClass() != o.getClass()) {
                return false;
            }
            PlanRow planRow = (PlanRow) o;
            return level == planRow.level && Objects.equals(node, planRow.node);
        }

        @Override
        public int hashCode() {
            return Objects.hash(level, node);
        }
    }
}<|MERGE_RESOLUTION|>--- conflicted
+++ resolved
@@ -17,15 +17,10 @@
 package com.hazelcast.jet.sql.impl.opt;
 
 import com.hazelcast.jet.sql.SqlTestSupport;
-import com.hazelcast.jet.sql.impl.CalciteSqlOptimizer;
 import com.hazelcast.jet.sql.impl.OptimizerContext;
 import com.hazelcast.jet.sql.impl.opt.logical.LogicalRel;
 import com.hazelcast.jet.sql.impl.opt.logical.LogicalRules;
-<<<<<<< HEAD
 import com.hazelcast.jet.sql.impl.opt.nojobshortcuts.NoJobShortcutRules;
-=======
-import com.hazelcast.jet.sql.impl.opt.logical.SelectByKeyMapLogicalRule;
->>>>>>> e4372a41
 import com.hazelcast.jet.sql.impl.opt.physical.PhysicalRel;
 import com.hazelcast.jet.sql.impl.opt.physical.PhysicalRules;
 import com.hazelcast.jet.sql.impl.parse.QueryParseResult;
@@ -47,7 +42,6 @@
 import org.apache.calcite.rel.RelNode;
 import org.apache.calcite.sql.SqlExplainLevel;
 import org.apache.calcite.sql.parser.SqlParserPos;
-import org.apache.calcite.tools.RuleSets;
 
 import java.io.BufferedReader;
 import java.io.StringReader;
@@ -91,7 +85,6 @@
         return optimizePhysicalInternal(sql, context);
     }
 
-<<<<<<< HEAD
     protected PhysicalRel optimizeNoJobShortcuts(String sql, HazelcastTable... tables) {
         HazelcastSchema schema = schema(tables);
         OptimizerContext context = context(schema);
@@ -104,41 +97,26 @@
     }
 
     private static LogicalRel optimizeLogicalInternal(String sql, OptimizerContext context) {
-=======
     static RelNode preOptimizeInternal(String sql, OptimizerContext context) {
->>>>>>> e4372a41
         QueryParseResult parseResult = context.parse(sql);
         return context.convert(parseResult.getNode()).getRel();
     }
 
-<<<<<<< HEAD
+    private static LogicalRel optimizeLogicalInternal(String sql, OptimizerContext context) {
+        RelNode rel = preOptimizeInternal(sql, context);
+
+        LogicalRel optimizedLogicalRel = (LogicalRel) context
+                .optimize(rel, LogicalRules.getRuleSet(), OptUtils.toLogicalConvention(rel.getTraitSet()));
+
+        // IMap keyed access optimization
         return (LogicalRel) context
                 .optimizeVolcano(rel, LogicalRules.getRuleSet(), OptUtils.toLogicalConvention(rel.getTraitSet()));
-=======
-    private static LogicalRel optimizeLogicalInternal(String sql, OptimizerContext context) {
-        RelNode rel = preOptimizeInternal(sql, context);
-
-        LogicalRel optimizedLogicalRel = (LogicalRel) context
-                .optimize(rel, LogicalRules.getRuleSet(), OptUtils.toLogicalConvention(rel.getTraitSet()));
-
-        // IMap keyed access optimization
-        return (LogicalRel) context
-                .optimize(
-                        optimizedLogicalRel,
-                        RuleSets.ofList(SelectByKeyMapLogicalRule.INSTANCE),
-                        OptUtils.toLogicalConvention(rel.getTraitSet()));
->>>>>>> e4372a41
     }
 
     private static Result optimizePhysicalInternal(String sql, OptimizerContext context) {
         LogicalRel logicalRel = optimizeLogicalInternal(sql, context);
         PhysicalRel physicalRel = (PhysicalRel) context
-<<<<<<< HEAD
                 .optimizeVolcano(logicalRel, PhysicalRules.getRuleSet(), OptUtils.toPhysicalConvention(logicalRel.getTraitSet()));
-=======
-                .optimize(logicalRel, PhysicalRules.getRuleSet(), OptUtils.toPhysicalConvention(logicalRel.getTraitSet()));
-        physicalRel = CalciteSqlOptimizer.uniquifyScans(physicalRel);
->>>>>>> e4372a41
         return new Result(logicalRel, physicalRel);
     }
 
