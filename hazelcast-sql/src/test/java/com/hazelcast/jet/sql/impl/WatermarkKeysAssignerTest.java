/*
 * Copyright 2023 Hazelcast Inc.
 *
 * Licensed under the Hazelcast Community License (the "License");
 * you may not use this file except in compliance with the License.
 * You may obtain a copy of the License at
 *
 * http://hazelcast.com/hazelcast-community-license
 *
 * Unless required by applicable law or agreed to in writing, software
 * distributed under the License is distributed on an "AS IS" BASIS,
 * WITHOUT WARRANTIES OF ANY KIND, either express or implied.
 * See the License for the specific language governing permissions and
 * limitations under the License.
 */

package com.hazelcast.jet.sql.impl;

import com.hazelcast.internal.util.MutableByte;
import com.hazelcast.jet.sql.impl.connector.SqlConnectorCache;
import com.hazelcast.jet.sql.impl.connector.test.TestAbstractSqlConnector;
import com.hazelcast.jet.sql.impl.connector.test.TestStreamSqlConnector;
import com.hazelcast.jet.sql.impl.opt.OptUtils;
import com.hazelcast.jet.sql.impl.opt.OptimizerTestSupport;
import com.hazelcast.jet.sql.impl.opt.WatermarkKeysAssigner;
import com.hazelcast.jet.sql.impl.opt.physical.AggregateAccumulateByKeyPhysicalRel;
import com.hazelcast.jet.sql.impl.opt.physical.AggregateCombineByKeyPhysicalRel;
import com.hazelcast.jet.sql.impl.opt.physical.CalcPhysicalRel;
import com.hazelcast.jet.sql.impl.opt.physical.DropLateItemsPhysicalRel;
import com.hazelcast.jet.sql.impl.opt.physical.FullScanPhysicalRel;
import com.hazelcast.jet.sql.impl.opt.physical.PhysicalRel;
import com.hazelcast.jet.sql.impl.opt.physical.SlidingWindowAggregatePhysicalRel;
import com.hazelcast.jet.sql.impl.opt.physical.SlidingWindowPhysicalRel;
import com.hazelcast.jet.sql.impl.opt.physical.StreamToStreamJoinPhysicalRel;
import com.hazelcast.jet.sql.impl.opt.physical.UnionPhysicalRel;
import com.hazelcast.jet.sql.impl.schema.HazelcastTable;
import com.hazelcast.jet.sql.impl.schema.RelationsStorage;
import com.hazelcast.jet.sql.impl.schema.TableResolverImpl;
import com.hazelcast.spi.impl.NodeEngine;
import com.hazelcast.sql.impl.type.QueryDataType;
import com.hazelcast.test.HazelcastSerialClassRunner;
import com.hazelcast.test.annotation.ParallelJVMTest;
import com.hazelcast.test.annotation.QuickTest;
import org.apache.calcite.rel.RelNode;
import org.junit.BeforeClass;
import org.junit.Test;
import org.junit.experimental.categories.Category;
import org.junit.runner.RunWith;

import java.util.List;
import java.util.Map;

import static com.hazelcast.jet.impl.util.Util.getNodeEngine;
import static com.hazelcast.sql.impl.extract.QueryPath.KEY;
import static com.hazelcast.sql.impl.extract.QueryPath.VALUE;
import static com.hazelcast.sql.impl.type.QueryDataType.INT;
import static com.hazelcast.sql.impl.type.QueryDataTypeFamily.BIGINT;
import static java.util.Arrays.asList;
import static java.util.Collections.singletonList;
import static org.assertj.core.api.Assertions.assertThat;

@RunWith(HazelcastSerialClassRunner.class)
@Category({QuickTest.class, ParallelJVMTest.class})
public class WatermarkKeysAssignerTest extends OptimizerTestSupport {
    @BeforeClass
    public static void beforeClass() {
        initialize(1, null);
    }

    @Test
    public void when_scanAndDropArePresent_then_keyWasAssigned() {
        HazelcastTable table = partitionedTable("map", asList(field(KEY, INT), field(VALUE, INT)), 1);
        List<QueryDataType> parameterTypes = asList(INT, INT);

        final String sql = "SELECT * FROM TABLE(IMPOSE_ORDER((SELECT __key, this FROM map), DESCRIPTOR(this), 1))";

        PhysicalRel optimizedPhysicalRel = optimizePhysical(sql, parameterTypes, table).getPhysical();

        assertPlan(optimizedPhysicalRel, plan(
                planRow(0, DropLateItemsPhysicalRel.class),
                planRow(1, FullScanPhysicalRel.class)
        ));

        WatermarkKeysAssigner keysAssigner = new WatermarkKeysAssigner(optimizedPhysicalRel);
        keysAssigner.assignWatermarkKeys();

        // Watermark key was propagated to DropLateItemsPhysicalRel
        Map<Integer, MutableByte> map = keysAssigner.getWatermarkedFieldsKey(optimizedPhysicalRel);
        assertThat(map).isNotNull();
        assertThat(map).isNotEmpty();
        assertThat(map.get(1)).isNotNull();
        assertThat(map.get(1).getValue()).isEqualTo((byte) 0);

        // Watermark key on FullScan was assigned correctly.
        map = keysAssigner.getWatermarkedFieldsKey(optimizedPhysicalRel.getInput(0));
        assertThat(map).isNotNull();
        assertThat(map).isNotEmpty();
        assertThat(map.get(1)).isNotNull(); // 2nd field (this) is watermarked, that's why we have index 1.
        assertThat(map.get(1).getValue()).isEqualTo((byte) 0);
    }

    @Test
    public void when_calcIsPresent_then_keyWasPropagated() {
        HazelcastTable table = partitionedTable("map", asList(field(KEY, INT), field(VALUE, INT)), 1);
        List<QueryDataType> parameterTypes = asList(INT, INT);

        final String sql = "SELECT window_end FROM " +
                "TABLE(HOP(" +
                "  (SELECT * FROM TABLE(IMPOSE_ORDER((SELECT __key, this FROM map), DESCRIPTOR(__key), 1))), " +
                "DESCRIPTOR(__key), 2, 1)) " +
                "GROUP BY window_start, window_end, __key, this";

        PhysicalRel optimizedPhysicalRel = optimizePhysical(sql, parameterTypes, table).getPhysical();

        assertPlan(optimizedPhysicalRel, plan(
                planRow(0, CalcPhysicalRel.class),
                planRow(1, AggregateCombineByKeyPhysicalRel.class),
                planRow(2, AggregateAccumulateByKeyPhysicalRel.class),
                planRow(3, CalcPhysicalRel.class),
                planRow(4, SlidingWindowPhysicalRel.class),
                planRow(5, FullScanPhysicalRel.class)
        ));

        WatermarkKeysAssigner keysAssigner = new WatermarkKeysAssigner(optimizedPhysicalRel);
        keysAssigner.assignWatermarkKeys();

        assertThat(optimizedPhysicalRel).isInstanceOf(CalcPhysicalRel.class);
        // upper-level calc should not contain any w-marked field
        Map<Integer, MutableByte> map = keysAssigner.getWatermarkedFieldsKey(optimizedPhysicalRel);
        assertThat(map).isNull();

        RelNode rel = optimizedPhysicalRel.getInput(0);
        while (!(rel instanceof CalcPhysicalRel)) {
            rel = rel.getInput(0);
        }

        assertThat(rel).isInstanceOf(CalcPhysicalRel.class);
        map = keysAssigner.getWatermarkedFieldsKey(rel);
        assertThat(map).isNotNull();
        assertThat(map.size()).isEqualTo(1);
        assertThat(map.get(2).getValue()).isEqualTo((byte) 0);
    }

    @Test
    public void when_unionIsPresent_then_keyWasPropagated() {
        NodeEngine nodeEngine = getNodeEngine(instance());
        TableResolverImpl resolver = new TableResolverImpl(
                nodeEngine,
                new RelationsStorage(nodeEngine),
                new SqlConnectorCache(nodeEngine));

        TestStreamSqlConnector.create(
                instance().getSql(),
                "s",
                singletonList("a"),
                singletonList(BIGINT),
                row(1L)
        );

        assertInstanceOf(TestAbstractSqlConnector.TestTable.class, resolver.getTables().get(0));

        HazelcastTable table = streamingTable(resolver.getTables().get(0), 1L);

        String sql = "(SELECT * FROM TABLE(IMPOSE_ORDER((SELECT * FROM s), DESCRIPTOR(a), 1)))" +
                " UNION ALL" +
                " (SELECT * FROM TABLE(IMPOSE_ORDER((SELECT * FROM s), DESCRIPTOR(a), 1)))";

        PhysicalRel optPhysicalRel = optimizePhysical(sql, singletonList(QueryDataType.BIGINT), table).getPhysical();

        assertPlan(optPhysicalRel, plan(
                planRow(0, DropLateItemsPhysicalRel.class),
                planRow(1, UnionPhysicalRel.class),
                planRow(2, FullScanPhysicalRel.class),
                planRow(2, FullScanPhysicalRel.class)
        ));

        assertThat(OptUtils.isUnbounded(optPhysicalRel)).isTrue();
        PhysicalRel finalOptRel = CalciteSqlOptimizer.postOptimizationRewrites(optPhysicalRel);

        WatermarkKeysAssigner keysAssigner = new WatermarkKeysAssigner(finalOptRel);
        keysAssigner.assignWatermarkKeys();

        assertThat(finalOptRel.getInput(0)).isInstanceOf(UnionPhysicalRel.class);
        UnionPhysicalRel unionRel = (UnionPhysicalRel) finalOptRel.getInput(0);

        // Watermark key was propagated to UnionPhysicalRel
        Map<Integer, MutableByte> map = keysAssigner.getWatermarkedFieldsKey(unionRel);
        assertThat(map).isNotNull();
        assertThat(map).isNotEmpty();
        assertThat(map.get(0)).isNotNull(); // 1st field (this) is watermarked, that's why we have index 0.
        assertThat(map.get(0).getValue()).isEqualTo((byte) 0);

        Map<Integer, MutableByte> leftInputKeys = keysAssigner.getWatermarkedFieldsKey(unionRel.getInput(0));
        Map<Integer, MutableByte> rightInputKeys = keysAssigner.getWatermarkedFieldsKey(unionRel.getInput(1));

        assertThat(leftInputKeys.values().iterator().next().getValue()).isEqualTo((byte) 0);
        assertThat(rightInputKeys.values().iterator().next().getValue()).isEqualTo((byte) 0);
    }

    @Test
    public void when_streamToStreamJoinIsPresent_then_keyWasPropagated() {
        NodeEngine nodeEngine = getNodeEngine(instance());
        TableResolverImpl resolver = new TableResolverImpl(
                nodeEngine,
                new RelationsStorage(nodeEngine),
                new SqlConnectorCache(nodeEngine));

        String stream = "s";
        TestStreamSqlConnector.create(
                instance().getSql(),
                stream,
                singletonList("a"),
                singletonList(BIGINT),
                row(1L)
        );

        HazelcastTable table = streamingTable(resolver.getTables().get(0), 1L);

        String sql = "SELECT * FROM " +
                "(SELECT * FROM TABLE(IMPOSE_ORDER(TABLE s, DESCRIPTOR(a), 1))) s1 " +
                " INNER JOIN " +
                "(SELECT * FROM TABLE(IMPOSE_ORDER(TABLE s, DESCRIPTOR(a), 1))) s2 " +
                " ON s1.a = s2.a";

        PhysicalRel optPhysicalRel = optimizePhysical(sql, singletonList(QueryDataType.BIGINT), table).getPhysical();

        assertPlan(optPhysicalRel, plan(
                planRow(0, StreamToStreamJoinPhysicalRel.class),
                planRow(1, FullScanPhysicalRel.class),
                planRow(1, FullScanPhysicalRel.class)
        ));

        assertThat(OptUtils.isUnbounded(optPhysicalRel)).isTrue();
        PhysicalRel finalOptRel = CalciteSqlOptimizer.postOptimizationRewrites(optPhysicalRel);

        WatermarkKeysAssigner keysAssigner = new WatermarkKeysAssigner(finalOptRel);
        keysAssigner.assignWatermarkKeys();

        assertThat(finalOptRel).isInstanceOf(StreamToStreamJoinPhysicalRel.class);

<<<<<<< HEAD
=======
        // Watermark key was propagated to StreamToStreamJoinPhysicalRel.
        Map<Integer, MutableByte> map = keysAssigner.getWatermarkedFieldsKey(finalOptRel);
        assertThat(map).isNotNull();
        assertThat(map).isNotEmpty();
        assertThat(map.get(0)).isNotNull();
        assertThat(map.get(0).getValue()).isEqualTo((byte) 0);
    }

    @Test
    public void when_s2sJoinWithWindowAggregationIsPresent_then_keyWasPropagated() {
        NodeEngine nodeEngine = getNodeEngine(instance());
        TableResolverImpl resolver = new TableResolverImpl(
                nodeEngine,
                new RelationsStorage(nodeEngine),
                new SqlConnectorCache(nodeEngine));

        String stream = "s";
        TestStreamSqlConnector.create(
                instance().getSql(),
                stream,
                singletonList("a"),
                singletonList(BIGINT),
                row(1L)
        );

        HazelcastTable table = streamingTable(resolver.getTables().get(0), 1L);

        String sql = "SELECT * FROM " +
                "( SELECT window_end, AVG(a) AS price FROM " +
                "    TABLE(HOP((SELECT * FROM TABLE(IMPOSE_ORDER(TABLE s, DESCRIPTOR(a), 1))), DESCRIPTOR(a), 4, 1))" +
                "    GROUP BY window_end, a) s1" +
                "  RIGHT JOIN " +
                "( SELECT window_end, AVG(a) AS price FROM " +
                "    TABLE(HOP((SELECT * FROM TABLE(IMPOSE_ORDER(TABLE s, DESCRIPTOR(a), 1))), DESCRIPTOR(a), 4, 1))" +
                "    GROUP BY window_end, a) s2" +
                " ON s1.window_end = s2.window_end";

        PhysicalRel optPhysicalRel = optimizePhysical(sql, singletonList(QueryDataType.BIGINT), table).getPhysical();

        assertPlan(optPhysicalRel, plan(
                planRow(0, CalcPhysicalRel.class),
                planRow(1, StreamToStreamJoinPhysicalRel.class),
                planRow(2, SlidingWindowAggregatePhysicalRel.class),
                planRow(3, CalcPhysicalRel.class),
                planRow(4, FullScanPhysicalRel.class),
                planRow(2, SlidingWindowAggregatePhysicalRel.class),
                planRow(3, CalcPhysicalRel.class),
                planRow(4, FullScanPhysicalRel.class)
        ));

        assertThat(OptUtils.isUnbounded(optPhysicalRel)).isTrue();
        PhysicalRel finalOptRel = CalciteSqlOptimizer.postOptimizationRewrites(optPhysicalRel);

        WatermarkKeysAssigner keysAssigner = new WatermarkKeysAssigner(finalOptRel);
        keysAssigner.assignWatermarkKeys();

>>>>>>> cc8c8612
        // Watermark key was propagated to StreamToStreamJoinPhysicalRel
        Map<Integer, MutableByte> map = keysAssigner.getWatermarkedFieldsKey(finalOptRel);
        assertThat(map).isNotNull();
        assertThat(map).isNotEmpty();
        assertThat(map.size()).isEqualTo(2);
        assertThat(map.get(0)).isNotNull();
        assertThat(map.get(0).getValue()).isEqualTo((byte) 0);
        assertThat(map.get(2)).isNotNull();
        assertThat(map.get(2).getValue()).isEqualTo((byte) 1);

        // Test also checks watermark keys are different in left and right SlidingWindowAggregatePhysicalRel:
        SlidingWindowAggregatePhysicalRel leftAgg = (SlidingWindowAggregatePhysicalRel) finalOptRel.getInput(0).getInput(0);
        SlidingWindowAggregatePhysicalRel rightAgg = (SlidingWindowAggregatePhysicalRel) finalOptRel.getInput(0).getInput(1);
        Map<Integer, MutableByte> leftAggMap = keysAssigner.getWatermarkedFieldsKey(leftAgg);
        Map<Integer, MutableByte> rightAggMap = keysAssigner.getWatermarkedFieldsKey(rightAgg);

        assertThat(leftAggMap).isNotNull();
        assertThat(rightAggMap).isNotNull();

        assertThat(leftAggMap.size()).isOne();
        assertThat(rightAggMap.size()).isOne();

        // Here we need to ensure that watermark keys are different.
        // These keys are assigning in CreateTopLevelDagVisitor#onSlidingWindowAggregate
        assertThat(leftAggMap.get(0).getValue()).isEqualTo((byte) 0);
        assertThat(rightAggMap.get(0).getValue()).isEqualTo((byte) 1);
    }

    @Test
    public void when_slidingWindowAggregationIsPresent_andWindowEndProjects_then_keyWasPropagated() {
        NodeEngine nodeEngine = getNodeEngine(instance());
        TableResolverImpl resolver = new TableResolverImpl(
                nodeEngine,
                new RelationsStorage(nodeEngine),
                new SqlConnectorCache(nodeEngine));

        String stream = "s";
        TestStreamSqlConnector.create(
                instance().getSql(),
                stream,
                singletonList("a"),
                singletonList(BIGINT),
                row(1L)
        );

        HazelcastTable table = streamingTable(resolver.getTables().get(0), 1L);

        String sql = "SELECT window_end, AVG(a) AS price FROM " +
                "     TABLE(HOP((SELECT * FROM TABLE(IMPOSE_ORDER(TABLE s, DESCRIPTOR(a), 1))), DESCRIPTOR(a), 4, 1))" +
                "     GROUP BY window_end";

        PhysicalRel optPhysicalRel = optimizePhysical(sql, singletonList(QueryDataType.BIGINT), table).getPhysical();

        assertPlan(optPhysicalRel, plan(
                planRow(0, SlidingWindowAggregatePhysicalRel.class),
                planRow(1, CalcPhysicalRel.class),
                planRow(2, FullScanPhysicalRel.class)
        ));

        assertThat(OptUtils.isUnbounded(optPhysicalRel)).isTrue();
        PhysicalRel finalOptRel = CalciteSqlOptimizer.postOptimizationRewrites(optPhysicalRel);

        WatermarkKeysAssigner keysAssigner = new WatermarkKeysAssigner(finalOptRel);
        keysAssigner.assignWatermarkKeys();

        // Correct key was propagated to SlidingWindowAggregatePhysicalRel
        SlidingWindowAggregatePhysicalRel swaRel = (SlidingWindowAggregatePhysicalRel) finalOptRel;
        Map<Integer, MutableByte> rootKeyMap = keysAssigner.getWatermarkedFieldsKey(finalOptRel);
        assertThat(rootKeyMap).isNotEmpty();
        assertThat(rootKeyMap.get(swaRel.watermarkedFields().findFirst()).getValue()).isEqualTo((byte) 0);
    }

    @Test
    public void when_slidingWindowAggregationIsPresent_andWindowEndDoesNotProject_then_keyWasNotPropagated() {
        NodeEngine nodeEngine = getNodeEngine(instance());
        TableResolverImpl resolver = new TableResolverImpl(
                nodeEngine,
                new RelationsStorage(nodeEngine),
                new SqlConnectorCache(nodeEngine));

        String stream = "s";
        TestStreamSqlConnector.create(
                instance().getSql(),
                stream,
                singletonList("a"),
                singletonList(BIGINT),
                row(1L)
        );

        HazelcastTable table = streamingTable(resolver.getTables().get(0), 1L);

        String sql = "SELECT window_start, AVG(a) AS price FROM " +
                "     TABLE(HOP((SELECT * FROM TABLE(IMPOSE_ORDER(TABLE s, DESCRIPTOR(a), 1))), DESCRIPTOR(a), 4, 1))" +
                "     GROUP BY window_start";

        PhysicalRel optPhysicalRel = optimizePhysical(sql, singletonList(QueryDataType.BIGINT), table).getPhysical();

        assertPlan(optPhysicalRel, plan(
                planRow(0, SlidingWindowAggregatePhysicalRel.class),
                planRow(1, CalcPhysicalRel.class),
                planRow(2, FullScanPhysicalRel.class)
        ));

        assertThat(OptUtils.isUnbounded(optPhysicalRel)).isTrue();
        PhysicalRel finalOptRel = CalciteSqlOptimizer.postOptimizationRewrites(optPhysicalRel);

        WatermarkKeysAssigner keysAssigner = new WatermarkKeysAssigner(finalOptRel);
        keysAssigner.assignWatermarkKeys();

        // Key was _NOT_ propagated to SlidingWindowAggregatePhysicalRel
        assertThat(keysAssigner.getWatermarkedFieldsKey(finalOptRel)).isEmpty();
    }

    @Test
    public void when_slidingWindowAggregationsAreUnionized_andWindowEndDoesNotProject_then_keyWasNotPropagated() {
        NodeEngine nodeEngine = getNodeEngine(instance());
        TableResolverImpl resolver = new TableResolverImpl(
                nodeEngine,
                new RelationsStorage(nodeEngine),
                new SqlConnectorCache(nodeEngine));

        String stream = "s";
        TestStreamSqlConnector.create(
                instance().getSql(),
                stream,
                singletonList("a"),
                singletonList(BIGINT),
                row(1L)
        );

        HazelcastTable table = streamingTable(resolver.getTables().get(0), 1L);

        String sql =
                "(SELECT window_start, AVG(a) AS price FROM " +
                "     TABLE(HOP((SELECT * FROM TABLE(IMPOSE_ORDER(TABLE s, DESCRIPTOR(a), 1))), DESCRIPTOR(a), 4, 1))" +
                "     GROUP BY window_start)" +
                " UNION ALL " +
                "(SELECT window_start, AVG(a) AS price FROM " +
                "     TABLE(HOP((SELECT * FROM TABLE(IMPOSE_ORDER(TABLE s, DESCRIPTOR(a), 1))), DESCRIPTOR(a), 4, 1))" +
                "     GROUP BY window_start)" +
                " UNION ALL " +
                "(SELECT window_start, AVG(a) AS price FROM " +
                "     TABLE(HOP((SELECT * FROM TABLE(IMPOSE_ORDER(TABLE s, DESCRIPTOR(a), 1))), DESCRIPTOR(a), 4, 1))" +
                "     GROUP BY window_start)" +
                "";

        PhysicalRel optPhysicalRel = optimizePhysical(sql, singletonList(QueryDataType.BIGINT), table).getPhysical();

        assertPlan(optPhysicalRel, plan(
                planRow(0, UnionPhysicalRel.class),
                planRow(1, SlidingWindowAggregatePhysicalRel.class),
                planRow(2, CalcPhysicalRel.class),
                planRow(3, FullScanPhysicalRel.class),
                planRow(1, SlidingWindowAggregatePhysicalRel.class),
                planRow(2, CalcPhysicalRel.class),
                planRow(3, FullScanPhysicalRel.class),
                planRow(1, SlidingWindowAggregatePhysicalRel.class),
                planRow(2, CalcPhysicalRel.class),
                planRow(3, FullScanPhysicalRel.class)
        ));

        assertThat(OptUtils.isUnbounded(optPhysicalRel)).isTrue();
        PhysicalRel finalOptRel = CalciteSqlOptimizer.postOptimizationRewrites(optPhysicalRel);

        WatermarkKeysAssigner keysAssigner = new WatermarkKeysAssigner(finalOptRel);
        keysAssigner.assignWatermarkKeys();

        // Key was _NOT_ propagated to UNION
        assertThat(keysAssigner.getWatermarkedFieldsKey(finalOptRel)).isEmpty();
    }

    @Test
    public void when_s2sJoinWithWindowAggregationIsPresent_then_keyWasPropagated() {
        NodeEngine nodeEngine = getNodeEngine(instance());
        TableResolverImpl resolver = new TableResolverImpl(
                nodeEngine,
                new RelationsStorage(nodeEngine),
                new SqlConnectorCache(nodeEngine));

        String stream = "s";
        TestStreamSqlConnector.create(
                instance().getSql(),
                stream,
                singletonList("a"),
                singletonList(BIGINT),
                row(1L)
        );

        assertInstanceOf(TestAbstractSqlConnector.TestTable.class, resolver.getTables().get(0));

        HazelcastTable table = streamingTable(resolver.getTables().get(0), 1L);

        String sql = "SELECT * FROM " +
                "( SELECT window_end, AVG(a) AS price FROM " +
                "    TABLE(HOP((SELECT * FROM TABLE(IMPOSE_ORDER(TABLE s, DESCRIPTOR(a), 1))), DESCRIPTOR(a), 4, 1))" +
                "    GROUP BY window_end, a) s1" +
                "  RIGHT JOIN " +
                "( SELECT window_end, AVG(a) AS price FROM " +
                "    TABLE(HOP((SELECT * FROM TABLE(IMPOSE_ORDER(TABLE s, DESCRIPTOR(a), 1))), DESCRIPTOR(a), 4, 1))" +
                "    GROUP BY window_end, a) s2" +
                " ON s1.window_end = s2.window_end";

        PhysicalRel optPhysicalRel = optimizePhysical(sql, singletonList(QueryDataType.BIGINT), table).getPhysical();

        assertPlan(optPhysicalRel, plan(
                planRow(0, CalcPhysicalRel.class),
                planRow(1, StreamToStreamJoinPhysicalRel.class),
                planRow(2, SlidingWindowAggregatePhysicalRel.class),
                planRow(3, CalcPhysicalRel.class),
                planRow(4, FullScanPhysicalRel.class),
                planRow(2, SlidingWindowAggregatePhysicalRel.class),
                planRow(3, CalcPhysicalRel.class),
                planRow(4, FullScanPhysicalRel.class)
        ));

        assertThat(OptUtils.isUnbounded(optPhysicalRel)).isTrue();
        PhysicalRel finalOptRel = CalciteSqlOptimizer.postOptimizationRewrites(optPhysicalRel);

        WatermarkKeysAssigner keysAssigner = new WatermarkKeysAssigner(finalOptRel);
        keysAssigner.assignWatermarkKeys();

        // Watermark key was propagated to StreamToStreamJoinPhysicalRel
        Map<Integer, MutableByte> map = keysAssigner.getWatermarkedFieldsKey(finalOptRel);
        assertThat(map).isNotNull();
        assertThat(map).isNotEmpty();
        assertThat(map.size()).isEqualTo(2);
        assertThat(map.get(0)).isNotNull();
        assertThat(map.get(0).getValue()).isEqualTo((byte) 0);
        assertThat(map.get(2)).isNotNull();
        assertThat(map.get(2).getValue()).isEqualTo((byte) 1);

        // Test also checks watermark keys are different in left and right SlidingWindowAggregatePhysicalRel:
        SlidingWindowAggregatePhysicalRel leftAgg = (SlidingWindowAggregatePhysicalRel) finalOptRel.getInput(0).getInput(0);
        SlidingWindowAggregatePhysicalRel rightAgg = (SlidingWindowAggregatePhysicalRel) finalOptRel.getInput(0).getInput(1);
        Map<Integer, MutableByte> leftAggMap = keysAssigner.getWatermarkedFieldsKey(leftAgg);
        Map<Integer, MutableByte> rightAggMap = keysAssigner.getWatermarkedFieldsKey(rightAgg);

        assertThat(leftAggMap).isNotNull();
        assertThat(rightAggMap).isNotNull();

        assertThat(leftAggMap.size()).isOne();
        assertThat(rightAggMap.size()).isOne();

        // Here we need to ensure that watermark keys are different.
        // These keys are assigning in CreateTopLevelDagVisitor#onSlidingWindowAggregate
        assertThat(leftAggMap.get(0).getValue()).isEqualTo((byte) 0);
        assertThat(rightAggMap.get(0).getValue()).isEqualTo((byte) 1);
    }

    @Test
    public void when_slidingWindowIsPresent_then_inputWatermarkedFieldWatermarked() {
        HazelcastTable table = partitionedTable("map", asList(field(KEY, INT), field(VALUE, INT)), 1);
        List<QueryDataType> parameterTypes = asList(INT, INT);

        final String sql = "SELECT window_start, window_end FROM " +
                "TABLE(HOP(" +
                "  (SELECT * FROM TABLE(IMPOSE_ORDER((SELECT __key, this FROM map), DESCRIPTOR(__key), 1))), " +
                "DESCRIPTOR(__key), 2, 1)) " +
                "GROUP BY window_start, window_end, __key, this";

        PhysicalRel optimizedPhysicalRel = optimizePhysical(sql, parameterTypes, table).getPhysical();

        assertPlan(optimizedPhysicalRel, plan(
                planRow(0, CalcPhysicalRel.class),
                planRow(1, AggregateCombineByKeyPhysicalRel.class),
                planRow(2, AggregateAccumulateByKeyPhysicalRel.class),
                planRow(3, CalcPhysicalRel.class),
                planRow(4, SlidingWindowPhysicalRel.class),
                planRow(5, FullScanPhysicalRel.class)
        ));

        WatermarkKeysAssigner keysAssigner = new WatermarkKeysAssigner(optimizedPhysicalRel);
        keysAssigner.assignWatermarkKeys();

        // check if SlidingWindowPhysicalRel adds window bounds
        PhysicalRel sw = optimizedPhysicalRel;
        while (!(sw instanceof SlidingWindowPhysicalRel)) {
            sw = (PhysicalRel) sw.getInput(0);
        }
        assertThat(sw).isInstanceOf(SlidingWindowPhysicalRel.class);

        Map<Integer, MutableByte> map = keysAssigner.getWatermarkedFieldsKey(sw);
        assertThat(map).isNotNull();
        assertThat(map.size()).isEqualTo(1);
        assertThat(map.get(0).getValue()).isEqualTo((byte) 0); // original watermarked field
    }

    @Test
    public void when_upperRelsDoNotSupportWatermarks_then_justPartOfTreeIsWatermarked() {
        HazelcastTable table = partitionedTable("map", asList(field(KEY, INT), field(VALUE, INT)), 1);
        List<QueryDataType> parameterTypes = asList(INT, INT);

        final String sql = "SELECT window_start, window_end FROM " +
                "TABLE(HOP(" +
                "  (SELECT * FROM TABLE(IMPOSE_ORDER((SELECT __key, this FROM map), DESCRIPTOR(__key), 1))), " +
                "DESCRIPTOR(__key), 2, 1)) " +
                "GROUP BY window_start, window_end, __key, this";

        PhysicalRel optimizedPhysicalRel = optimizePhysical(sql, parameterTypes, table).getPhysical();

        assertPlan(optimizedPhysicalRel, plan(
                planRow(0, CalcPhysicalRel.class),
                planRow(1, AggregateCombineByKeyPhysicalRel.class),
                planRow(2, AggregateAccumulateByKeyPhysicalRel.class),
                planRow(3, CalcPhysicalRel.class),
                planRow(4, SlidingWindowPhysicalRel.class),
                planRow(5, FullScanPhysicalRel.class)
        ));

        WatermarkKeysAssigner keysAssigner = new WatermarkKeysAssigner(optimizedPhysicalRel);
        keysAssigner.assignWatermarkKeys();

        // Watermark key was not propagated to root rel
        Map<Integer, MutableByte> map = keysAssigner.getWatermarkedFieldsKey(optimizedPhysicalRel);
        assertThat(map).isNull();

        // Watermark key propagation chain was ripped on AggregateAccumulateByKeyPhysicalRel
        PhysicalRel aggAccumRel = optimizedPhysicalRel;
        while (!(aggAccumRel instanceof AggregateAccumulateByKeyPhysicalRel)) {
            aggAccumRel = (PhysicalRel) aggAccumRel.getInput(0);
        }
        assertThat(aggAccumRel).isInstanceOf(AggregateAccumulateByKeyPhysicalRel.class);
        map = keysAssigner.getWatermarkedFieldsKey(aggAccumRel);
        assertThat(map).isNull();

        // Next rel after AggregateAccumulateByKeyPhysicalRel has watermark key
        PhysicalRel nextRelContainsWm = (PhysicalRel) ((AggregateAccumulateByKeyPhysicalRel) aggAccumRel).getInput();
        assertThat(nextRelContainsWm).isInstanceOf(CalcPhysicalRel.class);
        map = keysAssigner.getWatermarkedFieldsKey(nextRelContainsWm);
        assertThat(map).isNotNull();
        assertThat(map).isNotEmpty();
        assertThat(map.get(2)).isNotNull();
        assertThat(map.get(2).getValue()).isEqualTo((byte) 0);
    }
}<|MERGE_RESOLUTION|>--- conflicted
+++ resolved
@@ -238,8 +238,6 @@
 
         assertThat(finalOptRel).isInstanceOf(StreamToStreamJoinPhysicalRel.class);
 
-<<<<<<< HEAD
-=======
         // Watermark key was propagated to StreamToStreamJoinPhysicalRel.
         Map<Integer, MutableByte> map = keysAssigner.getWatermarkedFieldsKey(finalOptRel);
         assertThat(map).isNotNull();
@@ -296,7 +294,6 @@
         WatermarkKeysAssigner keysAssigner = new WatermarkKeysAssigner(finalOptRel);
         keysAssigner.assignWatermarkKeys();
 
->>>>>>> cc8c8612
         // Watermark key was propagated to StreamToStreamJoinPhysicalRel
         Map<Integer, MutableByte> map = keysAssigner.getWatermarkedFieldsKey(finalOptRel);
         assertThat(map).isNotNull();
