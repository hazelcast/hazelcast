/*
 * Copyright 2023 Hazelcast Inc.
 *
 * Licensed under the Hazelcast Community License (the "License");
 * you may not use this file except in compliance with the License.
 * You may obtain a copy of the License at
 *
 * http://hazelcast.com/hazelcast-community-license
 *
 * Unless required by applicable law or agreed to in writing, software
 * distributed under the License is distributed on an "AS IS" BASIS,
 * WITHOUT WARRANTIES OF ANY KIND, either express or implied.
 * See the License for the specific language governing permissions and
 * limitations under the License.
 */
package com.hazelcast.jet.sql.impl.connector.mongodb;

import com.hazelcast.core.HazelcastInstance;
import com.hazelcast.logging.LogListener;
import com.hazelcast.map.IMap;
import com.hazelcast.test.HazelcastSerialClassRunner;
import com.hazelcast.test.annotation.QuickTest;
import com.mongodb.client.MongoCollection;
import com.mongodb.client.model.Filters;
import org.bson.Document;
import org.bson.types.ObjectId;
import org.junit.Test;
import org.junit.experimental.categories.Category;
import org.junit.runner.RunWith;

import java.util.ArrayList;
import java.util.concurrent.atomic.AtomicBoolean;
import java.util.logging.Level;
import java.util.regex.Matcher;
import java.util.regex.Pattern;

import static java.util.Arrays.asList;
import static java.util.Collections.emptyList;
import static java.util.Collections.singletonList;
import static org.assertj.core.api.Assertions.assertThat;
import static org.assertj.core.api.Assertions.assertThatThrownBy;
import static org.junit.Assert.assertEquals;

@RunWith(HazelcastSerialClassRunner.class)
@Category({QuickTest.class})
public class MongoBatchSqlConnectorTest extends MongoSqlTest {

    @Test
    public void readsFromMongo_withId_withUnsupportedExpr() {
       readsFromMongo(true, true);
    }

    @Test
    public void readsFromMongo_withId_withoutUnsupportedExpr() {
       readsFromMongo(true, false);
    }

    @Test
    public void readsFromMongo_withoutId_withUnsupportedExpr() {
       readsFromMongo(false, true);
    }
    @Test
    public void readsFromMongo_withoutId_withoutUnsupportedExpr() {
       readsFromMongo(false, false);
    }

    public void readsFromMongo(boolean includeIdInMapping, boolean useUnsupportedExpression) {
        final String connectionString = mongoContainer.getConnectionString();

        MongoCollection<Document> collection = database.getCollection(collectionName);
        collection.insertOne(new Document("firstName", "Luke").append("lastName", "Skywalker").append("jedi", true));
        collection.insertOne(new Document("firstName", "Han").append("lastName", "Solo").append("jedi", false));
        collection.insertOne(new Document("firstName", "Anakin").append("lastName", "Skywalker").append("jedi", true));
        collection.insertOne(new Document("firstName", "Rey").append("jedi", true));

        String mappingName = collectionName;
        String externalName = databaseName + "." + mappingName;
        execute("CREATE MAPPING " + mappingName + " EXTERNAL NAME " + externalName + " ("
                + (includeIdInMapping ? " id VARCHAR EXTERNAL NAME _id, " : "")
                + " firstName VARCHAR, "
                + " lastName VARCHAR, "
                + " jedi BOOLEAN "
                + ") "
                + "TYPE Mongo "
                + "OPTIONS ("
                + "    'connectionString' = '" + connectionString + "'"
                + ")");

<<<<<<< HEAD
        String force = useUnsupportedExpression ? " and cast(jedi as varchar) = 'true' " : "";
        assertRowsAnyOrder("select firstName, lastName from " + collectionName
=======
        String force = forceTwoSteps ? " and cast(jedi as varchar) = 'true' " : "";
        assertRowsAnyOrder("select firstName, lastName from " + mappingName
>>>>>>> ba362173
                        + " where (lastName = ? or lastName is null) and jedi=true" + force,
                singletonList("Skywalker"),
                asList(
                        new Row("Luke", "Skywalker"),
                        new Row("Anakin", "Skywalker"),
                        new Row("Rey", null)
                )
        );
    }

    @Test
    public void readsUsingDataConnection() {
        MongoCollection<Document> collection = database.getCollection(collectionName);
        collection.insertOne(new Document("firstName", "Luke").append("lastName", "Skywalker").append("jedi", true));
        collection.insertOne(new Document("firstName", "Han").append("lastName", "Solo").append("jedi", false));
        collection.insertOne(new Document("firstName", "Anakin").append("lastName", "Skywalker").append("jedi", true));
        collection.insertOne(new Document("firstName", "Rey").append("jedi", true));

        execute("CREATE MAPPING " + collectionName
                + " (firstName VARCHAR, lastName VARCHAR, jedi BOOLEAN) "
                + "DATA CONNECTION testMongo");

        assertRowsAnyOrder("select firstName, lastName from " + collectionName + " where lastName = ?",
                singletonList("Skywalker"),
                asList(
                        new Row("Luke", "Skywalker"),
                        new Row("Anakin", "Skywalker")
                )
        );
    }


    protected void execute(String sql, Object... arguments) {
        sqlService.execute(sql, arguments).close();
    }

    @Test
    public void readWithTypeCoercion() {
        MongoCollection<Document> collection = database.getCollection(collectionName);
        collection.insertOne(new Document("firstName", "Luke").append("lastName", "Skywalker").append("jedi", "true"));

        createMapping(true);
        collection.insertOne(new Document("firstName", "Han").append("lastName", "Solo").append("jedi", "false"));
        collection.insertOne(new Document("firstName", "Anakin").append("lastName", "Skywalker").append("jedi", "true"));

        assertRowsAnyOrder("select firstName, lastName, jedi from " + collectionName
                        + " where lastName = ?",
                singletonList("Skywalker"),
                asList(
                        new Row("Luke", "Skywalker", true),
                        new Row("Anakin", "Skywalker", true)
                )
        );
    }

    @Test
    public void readWithOneProcessor() {
        MongoCollection<Document> collection = database.getCollection(collectionName);
        collection.insertOne(new Document("firstName", "Luke").append("lastName", "Skywalker").append("jedi", "true"));

        Pattern parallelismDagPattern = Pattern.compile("\\[localParallelism=(\\d)+]");
        AtomicBoolean otherFound = new AtomicBoolean(false);
        LogListener lookForProjectAndFilterStep = log -> {
            String message = log.getLogRecord().getMessage();
            Matcher matcher = parallelismDagPattern.matcher(message);
            if (matcher.find()) {
                String number = matcher.group(1);
                if (!"1".equals(number)) {
                    otherFound.set(true);
                }
            }
        };
        for (HazelcastInstance instance : instances()) {
            instance.getLoggingService().addLogListener(Level.FINE, lookForProjectAndFilterStep);
        }

        execute("CREATE MAPPING " + collectionName + " (firstName VARCHAR, lastName VARCHAR, jedi BOOLEAN) "
                + "DATA CONNECTION testMongo "
                + "OPTIONS ("
                + "    'forceMongoReadParallelismOne' = 'true' "
                + ")");

        assertRowsAnyOrder("select firstName, lastName, jedi from " + collectionName + " where lastName = ?",
                singletonList("Skywalker"),
                singletonList(new Row("Luke", "Skywalker", true))
        );
        assertThat(otherFound.get())
                .describedAs("Not all vertices had local parallelism = 1")
                .isFalse();

        for (HazelcastInstance instance : instances()) {
            instance.getLoggingService().removeLogListener(lookForProjectAndFilterStep);
        }
    }

    @Test
    public void readWithByDefaultInParallel() {
        MongoCollection<Document> collection = database.getCollection(collectionName);
        collection.insertOne(new Document("firstName", "Luke").append("lastName", "Skywalker").append("jedi", "true"));

        Pattern parallelismDagPattern = Pattern.compile("\\[localParallelism=(\\d)+]");
        AtomicBoolean otherFound = new AtomicBoolean(false);
        LogListener lookForProjectAndFilterStep = log -> {
            String message = log.getLogRecord().getMessage();
            Matcher matcher = parallelismDagPattern.matcher(message);
            if (matcher.find()) {
                String number = matcher.group(1);
                if ("1".equals(number)) {
                    otherFound.set(true);
                }
            }
        };
        for (HazelcastInstance instance : instances()) {
            instance.getLoggingService().addLogListener(Level.FINE, lookForProjectAndFilterStep);
        }

        execute("CREATE MAPPING " + collectionName + " (firstName VARCHAR, lastName VARCHAR, jedi BOOLEAN) "
                + "DATA CONNECTION testMongo ");

        assertRowsAnyOrder("select firstName, lastName, jedi from " + collectionName + " where lastName = ?",
                singletonList("Skywalker"),
                singletonList(new Row("Luke", "Skywalker", true))
        );
        assertThat(otherFound.get())
                .describedAs("By default it should read with higher parallelism")
                .isFalse();

        for (HazelcastInstance instance : instances()) {
            instance.getLoggingService().removeLogListener(lookForProjectAndFilterStep);
        }
    }

    @Test
    public void readsWithJoinToOtherMongo() {
        final String connectionString = mongoContainer.getConnectionString();

        MongoCollection<Document> peopleName = database.getCollection("peopleName");
        peopleName.insertOne(new Document("personId", 1).append("name", "Luke Skywalker"));
        peopleName.insertOne(new Document("personId", 2).append("name", "Han Solo"));

        MongoCollection<Document> peopleProfession = database.getCollection("peopleProfession");
        peopleProfession.insertOne(new Document("personId", 1).append("profession", "Jedi"));
        peopleProfession.insertOne(new Document("personId", 2).append("profession", "Smuggler"));

        IMap<Integer, String> peopleBirthPlanet = instance().getMap("peopleBirthPlanet");
        peopleBirthPlanet.put(1, "Polis Massa");
        peopleBirthPlanet.put(2, "Corellia");
        execute("CREATE MAPPING peopleName external name " + databaseName + ".peopleName (personId INT, name VARCHAR) "
                + "TYPE Mongo "
                + "OPTIONS ("
                + "    'connectionString' = '" + connectionString + "', "
                + "    'database' = '" +  databaseName + "'"
                + ")");
        execute("CREATE MAPPING peopleProfession external name " + databaseName + ".\"peopleProfession\" " +
                "(personId INT, profession VARCHAR) "
                + "TYPE Mongo "
                + "OPTIONS ("
                + "    'connectionString' = '" + connectionString + "', "
                + "    'database' = '" + databaseName + "'"
                + ")");

        assertRowsAnyOrder("select pn.personId, pn.name, pr.profession " +
                        "from peopleName pn " +
                        "join peopleProfession pr on pn.personId = pr.personId ",
                emptyList(),
                asList(
                        new Row(1, "Luke Skywalker", "Jedi"),
                        new Row(2, "Han Solo", "Smuggler")
                )
        );
    }

    @Test
    public void readsWithJoinsToIMap() {
        MongoCollection<Document> peopleName = database.getCollection("peopleName2");
        peopleName.insertOne(new Document("personId", 1).append("name", "Luke Skywalker"));
        peopleName.insertOne(new Document("personId", 2).append("name", "Han Solo"));

        IMap<Integer, String> peopleBirthPlanet = instance().getMap("peopleBirthPlanet");
        peopleBirthPlanet.put(1, "Polis Massa");
        peopleBirthPlanet.put(2, "Corellia");

        execute("CREATE MAPPING peopleName external name \"peopleName2\" (personId INT, name VARCHAR) "
                + "DATA CONNECTION testMongo");
        execute("CREATE MAPPING peopleBirthPlanet (__key INT, this VARCHAR) "
                + "TYPE IMap "
                + "OPTIONS ("
                + "'keyFormat'='int',"
                + "'valueFormat'='java',"
                + "'valueJavaClass'='java.lang.String'"
                + ")");

        assertRowsAnyOrder("select pn.personId, pn.name, pl.this as birthPlanet " +
                        "from peopleName pn " +
                        "join peopleBirthPlanet pl on pl.__key = pn.personId",
                emptyList(),
                asList(
                        new Row(1, "Luke Skywalker", "Polis Massa"),
                        new Row(2, "Han Solo", "Corellia")
                )
        );
    }

    @Test
    public void insertsIntoMongo_parametrized_withId() {
        testInsertsIntoMongo(true, "insert into " + collectionName + "(jedi, firstName, lastName) values (?, 'Han', ?)",
                false, "Solo");
    }

    @Test
    public void insertsIntoMongo_hardcoded_withoutId() {
        testInsertsIntoMongo(false, "insert into " + collectionName + "(jedi, firstName, lastName) " +
                "values (false, 'Han', 'Solo')");
    }

    public void testInsertsIntoMongo(boolean includeId, String sql, Object... args) {
        MongoCollection<Document> collection = database.getCollection(collectionName);
        collection.insertOne(new Document("firstName", "temp").append("lastName", "temp").append("jedi", true));

        createMapping(includeId);

        execute(sql, args);

        ArrayList<Document> list = collection.find(Filters.eq("firstName", "Han"))
                                             .into(new ArrayList<>());
        assertEquals(1, list.size());
        Document item = list.get(0);
        assertEquals("Han", item.getString("firstName"));
        assertEquals("Solo", item.getString("lastName"));
        assertEquals(false, item.getBoolean("jedi"));
    }

    @Test
    public void insertsIntoMongo_multiple() {
        MongoCollection<Document> collection = database.getCollection(collectionName);
        collection.insertOne(new Document("firstName", "temp").append("lastName", "temp").append("jedi", true));

        createMapping(true);

        collection.deleteMany(Filters.empty());

        execute("insert into " + collectionName + "(firstName, lastName) " +
                "select 'Person ' || v, cast(v as varchar) " +
                "from table(generate_series(0,2))");

        ArrayList<Document> list = collection.find()
                                             .into(new ArrayList<>());
        assertThat(list)
                .extracting(d -> d.getString("firstName"))
                .containsExactlyInAnyOrder("Person 0", "Person 1", "Person 2");
    }

    @Test
    public void insertsIntoMongo_duplicate() {
        MongoCollection<Document> collection = database.getCollection(collectionName);
        ObjectId insertedId =
                collection.insertOne(new Document("firstName", "temp").append("lastName", "temp").append("jedi",
                        true)).getInsertedId().asObjectId().getValue();
        createMapping(true);
        assertThatThrownBy(() -> execute("insert into " + collectionName + " (id, firstName, jedi) values (?, ?, ?)",
                insertedId, "yolo", false))
                .hasMessageContaining("E11000 duplicate key error collection");
    }

    @Test
    public void updatesMongo_allHardcoded() {
        testUpdatesMongo(true,
                "update " + collectionName + " set firstName = 'Han', jedi=false, lastName='Solo' " +
                        "where jedi=true or firstName = 'Han'");
    }

    @Test
    public void updatesMongo_setParametrized() {
        testUpdatesMongo(true,
                "update " + collectionName + " set firstName = 'Han', lastName = ?, jedi=false " +
                        "where jedi=true or firstName = 'Han'", "Solo");
    }

    @Test
    public void updatesMongo_whereParametrized() {
        testUpdatesMongo(true,
                "update " + collectionName + " set firstName = 'Han', lastName = 'Solo', jedi=false " +
                        "where jedi=true or firstName = ?", "Han");
    }

    @Test
    public void updatesMongo_allParametrized() {
        testUpdatesMongo(true,
                "update " + collectionName + " set firstName = ?, lastName = ?, jedi=? " +
                        "where firstName = ?", "Han", "Solo", false, "temp");
    }

    @Test
    public void updatesMongo_whereWithReference() {
        testUpdatesMongo(true,
                "update " + collectionName + " set firstName = ?, lastName = ?, jedi=? " +
                        "where firstName = lastName", "Han", "Solo", false);
    }

    public void testUpdatesMongo(boolean includeIdInMapping, String sql, Object... args) {
        MongoCollection<Document> collection = database.getCollection(collectionName);
        collection.insertOne(new Document("firstName", "temp").append("lastName", "temp")
                                                              .append("counter", 1).append("jedi", true));

        createMapping(includeIdInMapping);

        execute(sql, args);

        ArrayList<Document> list = collection.find().into(new ArrayList<>());
        assertThat(list).hasSize(1);
        Document item = list.get(0);
        assertEquals("Han", item.getString("firstName"));
        assertEquals("Solo", item.getString("lastName"));
        assertEquals(false, item.getBoolean("jedi"));
    }

    @Test
    public void updatesMongo_pkNotFirst() {
        MongoCollection<Document> collection = database.getCollection(collectionName);
        collection.insertOne(new Document("firstName", "temp").append("lastName", "temp").append("jedi", true));

        execute("CREATE MAPPING " + collectionName
                + " ("
                + " firstName VARCHAR, "
                + " id OBJECT external name _id, "
                + " lastName VARCHAR, "
                + " jedi BOOLEAN "
                + ") "
                + "TYPE MongoDB "
                + "OPTIONS ("
                + "    'connectionString' = '" + mongoContainer.getConnectionString() + "', "
                + "    'database' = '" +  databaseName + "' "
                + ")");

        execute("update " + collectionName + " set firstName = lastName, lastName = ?, jedi=? " +
                        "where firstName = ?", "Solo", false, "temp");

        ArrayList<Document> list = collection.find()
                                             .into(new ArrayList<>());
        assertEquals(1, list.size());
        Document item = list.get(0);
        assertEquals("Solo", item.getString("lastName"));
        assertEquals(false, item.getBoolean("jedi"));
        assertEquals("temp", item.getString("firstName"));
    }

    @Test
    public void updatesMongo_mutipleRows() {
        MongoCollection<Document> collection = database.getCollection(collectionName);
        collection.insertOne(new Document("firstName", "temp").append("lastName", "temp").append("jedi", true));
        collection.insertOne(new Document("firstName", "temp2").append("lastName", "temp2").append("jedi", true));

        createMapping(false);

        execute("update " + collectionName + " set firstName = lastName, lastName = ?, jedi=? " +
                        "where firstName = ?", "Solo", false, "temp");

        ArrayList<Document> list = collection.find(Filters.eq("firstName", "temp"))
                                             .into(new ArrayList<>());
        assertEquals(1, list.size());
        Document item = list.get(0);
        assertEquals("temp", item.getString("firstName"));
        assertEquals("Solo", item.getString("lastName"));
        assertEquals(false, item.getBoolean("jedi"));

        list = collection.find(Filters.eq("lastName", "temp2"))
                                             .into(new ArrayList<>());
        assertThat(list).hasSize(1);
    }

    @Test
    public void updatesMongo_mutipleRows_unsupportedExpr() {
        MongoCollection<Document> collection = database.getCollection(collectionName);
        collection.insertOne(new Document("firstName", "temp").append("lastName", "temp").append("jedi", true));
        collection.insertOne(new Document("firstName", "temp2").append("lastName", "temp2").append("jedi", false));

        createMapping(false);

        execute("update " + collectionName + " set firstName = lastName, lastName = ?, jedi=? " +
                        "where cast(jedi as varchar) = ?", "Solo", false, "true");

        ArrayList<Document> list = collection.find(Filters.eq("firstName", "temp"))
                                             .into(new ArrayList<>());
        assertEquals(1, list.size());
        Document item = list.get(0);
        assertEquals("temp", item.getString("firstName"));
        assertEquals("Solo", item.getString("lastName"));
        assertEquals(false, item.getBoolean("jedi"));

        list = collection.find(Filters.eq("lastName", "temp2"))
                                             .into(new ArrayList<>());
        assertThat(list).hasSize(1);
    }

    @Test
    public void updatesMongo_noFailOnNoUpdates() {

        MongoCollection<Document> collection = database.getCollection(collectionName);
        collection.insertOne(new Document("firstName", "temp").append("lastName", "temp").append("jedi", true));

        createMapping(true);

        execute("update " + collectionName + " set lastName = 'Solo' where firstName = 'NOT_EXIST'");

        ArrayList<Document> list = collection.find()
                                             .into(new ArrayList<>());
        assertEquals(1, list.size());
        Document item = list.get(0);
        assertEquals("temp", item.getString("lastName"));
    }

    @Test
    public void updatesMongo_whenCustomPK() {
        MongoCollection<Document> collection = database.getCollection(collectionName);
        collection.insertOne(new Document("firstName", "temp").append("lastName", "temp").append("jedi", true)
                .append("myPK_ext", 1337));

        execute("CREATE MAPPING " + collectionName
                + " ("
                + " myPK INT external name myPK_ext, "
                + " firstName VARCHAR, "
                + " lastName VARCHAR, "
                + " jedi BOOLEAN "
                + ") "
                + "DATA CONNECTION testMongo "
                + "OPTIONS ('idColumn' = 'myPK')");
        execute("update " + collectionName + " set firstName = ?, lastName = ?, jedi=? " +
                "where firstName = ?", "Han", "Solo", false, "temp");

        ArrayList<Document> list = collection.find(Filters.eq("firstName", "Han"))
                                             .into(new ArrayList<>());
        assertEquals(1, list.size());
        Document item = list.get(0);
        assertEquals("Han", item.getString("firstName"));
        assertEquals("Solo", item.getString("lastName"));
        assertEquals(false, item.getBoolean("jedi"));
        assertEquals(1337, item.getInteger("myPK_ext").intValue());
    }

    @Test
    public void sinkInto_allHardcoded_withId() {
        testSinksIntoMongo(true, "sink into " + collectionName + " (firstName, lastName, jedi) values ('Leia', 'Organa', true)");
    }
    @Test
    public void sinkInto_allHardcoded_withoutId() {
        testSinksIntoMongo(false, "sink into " + collectionName + " (firstName, lastName, jedi) values ('Leia', 'Organa', true)");
    }

    @Test
    public void sinkInto_oneParametrized_withId() {
        testSinksIntoMongo(true, "sink into " + collectionName + " (firstName, lastName, jedi) values ('Leia', ?, true)",
                "Organa");
    }
    @Test
    public void sinkInto_oneParametrized_withoutId() {
        testSinksIntoMongo(false, "sink into " + collectionName + " (firstName, lastName, jedi) values ('Leia', ?, true)",
                "Organa");
    }

    public void testSinksIntoMongo(boolean includeId, String sql, Object... args) {
        MongoCollection<Document> collection = database.getCollection(collectionName);
        collection.insertOne(new Document("firstName", "temp").append("lastName", "temp").append("jedi", true));
        collection.insertOne(new Document("firstName", "temp2").append("lastName", "temp2").append("jedi", true));

        createMapping(includeId);

        execute(sql, args);
        ArrayList<Document> list = collection.find(Filters.eq("firstName", "Leia"))
                                             .into(new ArrayList<>());
        assertEquals(1, list.size());
        Document item = list.get(0);
        assertEquals("Leia", item.getString("firstName"));
        assertEquals("Organa", item.getString("lastName"));
        assertEquals(true, item.getBoolean("jedi"));
    }

    @Test
    public void deletes_inserted_item() {
        MongoCollection<Document> collection = database.getCollection(collectionName);
        ObjectId objectId = ObjectId.get();
        collection.insertOne(new Document("_id", objectId).append("firstName", "temp").append("lastName", "temp")
                                                          .append("jedi", true));
        collection.insertOne(new Document("_id", ObjectId.get()).append("firstName", "temp2").append("lastName", "temp2")
                                                          .append("jedi", true));
        collection.insertOne(new Document("_id", ObjectId.get()).append("firstName", "temp3").append("lastName", "temp3")
                                                          .append("jedi", true));

        createMapping(true);

        execute("delete from " + collectionName + " where id = ?", objectId);
        ArrayList<Document> list = collection.find().into(new ArrayList<>());
        assertThat(list).hasSize(2);
        execute("delete from " + collectionName);
        list = collection.find().into(new ArrayList<>());
        assertThat(list).isEmpty();
    }

    @Test
    public void deletes_unsupportedExpr() {
        MongoCollection<Document> collection = database.getCollection(collectionName);
        ObjectId objectId = ObjectId.get();
        collection.insertOne(new Document("_id", objectId).append("firstName", "temp").append("lastName", "temp")
                                                          .append("jedi", true));

        createMapping(false);

        execute("delete from " + collectionName + " where cast(jedi as varchar) = ?", "true");
        ArrayList<Document> list = collection.find().into(new ArrayList<>());
        assertThat(list).hasSize(0);
    }

    private void createMapping(boolean includeIdInMapping) {
        execute("CREATE MAPPING " + collectionName + " external name \"" + databaseName + "\".\"" + collectionName + "\" \n("
                + (includeIdInMapping ? " id OBJECT external name _id, " : "")
                + " firstName VARCHAR, \n"
                + " lastName VARCHAR, \n"
                + " jedi BOOLEAN \n"
                + ") \n"
                + "TYPE Mongo \n"
                + "OPTIONS (\n"
                + "    'connectionString' = '" + mongoContainer.getConnectionString() + "' \n"
                + ")"
        );
    }
}<|MERGE_RESOLUTION|>--- conflicted
+++ resolved
@@ -86,13 +86,8 @@
                 + "    'connectionString' = '" + connectionString + "'"
                 + ")");
 
-<<<<<<< HEAD
         String force = useUnsupportedExpression ? " and cast(jedi as varchar) = 'true' " : "";
-        assertRowsAnyOrder("select firstName, lastName from " + collectionName
-=======
-        String force = forceTwoSteps ? " and cast(jedi as varchar) = 'true' " : "";
         assertRowsAnyOrder("select firstName, lastName from " + mappingName
->>>>>>> ba362173
                         + " where (lastName = ? or lastName is null) and jedi=true" + force,
                 singletonList("Skywalker"),
                 asList(
