--- conflicted
+++ resolved
@@ -27,13 +27,10 @@
 import org.junit.runner.RunWith;
 
 import java.util.ArrayList;
-<<<<<<< HEAD
-=======
 import java.util.concurrent.atomic.AtomicBoolean;
 import java.util.logging.Level;
 import java.util.regex.Matcher;
 import java.util.regex.Pattern;
->>>>>>> 6dbcc99a
 
 import static java.util.Arrays.asList;
 import static java.util.Collections.emptyList;
@@ -99,8 +96,6 @@
         );
     }
 
-<<<<<<< HEAD
-=======
     @Test
     public void readsUsingDataLink() {
         MongoCollection<Document> collection = database.getCollection(collectionName);
@@ -123,7 +118,6 @@
     }
 
 
->>>>>>> 6dbcc99a
     protected void execute(String sql, Object... arguments) {
         sqlService.execute(sql, arguments).close();
     }
