/*
 * Copyright 2021 Hazelcast Inc.
 *
 * Licensed under the Hazelcast Community License (the "License");
 * you may not use this file except in compliance with the License.
 * You may obtain a copy of the License at
 *
 * http://hazelcast.com/hazelcast-community-license
 *
 * Unless required by applicable law or agreed to in writing, software
 * distributed under the License is distributed on an "AS IS" BASIS,
 * WITHOUT WARRANTIES OF ANY KIND, either express or implied.
 * See the License for the specific language governing permissions and
 * limitations under the License.
 */

package com.hazelcast.jet.sql.impl.connector.generator;

import com.hazelcast.jet.sql.SqlTestSupport;
import com.hazelcast.sql.SqlService;
import org.junit.BeforeClass;
import org.junit.Test;

import static java.util.Arrays.asList;
import static java.util.Collections.emptyList;
import static org.assertj.core.api.Assertions.assertThat;
import static org.assertj.core.api.Assertions.assertThatThrownBy;

public class SqlSeriesGeneratorTest extends SqlTestSupport {

    private static SqlService sqlService;

    @BeforeClass
    public static void setUpClass() {
        initialize(1, null);
        sqlService = instance().getSql();
    }

    @Test
    public void test_generateSeriesAscending() {
        assertRowsAnyOrder(
                "SELECT * FROM TABLE(GENERATE_SERIES(-5, 5, 5))",
                asList(
                        new Row(-5),
                        new Row(0),
                        new Row(5)
                )
        );
    }

    @Test
    public void test_generateSeriesDescending() {
        assertRowsAnyOrder(
                "SELECT * FROM TABLE(GENERATE_SERIES(5, -5, -5))",
                asList(
                        new Row(5),
                        new Row(0),
                        new Row(-5)
                )
        );
    }

    @Test
    public void test_generateSeriesWithDefaultStep() {
        assertRowsAnyOrder(
                "SELECT * FROM TABLE(GENERATE_SERIES(0, 2))",
                asList(
                        new Row(0),
                        new Row(1),
                        new Row(2)
                )
        );
    }

    @Test
    public void test_generateSeriesArgumentExpression() {
        assertRowsAnyOrder(
                "SELECT * FROM TABLE(GENERATE_SERIES(0, CAST('4' AS INTEGER), 1 + 1))",
                asList(
                        new Row(0),
                        new Row(2),
                        new Row(4)
                )
        );
    }

    @Test
    public void test_generateSeriesNamedArguments() {
        assertRowsAnyOrder(
                "SELECT * FROM TABLE(GENERATE_SERIES(step => 1 + 1, stop => 4, \"start\" => 1))",
                asList(
                        new Row(1),
                        new Row(3)
                )
        );
    }

    @Test
    public void test_generateSeriesNamedArgumentsAndDefaultStep() {
        assertRowsAnyOrder(
                "SELECT * FROM TABLE(GENERATE_SERIES(stop => 2 + 1, \"start\" => 1))",
                asList(
                        new Row(1),
                        new Row(2),
                        new Row(3)
                )
        );
    }

    @Test
    public void test_generateSeriesNamedArgumentsAndExplicitNull() {
        assertThatThrownBy(() -> sqlService.execute("SELECT * FROM TABLE(GENERATE_SERIES(stop => null, \"start\" => null))").iterator().next())
                .hasMessageContaining("GENERATE_SERIES - null argument(s)");
    }

    @Test
    public void test_generateSeriesNamedArgumentsAndExplicitNullStep() {
        assertRowsAnyOrder(
                "SELECT * FROM TABLE(GENERATE_SERIES(stop => 2 + 1, \"start\" => 1, step => null))",
                asList(
                        new Row(1),
                        new Row(2),
                        new Row(3)
                )
        );
    }

    @Test
    public void test_generateSeriesFilterAndProject() {
        assertRowsAnyOrder(
                "SELECT v * 2 FROM TABLE(GENERATE_SERIES(0, 5)) WHERE v > 0 AND v < 5",
                asList(
                        new Row(2L),
                        new Row(4L),
                        new Row(6L),
                        new Row(8L)
                )
        );
    }

    @Test
    public void test_generateSeriesWithDynamicParameters() {
        assertRowsAnyOrder(
                "SELECT v * ? FROM TABLE(GENERATE_SERIES(0, ?)) WHERE v > ? AND v < 5",
                asList(2, 5, 0),
                asList(
                        new Row(2L),
                        new Row(4L),
                        new Row(6L),
                        new Row(8L)
                )
        );
    }

    @Test
    public void test_generateSeriesWithNamedArgumentsAndDynamicParameters() {
        assertRowsAnyOrder(
                "SELECT v * ? FROM TABLE(GENERATE_SERIES(stop => ?, \"start\" => ?)) WHERE v > ? AND v < 5",
                asList(2, 5, 0, 1),
                asList(
                        new Row(4L),
                        new Row(6L),
                        new Row(8L)
                )
        );
    }

    @Test
    public void test_generateSeriesWithDynamicParametersAndArgumentTypeMismatch() {
        assertThatThrownBy(() -> sqlService.execute("SELECT * FROM TABLE(GENERATE_SERIES(0, ?))", "1"))
                .hasMessageContaining("Parameter at position 0 must be of INTEGER type, but VARCHAR was found");
    }

    @Test
    public void test_generateSeriesWithNamedArgumentsDynamicParametersAndArgumentTypeMismatch() {
        assertThatThrownBy(() -> sqlService.execute("SELECT * FROM TABLE(GENERATE_SERIES(stop => 10, \"start\" => ?))", "1"))
                .hasMessageContaining("Parameter at position 0 must be of INTEGER type, but VARCHAR was found");
    }

    @Test
    public void when_startIsGreaterThanStopAndStepIsPositive_then_returnsEmpty() {
        assertRowsAnyOrder(
                "SELECT * FROM TABLE(GENERATE_SERIES(2, 1, 1))",
                emptyList()
        );
    }

    @Test
    public void when_startIsLessThanStopAndStepIsNegative_then_returnsEmpty() {
        assertRowsAnyOrder(
                "SELECT * FROM TABLE(GENERATE_SERIES(-2, -1, -1))",
                emptyList()
        );
    }

    @Test
    public void when_stepIsZero_then_throws() {
        assertThatThrownBy(() -> sqlService.execute("SELECT * FROM TABLE(GENERATE_SERIES(0, 5, 0))").iterator().next())
                .hasMessageContaining("GENERATE_SERIES - step cannot be equal to zero");
    }

    @Test
    public void when_coercionIsRequired_then_throws() {
        assertThatThrownBy(() -> sqlService.execute("SELECT * FROM TABLE(GENERATE_SERIES(0, '1'))"))
                .hasMessageContaining("consider adding an explicit CAST");
    }

    @Test
    public void test_nullArgument() {
        assertThatThrownBy(() -> sqlService.execute("SELECT * FROM TABLE(GENERATE_SERIES(null, null))").iterator().next())
                .hasMessageContaining("GENERATE_SERIES - null argument(s)");
    }

    @Test
    public void when_notInFromClause_then_throws() {
        createMapping("m", int.class, int.class);
        instance().getMap("m").put(42, 43);
        assertThatThrownBy(() -> sqlService.execute("SELECT GENERATE_SERIES(null, null) FROM m"))
<<<<<<< HEAD
                .hasMessage("Unexpected SQL type: ROW");
=======
                .hasMessage("Cannot call table function here: 'GENERATE_SERIES'");
>>>>>>> dcde2b57
    }

    @Test
    public void when_unknownIdentifier_then_throws() {
        assertThatThrownBy(() -> sqlService.execute(
                "SELECT * FROM TABLE(GENERATE_SERIES(\"start\" => 0, stop => 1, non_existing => 0))"
        )).hasMessageContaining("Unknown argument name 'non_existing'");
    }

    @Test
    public void test_planCache() {
        assertRowsAnyOrder(
                "SELECT * FROM TABLE(GENERATE_SERIES(0, 1))",
                asList(
                        new Row(0),
                        new Row(1)
                )
        );
        assertThat(planCache(instance()).size()).isEqualTo(1);

        assertRowsAnyOrder(
                "SELECT * FROM TABLE(GENERATE_SERIES(1, 2))",
                asList(
                        new Row(1),
                        new Row(2)
                )
        );
        assertThat(planCache(instance()).size()).isEqualTo(2);
    }
}<|MERGE_RESOLUTION|>--- conflicted
+++ resolved
@@ -216,11 +216,7 @@
         createMapping("m", int.class, int.class);
         instance().getMap("m").put(42, 43);
         assertThatThrownBy(() -> sqlService.execute("SELECT GENERATE_SERIES(null, null) FROM m"))
-<<<<<<< HEAD
-                .hasMessage("Unexpected SQL type: ROW");
-=======
                 .hasMessage("Cannot call table function here: 'GENERATE_SERIES'");
->>>>>>> dcde2b57
     }
 
     @Test
