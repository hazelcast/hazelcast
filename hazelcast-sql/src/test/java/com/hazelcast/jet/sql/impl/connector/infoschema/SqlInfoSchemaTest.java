--- conflicted
+++ resolved
@@ -121,11 +121,7 @@
         );
 
         // create SQL-originated data link
-<<<<<<< HEAD
-        sqlService.execute("CREATE DATA LINK s_dl TYPE " + wrappedType + " SHARED");
-=======
-        sqlService.execute("CREATE DATA LINK s_dl TYPE DUMMY");
->>>>>>> d8e94b42
+        sqlService.execute("CREATE DATA LINK s_dl TYPE DUMMY SHARED");
 
         assertRowsAnyOrder(
                 "SELECT * FROM information_schema.datalinks",
