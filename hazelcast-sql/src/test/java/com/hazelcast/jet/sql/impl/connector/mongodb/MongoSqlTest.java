--- conflicted
+++ resolved
@@ -52,14 +52,10 @@
 
     @BeforeClass
     public static void beforeClass() throws InterruptedException {
-<<<<<<< HEAD
-        initialize(2, null);
-=======
         assumeDockerEnabled();
         mongoContainer.start();
 
-        initialize(1, null);
->>>>>>> 85bc1f26
+        initialize(2, null);
         sqlService = instance().getSql();
         mongoClient = MongoClients.create(mongoContainer.getConnectionString());
         databaseName = randomName();
