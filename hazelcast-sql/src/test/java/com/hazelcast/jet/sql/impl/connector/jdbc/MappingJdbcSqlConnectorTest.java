/*
 * Copyright 2023 Hazelcast Inc.
 *
 * Licensed under the Hazelcast Community License (the "License");
 * you may not use this file except in compliance with the License.
 * You may obtain a copy of the License at
 *
 * http://hazelcast.com/hazelcast-community-license
 *
 * Unless required by applicable law or agreed to in writing, software
 * distributed under the License is distributed on an "AS IS" BASIS,
 * WITHOUT WARRANTIES OF ANY KIND, either express or implied.
 * See the License for the specific language governing permissions and
 * limitations under the License.
 */

package com.hazelcast.jet.sql.impl.connector.jdbc;

import com.google.common.collect.ImmutableList;
import com.google.common.collect.ImmutableMap;
import com.hazelcast.config.Config;
import com.hazelcast.config.DataConnectionConfig;
import com.hazelcast.core.HazelcastInstance;
import com.hazelcast.dataconnection.impl.InternalDataConnectionService;
import com.hazelcast.sql.HazelcastSqlException;
import com.hazelcast.sql.SqlColumnMetadata;
import com.hazelcast.sql.SqlResult;
import com.hazelcast.sql.SqlRow;
import com.hazelcast.sql.SqlRowMetadata;
import com.hazelcast.test.jdbc.H2DatabaseProvider;
import com.hazelcast.test.jdbc.MySQLDatabaseProvider;
import com.hazelcast.test.jdbc.PostgresDatabaseProvider;
import org.junit.Before;
import org.junit.BeforeClass;
import org.junit.Test;

import java.sql.Connection;
import java.sql.DriverManager;
import java.sql.SQLException;
import java.sql.Statement;
import java.util.HashMap;
import java.util.Iterator;
import java.util.List;
import java.util.Map;
import java.util.Properties;

import static com.hazelcast.jet.sql.SqlJsonTestSupport.jsonArray;
import static java.util.Arrays.asList;
import static java.util.Collections.emptyList;
import static java.util.Collections.singletonList;
import static java.util.Collections.singletonMap;
import static org.assertj.core.api.Assertions.assertThat;
import static org.assertj.core.api.Assertions.assertThatCode;
import static org.assertj.core.api.Assertions.assertThatThrownBy;
import static org.assertj.core.api.Assumptions.assumeThat;
import static org.assertj.core.util.Lists.newArrayList;

public class MappingJdbcSqlConnectorTest extends JdbcSqlTestSupport {

    private static final String LE = System.lineSeparator();

    protected String tableName;

    @BeforeClass
    public static void beforeClass() {
        initialize(new H2DatabaseProvider());
    }

    @Before
    public void setUp() throws Exception {
        tableName = randomTableName();
    }

    @Test
    public void createMappingWithExternalTableName() throws Exception {
        createTable(tableName);

        String mappingName = "mapping_" + randomName();
        createMapping(tableName, mappingName);

        assertRowsAnyOrder("SHOW MAPPINGS",
                newArrayList(new Row(mappingName))
        );
    }

    @Test
    public void createMappingWithExternalSchemaAndTableName() throws Exception {
        executeJdbc("CREATE SCHEMA schema1");
        createTable("schema1." + tableName);

        String mappingName = "mapping_" + randomName();
        createMapping("\"schema1\".\"" + tableName + '\"', mappingName);

        assertRowsAnyOrder("SHOW MAPPINGS",
                newArrayList(new Row(mappingName))
        );

        String expectedMappingQuery = "CREATE OR REPLACE EXTERNAL MAPPING \"hazelcast\".\"public\"" +
                ".\"" + mappingName + "\" EXTERNAL NAME \"schema1\"" +
                ".\"" + tableName + "\" (" + LE +
                "  \"id\" INTEGER," + LE +
                "  \"name\" VARCHAR" + LE +
                ")" + LE +
                "DATA CONNECTION \"testDatabaseRef\"" + LE +
                "OBJECT TYPE \"Table\"";
        assertRowsAnyOrder("SELECT GET_DDL('relation', '" + mappingName + "')",
                ImmutableList.of(new Row(expectedMappingQuery)));
    }

    @Test
    public void createMappingWithExternalTableNameTooManyComponents() throws Exception {
        createTable(tableName);

        assertThatThrownBy(() ->
                execute("CREATE MAPPING " + tableName
                        + " EXTERNAL NAME \"aaaa\".\"bbbb\".\"cccc\".\"dddd\" "
                        + " ("
                        + " id INT, "
                        + " name VARCHAR "
                        + ") "
                        + "DATA CONNECTION " + TEST_DATABASE_REF
                )
        ).isInstanceOf(HazelcastSqlException.class)
         .hasMessageContaining("Invalid external name \"aaaa\".\"bbbb\".\"cccc\".\"dddd\"");
    }

    @Test
    public void createMappingWithExternalTableNameTooManyComponentsNoQuotes() throws Exception {
        createTable(tableName);

        assertThatThrownBy(() ->
                execute("CREATE MAPPING " + tableName
                        + " EXTERNAL NAME aaaa.bbbb.cccc.dddd "
                        + " ("
                        + " id INT, "
                        + " name VARCHAR "
                        + ") "
                        + "DATA CONNECTION " + TEST_DATABASE_REF
                )
        ).isInstanceOf(HazelcastSqlException.class)
         .hasMessageContaining("Invalid external name \"aaaa\".\"bbbb\".\"cccc\".\"dddd\"");
    }

    @Test
    public void createMappingWithoutDataConnection() {
        tableName = randomTableName();

        assertThatThrownBy(() ->
                execute("CREATE MAPPING " + tableName
                        + " EXTERNAL NAME " + tableName
                        + " ("
                        + " id INT, "
                        + " name VARCHAR "
                        + ") "
                        + "TYPE " + JdbcSqlConnector.TYPE_NAME
                )
        ).isInstanceOf(HazelcastSqlException.class)
         .hasMessageContaining("You must provide data connection when using the Jdbc connector");
    }

    @Test
    public void createMappingTableDoesNotExist() {
        tableName = randomTableName();
        assertThatThrownBy(() -> execute(
                "CREATE MAPPING " + tableName + " ("
                        + " id INT, "
                        + " name VARCHAR "
                        + ") "
                        + "DATA CONNECTION " + TEST_DATABASE_REF
        ))
                .isInstanceOf(HazelcastSqlException.class);


        assertRowsAnyOrder("SHOW MAPPINGS",
                emptyList()
        );
    }

    @Test
    public void createMappingNoColumnsTableDoesNotExist() {
        tableName = randomTableName();
        assertThatThrownBy(() -> execute(
                "CREATE MAPPING " + tableName + " DATA CONNECTION " + TEST_DATABASE_REF
        )).isInstanceOf(HazelcastSqlException.class);

        assertRowsAnyOrder("SHOW MAPPINGS",
                emptyList()
        );
    }

    @Test
    public void createMappingWithExternalFieldName() throws Exception {
        createTable(tableName);

        execute("CREATE MAPPING " + tableName
                + " ("
                + " id INT, "
                + " fullName VARCHAR EXTERNAL NAME name "
                + ") "
                + "DATA CONNECTION " + TEST_DATABASE_REF
        );

        assertRowsAnyOrder("SHOW MAPPINGS",
                newArrayList(new Row(tableName))
        );

        insertItems(tableName, 1);
        assertRowsAnyOrder(
                "SELECT id,fullName FROM " + tableName,
                newArrayList(new Row(0, "name-0"))
        );
    }

    @Test
    public void createMappingFieldDoesNotExist() throws Exception {
        createTable(tableName);

        assertThatThrownBy(() ->
                execute("CREATE MAPPING " + tableName
                        + " ("
                        + " id INT, "
                        + " fullName VARCHAR "
                        + ") "
                        + "DATA CONNECTION " + TEST_DATABASE_REF
                )
        ).isInstanceOf(HazelcastSqlException.class)
         .hasMessageContaining("Could not resolve field with name fullName");

        assertRowsAnyOrder("SHOW MAPPINGS",
                emptyList()
        );
    }

    @Test
    public void createMappingExternalFieldDoesNotExist() throws Exception {
        tableName = randomTableName();
        try (Connection conn = DriverManager.getConnection(dbConnectionUrl);
             Statement stmt = conn.createStatement()
        ) {
            stmt.execute("CREATE TABLE " + tableName + " (id INT PRIMARY KEY, name VARCHAR(10))");
        }

        assertThatThrownBy(() ->
                sqlService.executeUpdate("CREATE MAPPING " + tableName
                        + " ("
                        + " id INT, "
                        + " fullName VARCHAR EXTERNAL NAME myName "
                        + ") "
                        + "DATA CONNECTION " + TEST_DATABASE_REF
                )
        ).isInstanceOf(HazelcastSqlException.class)
         .hasMessageContaining("Could not resolve field with external name myName");

        assertRowsAnyOrder("SHOW MAPPINGS",
                emptyList()
        );
    }

    @Test
    public void createMappingFieldTypesDoNotMatch() throws Exception {
        createTable(tableName);

        assertThatThrownBy(() ->
                execute("CREATE MAPPING " + tableName
                        + " ("
                        + " id BOOLEAN, "
                        + " name VARCHAR "
                        + ") "
                        + "DATA CONNECTION " + TEST_DATABASE_REF
                )
        ).isInstanceOf(HazelcastSqlException.class)
         .hasMessageContaining("Type BOOLEAN of field id does not match db type INTEGER");

        assertRowsAnyOrder("SHOW MAPPINGS",
                emptyList()
        );
    }

    @Test
    public void when_createMappingWithImplicitFieldTypesDefinition_then_orderIsPreserved() throws Exception {
        createTable(tableName);
        insertItems(tableName, 2);

        execute("CREATE MAPPING " + tableName
                + " DATA CONNECTION " + TEST_DATABASE_REF
        );

        // If you change LinkedHashMap -> HashMap at JdbcSqlConnector:159, it will fail.
        assertRowsAnyOrder(
                "SELECT * FROM " + tableName,
                asList(new Row(0, "name-0"), new Row(1, "name-1"))
        );
    }

    @Test
    public void when_mappingIsDeclaredWithDataConnection_then_itIsAvailable() throws Exception {
        // given
        String dcName = randomName();
        String name = randomName();
        createTable(name);
        Map<String, String> options = new HashMap<>();
        options.put("jdbcUrl", dbConnectionUrl);

        createDataConnection(instance(), dcName, "JDBC", false, options);
        InternalDataConnectionService dlService = getNodeEngineImpl(instance()).getDataConnectionService();
        assertThat(dlService.existsSqlDataConnection(dcName)).isTrue();

        createJdbcMappingUsingDataConnection(name, dcName);
        try (SqlResult mappings = sqlService.execute("SHOW MAPPINGS")) {
            Iterator<SqlRow> resultIt = mappings.iterator();
            assertThat(resultIt.hasNext()).isTrue();

            Object object = resultIt.next().getObject(0);
            assertThat(resultIt.hasNext()).isFalse();
            assertThat(object).isEqualTo(name);
        }

        // cleanup
        sqlService.executeUpdate("DROP DATA CONNECTION " + dcName);
    }

    /**
     * Source : <a href=https://github.com/hazelcast/hazelcast/issues/24337">issue #24337</a>.
     */
    @Test
    public void given_mappingIsDeclaredWithDataConn_when_DataConnWasRemoved_then_success() throws Exception {
        // given
        String dcName = randomName();
        String mappingName = randomName();
        createTable(mappingName);
        Map<String, String> options = new HashMap<>();
        options.put("jdbcUrl", dbConnectionUrl);

        // when
        createDataConnection(instance(), dcName, "JDBC", false, options);
        createJdbcMappingUsingDataConnection(mappingName, dcName);
        sqlService.executeUpdate("DROP DATA CONNECTION " + dcName);

        // then
<<<<<<< HEAD
        assertRowsAnyOrder("SHOW DATA CONNECTIONS ", singletonList(new Row(TEST_DATABASE_REF, "jdbc",
                jsonArray("Table"))));
=======
        List<Row> showDataConnections = allRows("SHOW DATA CONNECTIONS ", sqlService);
        Row expectedConnection = (new Row(TEST_DATABASE_REF, singletonList("Table")));
        assertThat(showDataConnections).contains(expectedConnection);
>>>>>>> 5cc653ab

        // Ensure that engine is not broken after Data Connection removal with some unrelated query.
        List<Row> showMappings = allRows("SHOW MAPPINGS ", sqlService);
        assertThat(showMappings).contains(new Row(mappingName));

        // Mapping shouldn't provide data, since data connection was removed.
        assertThatThrownBy(() -> sqlService.execute("SELECT * FROM " + mappingName))
                .hasMessageContaining("com.hazelcast.core.HazelcastException: Data connection '"
                        + dcName + "' not found");

        // cleanup
        sqlService.executeUpdate("DROP MAPPING " + mappingName);
    }

    @Test
    public void when_dataConnectionIsAltered_then_mappingsConnectorTypesAreUpdated() throws Exception {
        // given
        String dcName = randomName();
        String mappingName = randomName();
        createTable(mappingName);

        // when
        createDataConnection(instance(), dcName, "JDBC", false, singletonMap("jdbcUrl", dbConnectionUrl));
        createJdbcMappingUsingDataConnection(mappingName, dcName);
        sqlService.executeUpdate("DROP DATA CONNECTION " + dcName);
        createDataConnection(instance(), dcName, "Kafka", false, singletonMap("A", "B"));

        // then
        assertRowsAnyOrder("SELECT * FROM information_schema.mappings ", singletonList(
                new Row(
                        "hazelcast",
                        "public",
                        mappingName,
                        '"' + mappingName + '"',
                        "Kafka",
                        "{}")));

        // cleanup
        sqlService.executeUpdate("DROP MAPPING " + mappingName);
        sqlService.executeUpdate("DROP DATA CONNECTION " + dcName);
    }

    @Test
    public void when_dataConnectionIsDropped_then_cachedPlansAreInvalidated() throws Exception {
        // given
        String dcName = randomName();
        String mappingName = randomName();
        createTable(mappingName);

        createDataConnection(instance(), dcName, "JDBC", false, singletonMap("jdbcUrl", dbConnectionUrl));
        createJdbcMappingUsingDataConnection(mappingName, dcName);
        // cache plan
        assertRowsAnyOrder("select count(*) from " + mappingName, new Row(0L));
        assertThat(sqlServiceImpl(instance()).getPlanCache().size()).isOne();

        // when
        sqlService.executeUpdate("DROP DATA CONNECTION " + dcName);

        // then
        assertThat(sqlServiceImpl(instance()).getPlanCache().size()).as("Plan should be invalidated").isZero();
        assertThatThrownBy(() -> sqlService.execute("select count(*) from " + mappingName).iterator().hasNext())
                .as("Cached plan is not used")
                .isInstanceOf(HazelcastSqlException.class)
                .hasMessageContaining("Mapping '" + mappingName + "' is invalid");

        // cleanup
        sqlService.executeUpdate("DROP MAPPING " + mappingName);
    }

    @Test
    public void when_dataConnectionIsAlteredToCorrect_then_usesNewConnectionType() throws Exception {
        // given
        String dcName = randomName();
        String mappingName = randomName();
        createTable(mappingName);

        createDataConnection(instance(), dcName, "JDBC", false, singletonMap("jdbcUrl", dbConnectionUrl));
        createJdbcMappingUsingDataConnection(mappingName, dcName);
        // cache plan with JDBC
        assertRowsAnyOrder("select count(*) from " + mappingName, new Row(0L));

        // when
        sqlService.executeUpdate("DROP DATA CONNECTION " + dcName);
        createDataConnection(instance(), dcName, "mongo", false,
                // create data connection that is correct enough to parse the query
                ImmutableMap.of("connectionString", "bad:12345", "database", "db",
                        "idColumn", "id")
        );

        // then
        assertThatThrownBy(() -> sqlService.execute("select count(*) from " + mappingName).iterator().hasNext())
                .as("Should detect change of data connection type")
                .isInstanceOf(HazelcastSqlException.class)
                .hasMessageContaining("Mongo connector allows only object types");

        // cleanup
        sqlService.executeUpdate("DROP MAPPING " + mappingName);
        sqlService.executeUpdate("DROP DATA CONNECTION " + dcName);
    }

    @Test
    public void createMappingAutoResolveColumns() throws Exception {
        createTable(tableName);

        execute("CREATE MAPPING " + tableName
                + " DATA CONNECTION " + TEST_DATABASE_REF
        );

        try (SqlResult result = sqlService.execute("SELECT * FROM " + tableName)) {
            SqlRowMetadata metadata = result.getRowMetadata();

            assertThat(metadata.getColumns())
                    .extracting(SqlColumnMetadata::getName)
                    .contains("id", "name");
        }
    }

    // TEXT is not a standard SQL column type. This test may not run on all DBs
    @Test
    public void createMappingWithTextColumnType() throws Exception {
        assumeThat(databaseProvider)
                .isInstanceOfAny(
                        MySQLDatabaseProvider.class,
                        PostgresDatabaseProvider.class,
                        H2DatabaseProvider.class
                );

        executeJdbc("CREATE TABLE " + tableName + " (id INTEGER NOT NULL,name TEXT NOT NULL)");

        insertItems(tableName, 1);

        assertThatCode(() ->
                execute("CREATE MAPPING myMapping "
                        + " EXTERNAL NAME " + tableName
                        + " ("
                        + "id INTEGER,"
                        + " name VARCHAR "
                        + ") "
                        + "DATA CONNECTION " + TEST_DATABASE_REF
                )
        ).doesNotThrowAnyException();

        assertRowsAnyOrder(
                "SELECT * FROM myMapping",
                singletonList(new Row(0, "name-0"))
        );
    }

    // Postgres + MySQL : Test that table in another DB exists
    @Test
    public void createMappingFails_tableExistInAnotherDatabase_externalNameOnlyTableName() throws SQLException {
        assumeThat(databaseProvider)
                .isInstanceOfAny(
                        MySQLDatabaseProvider.class,
                        PostgresDatabaseProvider.class
                );
        HazelcastInstance instance = instance();
        Config config = instance.getConfig();

        // Create table on first DB
        createTable(tableName);

        String newDBName = "db1";
        executeJdbc("CREATE DATABASE " + newDBName);

        // Add a new DB
        String newDbUrl = dbConnectionUrl.replace("com.hazelcast.jet.sql.impl.connector.jdbc.JdbcSqlTestSupport",
                newDBName);

        Properties properties = new Properties();
        properties.setProperty("jdbcUrl", newDbUrl);

        String NEW_TEST_DATABASE_REF = "testDatabaseRef1";

        config.addDataConnectionConfig(
                new DataConnectionConfig(NEW_TEST_DATABASE_REF)
                        .setType("jdbc")
                        .setProperties(properties)
        );

        // Create mapping to new DB. Table does not exist on new DB, and we should get an exception
        assertThatThrownBy(() -> execute(
                "CREATE MAPPING " + tableName + " EXTERNAL NAME " + tableName + " ("
                + " id INT, "
                + " name VARCHAR "
                + ") "
                + "DATA CONNECTION " + NEW_TEST_DATABASE_REF
        ))
                .isInstanceOf(HazelcastSqlException.class)
                .isInstanceOf(HazelcastSqlException.class)
                .hasMessageContaining("Could not execute readDbFields for table");
    }

    // Postgres : Test that table in another DB and explicit schema name exists
    @Test
    public void createMappingFails_tableExistInAnotherDatabase_externalNameFullName() throws SQLException {
        assumeThat(databaseProvider)
                .isInstanceOfAny(
                        PostgresDatabaseProvider.class
                );
        HazelcastInstance instance = instance();
        Config config = instance.getConfig();

        // Create table on first DB
        createTable(tableName);

        String newDBName = "db2";
        executeJdbc("CREATE DATABASE " + newDBName);

        // Add a new DB
        String newDbUrl = dbConnectionUrl.replace("com.hazelcast.jet.sql.impl.connector.jdbc.JdbcSqlTestSupport",
                newDBName);

        Properties properties = new Properties();
        properties.setProperty("jdbcUrl", newDbUrl);

        String NEW_TEST_DATABASE_REF = "testDatabaseRef2";

        config.addDataConnectionConfig(
                new DataConnectionConfig(NEW_TEST_DATABASE_REF)
                        .setType("jdbc")
                        .setProperties(properties)
        );

        // Create mapping to new DB. Table does not exist on new DB, and we should get an exception
        assertThatThrownBy(() -> execute(
                "CREATE MAPPING " + tableName + " EXTERNAL NAME " + newDBName + ".public." + tableName + " ("
                + " id INT, "
                + " name VARCHAR "
                + ") "
                + "DATA CONNECTION " + NEW_TEST_DATABASE_REF
        ))
                .isInstanceOf(HazelcastSqlException.class)
                .hasMessageContaining("Could not execute readDbFields for table");
    }
}<|MERGE_RESOLUTION|>--- conflicted
+++ resolved
@@ -337,14 +337,9 @@
         sqlService.executeUpdate("DROP DATA CONNECTION " + dcName);
 
         // then
-<<<<<<< HEAD
-        assertRowsAnyOrder("SHOW DATA CONNECTIONS ", singletonList(new Row(TEST_DATABASE_REF, "jdbc",
-                jsonArray("Table"))));
-=======
         List<Row> showDataConnections = allRows("SHOW DATA CONNECTIONS ", sqlService);
-        Row expectedConnection = (new Row(TEST_DATABASE_REF, singletonList("Table")));
+        Row expectedConnection = new Row(TEST_DATABASE_REF, "jdbc", jsonArray("Table"));
         assertThat(showDataConnections).contains(expectedConnection);
->>>>>>> 5cc653ab
 
         // Ensure that engine is not broken after Data Connection removal with some unrelated query.
         List<Row> showMappings = allRows("SHOW MAPPINGS ", sqlService);
