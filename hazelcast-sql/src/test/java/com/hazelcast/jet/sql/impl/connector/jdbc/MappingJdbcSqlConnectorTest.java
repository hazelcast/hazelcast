--- conflicted
+++ resolved
@@ -243,11 +243,7 @@
         Map<String, String> options = new HashMap<>();
         options.put("jdbcUrl", dbConnectionUrl);
 
-<<<<<<< HEAD
-        createDataLink(instance(), dlName, JdbcDataLink.class.getName(), false, options);
-=======
-        createDataLink(instance(), dlName, "JDBC", options);
->>>>>>> d8e94b42
+        createDataLink(instance(), dlName, "JDBC", false, options);
         InternalDataLinkService dlService = getNodeEngineImpl(instance()).getDataLinkService();
         assertThat(dlService.existsSqlDataLink(dlName)).isTrue();
 
