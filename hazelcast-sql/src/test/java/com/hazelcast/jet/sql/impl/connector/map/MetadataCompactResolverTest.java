/*
 * Copyright 2021 Hazelcast Inc.
 *
 * Licensed under the Hazelcast Community License (the "License");
 * you may not use this file except in compliance with the License.
 * You may obtain a copy of the License at
 *
 * http://hazelcast.com/hazelcast-community-license
 *
 * Unless required by applicable law or agreed to in writing, software
 * distributed under the License is distributed on an "AS IS" BASIS,
 * WITHOUT WARRANTIES OF ANY KIND, either express or implied.
 * See the License for the specific language governing permissions and
 * limitations under the License.
 */

package com.hazelcast.jet.sql.impl.connector.map;

import com.google.common.collect.ImmutableMap;
import com.hazelcast.config.SerializationConfig;
import com.hazelcast.internal.serialization.InternalSerializationService;
import com.hazelcast.internal.serialization.impl.DefaultSerializationServiceBuilder;
import com.hazelcast.internal.serialization.impl.compact.CompactTestUtil;
import com.hazelcast.internal.serialization.impl.compact.FieldDescriptor;
import com.hazelcast.internal.serialization.impl.compact.SchemaWriter;
import com.hazelcast.jet.sql.impl.connector.keyvalue.KvMetadata;
import com.hazelcast.jet.sql.impl.inject.CompactUpsertTargetDescriptor;
import com.hazelcast.nio.serialization.FieldKind;
import com.hazelcast.sql.impl.QueryException;
import com.hazelcast.sql.impl.extract.GenericQueryTargetDescriptor;
import com.hazelcast.sql.impl.extract.QueryPath;
import com.hazelcast.sql.impl.schema.MappingField;
import com.hazelcast.sql.impl.schema.map.MapTableField;
import com.hazelcast.sql.impl.type.QueryDataType;
import com.hazelcast.sql.impl.type.QueryDataTypeFamily;
import junitparams.JUnitParamsRunner;
import junitparams.Parameters;
import org.junit.Test;
import org.junit.runner.RunWith;

import java.util.Collections;
import java.util.List;
import java.util.Map;
import java.util.stream.Collectors;
import java.util.stream.Stream;

import static com.hazelcast.jet.sql.impl.connector.SqlConnector.OPTION_KEY_COMPACT_TYPE_NAME;
import static com.hazelcast.jet.sql.impl.connector.SqlConnector.OPTION_VALUE_COMPACT_TYPE_NAME;
import static com.hazelcast.jet.sql.impl.connector.map.MetadataCompactResolver.INSTANCE;
import static java.util.Arrays.asList;
import static java.util.Collections.emptyList;
import static java.util.Collections.singletonList;
import static org.assertj.core.api.Assertions.assertThat;
import static org.assertj.core.api.Assertions.assertThatThrownBy;
import static org.junit.Assert.assertEquals;

@RunWith(JUnitParamsRunner.class)
public class MetadataCompactResolverTest {

    @Test
    @Parameters({
            "true",
            "false"
    })
    public void test_columnListIsRequiredForCompact(boolean key) {
        InternalSerializationService ss = createSerializationService();

        Map<String, String> options =
                ImmutableMap.of((key ? OPTION_KEY_COMPACT_TYPE_NAME : OPTION_VALUE_COMPACT_TYPE_NAME), "testAll");

        // TODO: fix compact nested types support?
        assertThatThrownBy(() -> INSTANCE.resolveAndValidateFields(key, emptyList(), options, ss, null))
                .hasMessageContaining("Column list is required for Compact format");
    }

    @Test
    @Parameters({
            "true, __key",
            "false, this"
    })
    public void test_objectIsForbiddenForCompact(boolean key, String prefix) {
        InternalSerializationService ss = createSerializationService();

        Map<String, String> options =
                ImmutableMap.of((key ? OPTION_KEY_COMPACT_TYPE_NAME : OPTION_VALUE_COMPACT_TYPE_NAME), "testAll");

        List<MappingField> fields = asList(field("object", QueryDataType.OBJECT, prefix + ".object"));

        // TODO: fix compact nested types support?
        assertThatThrownBy(() -> INSTANCE.resolveAndValidateFields(key, fields, options, ss, null).collect(Collectors.toList()))
                .isInstanceOf(QueryException.class)
                .hasMessageContaining("Cannot derive Compact type for '" + QueryDataTypeFamily.OBJECT + "'");
    }

    @Test
    @Parameters({
            "true, __key",
            "false, this"
    })
    public void test_resolveFields(boolean key, String prefix) {
        InternalSerializationService ss = createSerializationService();
        Map<String, String> options =
                ImmutableMap.of((key ? OPTION_KEY_COMPACT_TYPE_NAME : OPTION_VALUE_COMPACT_TYPE_NAME), "testAll");

        List<MappingField> fields = asList(
                field("string", QueryDataType.VARCHAR, prefix + ".string"),
                field("character", QueryDataType.VARCHAR_CHARACTER, prefix + ".character"),
                field("boolean", QueryDataType.BOOLEAN, prefix + ".boolean"),
                field("byte", QueryDataType.TINYINT, prefix + ".byte"),
                field("short", QueryDataType.SMALLINT, prefix + ".short"),
                field("int", QueryDataType.INT, prefix + ".int"),
                field("long", QueryDataType.BIGINT, prefix + ".long"),
                field("float", QueryDataType.REAL, prefix + ".float"),
                field("double", QueryDataType.DOUBLE, prefix + ".double"),
                field("decimal", QueryDataType.DECIMAL, prefix + ".decimal"),
                field("time", QueryDataType.TIME, prefix + ".time"),
                field("date", QueryDataType.DATE, prefix + ".date"),
                field("timestamp", QueryDataType.TIMESTAMP, prefix + ".timestamp"),
                field("timestampTz", QueryDataType.TIMESTAMP_WITH_TZ_OFFSET_DATE_TIME, prefix + ".timestampTz")
        );

        // TODO: fix compact nested types support?
        Stream<MappingField> resolvedFields = MetadataCompactResolver.INSTANCE.resolveAndValidateFields(key, fields, options, ss, null);

        assertThat(resolvedFields).containsExactlyElementsOf(fields);
    }

    @Test
    @Parameters({
            "true, __key",
            "false, this"
    })
    public void test_typeNameIsRequiredToResolveFields(boolean key, String prefix) {
        InternalSerializationService ss = createSerializationService();

        Map<String, String> options = Collections.emptyMap();

        // TODO: fix compact nested types support?
        assertThatThrownBy(() -> INSTANCE.resolveAndValidateFields(key,
<<<<<<< HEAD
                singletonList(field("field", QueryDataType.INT, prefix + ".field")), options, ss, null))
                .hasMessageContaining("Unable to resolve table metadata. Missing ['typeName'] option");
=======
                singletonList(field("field", QueryDataType.INT, prefix + ".field")), options, ss))
                .hasMessageMatching("Unable to resolve table metadata\\. Missing '(key|value)CompactTypeName' option");
>>>>>>> 817afaa0
    }

    @Test
    @Parameters({
            "true, __key",
            "false, this"
    })
    public void when_duplicateExternalName_then_throws(boolean key, String prefix) {
        InternalSerializationService ss = createSerializationService();

        Map<String, String> options =
                ImmutableMap.of((key ? OPTION_KEY_COMPACT_TYPE_NAME : OPTION_VALUE_COMPACT_TYPE_NAME), "testAll");

        assertThatThrownBy(() -> MetadataPortableResolver.INSTANCE.resolveAndValidateFields(
                key,
                asList(
                        field("field1", QueryDataType.INT, prefix + ".field"),
                        field("field2", QueryDataType.VARCHAR, prefix + ".field")
                ),
                options,
                ss,
                // TODO: fix compact nested types support?
                null
        )).isInstanceOf(QueryException.class)
                .hasMessageMatching("Duplicate external name: (__key|this).field");
    }

    @Test
    @Parameters({
            "true, __key",
            "false, this"
    })
    public void test_resolveMetadata(boolean key, String prefix) {
        KvMetadata metadata = INSTANCE.resolveMetadata(
                key,
                asList(
                        field("boolean", QueryDataType.BOOLEAN, prefix + ".boolean"),
                        field("byte", QueryDataType.TINYINT, prefix + ".byte"),
                        field("short", QueryDataType.SMALLINT, prefix + ".short"),
                        field("int", QueryDataType.INT, prefix + ".int"),
                        field("long", QueryDataType.BIGINT, prefix + ".long"),
                        field("float", QueryDataType.REAL, prefix + ".float"),
                        field("double", QueryDataType.DOUBLE, prefix + ".double"),
                        field("decimal", QueryDataType.DECIMAL, prefix + ".decimal"),
                        field("string", QueryDataType.VARCHAR, prefix + ".string"),
                        field("time", QueryDataType.TIME, prefix + ".time"),
                        field("date", QueryDataType.DATE, prefix + ".date"),
                        field("timestamp", QueryDataType.TIMESTAMP, prefix + ".timestamp"),
                        field("timestampTz", QueryDataType.TIMESTAMP_WITH_TZ_OFFSET_DATE_TIME, prefix + ".timestampTz")
                ),
                ImmutableMap.of((key ? OPTION_KEY_COMPACT_TYPE_NAME : OPTION_VALUE_COMPACT_TYPE_NAME), "test"),
                createSerializationService(),
                null // TODO: fix compact nested types support?
        );

        assertThat(metadata.getFields()).containsExactly(
                new MapTableField("boolean", QueryDataType.BOOLEAN, false, QueryPath.create(prefix + ".boolean")),
                new MapTableField("byte", QueryDataType.TINYINT, false, QueryPath.create(prefix + ".byte")),
                new MapTableField("short", QueryDataType.SMALLINT, false, QueryPath.create(prefix + ".short")),
                new MapTableField("int", QueryDataType.INT, false, QueryPath.create(prefix + ".int")),
                new MapTableField("long", QueryDataType.BIGINT, false, QueryPath.create(prefix + ".long")),
                new MapTableField("float", QueryDataType.REAL, false, QueryPath.create(prefix + ".float")),
                new MapTableField("double", QueryDataType.DOUBLE, false, QueryPath.create(prefix + ".double")),
                new MapTableField("decimal", QueryDataType.DECIMAL, false, QueryPath.create(prefix + ".decimal")),
                new MapTableField("string", QueryDataType.VARCHAR, false, QueryPath.create(prefix + ".string")),
                new MapTableField("time", QueryDataType.TIME, false, QueryPath.create(prefix + ".time")),
                new MapTableField("date", QueryDataType.DATE, false, QueryPath.create(prefix + ".date")),
                new MapTableField("timestamp", QueryDataType.TIMESTAMP, false, QueryPath.create(prefix + ".timestamp")),
                new MapTableField(
                        "timestampTz",
                        QueryDataType.TIMESTAMP_WITH_TZ_OFFSET_DATE_TIME,
                        false,
                        QueryPath.create(prefix + ".timestampTz")
                ),
                new MapTableField(prefix, QueryDataType.OBJECT, true, QueryPath.create(prefix))
        );
        assertThat(metadata.getQueryTargetDescriptor()).isEqualTo(GenericQueryTargetDescriptor.DEFAULT);
        SchemaWriter schemaWriter = new SchemaWriter("test");
        schemaWriter.addField(new FieldDescriptor("boolean", FieldKind.NULLABLE_BOOLEAN));
        schemaWriter.addField(new FieldDescriptor("byte", FieldKind.NULLABLE_INT8));
        schemaWriter.addField(new FieldDescriptor("short", FieldKind.NULLABLE_INT16));
        schemaWriter.addField(new FieldDescriptor("int", FieldKind.NULLABLE_INT32));
        schemaWriter.addField(new FieldDescriptor("long", FieldKind.NULLABLE_INT64));
        schemaWriter.addField(new FieldDescriptor("float", FieldKind.NULLABLE_FLOAT32));
        schemaWriter.addField(new FieldDescriptor("double", FieldKind.NULLABLE_FLOAT64));
        schemaWriter.addField(new FieldDescriptor("decimal", FieldKind.DECIMAL));
        schemaWriter.addField(new FieldDescriptor("string", FieldKind.STRING));
        schemaWriter.addField(new FieldDescriptor("time", FieldKind.TIME));
        schemaWriter.addField(new FieldDescriptor("date", FieldKind.DATE));
        schemaWriter.addField(new FieldDescriptor("timestamp", FieldKind.TIMESTAMP));
        schemaWriter.addField(new FieldDescriptor("timestampTz", FieldKind.TIMESTAMP_WITH_TIMEZONE));
        assertEquals(metadata.getUpsertTargetDescriptor(), new CompactUpsertTargetDescriptor(schemaWriter.build()));
    }

    private static InternalSerializationService createSerializationService() {
        SerializationConfig serializationConfig = new SerializationConfig();
        serializationConfig.getCompactSerializationConfig().setEnabled(true);
        return new DefaultSerializationServiceBuilder().setSchemaService(CompactTestUtil.createInMemorySchemaService())
                .setConfig(serializationConfig).build();
    }

    private static MappingField field(String name, QueryDataType type, String externalName) {
        return new MappingField(name, type, externalName);
    }
}<|MERGE_RESOLUTION|>--- conflicted
+++ resolved
@@ -137,13 +137,8 @@
 
         // TODO: fix compact nested types support?
         assertThatThrownBy(() -> INSTANCE.resolveAndValidateFields(key,
-<<<<<<< HEAD
                 singletonList(field("field", QueryDataType.INT, prefix + ".field")), options, ss, null))
-                .hasMessageContaining("Unable to resolve table metadata. Missing ['typeName'] option");
-=======
-                singletonList(field("field", QueryDataType.INT, prefix + ".field")), options, ss))
                 .hasMessageMatching("Unable to resolve table metadata\\. Missing '(key|value)CompactTypeName' option");
->>>>>>> 817afaa0
     }
 
     @Test
