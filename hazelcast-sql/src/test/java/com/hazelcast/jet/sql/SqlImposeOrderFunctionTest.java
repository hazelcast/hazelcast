/*
 * Copyright 2021 Hazelcast Inc.
 *
 * Licensed under the Hazelcast Community License (the "License");
 * you may not use this file except in compliance with the License.
 * You may obtain a copy of the License at
 *
 * http://hazelcast.com/hazelcast-community-license
 *
 * Unless required by applicable law or agreed to in writing, software
 * distributed under the License is distributed on an "AS IS" BASIS,
 * WITHOUT WARRANTIES OF ANY KIND, either express or implied.
 * See the License for the specific language governing permissions and
 * limitations under the License.
 */

package com.hazelcast.jet.sql;

import com.hazelcast.jet.sql.impl.connector.test.TestStreamSqlConnector;
import com.hazelcast.sql.SqlService;
import com.hazelcast.sql.impl.type.QueryDataTypeFamily;
import junitparams.JUnitParamsRunner;
import junitparams.Parameters;
import org.junit.BeforeClass;
import org.junit.Test;
import org.junit.runner.RunWith;

import java.io.IOException;
import java.util.Arrays;

import static com.hazelcast.jet.sql.impl.connector.test.TestStreamSqlConnector.date;
import static com.hazelcast.jet.sql.impl.connector.test.TestStreamSqlConnector.time;
import static com.hazelcast.jet.sql.impl.connector.test.TestStreamSqlConnector.timestamp;
import static com.hazelcast.jet.sql.impl.connector.test.TestStreamSqlConnector.timestampTz;
import static com.hazelcast.sql.impl.type.QueryDataTypeFamily.BIGINT;
import static com.hazelcast.sql.impl.type.QueryDataTypeFamily.DATE;
import static com.hazelcast.sql.impl.type.QueryDataTypeFamily.DECIMAL;
import static com.hazelcast.sql.impl.type.QueryDataTypeFamily.DOUBLE;
import static com.hazelcast.sql.impl.type.QueryDataTypeFamily.INTEGER;
import static com.hazelcast.sql.impl.type.QueryDataTypeFamily.REAL;
import static com.hazelcast.sql.impl.type.QueryDataTypeFamily.SMALLINT;
import static com.hazelcast.sql.impl.type.QueryDataTypeFamily.TIME;
import static com.hazelcast.sql.impl.type.QueryDataTypeFamily.TIMESTAMP;
import static com.hazelcast.sql.impl.type.QueryDataTypeFamily.TIMESTAMP_WITH_TIME_ZONE;
import static com.hazelcast.sql.impl.type.QueryDataTypeFamily.TINYINT;
import static com.hazelcast.sql.impl.type.QueryDataTypeFamily.VARCHAR;
import static java.util.Arrays.asList;
import static java.util.Collections.singletonList;
import static java.util.stream.Collectors.toList;
import static org.assertj.core.api.Assertions.assertThatThrownBy;

@RunWith(JUnitParamsRunner.class)
public class SqlImposeOrderFunctionTest extends SqlTestSupport {

    private static SqlService sqlService;

    @BeforeClass
    public static void setUpClass() throws IOException {
        initialize(1, null);
        sqlService = instance().getSql();
    }

    @SuppressWarnings("unused")
    private Object[] validArguments() {
        return new Object[]{
                new Object[]{
                        TINYINT,
                        "1",
                        row((byte) 0), row((byte) 2)
                },
                new Object[]{
                        SMALLINT,
                        "2",
                        row((short) 0), row((short) 2)
                },
                new Object[]{
                        INTEGER,
                        "3",
                        row(0), row(2)
                },
                new Object[]{
                        BIGINT,
                        "4",
                        row(0L), row(2L)
                },
                new Object[]{
                        TIME,
                        "INTERVAL '0.005' SECOND",
                        row(time(0)), row(time(2))
                },
                new Object[]{
                        DATE,
                        "INTERVAL '0.006' SECOND",
                        row(date(0)), row(date(2))
                },
                new Object[]{
                        TIMESTAMP,
                        "INTERVAL '0.007' SECOND",
                        row(timestamp(0)), row(timestamp(2))
                },
                new Object[]{
                        TIMESTAMP_WITH_TIME_ZONE,
                        "INTERVAL '0.008' SECOND",
                        row(timestampTz(0)), row(timestampTz(2))
                },
        };
    }

    @Test
    @Parameters(method = "validArguments")
    public void test_validArguments(QueryDataTypeFamily orderingColumnType, String maxLag, Object[]... values) {
        String name = randomName();
        TestStreamSqlConnector.create(sqlService, name, singletonList("ts"), singletonList(orderingColumnType), values);

        assertRowsEventuallyInAnyOrder(
                "SELECT * FROM " +
                        "TABLE(IMPOSE_ORDER(TABLE(" + name + "), DESCRIPTOR(ts), " + maxLag + "))",
                Arrays.stream(values).map(Row::new).collect(toList())
        );
    }

    @SuppressWarnings("unused")
    private Object[] invalidArguments() {
        return new Object[]{
                new Object[]{TINYINT, "INTERVAL '0.001' SECOND"},
                new Object[]{SMALLINT, "INTERVAL '0.002' SECOND"},
                new Object[]{INTEGER, "INTERVAL '0.003' SECOND"},
                new Object[]{BIGINT, "INTERVAL '0.004' SECOND"},
                new Object[]{DECIMAL, "INTERVAL '0.005' SECOND"},
                new Object[]{DECIMAL, "6"},
                new Object[]{REAL, "INTERVAL '0.007' SECOND"},
                new Object[]{REAL, "8"},
                new Object[]{DOUBLE, "INTERVAL '0.009' SECOND"},
                new Object[]{DOUBLE, "10"},
                new Object[]{TIME, "11"},
                new Object[]{DATE, "12"},
                new Object[]{TIMESTAMP, "13"},
                new Object[]{TIMESTAMP_WITH_TIME_ZONE, "14"},
        };
    }

    @Test
    @Parameters(method = "invalidArguments")
    public void test_invalidArguments(QueryDataTypeFamily orderingColumnType, String maxLag) {
        String name = randomName();
        TestStreamSqlConnector.create(sqlService, name, singletonList("ts"), singletonList(orderingColumnType));

        assertThatThrownBy(() -> sqlService.execute("SELECT * FROM " +
                "TABLE(IMPOSE_ORDER(TABLE(" + name + "), DESCRIPTOR(ts), " + maxLag + "))")
        ).hasMessageContaining("Cannot apply 'IMPOSE_ORDER' function to [ROW, COLUMN_LIST");
    }

    @Test
    public void test_layeredInvocations() {
        String name = createTable();

        assertThatThrownBy(() -> sqlService.execute(
                "SELECT * FROM " +
                        "TABLE(IMPOSE_ORDER(" +
                        "  (SELECT * FROM" +
                        "    TABLE(IMPOSE_ORDER(" +
                        "      TABLE(" + name + ")" +
                        "      , DESCRIPTOR(ts)" +
                        "      , INTERVAL '0.001' SECOND" +
                        "    ))" +
                        "  )" +
                        "  , DESCRIPTOR(ts)" +
                        "  , INTERVAL '0.002' SECOND" +
                        "))"
        )).hasMessageContaining("Multiple ordering functions are not supported");
    }

    @Test
    public void test_singleColumn() {
        String name = createTable();

        assertThatThrownBy(() -> sqlService.execute("SELECT * FROM " +
                "TABLE(IMPOSE_ORDER(TABLE(" + name + "), DESCRIPTOR(), INTERVAL '0.001' SECOND))")
        ).hasMessageContaining("You must specify single ordering column");
        assertThatThrownBy(() -> sqlService.execute("SELECT * FROM " +
                "TABLE(IMPOSE_ORDER(TABLE(" + name + "), DESCRIPTOR(ts, ts), INTERVAL '0.001' SECOND))")
        ).hasMessageContaining("You must specify single ordering column");
    }

    @Test
    public void test_filteredInput() {
        String name = createTable(
                row(timestampTz(0), "Alice"),
                row(timestampTz(1), null),
                row(timestampTz(2), "Bob")
        );

        assertRowsEventuallyInAnyOrder(
                "SELECT * FROM " +
                        "TABLE(IMPOSE_ORDER(" +
                        "  (SELECT * FROM " + name + " WHERE name != 'Alice')" +
                        "  , DESCRIPTOR(ts)" +
                        "  , INTERVAL '0.001' SECOND" +
                        "))",
                singletonList(new Row(timestampTz(2), "Bob"))
        );
    }

    @Test
    public void test_projectedInput() {
        String name = createTable(
                row(timestampTz(0), "Alice"),
                row(timestampTz(1), null),
                row(timestampTz(2), "Bob")
        );

        assertRowsEventuallyInAnyOrder(
                "SELECT * FROM " +
                        "TABLE(IMPOSE_ORDER(" +
                        "  (SELECT ts FROM " + name + ")" +
                        "  , DESCRIPTOR(ts)" +
                        "  , INTERVAL '0.001' SECOND" +
                        "))",
                asList(
                        new Row(timestampTz(0)),
                        new Row(timestampTz(1)),
                        new Row(timestampTz(2))
                )
        );
    }

    @Test
    public void test_filteredAndProjectedInput() {
        String name = createTable(
                row(timestampTz(0), "Alice"),
                row(timestampTz(1), null),
                row(timestampTz(2), "Bob")
        );

        assertRowsEventuallyInAnyOrder(
                "SELECT * FROM " +
                        "TABLE(IMPOSE_ORDER(" +
                        "  (SELECT ts FROM " + name + " WHERE name != 'Alice')" +
                        "  , DESCRIPTOR(ts)" +
                        "  , INTERVAL '0.001' SECOND" +
                        "))",
                singletonList(new Row(timestampTz(2)))
        );
    }

    @Test
    public void test_projectionThatCannotBePushedDown() {
        String name = createTable();

        assertThatThrownBy(() -> sqlService.execute(
                "SELECT * FROM " +
                        "TABLE(IMPOSE_ORDER(" +
                        "  (SELECT ts + INTERVAL '0.001' SECOND AS ts, name  FROM " + name + ")" +
                        "  , DESCRIPTOR(ts)" +
                        "  , INTERVAL '0.001' SECOND" +
                        "))"
        )).hasMessageContaining("Ordering function cannot be applied to input table");
    }

    @Test
    public void test_namedParameters() {
        String name = createTable(
                row(timestampTz(0), "Alice"),
                row(timestampTz(1), null),
                row(timestampTz(2), "Bob")
        );

        assertRowsEventuallyInAnyOrder(
                "SELECT * FROM " +
                        "TABLE(IMPOSE_ORDER(" +
                        "  \"lag\" => INTERVAL '0.001' SECOND" +
<<<<<<< HEAD
                        "  , input => (TABLE " + name + ")" +
                        "  , timeCol => DESCRIPTOR(ts)" +
=======
                        "  , input => (TABLE(" + name + "))" +
                        "  , \"column\" => DESCRIPTOR(ts)" +
>>>>>>> c1bf0f30
                        "))",
                asList(
                        new Row(timestampTz(0), "Alice"),
                        new Row(timestampTz(1), null),
                        new Row(timestampTz(2), "Bob")
                )
        );
    }

    private static Object[] row(Object... values) {
        return values;
    }

    private static String createTable(Object[]... values) {
        String name = randomName();
        TestStreamSqlConnector.create(
                sqlService,
                name,
                asList("ts", "name"),
                asList(TIMESTAMP_WITH_TIME_ZONE, VARCHAR),
                values
        );
        return name;
    }
}<|MERGE_RESOLUTION|>--- conflicted
+++ resolved
@@ -269,13 +269,8 @@
                 "SELECT * FROM " +
                         "TABLE(IMPOSE_ORDER(" +
                         "  \"lag\" => INTERVAL '0.001' SECOND" +
-<<<<<<< HEAD
-                        "  , input => (TABLE " + name + ")" +
+                        "  , input => (TABLE(" + name + "))" +
                         "  , timeCol => DESCRIPTOR(ts)" +
-=======
-                        "  , input => (TABLE(" + name + "))" +
-                        "  , \"column\" => DESCRIPTOR(ts)" +
->>>>>>> c1bf0f30
                         "))",
                 asList(
                         new Row(timestampTz(0), "Alice"),
