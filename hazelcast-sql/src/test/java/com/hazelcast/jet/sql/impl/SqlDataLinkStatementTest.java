/*
 * Copyright 2023 Hazelcast Inc.
 *
 * Licensed under the Hazelcast Community License (the "License");
 * you may not use this file except in compliance with the License.
 * You may obtain a copy of the License at
 *
 * http://hazelcast.com/hazelcast-community-license
 *
 * Unless required by applicable law or agreed to in writing, software
 * distributed under the License is distributed on an "AS IS" BASIS,
 * WITHOUT WARRANTIES OF ANY KIND, either express or implied.
 * See the License for the specific language governing permissions and
 * limitations under the License.
 */

package com.hazelcast.jet.sql.impl;

import com.hazelcast.config.DataLinkConfig;
import com.hazelcast.core.HazelcastException;
import com.hazelcast.datalink.DataLink;
import com.hazelcast.datalink.impl.DataLinkTestUtil.DummyDataLink;
import com.hazelcast.datalink.impl.InternalDataLinkService;
import com.hazelcast.jet.sql.SqlTestSupport;
import com.hazelcast.test.HazelcastSerialClassRunner;
import com.hazelcast.test.annotation.ParallelJVMTest;
import com.hazelcast.test.annotation.QuickTest;
import org.junit.Before;
import org.junit.BeforeClass;
import org.junit.Test;
import org.junit.experimental.categories.Category;
import org.junit.runner.RunWith;

import static org.assertj.core.api.Assertions.assertThat;
import static org.assertj.core.api.Assertions.assertThatThrownBy;
import static org.junit.Assert.assertNotNull;
import static org.junit.Assert.assertNull;

@RunWith(HazelcastSerialClassRunner.class)
@Category({QuickTest.class, ParallelJVMTest.class})
public class SqlDataLinkStatementTest extends SqlTestSupport {
    private String lineSeparator = System.lineSeparator();
    private InternalDataLinkService[] dataLinkServices;

    @BeforeClass
    public static void beforeClass() throws Exception {
        initialize(2, null);
    }

    @Before
    public void setUp() throws Exception {
        dataLinkServices = new InternalDataLinkService[instances().length];
        for (int i = 0; i < instances().length; i++) {
            dataLinkServices[i] = getNodeEngineImpl(instances()[i]).getDataLinkService();
        }
    }

    @Test
    public void when_createDataLink_then_success() {
        String dlName = randomName();
        instance().getSql().execute("CREATE DATA LINK " + dlName
                + " TYPE \"" + DummyDataLink.class.getName() + "\" "
                + " NOT SHARED "
                + " OPTIONS ('b' = 'c')");

        for (InternalDataLinkService dataLinkService : dataLinkServices) {
            DataLink dataLink = dataLinkService.getAndRetainDataLink(dlName, DummyDataLink.class);
            assertThat(dataLink).isNotNull();
            assertThat(dataLink.getConfig().getClassName()).isEqualTo(DummyDataLink.class.getName());
            assertThat(dataLink.getConfig().isShared()).isFalse();
            assertThat(dataLink.getConfig().getProperties()).containsEntry("b", "c");
        }
    }

    @Test
    public void when_createSharedDataLink_then_success() {
        String dlName = randomName();
        instance().getSql().execute("CREATE DATA LINK " + dlName
                + " TYPE \"" + DummyDataLink.class.getName() + "\" "
                + " SHARED "
                + " OPTIONS ('b' = 'c')");

        for (InternalDataLinkService dataLinkService : dataLinkServices) {
            DataLink dataLink = dataLinkService.getAndRetainDataLink(dlName, DummyDataLink.class);
            assertThat(dataLink).isNotNull();
            assertThat(dataLink.getConfig().getClassName()).isEqualTo(DummyDataLink.class.getName());
            assertThat(dataLink.getConfig().isShared()).isTrue();
            assertThat(dataLink.getConfig().getProperties()).containsEntry("b", "c");
        }
    }

    @Test
    public void when_createDataLinkInWrongNameSpace_then_throws() {
        String dlName = randomName();
        assertThatThrownBy(() ->
                instance().getSql().execute("CREATE DATA LINK hazelcast.yyy." + dlName
                        + " TYPE \"" + DummyDataLink.class.getName() + "\" "
                        + " NOT SHARED "
                        + " OPTIONS ('b' = 'c')"))
                .isInstanceOf(HazelcastException.class)
                .hasMessageContaining("The data link must be created in the \"public\" schema");
    }

    @Test
    public void when_createDataLinkIfAlreadyExists_then_throws() {
        String dlName = randomName();
        instance().getSql().execute("CREATE DATA LINK " + dlName
                + " TYPE \"" + DummyDataLink.class.getName() + "\" "
                + " NOT SHARED "
                + " OPTIONS ('b' = 'c')");

        for (InternalDataLinkService dataLinkService : dataLinkServices) {
            DataLink dataLink = dataLinkService.getAndRetainDataLink(dlName, DummyDataLink.class);
            assertThat(dataLink).isNotNull();
        }

        assertThatThrownBy(() ->
                instance().getSql().execute("CREATE DATA LINK " + dlName
                        + " TYPE \"" + DummyDataLink.class.getName() + "\" "
                        + " NOT SHARED "
                        + " OPTIONS ('b' = 'c')"))
                .isInstanceOf(HazelcastException.class)
                .hasMessageContaining("Data link already exists: " + dlName);
    }

    @Test
    public void when_createDataLinkIfAlreadyExistsCreatedByConfig_then_throws() {
        String dlName = randomName();
        DataLinkConfig dataLinkConfig = new DataLinkConfig(dlName)
                .setClassName(DummyDataLink.class.getName())
                .setProperty("b", "c");
        for (InternalDataLinkService dataLinkService : dataLinkServices) {
            dataLinkService.createConfigDataLink(dataLinkConfig);
        }

        assertThatThrownBy(() ->
                instance().getSql().execute("CREATE DATA LINK " + dlName
                        + " TYPE \"" + DummyDataLink.class.getName() + "\" "
                        + " NOT SHARED "
                        + " OPTIONS ('b' = 'c')"))
                .isInstanceOf(HazelcastException.class)
                .hasMessageContaining("Cannot replace a data link created from configuration");
    }

    @Test
    public void when_createDataLinkWithoutType_then_throws() {
        String dlName = randomName();
        assertThatThrownBy(() ->
                instance().getSql().execute("CREATE DATA LINK " + dlName))
                .isInstanceOf(HazelcastException.class)
                .hasMessageContaining("Was expecting one of:" + System.lineSeparator() + "    \"TYPE\" ...");
    }

    @Test
    public void when_createdDataLinkCreatedAfterMappingWithSameName_then_success() {
        String dlName = randomName();
        createMapping(dlName, int.class, int.class);
        instance().getSql().execute("CREATE DATA LINK " + dlName
                + " TYPE \"" + DummyDataLink.class.getName() + "\" "
                + " NOT SHARED "
                + " OPTIONS ('b' = 'c')");
        for (InternalDataLinkService dataLinkService : dataLinkServices) {
            DataLink dataLink = dataLinkService.getAndRetainDataLink(dlName, DummyDataLink.class);
            assertThat(dataLink).isNotNull();
        }
    }

    @Test
<<<<<<< HEAD
=======
    public void when_createDataLinkWithoutOptions_then_success() {
        String dlName = randomName();

        instance().getSql().execute("CREATE DATA LINK " + dlName
                + " TYPE \"" + DummyDataLink.class.getName() + "\" ");

        for (InternalDataLinkService dataLinkService : dataLinkServices) {
            DataLink dataLink = dataLinkService.getAndRetainDataLink(dlName, DummyDataLink.class);
            assertThat(dataLink).isNotNull();
        }
    }

    @Test
>>>>>>> 42bff1df
    public void when_dropDataLink_then_success() {
        String dlName1 = randomName();
        String dlName2 = randomName();

        instance().getSql().execute("CREATE DATA LINK " + dlName1
                + " TYPE \"" + DummyDataLink.class.getName() + "\" "
                + " NOT SHARED "
                + " OPTIONS ('b' = 'c')");
        instance().getSql().execute("CREATE DATA LINK " + dlName2
                + " TYPE \"" + DummyDataLink.class.getName() + "\" "
                + " NOT SHARED "
                + " OPTIONS ('b' = 'c')");

        instance().getSql().execute("DROP DATA LINK " + dlName1);
        instance().getSql().execute("DROP DATA LINK IF EXISTS " + dlName2);

        for (InternalDataLinkService dataLinkService : dataLinkServices) {
            assertThatThrownBy(() ->
                    dataLinkService.getAndRetainDataLink(dlName1, DummyDataLink.class))
                    .isInstanceOf(HazelcastException.class)
                    .hasMessageContaining("Data link '" + dlName1 + "' not found");

            assertThatThrownBy(() ->
                    dataLinkService.getAndRetainDataLink(dlName2, DummyDataLink.class))
                    .isInstanceOf(HazelcastException.class)
                    .hasMessageContaining("Data link '" + dlName2 + "' not found");
        }
    }

    @Test
    public void when_dropDataLinkCreatedByConfig_then_throw() {
        String dlName = randomName();

        DataLinkConfig dataLinkConfig = new DataLinkConfig(dlName)
                .setClassName(DummyDataLink.class.getName())
                .setProperty("b", "c");
        for (InternalDataLinkService dataLinkService : dataLinkServices) {
            dataLinkService.createConfigDataLink(dataLinkConfig);
        }

        assertThatThrownBy(() ->
                instance().getSql().execute("DROP DATA LINK " + dlName))
                .isInstanceOf(HazelcastException.class)
                .hasMessageContaining("is configured via Config and can't be removed");
    }

    @Test
    public void when_dropNonExistentDataLink_withIfExists_then_success() {
        // this should throw no error
        instance().getSql().execute("DROP DATA LINK IF EXISTS " + randomName());
    }

    @Test
    public void when_dropNonExistentDataLink_withoutIfExists_then_throws() {
        String dlName = randomName();
        assertThatThrownBy(() ->
                instance().getSql().execute("DROP DATA LINK " + dlName))
                .isInstanceOf(HazelcastException.class)
                .hasMessageContaining("Data link does not exist");
    }

    @Test
    public void when_createIfNotExists_then_notOverwritten() {
        String dlName = randomName();
        instance().getSql().execute("CREATE DATA LINK " + dlName
                + " TYPE \"" + DummyDataLink.class.getName() + "\" "
                + " NOT SHARED "
                + " OPTIONS ('b' = 'c')");

        instance().getSql().execute("CREATE DATA LINK IF NOT EXISTS " + dlName
                + " TYPE \"" + DummyDataLink.class.getName() + "\" "
                + " NOT SHARED "
                + " OPTIONS ('d' = 'e')");

        for (InternalDataLinkService dataLinkService : dataLinkServices) {
            DummyDataLink link = dataLinkService.getAndRetainDataLink(dlName, DummyDataLink.class);
            assertNotNull(link.options().get("b"));
            assertNull(link.options().get("d"));
        }
    }
}<|MERGE_RESOLUTION|>--- conflicted
+++ resolved
@@ -166,22 +166,19 @@
     }
 
     @Test
-<<<<<<< HEAD
-=======
     public void when_createDataLinkWithoutOptions_then_success() {
         String dlName = randomName();
 
         instance().getSql().execute("CREATE DATA LINK " + dlName
-                + " TYPE \"" + DummyDataLink.class.getName() + "\" ");
-
-        for (InternalDataLinkService dataLinkService : dataLinkServices) {
-            DataLink dataLink = dataLinkService.getAndRetainDataLink(dlName, DummyDataLink.class);
-            assertThat(dataLink).isNotNull();
-        }
-    }
-
-    @Test
->>>>>>> 42bff1df
+                + " TYPE \"" + DummyDataLink.class.getName() + "\" SHARED ");
+
+        for (InternalDataLinkService dataLinkService : dataLinkServices) {
+            DataLink dataLink = dataLinkService.getAndRetainDataLink(dlName, DummyDataLink.class);
+            assertThat(dataLink).isNotNull();
+        }
+    }
+
+    @Test
     public void when_dropDataLink_then_success() {
         String dlName1 = randomName();
         String dlName2 = randomName();
