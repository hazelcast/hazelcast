/*
 * Copyright 2023 Hazelcast Inc.
 *
 * Licensed under the Hazelcast Community License (the "License");
 * you may not use this file except in compliance with the License.
 * You may obtain a copy of the License at
 *
 * http://hazelcast.com/hazelcast-community-license
 *
 * Unless required by applicable law or agreed to in writing, software
 * distributed under the License is distributed on an "AS IS" BASIS,
 * WITHOUT WARRANTIES OF ANY KIND, either express or implied.
 * See the License for the specific language governing permissions and
 * limitations under the License.
 */

package com.hazelcast.jet.sql.impl;

import com.hazelcast.config.DataLinkConfig;
import com.hazelcast.core.HazelcastException;
import com.hazelcast.datalink.DataLink;
import com.hazelcast.datalink.impl.DataLinkTestUtil.DummyDataLink;
import com.hazelcast.datalink.impl.InternalDataLinkService;
import com.hazelcast.jet.sql.SqlTestSupport;
import org.junit.Before;
import org.junit.BeforeClass;
import org.junit.Test;

import static org.assertj.core.api.Assertions.assertThat;
import static org.assertj.core.api.Assertions.assertThatThrownBy;
import static org.junit.Assert.assertNotNull;
import static org.junit.Assert.assertNull;

public class SqlDataLinkStatementTest extends SqlTestSupport {
    private InternalDataLinkService[] dataLinkServices;

    @BeforeClass
    public static void beforeClass() throws Exception {
        initialize(2, null);
    }

    @Before
    public void setUp() throws Exception {
        dataLinkServices = new InternalDataLinkService[instances().length];
        for (int i = 0; i < instances().length; i++) {
            dataLinkServices[i] = getNodeEngineImpl(instances()[i]).getDataLinkService();
        }
    }

    @Test
    public void when_createDataLink_then_success() {
        String dlName = randomName();
        instance().getSql().execute("CREATE DATA LINK " + dlName
                + " TYPE \"DUMMY\" "
                + " OPTIONS ('b' = 'c')");

        for (InternalDataLinkService dataLinkService : dataLinkServices) {
            DataLink dataLink = dataLinkService.getAndRetainDataLink(dlName, DummyDataLink.class);
            assertThat(dataLink).isNotNull();
            assertThat(dataLink.getConfig().getClassName()).isEqualTo(DummyDataLink.class.getName());
            assertThat(dataLink.getConfig().getProperties()).containsEntry("b", "c");
        }
    }

    @Test
    public void when_createDataLinkInWrongNameSpace_then_throws() {
        String dlName = randomName();
        assertThatThrownBy(() ->
                instance().getSql().execute("CREATE DATA LINK hazelcast.yyy." + dlName
                        + " TYPE \"DUMMY\" "
                        + " OPTIONS ('b' = 'c')"))
                .isInstanceOf(HazelcastException.class)
                .hasMessageContaining("The data link must be created in the \"public\" schema");
    }

    @Test
    public void when_createDataLinkIfAlreadyExists_then_throws() {
        String dlName = randomName();
        instance().getSql().execute("CREATE DATA LINK " + dlName
                + " TYPE \"DUMMY\" "
                + " OPTIONS ('b' = 'c')");

        for (InternalDataLinkService dataLinkService : dataLinkServices) {
            DataLink dataLink = dataLinkService.getAndRetainDataLink(dlName, DummyDataLink.class);
            assertThat(dataLink).isNotNull();
        }

        assertThatThrownBy(() ->
                instance().getSql().execute("CREATE DATA LINK " + dlName
                        + " TYPE \"DUMMY\" "
                        + " OPTIONS ('b' = 'c')"))
                .isInstanceOf(HazelcastException.class)
                .hasMessageContaining("Data link already exists: " + dlName);
    }

    @Test
    public void when_createDataLinkIfAlreadyExistsCreatedByConfig_then_throws() {
        String dlName = randomName();
        DataLinkConfig dataLinkConfig = new DataLinkConfig(dlName)
                .setClassName(DummyDataLink.class.getName())
                .setProperty("b", "c");
        for (InternalDataLinkService dataLinkService : dataLinkServices) {
            dataLinkService.createConfigDataLink(dataLinkConfig);
        }

        assertThatThrownBy(() ->
                instance().getSql().execute("CREATE DATA LINK " + dlName
                        + " TYPE \"DUMMY\" "
                        + " OPTIONS ('b' = 'c')"))
                .isInstanceOf(HazelcastException.class)
                .hasMessageContaining("Cannot replace a data link created from configuration");
    }

    @Test
    public void when_createDataLinkWithoutType_then_throws() {
        String dlName = randomName();
        assertThatThrownBy(() ->
                instance().getSql().execute("CREATE DATA LINK " + dlName))
                .isInstanceOf(HazelcastException.class)
                .hasMessageContaining("Was expecting one of:" + System.lineSeparator() + "    \"TYPE\" ...");
    }

    @Test
    public void when_createdDataLinkCreatedAfterMappingWithSameName_then_success() {
        String dlName = randomName();
        createMapping(dlName, int.class, int.class);
        instance().getSql().execute("CREATE DATA LINK " + dlName
                + " TYPE \"DUMMY\" "
                + " OPTIONS ('b' = 'c')");
        for (InternalDataLinkService dataLinkService : dataLinkServices) {
            DataLink dataLink = dataLinkService.getAndRetainDataLink(dlName, DummyDataLink.class);
            assertThat(dataLink).isNotNull();
        }
    }

    @Test
<<<<<<< HEAD
=======
    public void when_createDataLinkWithoutOptions_then_throws() {
        String dlName = randomName();
        assertThatThrownBy(() ->
                instance().getSql().execute("CREATE DATA LINK " + dlName
                        + " TYPE \"" + DummyDataLink.class.getName() + "\" "))
                .isInstanceOf(HazelcastException.class)
                .hasMessageContaining("Was expecting:" + System.lineSeparator() + "    \"OPTIONS\" ...");
    }

    @Test
>>>>>>> 1ba198bc
    public void when_dropDataLink_then_success() {
        String dlName1 = randomName();
        String dlName2 = randomName();

        instance().getSql().execute("CREATE DATA LINK " + dlName1
                + " TYPE \"DUMMY\" "
                + " OPTIONS ('b' = 'c')");
        instance().getSql().execute("CREATE DATA LINK " + dlName2
                + " TYPE \"DUMMY\" "
                + " OPTIONS ('b' = 'c')");

        instance().getSql().execute("DROP DATA LINK " + dlName1);
        instance().getSql().execute("DROP DATA LINK IF EXISTS " + dlName2);

        for (InternalDataLinkService dataLinkService : dataLinkServices) {
            assertThatThrownBy(() ->
                    dataLinkService.getAndRetainDataLink(dlName1, DummyDataLink.class))
                    .isInstanceOf(HazelcastException.class)
                    .hasMessageContaining("Data link '" + dlName1 + "' not found");

            assertThatThrownBy(() ->
                    dataLinkService.getAndRetainDataLink(dlName2, DummyDataLink.class))
                    .isInstanceOf(HazelcastException.class)
                    .hasMessageContaining("Data link '" + dlName2 + "' not found");
        }
    }

    @Test
    public void when_dropDataLinkCreatedByConfig_then_throw() {
        String dlName = randomName();

        DataLinkConfig dataLinkConfig = new DataLinkConfig(dlName)
                .setClassName(DummyDataLink.class.getName())
                .setProperty("b", "c");
        for (InternalDataLinkService dataLinkService : dataLinkServices) {
            dataLinkService.createConfigDataLink(dataLinkConfig);
        }

        assertThatThrownBy(() ->
                instance().getSql().execute("DROP DATA LINK " + dlName))
                .isInstanceOf(HazelcastException.class)
                .hasMessageContaining("is configured via Config and can't be removed");
    }

    @Test
    public void when_dropNonExistentDataLink_withIfExists_then_success() {
        // this should throw no error
        instance().getSql().execute("DROP DATA LINK IF EXISTS " + randomName());
    }

    @Test
    public void when_dropNonExistentDataLink_withoutIfExists_then_throws() {
        String dlName = randomName();
        assertThatThrownBy(() ->
                instance().getSql().execute("DROP DATA LINK " + dlName))
                .isInstanceOf(HazelcastException.class)
                .hasMessageContaining("Data link does not exist");
    }

    @Test
    public void when_createIfNotExists_then_notOverwritten() {
        String dlName = randomName();
        instance().getSql().execute("CREATE DATA LINK " + dlName
                + " TYPE \"DUMMY\" "
                + " OPTIONS ('b' = 'c')");

        instance().getSql().execute("CREATE DATA LINK IF NOT EXISTS " + dlName
                + " TYPE \"DUMMY\" "
                + " OPTIONS ('d' = 'e')");

        for (InternalDataLinkService dataLinkService : dataLinkServices) {
            DummyDataLink link = dataLinkService.getAndRetainDataLink(dlName, DummyDataLink.class);
            assertNotNull(link.options().get("b"));
            assertNull(link.options().get("d"));
        }
    }
}<|MERGE_RESOLUTION|>--- conflicted
+++ resolved
@@ -134,19 +134,6 @@
     }
 
     @Test
-<<<<<<< HEAD
-=======
-    public void when_createDataLinkWithoutOptions_then_throws() {
-        String dlName = randomName();
-        assertThatThrownBy(() ->
-                instance().getSql().execute("CREATE DATA LINK " + dlName
-                        + " TYPE \"" + DummyDataLink.class.getName() + "\" "))
-                .isInstanceOf(HazelcastException.class)
-                .hasMessageContaining("Was expecting:" + System.lineSeparator() + "    \"OPTIONS\" ...");
-    }
-
-    @Test
->>>>>>> 1ba198bc
     public void when_dropDataLink_then_success() {
         String dlName1 = randomName();
         String dlName2 = randomName();
