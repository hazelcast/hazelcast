--- conflicted
+++ resolved
@@ -58,12 +58,8 @@
     public void when_createDataLink_then_success() {
         String dlName = randomName();
         instance().getSql().execute("CREATE DATA LINK " + dlName
-<<<<<<< HEAD
-                + " TYPE \"" + DummyDataLink.class.getName() + "\" "
-                + " NOT SHARED "
-=======
-                + " TYPE \"DUMMY\" "
->>>>>>> d8e94b42
+                + " TYPE DUMMY "
+                + " NOT SHARED "
                 + " OPTIONS ('b' = 'c')");
 
         for (InternalDataLinkService dataLinkService : dataLinkServices) {
@@ -79,7 +75,7 @@
     public void when_createSharedDataLink_then_success() {
         String dlName = randomName();
         instance().getSql().execute("CREATE DATA LINK " + dlName
-                + " TYPE \"" + DummyDataLink.class.getName() + "\" "
+                + " TYPE \"DUMMY\" "
                 + " SHARED "
                 + " OPTIONS ('b' = 'c')");
 
@@ -97,42 +93,30 @@
         String dlName = randomName();
         assertThatThrownBy(() ->
                 instance().getSql().execute("CREATE DATA LINK hazelcast.yyy." + dlName
-<<<<<<< HEAD
-                        + " TYPE \"" + DummyDataLink.class.getName() + "\" "
+                        + " TYPE \"DUMMY\" "
                         + " NOT SHARED "
-=======
+                        + " OPTIONS ('b' = 'c')"))
+                .isInstanceOf(HazelcastException.class)
+                .hasMessageContaining("The data link must be created in the \"public\" schema");
+    }
+
+    @Test
+    public void when_createDataLinkIfAlreadyExists_then_throws() {
+        String dlName = randomName();
+        instance().getSql().execute("CREATE DATA LINK " + dlName
+                + " TYPE \"DUMMY\" "
+                + " NOT SHARED "
+                + " OPTIONS ('b' = 'c')");
+
+        for (InternalDataLinkService dataLinkService : dataLinkServices) {
+            DataLink dataLink = dataLinkService.getAndRetainDataLink(dlName, DummyDataLink.class);
+            assertThat(dataLink).isNotNull();
+        }
+
+        assertThatThrownBy(() ->
+                instance().getSql().execute("CREATE DATA LINK " + dlName
                         + " TYPE \"DUMMY\" "
->>>>>>> d8e94b42
-                        + " OPTIONS ('b' = 'c')"))
-                .isInstanceOf(HazelcastException.class)
-                .hasMessageContaining("The data link must be created in the \"public\" schema");
-    }
-
-    @Test
-    public void when_createDataLinkIfAlreadyExists_then_throws() {
-        String dlName = randomName();
-        instance().getSql().execute("CREATE DATA LINK " + dlName
-<<<<<<< HEAD
-                + " TYPE \"" + DummyDataLink.class.getName() + "\" "
-                + " NOT SHARED "
-=======
-                + " TYPE \"DUMMY\" "
->>>>>>> d8e94b42
-                + " OPTIONS ('b' = 'c')");
-
-        for (InternalDataLinkService dataLinkService : dataLinkServices) {
-            DataLink dataLink = dataLinkService.getAndRetainDataLink(dlName, DummyDataLink.class);
-            assertThat(dataLink).isNotNull();
-        }
-
-        assertThatThrownBy(() ->
-                instance().getSql().execute("CREATE DATA LINK " + dlName
-<<<<<<< HEAD
-                        + " TYPE \"" + DummyDataLink.class.getName() + "\" "
                         + " NOT SHARED "
-=======
-                        + " TYPE \"DUMMY\" "
->>>>>>> d8e94b42
                         + " OPTIONS ('b' = 'c')"))
                 .isInstanceOf(HazelcastException.class)
                 .hasMessageContaining("Data link already exists: " + dlName);
@@ -150,12 +134,8 @@
 
         assertThatThrownBy(() ->
                 instance().getSql().execute("CREATE DATA LINK " + dlName
-<<<<<<< HEAD
-                        + " TYPE \"" + DummyDataLink.class.getName() + "\" "
+                        + " TYPE \"DUMMY\" "
                         + " NOT SHARED "
-=======
-                        + " TYPE \"DUMMY\" "
->>>>>>> d8e94b42
                         + " OPTIONS ('b' = 'c')"))
                 .isInstanceOf(HazelcastException.class)
                 .hasMessageContaining("Cannot replace a data link created from configuration");
@@ -175,12 +155,8 @@
         String dlName = randomName();
         createMapping(dlName, int.class, int.class);
         instance().getSql().execute("CREATE DATA LINK " + dlName
-<<<<<<< HEAD
-                + " TYPE \"" + DummyDataLink.class.getName() + "\" "
-                + " NOT SHARED "
-=======
-                + " TYPE \"DUMMY\" "
->>>>>>> d8e94b42
+                + " TYPE \"DUMMY\" "
+                + " NOT SHARED "
                 + " OPTIONS ('b' = 'c')");
         for (InternalDataLinkService dataLinkService : dataLinkServices) {
             DataLink dataLink = dataLinkService.getAndRetainDataLink(dlName, DummyDataLink.class);
@@ -192,12 +168,7 @@
     public void when_createDataLinkWithoutOptions_then_success() {
         String dlName = randomName();
 
-<<<<<<< HEAD
-        instance().getSql().execute("CREATE DATA LINK " + dlName
-                + " TYPE \"" + DummyDataLink.class.getName() + "\" SHARED ");
-=======
-        instance().getSql().execute("CREATE DATA LINK " + dlName  + " TYPE DUMMY");
->>>>>>> d8e94b42
+        instance().getSql().execute("CREATE DATA LINK " + dlName  + " TYPE DUMMY SHARED");
 
         for (InternalDataLinkService dataLinkService : dataLinkServices) {
             DataLink dataLink = dataLinkService.getAndRetainDataLink(dlName, DummyDataLink.class);
@@ -211,19 +182,12 @@
         String dlName2 = randomName();
 
         instance().getSql().execute("CREATE DATA LINK " + dlName1
-<<<<<<< HEAD
-                + " TYPE \"" + DummyDataLink.class.getName() + "\" "
+                + " TYPE \"DUMMY\" "
                 + " NOT SHARED "
                 + " OPTIONS ('b' = 'c')");
         instance().getSql().execute("CREATE DATA LINK " + dlName2
-                + " TYPE \"" + DummyDataLink.class.getName() + "\" "
-                + " NOT SHARED "
-=======
-                + " TYPE \"DUMMY\" "
-                + " OPTIONS ('b' = 'c')");
-        instance().getSql().execute("CREATE DATA LINK " + dlName2
-                + " TYPE \"DUMMY\" "
->>>>>>> d8e94b42
+                + " TYPE \"DUMMY\" "
+                + " NOT SHARED "
                 + " OPTIONS ('b' = 'c')");
 
         instance().getSql().execute("DROP DATA LINK " + dlName1);
@@ -278,21 +242,13 @@
     public void when_createIfNotExists_then_notOverwritten() {
         String dlName = randomName();
         instance().getSql().execute("CREATE DATA LINK " + dlName
-<<<<<<< HEAD
-                + " TYPE \"" + DummyDataLink.class.getName() + "\" "
+                + " TYPE \"DUMMY\" "
                 + " NOT SHARED "
                 + " OPTIONS ('b' = 'c')");
 
         instance().getSql().execute("CREATE DATA LINK IF NOT EXISTS " + dlName
-                + " TYPE \"" + DummyDataLink.class.getName() + "\" "
-                + " NOT SHARED "
-=======
-                + " TYPE \"DUMMY\" "
-                + " OPTIONS ('b' = 'c')");
-
-        instance().getSql().execute("CREATE DATA LINK IF NOT EXISTS " + dlName
-                + " TYPE \"DUMMY\" "
->>>>>>> d8e94b42
+                + " TYPE \"DUMMY\" "
+                + " NOT SHARED "
                 + " OPTIONS ('d' = 'e')");
 
         for (InternalDataLinkService dataLinkService : dataLinkServices) {
