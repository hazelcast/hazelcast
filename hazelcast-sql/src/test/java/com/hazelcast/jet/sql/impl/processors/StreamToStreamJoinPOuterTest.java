/*
 * Copyright 2023 Hazelcast Inc.
 *
 * Licensed under the Hazelcast Community License (the "License");
 * you may not use this file except in compliance with the License.
 * You may obtain a copy of the License at
 *
 * http://hazelcast.com/hazelcast-community-license
 *
 * Unless required by applicable law or agreed to in writing, software
 * distributed under the License is distributed on an "AS IS" BASIS,
 * WITHOUT WARRANTIES OF ANY KIND, either express or implied.
 * See the License for the specific language governing permissions and
 * limitations under the License.
 */

package com.hazelcast.jet.sql.impl.processors;

import com.google.common.collect.ImmutableMap;
import com.hazelcast.function.SupplierEx;
import com.hazelcast.function.ToLongFunctionEx;
import com.hazelcast.jet.SimpleTestInClusterSupport;
import com.hazelcast.jet.core.Processor;
import com.hazelcast.jet.core.ProcessorSupplier;
import com.hazelcast.jet.core.test.TestSupport;
import com.hazelcast.jet.datamodel.Tuple2;
import com.hazelcast.jet.sql.impl.JetJoinInfo;
import com.hazelcast.sql.impl.expression.Expression;
import com.hazelcast.sql.impl.row.JetSqlRow;
import com.hazelcast.test.HazelcastParametrizedRunner;
import com.hazelcast.test.HazelcastSerialParametersRunnerFactory;
import com.hazelcast.test.annotation.ParallelJVMTest;
import com.hazelcast.test.annotation.QuickTest;
import org.apache.calcite.rel.core.JoinRelType;
import org.junit.Before;
import org.junit.BeforeClass;
import org.junit.Test;
import org.junit.experimental.categories.Category;
import org.junit.runner.RunWith;
import org.junit.runners.Parameterized.Parameter;
import org.junit.runners.Parameterized.Parameters;
import org.junit.runners.Parameterized.UseParametersRunnerFactory;

import java.util.HashMap;
import java.util.Map;

import static com.hazelcast.jet.core.test.TestSupport.in;
import static com.hazelcast.jet.core.test.TestSupport.out;
import static com.hazelcast.jet.core.test.TestSupport.processorAssertion;
import static com.hazelcast.jet.sql.SqlTestSupport.jetRow;
import static com.hazelcast.jet.sql.impl.processors.StreamToStreamJoinPInnerTest.SAME_ITEMS_ANY_ORDER_EQUIVALENT_WMS;
import static com.hazelcast.jet.sql.impl.processors.StreamToStreamJoinPInnerTest.createConditionFromPostponeTimeMap;
import static java.util.Collections.emptyMap;
import static java.util.Collections.singletonMap;
import static org.junit.Assert.assertEquals;

@Category({QuickTest.class, ParallelJVMTest.class})
@RunWith(HazelcastParametrizedRunner.class)
@UseParametersRunnerFactory(HazelcastSerialParametersRunnerFactory.class)
public class StreamToStreamJoinPOuterTest extends SimpleTestInClusterSupport {
<<<<<<< HEAD

    @BeforeClass
    public static void beforeClass() throws Exception {
        initialize(1, null);
    }
=======
>>>>>>> cd3eea7d

    private Map<Byte, ToLongFunctionEx<JetSqlRow>> leftExtractors = singletonMap((byte) 0, l -> l.getRow().get(0));
    private Map<Byte, ToLongFunctionEx<JetSqlRow>> rightExtractors = singletonMap((byte) 1, r -> r.getRow().get(0));
    private final Map<Byte, Map<Byte, Long>> postponeTimeMap = new HashMap<>();

    @Parameter
    public boolean isLeft;

    private byte ordinal0;
    private byte ordinal1;
    private JoinRelType joinType;

    @BeforeClass
    public static void beforeClass() {
        initialize(1, null);
    }

    @Parameters(name = "isLeft={0}")
    public static Object[] parameters() {
        return new Object[]{true, false};
    }

    @Before
    public void before() {
        if (isLeft) {
            ordinal0 = 0;
            ordinal1 = 1;
            joinType = JoinRelType.LEFT;
        } else {
            ordinal0 = 1;
            ordinal1 = 0;
            joinType = JoinRelType.RIGHT;
        }
    }

    @Test
    public void test_outerJoinRowsEmittedAfterWatermark() {
        postponeTimeMap.put((byte) 0, singletonMap((byte) 1, 1L));
        postponeTimeMap.put((byte) 1, singletonMap((byte) 0, 1L));

        SupplierEx<Processor> supplier = createProcessor(1, 1, false);

        TestSupport.verifyProcessor(supplier)
                .hazelcastInstance(instance())
                .outputChecker(SAME_ITEMS_ANY_ORDER_EQUIVALENT_WMS)
                .expectExactOutput(
                        in(0, wm(1L, (byte) 0)),
                        in(1, wm(1L, (byte) 1)),
                        out(wm(0L, (byte) 1)),
                        out(wm(0L, (byte) 0)),
                        in(ordinal0, jetRow(3L)),
                        in(ordinal0, jetRow(4L)),
                        in(ordinal1, wm(6L, ordinal1)),
                        out(isLeft ? jetRow(3L, null) : jetRow(null, 3L)),
                        out(isLeft ? jetRow(4L, null) : jetRow(null, 4L)),
                        out(wm(1L, ordinal0)),
                        processorAssertion((StreamToStreamJoinP p) ->
                                assertEquals(0, p.buffer[0].size() + p.buffer[1].size()))
                );
    }

    @Test
    public void test_rowContainsMultipleColumns() {
        // l.time == r.time
        postponeTimeMap.put((byte) 0, singletonMap((byte) 1, 0L));
        postponeTimeMap.put((byte) 1, singletonMap((byte) 0, 0L));

<<<<<<< HEAD
        TestSupport.verifyProcessor(isLeft ? createProcessor(1, 2) : createProcessor(2, 1))
                .hazelcastInstance(instance())
=======
        TestSupport.verifyProcessor(isLeft ? createProcessor(1, 2, true) : createProcessor(2, 1, true))
>>>>>>> cd3eea7d
                .expectExactOutput(
                        in(ordinal0, jetRow(3L)),
                        in(ordinal0, jetRow(4L)),
                        in(ordinal0, wm(6L, ordinal0)),
                        in(ordinal1, wm(6L, ordinal1)),
                        out(isLeft ? jetRow(3L, null, null) : jetRow(null, null, 3L)),
                        out(isLeft ? jetRow(4L, null, null) : jetRow(null, null, 4L)),
                        isLeft ? out(wm(6L, ordinal1)) : out(wm(6L, ordinal0)),
                        isLeft ? out(wm(6L, ordinal0)) : out(wm(6L, ordinal1)),
                        processorAssertion((StreamToStreamJoinP p) ->
                                assertEquals(0, p.buffer[0].size() + p.buffer[1].size()))
                );
    }

    @Test
    public void test_nonLateItemOutOfLimit() {
        // Join condition:
        //     l.time BETWEEN r.time - 1 AND r.time + 1
        postponeTimeMap.put((byte) 0, ImmutableMap.of((byte) 1, 1L));
        postponeTimeMap.put((byte) 1, ImmutableMap.of((byte) 0, 1L));

        SupplierEx<Processor> supplier = createProcessor(1, 1, false);

        TestSupport.verifyProcessor(supplier)
                .hazelcastInstance(instance())
                .expectExactOutput(
                        in(ordinal1, wm(10, ordinal1)),
                        processorAssertion((StreamToStreamJoinP p) ->
                                assertEquals(ImmutableMap.of(ordinal0, 9L, ordinal1, Long.MIN_VALUE + 1), p.wmState)),
                        // This item is not late according to the WM for key=1, but is off the join limit according
                        // to the WM for key=0, minus the postponing time
                        in(ordinal0, jetRow(8L)),
                        out(isLeft ? jetRow(8L, null) : jetRow(null, 8L)),
                        processorAssertion((StreamToStreamJoinP p) ->
                                assertEquals(0, p.buffer[0].size() + p.buffer[1].size()))
                );
    }

    @Test
    public void test_nonLateItemOutOfLimit_hasMatchInBuffer() {
        // l.time=r.time
        postponeTimeMap.put((byte) 0, singletonMap((byte) 1, 0L));
        postponeTimeMap.put((byte) 1, singletonMap((byte) 0, 0L));
        ProcessorSupplier processorSupplier = ProcessorSupplier.of(createProcessor(1, 1, true));

        TestSupport.verifyProcessor(processorSupplier)
                .hazelcastInstance(instance())
                .expectExactOutput(
                        in(ordinal1, jetRow(0L)),
                        in(ordinal1, wm(10L, ordinal1)),
                        // this item is:
                        // 1. not late
                        // 2. can't possibly match a future row from #0, therefore doesn't go to the buffer
                        // 3. but matches a buffered row from #0
                        in(ordinal0, jetRow(0L)),
                        out(jetRow(0L, 0L)),
                        processorAssertion((StreamToStreamJoinP processor) ->
                                assertEquals(0, processor.buffer[ordinal0].size())),
                        in(ordinal0, jetRow(1L)),
                        out(isLeft ? jetRow(1L, null) : jetRow(null, 1L))
                );
    }

    @Test
    public void when_offLimitAccordingToWm1_and_lateAccordingToWm2_then_handleAsLate() {
        // l.time1 BETWEEN r.time - 1 AND r.time + 1  (l.time2 is irrelevant)
        // left ordinal
        postponeTimeMap.put((byte) 0, singletonMap((byte) 2, 1L));
        postponeTimeMap.put((byte) 1, emptyMap());
        // right ordinal
        postponeTimeMap.put((byte) 2, singletonMap((byte) 0, 1L));

        leftExtractors = new HashMap<>();
        leftExtractors.put((byte) 0, l -> l.getRow().get(0));
        leftExtractors.put((byte) 1, l -> l.getRow().get(1));
        rightExtractors = singletonMap((byte) 2, r -> r.getRow().get(0));

        SupplierEx<Processor> supplier = createProcessor(2, 1, false);

        TestSupport.verifyProcessor(supplier)
                .hazelcastInstance(instance())
                .expectExactOutput(
                        in(1, wm(10, (byte) 2)),
                        in(0, wm(10, (byte) 1)),
                        in(0, wm(10, (byte) 0)),
                        out(wm(9, (byte) 2)),
                        out(wm(9, (byte) 0)),
                        in(0, jetRow(0L, 0L))
                );
    }

    @Test
    // test for https://github.com/hazelcast/hazelcast/pull/22007
    public void test_matchingRowAlreadyInBuffer() {
        // l.time == r.time
        postponeTimeMap.put((byte) 0, singletonMap((byte) 1, 0L));
        postponeTimeMap.put((byte) 1, singletonMap((byte) 0, 0L));

        SupplierEx<Processor> supplier = createProcessor(1, 1, true);

        TestSupport.verifyProcessor(supplier)
                .hazelcastInstance(instance())
                .cooperativeTimeout(0)
                .expectExactOutput(
                        in(ordinal1, jetRow(42L)),
                        in(ordinal0, jetRow(42L)),
                        out(jetRow(42L, 42L))
                );
    }

    private SupplierEx<Processor> createProcessor(int leftColumnCount, int rightColumnCount, boolean assumeEquiJoin) {
        Expression<Boolean> condition = createConditionFromPostponeTimeMap(postponeTimeMap);
        int[] equiJoinIndices = new int[assumeEquiJoin ? 1 : 0];
        JetJoinInfo joinInfo = new JetJoinInfo(joinType, equiJoinIndices, equiJoinIndices, condition, condition);
        return () -> new StreamToStreamJoinP(
                joinInfo,
                leftExtractors,
                rightExtractors,
                postponeTimeMap,
                Tuple2.tuple2(leftColumnCount, rightColumnCount));
    }
}<|MERGE_RESOLUTION|>--- conflicted
+++ resolved
@@ -19,11 +19,11 @@
 import com.google.common.collect.ImmutableMap;
 import com.hazelcast.function.SupplierEx;
 import com.hazelcast.function.ToLongFunctionEx;
-import com.hazelcast.jet.SimpleTestInClusterSupport;
 import com.hazelcast.jet.core.Processor;
 import com.hazelcast.jet.core.ProcessorSupplier;
 import com.hazelcast.jet.core.test.TestSupport;
 import com.hazelcast.jet.datamodel.Tuple2;
+import com.hazelcast.jet.sql.SqlTestSupport;
 import com.hazelcast.jet.sql.impl.JetJoinInfo;
 import com.hazelcast.sql.impl.expression.Expression;
 import com.hazelcast.sql.impl.row.JetSqlRow;
@@ -47,7 +47,6 @@
 import static com.hazelcast.jet.core.test.TestSupport.in;
 import static com.hazelcast.jet.core.test.TestSupport.out;
 import static com.hazelcast.jet.core.test.TestSupport.processorAssertion;
-import static com.hazelcast.jet.sql.SqlTestSupport.jetRow;
 import static com.hazelcast.jet.sql.impl.processors.StreamToStreamJoinPInnerTest.SAME_ITEMS_ANY_ORDER_EQUIVALENT_WMS;
 import static com.hazelcast.jet.sql.impl.processors.StreamToStreamJoinPInnerTest.createConditionFromPostponeTimeMap;
 import static java.util.Collections.emptyMap;
@@ -57,15 +56,7 @@
 @Category({QuickTest.class, ParallelJVMTest.class})
 @RunWith(HazelcastParametrizedRunner.class)
 @UseParametersRunnerFactory(HazelcastSerialParametersRunnerFactory.class)
-public class StreamToStreamJoinPOuterTest extends SimpleTestInClusterSupport {
-<<<<<<< HEAD
-
-    @BeforeClass
-    public static void beforeClass() throws Exception {
-        initialize(1, null);
-    }
-=======
->>>>>>> cd3eea7d
+public class StreamToStreamJoinPOuterTest extends SqlTestSupport {
 
     private Map<Byte, ToLongFunctionEx<JetSqlRow>> leftExtractors = singletonMap((byte) 0, l -> l.getRow().get(0));
     private Map<Byte, ToLongFunctionEx<JetSqlRow>> rightExtractors = singletonMap((byte) 1, r -> r.getRow().get(0));
@@ -133,12 +124,8 @@
         postponeTimeMap.put((byte) 0, singletonMap((byte) 1, 0L));
         postponeTimeMap.put((byte) 1, singletonMap((byte) 0, 0L));
 
-<<<<<<< HEAD
-        TestSupport.verifyProcessor(isLeft ? createProcessor(1, 2) : createProcessor(2, 1))
-                .hazelcastInstance(instance())
-=======
         TestSupport.verifyProcessor(isLeft ? createProcessor(1, 2, true) : createProcessor(2, 1, true))
->>>>>>> cd3eea7d
+                .hazelcastInstance(instance())
                 .expectExactOutput(
                         in(ordinal0, jetRow(3L)),
                         in(ordinal0, jetRow(4L)),
