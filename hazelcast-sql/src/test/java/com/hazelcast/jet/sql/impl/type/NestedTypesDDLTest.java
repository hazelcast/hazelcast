/*
 * Copyright 2023 Hazelcast Inc.
 *
 * Licensed under the Hazelcast Community License (the "License");
 * you may not use this file except in compliance with the License.
 * You may obtain a copy of the License at
 *
 * http://hazelcast.com/hazelcast-community-license
 *
 * Unless required by applicable law or agreed to in writing, software
 * distributed under the License is distributed on an "AS IS" BASIS,
 * WITHOUT WARRANTIES OF ANY KIND, either express or implied.
 * See the License for the specific language governing permissions and
 * limitations under the License.
 */

package com.hazelcast.jet.sql.impl.type;

import com.hazelcast.config.Config;
import com.hazelcast.jet.sql.SqlTestSupport;
<<<<<<< HEAD
import com.hazelcast.jet.sql.impl.CalciteSqlOptimizer;
import com.hazelcast.jet.sql.impl.connector.map.IMapSqlConnector;
import com.hazelcast.jet.sql.impl.schema.TablesStorage;
=======
import com.hazelcast.jet.sql.impl.schema.RelationsStorage;
>>>>>>> 7e8c2950
import com.hazelcast.sql.HazelcastSqlException;
import com.hazelcast.sql.SqlResult;
import com.hazelcast.test.HazelcastSerialClassRunner;
import org.junit.BeforeClass;
import org.junit.Test;
import org.junit.runner.RunWith;

import java.io.Serializable;

import static com.hazelcast.jet.sql.impl.connector.SqlConnector.JAVA_FORMAT;
import static com.hazelcast.jet.sql.impl.connector.SqlConnector.OPTION_KEY_CLASS;
import static com.hazelcast.jet.sql.impl.connector.SqlConnector.OPTION_KEY_FORMAT;
import static com.hazelcast.jet.sql.impl.connector.SqlConnector.OPTION_VALUE_CLASS_ID;
import static com.hazelcast.jet.sql.impl.connector.SqlConnector.OPTION_VALUE_CLASS_VERSION;
import static com.hazelcast.jet.sql.impl.connector.SqlConnector.OPTION_VALUE_FACTORY_ID;
import static com.hazelcast.jet.sql.impl.connector.SqlConnector.OPTION_VALUE_FORMAT;
import static com.hazelcast.jet.sql.impl.connector.SqlConnector.PORTABLE_FORMAT;
import static com.hazelcast.spi.properties.ClusterProperty.SQL_CUSTOM_TYPES_ENABLED;
import static java.lang.String.format;
import static org.assertj.core.api.Assertions.assertThat;
import static org.assertj.core.api.Assertions.assertThatThrownBy;
import static org.junit.Assert.assertEquals;
import static org.junit.Assert.assertNotNull;
import static org.junit.Assert.assertNull;

@RunWith(HazelcastSerialClassRunner.class)
public class NestedTypesDDLTest extends SqlTestSupport {
    private static RelationsStorage storage;

    @BeforeClass
    public static void beforeClass() {
        Config config = smallInstanceConfig()
                .setProperty(SQL_CUSTOM_TYPES_ENABLED.getName(), "true");

        initialize(2, config);
        storage = sqlServiceImpl(instance()).getOptimizer().relationsStorage();
    }

    @Test
    public void test_createTypeIsNotDuplicatedByDefault() {
        execute(format("CREATE TYPE FirstType OPTIONS ('format'='java','javaClass'='%s')", FirstType.class.getName()));
        assertThatThrownBy(() -> instance().getSql()
                .execute(format("CREATE TYPE FirstType OPTIONS ('format'='java','javaClass'='%s')", SecondType.class.getName())))
                .isInstanceOf(HazelcastSqlException.class)
                .hasMessage("Type already exists: FirstType");
        assertEquals(FirstType.class.getName(), storage.getType("FirstType").getJavaClassName());
    }

    @Test
    public void test_replaceType() {
        execute(format("CREATE TYPE FirstType OPTIONS ('format'='java','javaClass'='%s')", FirstType.class.getName()));
        execute(format("CREATE OR REPLACE TYPE FirstType OPTIONS ('format'='java','javaClass'='%s')", SecondType.class.getName()));

        assertEquals(SecondType.class.getName(), storage.getType("FirstType").getJavaClassName());
    }

    @Test
    public void test_createIfNotExists() {
        execute(format("CREATE TYPE FirstType OPTIONS ('format'='java','javaClass'='%s')", FirstType.class.getName()));
        execute(format("CREATE TYPE IF NOT EXISTS FirstType OPTIONS ('format'='java','javaClass'='%s')", SecondType.class.getName()));

        assertEquals(FirstType.class.getName(), storage.getType("FirstType").getJavaClassName());
    }

    @Test
    public void test_showTypes() {
        execute(format("CREATE TYPE FirstType OPTIONS ('format'='java','javaClass'='%s')", FirstType.class.getName()));
        execute(format("CREATE TYPE SecondType OPTIONS ('format'='java','javaClass'='%s')", SecondType.class.getName()));
        assertRowsAnyOrder("SHOW TYPES", rows(1, "FirstType", "SecondType"));
    }

    @Test
    public void test_dropNonexistentType() {
        assertThatThrownBy(() -> execute("DROP TYPE Foo"))
                .isInstanceOf(HazelcastSqlException.class)
                .hasMessage("Type does not exist: Foo");

        execute("DROP TYPE IF EXISTS Foo");
    }

    @Test
<<<<<<< HEAD
    public void test_createTwoTypesForSameJavaClass() {
        execute(format("CREATE TYPE FirstType OPTIONS ('format'='java','javaClass'='%s')", FirstType.class.getName()));
        execute(format("CREATE TYPE SecondType OPTIONS ('format'='java','javaClass'='%s')", FirstType.class.getName()));
    }

    @Test
    public void test_createTwoTypesForSamePortableClass() {
        execute("CREATE TYPE FirstType(a INT, b INT) OPTIONS ('format'='portable','portableFactoryId'='123','portableClassId'='456')");
        execute("CREATE TYPE SecondType(c VARCHAR, d VARCHAR) OPTIONS ('format'='portable','portableFactoryId'='123','portableClassId'='456')");

        try (SqlResult result = instance().getSql().execute("CREATE OR REPLACE MAPPING " + "m(" +
                "e varchar" +
                ")" + " TYPE " + IMapSqlConnector.TYPE_NAME + " "
                + "OPTIONS ("
                + '\'' + OPTION_KEY_FORMAT + "'='" + JAVA_FORMAT + '\''
                + ", '" + OPTION_KEY_CLASS + "'='" + Long.class.getName() + '\''
                + ", '" + OPTION_VALUE_FORMAT + "'='" + PORTABLE_FORMAT + '\''
                + ", '" + OPTION_VALUE_FACTORY_ID + "'='" + 123 + '\''
                + ", '" + OPTION_VALUE_CLASS_ID + "'='" + 456 + '\''
                + ", '" + OPTION_VALUE_CLASS_VERSION + "'='" + 0 + '\''
                + ")"
        )) {
            assertThat(result.updateCount()).isEqualTo(0);
        }
    }

    @Test
    public void test_createTwoTypesForSameCompactClass() {
        execute("CREATE TYPE FirstType(a int, b varchar) OPTIONS ('format'='compact','compactTypeName'='foo')");
        execute("CREATE TYPE SecondType(a int, b varchar) OPTIONS ('format'='compact','compactTypeName'='foo')");
    }

    @Test
    public void when_javaClassUnknown_then_fail() {
        assertThatThrownBy(() ->
                execute("CREATE TYPE FirstType OPTIONS ('format'='java','javaClass'='foo')"))
                .hasRootCauseMessage("foo")
                .hasRootCauseInstanceOf(ClassNotFoundException.class);
    }

    @Test
    public void when_portableClassDefNotKnown_then_requireFields() {
        assertThatThrownBy(() ->
                execute("CREATE TYPE FirstType OPTIONS ('format'='portable','portableFactoryId'='123','portableClassId'='456')"))
                .hasMessage("The given FactoryID/ClassID/Version combination not known to the member. You need to provide column list for this type");
    }

    @Test
    public void when_compactTypeNoColumns_then_fail() {
        assertThatThrownBy(() ->
                execute("CREATE TYPE FirstType OPTIONS ('format'='compact','compactTypeName'='foo')"))
                .hasMessage("At least one field is required for compact format");
=======
    public void test_failOnDuplicateColumnName() {
        assertThatThrownBy(() -> execute("CREATE TYPE TestType (id BIGINT, id BIGINT) "
                + "OPTIONS ('format'='compact', 'compactTypeName'='TestType')"))
                .isInstanceOf(HazelcastSqlException.class)
                .hasMessageContaining("Column 'id' specified more than once");
    }

    @Test
    public void test_failOnReplaceAndIfNotExists() {
        assertThatThrownBy(() -> execute("CREATE OR REPLACE TYPE IF NOT EXISTS TestType (id BIGINT, name VARCHAR) "
                + "OPTIONS ('format'='compact', 'compactTypeName'='TestType')"))
                .isInstanceOf(HazelcastSqlException.class)
                .hasMessageContaining("OR REPLACE in conjunction with IF NOT EXISTS not supported");
    }

    @Test
    public void test_fullyQualifiedTypeName() {
        execute(format("CREATE TYPE hazelcast.public.FirstType OPTIONS ('format'='java','javaClass'='%s')",
                FirstType.class.getName()));
        assertNotNull(storage.getType("FirstType"));

        execute("DROP TYPE hazelcast.public.FirstType");
        assertNull(storage.getType("FirstType"));
    }

    @Test
    public void test_failOnNonPublicSchemaType() {
        assertThatThrownBy(() -> execute("CREATE TYPE information_schema.TestType (id BIGINT, name VARCHAR) "
                + "OPTIONS ('format'='compact', 'compactTypeName'='TestType')"))
                .isInstanceOf(HazelcastSqlException.class)
                .hasMessageContaining("The type must be created in the \"public\" schema");
        assertNull(storage.getType("TestType"));

        execute(format("CREATE TYPE hazelcast.public.TestType OPTIONS ('format'='java','javaClass'='%s')",
                FirstType.class.getName()));
        assertThatThrownBy(() -> execute("DROP TYPE information_schema.TestType"))
                .isInstanceOf(HazelcastSqlException.class)
                .hasMessageContaining("Type does not exist: information_schema.TestType");
        assertNotNull(storage.getType("TestType"));
    }

    @Test
    public void test_failOnDuplicateOptions() {
        assertThatThrownBy(() -> execute("CREATE TYPE TestType (id BIGINT, name VARCHAR) "
                + "OPTIONS ('format'='compact', 'compactTypeName'='TestType', 'compactTypeName'='TestType2')"))
                .isInstanceOf(HazelcastSqlException.class)
                .hasMessageContaining("Option 'compactTypeName' specified more than once");
>>>>>>> 7e8c2950
    }

    void execute(String sql) {
        instance().getSql().execute(sql);
    }

    public static class FirstType implements Serializable {
        private String name;

        public FirstType() { }

        public FirstType(final String name) {
            this.name = name;
        }

        public String getName() {
            return name;
        }

        public void setName(final String name) {
            this.name = name;
        }
    }

    public static class SecondType implements Serializable {
        private String name;

        public SecondType() { }

        public SecondType(final String name) {
            this.name = name;
        }

        public String getName() {
            return name;
        }

        public void setName(final String name) {
            this.name = name;
        }
    }
}<|MERGE_RESOLUTION|>--- conflicted
+++ resolved
@@ -18,13 +18,10 @@
 
 import com.hazelcast.config.Config;
 import com.hazelcast.jet.sql.SqlTestSupport;
-<<<<<<< HEAD
+import com.hazelcast.jet.sql.impl.schema.RelationsStorage;
 import com.hazelcast.jet.sql.impl.CalciteSqlOptimizer;
 import com.hazelcast.jet.sql.impl.connector.map.IMapSqlConnector;
 import com.hazelcast.jet.sql.impl.schema.TablesStorage;
-=======
-import com.hazelcast.jet.sql.impl.schema.RelationsStorage;
->>>>>>> 7e8c2950
 import com.hazelcast.sql.HazelcastSqlException;
 import com.hazelcast.sql.SqlResult;
 import com.hazelcast.test.HazelcastSerialClassRunner;
@@ -106,7 +103,6 @@
     }
 
     @Test
-<<<<<<< HEAD
     public void test_createTwoTypesForSameJavaClass() {
         execute(format("CREATE TYPE FirstType OPTIONS ('format'='java','javaClass'='%s')", FirstType.class.getName()));
         execute(format("CREATE TYPE SecondType OPTIONS ('format'='java','javaClass'='%s')", FirstType.class.getName()));
@@ -159,7 +155,9 @@
         assertThatThrownBy(() ->
                 execute("CREATE TYPE FirstType OPTIONS ('format'='compact','compactTypeName'='foo')"))
                 .hasMessage("At least one field is required for compact format");
-=======
+    }
+
+    @Test
     public void test_failOnDuplicateColumnName() {
         assertThatThrownBy(() -> execute("CREATE TYPE TestType (id BIGINT, id BIGINT) "
                 + "OPTIONS ('format'='compact', 'compactTypeName'='TestType')"))
@@ -207,7 +205,6 @@
                 + "OPTIONS ('format'='compact', 'compactTypeName'='TestType', 'compactTypeName'='TestType2')"))
                 .isInstanceOf(HazelcastSqlException.class)
                 .hasMessageContaining("Option 'compactTypeName' specified more than once");
->>>>>>> 7e8c2950
     }
 
     void execute(String sql) {
