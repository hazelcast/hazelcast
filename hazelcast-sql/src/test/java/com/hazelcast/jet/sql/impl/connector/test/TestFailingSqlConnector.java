/*
 * Copyright 2021 Hazelcast Inc.
 *
 * Licensed under the Hazelcast Community License (the "License");
 * you may not use this file except in compliance with the License.
 * You may obtain a copy of the License at
 *
 * http://hazelcast.com/hazelcast-community-license
 *
 * Unless required by applicable law or agreed to in writing, software
 * distributed under the License is distributed on an "AS IS" BASIS,
 * WITHOUT WARRANTIES OF ANY KIND, either express or implied.
 * See the License for the specific language governing permissions and
 * limitations under the License.
 */

package com.hazelcast.jet.sql.impl.connector.test;

import com.hazelcast.function.BiFunctionEx;
import com.hazelcast.jet.core.AbstractProcessor;
import com.hazelcast.jet.core.DAG;
import com.hazelcast.jet.core.EventTimePolicy;
import com.hazelcast.jet.core.Vertex;
import com.hazelcast.jet.sql.impl.connector.SqlConnector;
import com.hazelcast.jet.sql.impl.schema.JetTable;
import com.hazelcast.spi.impl.NodeEngine;
import com.hazelcast.sql.impl.QueryException;
import com.hazelcast.sql.impl.expression.Expression;
import com.hazelcast.sql.impl.expression.ExpressionEvalContext;
import com.hazelcast.sql.impl.optimizer.PlanObjectKey;
import com.hazelcast.sql.impl.row.JetSqlRow;
import com.hazelcast.sql.impl.schema.ConstantTableStatistics;
import com.hazelcast.sql.impl.schema.MappingField;
import com.hazelcast.sql.impl.schema.Table;
import com.hazelcast.sql.impl.schema.TableField;
import com.hazelcast.sql.impl.type.QueryDataType;

import javax.annotation.Nonnull;
import javax.annotation.Nullable;
import java.util.List;
import java.util.Map;
import java.util.Objects;

import static com.hazelcast.jet.impl.util.Util.toList;
import static java.util.Collections.singletonList;

/**
 * A SQL source that fails immediately.
 */
public class TestFailingSqlConnector implements SqlConnector {

    public static final String TYPE_NAME = "FailingSource";

    private static final List<MappingField> FIELD_LIST = singletonList(new MappingField("v", QueryDataType.BIGINT));

    @Override
    public String typeName() {
        return TYPE_NAME;
    }

    @Override
    public boolean isStream() {
        return true;
    }

    @Nonnull @Override
    public List<MappingField> resolveAndValidateFields(
            @Nonnull NodeEngine nodeEngine,
            @Nonnull Map<String, String> options,
            @Nonnull List<MappingField> userFields
    ) {
        if (userFields.size() > 0) {
            throw QueryException.error("Don't specify external fields, they are fixed");
        }
        return FIELD_LIST;
    }

    @Nonnull @Override
    public Table createTable(
            @Nonnull NodeEngine nodeEngine,
            @Nonnull String schemaName,
            @Nonnull String mappingName,
            @Nonnull String externalName,
            @Nonnull Map<String, String> options,
            @Nonnull List<MappingField> resolvedFields
    ) {
        return new TestFailingTable(
                this,
                schemaName,
                mappingName,
                toList(resolvedFields, field -> new TableField(field.name(), field.type(), false))
        );
    }

    @Nonnull @Override
    public Vertex fullScanReader(
            @Nonnull DAG dag,
            @Nonnull Table table,
            @Nullable Expression<Boolean> predicate,
            @Nonnull List<Expression<?>> projection,
            @Nullable BiFunctionEx<ExpressionEvalContext, Byte, EventTimePolicy<JetSqlRow>> eventTimePolicyProvider,
<<<<<<< HEAD
            byte watermarkKey
    ) {
=======
            byte watermarkKey) {
>>>>>>> cf43d341
        if (eventTimePolicyProvider != null) {
            throw QueryException.error("Ordering functions are not supported on top of " + TYPE_NAME + " mappings");
        }

        return dag.newUniqueVertex(
                "FailingSource[" + table.getSchemaName() + "." + table.getSqlName() + ']',
                FailingP::new
        );
    }

    private static final class FailingP extends AbstractProcessor {
        @Override
        public boolean complete() {
            throw new RuntimeException("mock failure");
        }
    }

    private static final class TestFailingTable extends JetTable {

        private TestFailingTable(
                @Nonnull SqlConnector sqlConnector,
                @Nonnull String schemaName,
                @Nonnull String name,
                @Nonnull List<TableField> fields
        ) {
            super(sqlConnector, fields, schemaName, name, new ConstantTableStatistics(0));
        }

        @Override
        public PlanObjectKey getObjectKey() {
            return new TestFailingPlanObjectKey(getSchemaName(), getSqlName());
        }
    }

    private static final class TestFailingPlanObjectKey implements PlanObjectKey {

        private final String schemaName;
        private final String name;

        private TestFailingPlanObjectKey(String schemaName, String name) {
            this.schemaName = schemaName;
            this.name = name;
        }

        @Override
        public boolean equals(Object o) {
            if (this == o) {
                return true;
            }
            if (o == null || getClass() != o.getClass()) {
                return false;
            }
            TestFailingPlanObjectKey that = (TestFailingPlanObjectKey) o;
            return Objects.equals(schemaName, that.schemaName) && Objects.equals(name, that.name);
        }

        @Override
        public int hashCode() {
            return Objects.hash(schemaName, name);
        }
    }
}<|MERGE_RESOLUTION|>--- conflicted
+++ resolved
@@ -99,12 +99,7 @@
             @Nullable Expression<Boolean> predicate,
             @Nonnull List<Expression<?>> projection,
             @Nullable BiFunctionEx<ExpressionEvalContext, Byte, EventTimePolicy<JetSqlRow>> eventTimePolicyProvider,
-<<<<<<< HEAD
-            byte watermarkKey
-    ) {
-=======
             byte watermarkKey) {
->>>>>>> cf43d341
         if (eventTimePolicyProvider != null) {
             throw QueryException.error("Ordering functions are not supported on top of " + TYPE_NAME + " mappings");
         }
