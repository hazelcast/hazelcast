/*
 * Copyright 2023 Hazelcast Inc.
 *
 * Licensed under the Hazelcast Community License (the "License");
 * you may not use this file except in compliance with the License.
 * You may obtain a copy of the License at
 *
 * http://hazelcast.com/hazelcast-community-license
 *
 * Unless required by applicable law or agreed to in writing, software
 * distributed under the License is distributed on an "AS IS" BASIS,
 * WITHOUT WARRANTIES OF ANY KIND, either express or implied.
 * See the License for the specific language governing permissions and
 * limitations under the License.
 */

package com.hazelcast.jet.sql.impl.processors;

import com.google.common.collect.ImmutableMap;
import com.hazelcast.function.SupplierEx;
import com.hazelcast.function.ToLongFunctionEx;
<<<<<<< HEAD
=======
import com.hazelcast.jet.SimpleTestInClusterSupport;
>>>>>>> cd3eea7d
import com.hazelcast.jet.core.Processor;
import com.hazelcast.jet.core.ProcessorSupplier;
import com.hazelcast.jet.core.Watermark;
import com.hazelcast.jet.core.test.TestSupport;
import com.hazelcast.jet.core.test.TestSupport.TestMode;
import com.hazelcast.jet.datamodel.Tuple2;
import com.hazelcast.jet.sql.SqlTestSupport;
import com.hazelcast.jet.sql.impl.JetJoinInfo;
import com.hazelcast.sql.impl.expression.ColumnExpression;
import com.hazelcast.sql.impl.expression.ConstantExpression;
import com.hazelcast.sql.impl.expression.Expression;
import com.hazelcast.sql.impl.expression.math.MinusFunction;
import com.hazelcast.sql.impl.expression.predicate.AndPredicate;
import com.hazelcast.sql.impl.expression.predicate.ComparisonMode;
import com.hazelcast.sql.impl.expression.predicate.ComparisonPredicate;
import com.hazelcast.sql.impl.row.JetSqlRow;
import com.hazelcast.sql.impl.type.QueryDataType;
import com.hazelcast.test.HazelcastSerialClassRunner;
import com.hazelcast.test.annotation.ParallelJVMTest;
import com.hazelcast.test.annotation.QuickTest;
import org.junit.BeforeClass;
import org.junit.Test;
import org.junit.experimental.categories.Category;
import org.junit.runner.RunWith;

import java.util.ArrayList;
import java.util.HashMap;
import java.util.List;
import java.util.Map;
import java.util.Map.Entry;
import java.util.function.BiPredicate;
import java.util.function.Function;

import static com.hazelcast.function.FunctionEx.identity;
import static com.hazelcast.jet.core.test.TestSupport.SAME_ITEMS_ANY_ORDER;
import static com.hazelcast.jet.core.test.TestSupport.TEST_CONTEXT;
import static com.hazelcast.jet.core.test.TestSupport.in;
import static com.hazelcast.jet.core.test.TestSupport.out;
import static com.hazelcast.jet.core.test.TestSupport.processorAssertion;
import static com.hazelcast.sql.impl.type.QueryDataType.BIGINT;
import static java.util.Arrays.asList;
import static java.util.Collections.emptyMap;
import static java.util.Collections.singletonList;
import static java.util.Collections.singletonMap;
import static java.util.stream.Collectors.toMap;
import static org.apache.calcite.rel.core.JoinRelType.INNER;
import static org.junit.Assert.assertEquals;
import static org.junit.Assert.assertTrue;

@Category({QuickTest.class, ParallelJVMTest.class})
@RunWith(HazelcastSerialClassRunner.class)
<<<<<<< HEAD
public class StreamToStreamJoinPInnerTest extends SqlTestSupport {

    @BeforeClass
    public static void beforeClass() throws Exception {
        initialize(1, null);
    }
=======
public class StreamToStreamJoinPInnerTest extends SimpleTestInClusterSupport {
>>>>>>> cd3eea7d

    /**
     * An output checker that will consider the actual and expected object lists
     * equal if they both contain the same items, in any order. If some item is
     * expected multiple times, it must also be present the same number of times
     * in the actual output.
     * <p>
     * When restoring from the snapshot, a different mechanism is used to
     * compare watermarks. The WMs must be monotonic, but not strictly monotonic
     * - after a restore the same WM can be emitted that was already emitted
     * before restore. The highest actual WM can be lower than the highest
     * expected one, but not higher - again, after a restore, it might go back.
     */
    protected static final BiPredicate<List<?>, List<?>> SAME_ITEMS_ANY_ORDER_EQUIVALENT_WMS =
            (expected, actual) -> {
                TestMode testMode = TEST_CONTEXT.get().getTestMode();
                if (!testMode.isSnapshotsEnabled() || testMode.snapshotRestoreInterval() == Integer.MAX_VALUE) {
                    return SAME_ITEMS_ANY_ORDER.test(expected, actual);
                }

                Function<List<?>, Map<Object, Integer>> transformFn = l -> l.stream().filter(o -> !(o instanceof Watermark)).collect(toMap(identity(), e -> 1, Integer::sum));
                Map<Object, Integer> expectedMap = transformFn.apply(expected);
                Map<Object, Integer> actualMap = transformFn.apply(actual);
                if (!expectedMap.equals(actualMap)) {
                    return false;
                }
                Map<Byte, Long> expectedWms = new HashMap<>();
                Map<Byte, Long> actualWms = new HashMap<>();

                for (Object o : expected) {
                    if (o instanceof Watermark) {
                        long newVal = ((Watermark) o).timestamp();
                        Long oldVal = expectedWms.put(((Watermark) o).key(), newVal);
                        if (oldVal != null && oldVal >= newVal) {
                            return false; // not strictly monotonic expected val
                        }
                    }
                }

                for (Object o : actual) {
                    if (o instanceof Watermark) {
                        long newVal = ((Watermark) o).timestamp();
                        Long oldVal = actualWms.put(((Watermark) o).key(), newVal);
                        if (oldVal != null && oldVal > newVal) {
                            return false; // not monotonic expected val
                        }
                    }
                }

                for (Entry<Byte, Long> en : expectedWms.entrySet()) {
                    Long actualVal = actualWms.get(en.getKey());
                    long expectedVal = en.getValue();
                    if (actualVal != null && actualVal > expectedVal) {
                        return false; // expected lower than actual
                    }
                }
                actualWms.keySet().removeAll(expectedWms.keySet());
                assertTrue("unexpected WM keys received: " + actualWms, actualWms.isEmpty());

                return true;
            };

    private Map<Byte, ToLongFunctionEx<JetSqlRow>> leftExtractors = singletonMap((byte) 0, l -> l.getRow().get(0));
    private Map<Byte, ToLongFunctionEx<JetSqlRow>> rightExtractors = singletonMap((byte) 1, r -> r.getRow().get(0));
    private final Map<Byte, Map<Byte, Long>> postponeTimeMap = new HashMap<>();

    @BeforeClass
    public static void beforeClass() {
        initialize(1, null);
    }

    @Test
    public void test_equalTimes_singleWmKeyPerInput() {
        // l.time=r.time
        postponeTimeMap.put((byte) 0, singletonMap((byte) 1, 0L));
        postponeTimeMap.put((byte) 1, singletonMap((byte) 0, 0L));
        ProcessorSupplier processorSupplier = ProcessorSupplier.of(createProcessor(1, 1, true));

        TestSupport.verifyProcessor(processorSupplier)
                .hazelcastInstance(instance())
                .outputChecker(TestSupport.SAME_ITEMS_ANY_ORDER)
                .expectExactOutput(
                        in(wm(0L, (byte) 1)),
                        in(0, jetRow(1L)),
                        in(1, jetRow(1L)),
                        out(jetRow(1L, 1L)),
                        in(0, jetRow(2L)),
                        in(1, jetRow(2L)),
                        out(jetRow(2L, 2L)),
                        in(wm(2L, (byte) 0)),
                        out(wm(0L, (byte) 0)),
                        out(wm(0L, (byte) 1))
                );
    }

    @Test
    public void test_twoWmKeysOnLeft() {
        // l.time2 BETWEEN r.time - 1 AND r.time + 4  (l.time1 irrelevant)
        // left ordinal
        postponeTimeMap.put((byte) 0, emptyMap());
        postponeTimeMap.put((byte) 1, singletonMap((byte) 2, 1L));
        // right ordinal
        postponeTimeMap.put((byte) 2, singletonMap((byte) 1, 4L));

        leftExtractors = new HashMap<>();
        leftExtractors.put((byte) 0, l -> l.getRow().get(0));
        leftExtractors.put((byte) 1, l -> l.getRow().get(1));
        rightExtractors = singletonMap((byte) 2, r -> r.getRow().get(0));

        SupplierEx<Processor> supplier = createProcessor(2, 1, false);

        TestSupport.verifyProcessor(supplier)
                .hazelcastInstance(instance())
                .outputChecker(SAME_ITEMS_ANY_ORDER_EQUIVALENT_WMS)
                .expectExactOutput(
                        in(0, jetRow(12L, 9L)),
                        in(1, jetRow(9L)),
                        out(jetRow(12L, 9L, 9L)),
                        in(0, jetRow(12L, 13L)),
                        out(jetRow(12L, 13L, 9L)),
                        processorAssertion((StreamToStreamJoinP p) -> {
                            assertEquals(asList(jetRow(12L, 9L), jetRow(12L, 13L)), p.buffer[0].content());
                            assertEquals(jetRow(9L), p.buffer[1].content().iterator().next());
                        }),
                        in(1, wm(15L, (byte) 2)),
                        processorAssertion((StreamToStreamJoinP p) -> {
                            assertEquals(singletonList(jetRow(12L, 13L)), p.buffer[0].content());
                            assertEquals(jetRow(9L), p.buffer[1].content().iterator().next());
                        }),
                        in(0, wm(12L, (byte) 1)),
                        out(wm(11L, (byte) 1)),
                        out(wm(11L, (byte) 2)),
                        processorAssertion((StreamToStreamJoinP p) -> {
                            assertEquals(singletonList(jetRow(12L, 13L)), p.buffer[0].content());
                            assertTrue(p.buffer[1].isEmpty());
                        }),
                        in(0, wm(13L, (byte) 0)),
                        in(1, jetRow(16L)),
                        // out(jetRow(12L, 13L, 16L)), // doesn't satisfy the join condition
                        in(0, wm(13L, (byte) 1)),
                        out(wm(12L, (byte) 2)),
                        in(1, jetRow(16L))
                );
    }

    @Test
    public void test_twoWmKeysOnEachInput() {
        // `l` and `r` both have `time1` and `time2` columns
        // Join condition:
        //     r.time1 BETWEEN l.time1 -1 AND l.time1 + 2
        //     AND r.time2 BETWEEN l.time1 - 3 AND l.time1 + 4

        // left ordinal
        postponeTimeMap.put((byte) 0, ImmutableMap.of((byte) 2, 2L, (byte) 3, 4L));
        postponeTimeMap.put((byte) 1, ImmutableMap.of());
        leftExtractors = new HashMap<>();
        leftExtractors.put((byte) 0, l -> l.getRow().get(0));
        leftExtractors.put((byte) 1, l -> l.getRow().get(1));

        // right ordinal
        postponeTimeMap.put((byte) 2, ImmutableMap.of((byte) 0, 1L));
        postponeTimeMap.put((byte) 3, ImmutableMap.of((byte) 0, 3L));
        rightExtractors = new HashMap<>();
        rightExtractors.put((byte) 2, r -> r.getRow().get(0));
        rightExtractors.put((byte) 3, r -> r.getRow().get(1));

        SupplierEx<Processor> supplier = createProcessor(2, 2, false);

        TestSupport.verifyProcessor(supplier)
                .hazelcastInstance(instance())
                .outputChecker(SAME_ITEMS_ANY_ORDER_EQUIVALENT_WMS)
                .hazelcastInstance(instance())
                .expectExactOutput(
                        in(0, jetRow(12L, 10L)),
                        in(1, jetRow(12L, 10L)),
                        out(jetRow(12L, 10L, 12L, 10L)),
                        in(0, jetRow(12L, 13L)),
                        out(jetRow(12L, 13L, 12L, 10L)),
                        in(1, jetRow(12L, 13L)),
                        out(jetRow(12L, 10L, 12L, 13L)),
                        out(jetRow(12L, 13L, 12L, 13L)),
                        // leftBuffer: [{12, 10}, {12, 13}]
                        // rightBuffer: [{12, 10}, {12, 13}]
                        in(0, wm(15L, (byte) 0)),
                        // wmState: [{0:min, 1:min, 2:13, 3:11]
                        // leftBuffer: [{12, 10}, {12, 13}]
                        // rightBuffer: []
                        in(1, wm(15L, (byte) 2)),
                        // wmState: [{0:14, 1:min, 2:13, 3:11]
                        // leftBuffer: []
                        // rightBuffer: []
                        out(wm(13L, (byte) 2)),
                        out(wm(14L, (byte) 0))
                );
    }

    @Test
    public void test_joinWithAdditionalCondition() {
        // Join condition:
        //    r.time BETWEEN l.time - 1 and l.time + 1 AND l.field1 > 10
        // l's columns (in this order): `time, field1`

        postponeTimeMap.put((byte) 0, ImmutableMap.of((byte) 1, 1L));
        postponeTimeMap.put((byte) 1, ImmutableMap.of((byte) 0, 1L));

        leftExtractors = ImmutableMap.of((byte) 0, l -> l.getRow().get(0));
        rightExtractors = ImmutableMap.of((byte) 1, r -> r.getRow().get(0));

        Expression<Boolean> condition = AndPredicate.create(
                createConditionFromPostponeTimeMap(postponeTimeMap, 1, 2),
                ComparisonPredicate.create(
                        ColumnExpression.create(1, QueryDataType.INT),
                        ConstantExpression.create(10, QueryDataType.INT),
                        ComparisonMode.GREATER_THAN));
        JetJoinInfo joinInfo = new JetJoinInfo(INNER, new int[0], new int[0], condition, condition);

        SupplierEx<Processor> supplier = () -> new StreamToStreamJoinP(
                joinInfo,
                leftExtractors,
                rightExtractors,
                postponeTimeMap,
                Tuple2.tuple2(2, 1));

        TestSupport.verifyProcessor(supplier)
                .hazelcastInstance(instance())
                .expectExactOutput(
                        in(1, jetRow(3L)),
                        in(0, jetRow(2L, 2)), // doesn't join, field1 <= 10
                        in(0, jetRow(2L, 42)), // joins, field1 > 10
                        out(jetRow(2L, 42, 3L)));
    }

    @Test
    public void test_joinWithMultipleRowsAtOnce() {
        // l.time=r.time
        postponeTimeMap.put((byte) 0, singletonMap((byte) 1, 0L));
        postponeTimeMap.put((byte) 1, singletonMap((byte) 0, 0L));

        ProcessorSupplier processorSupplier = ProcessorSupplier.of(createProcessor(2, 1, true, 1, 2));

        TestSupport.verifyProcessor(processorSupplier)
                .hazelcastInstance(instance())
                .outputChecker(TestSupport.SAME_ITEMS_ANY_ORDER)
                .cooperativeTimeout(0) // todo remove
                .expectExactOutput(
                        in(0, jetRow(1L, 42)),
                        in(0, jetRow(1L, 43)),
                        in(0, jetRow(1L, 44)),
                        in(0, jetRow(1L, 45)),
                        in(1, jetRow(1L)),
                        out(jetRow(1L, 42, 1L)),
                        out(jetRow(1L, 43, 1L)),
                        out(jetRow(1L, 44, 1L)),
                        out(jetRow(1L, 45, 1L))
                );
    }

    @Test
    public void test_nonLateItemOutOfLimit() {
        // Join condition:
        //     l.time BETWEEN r.time - 1 AND r.time + 1
        postponeTimeMap.put((byte) 0, ImmutableMap.of((byte) 1, 1L));
        postponeTimeMap.put((byte) 1, ImmutableMap.of((byte) 0, 1L));

        leftExtractors = singletonMap((byte) 0, l -> l.getRow().get(0));
        rightExtractors = singletonMap((byte) 1, r -> r.getRow().get(0));

        SupplierEx<Processor> supplier = createProcessor(1, 1, false);

        TestSupport.verifyProcessor(supplier)
                .hazelcastInstance(instance())
                .expectExactOutput(
                        in(0, wm(10, (byte) 0)),
                        processorAssertion((StreamToStreamJoinP p) ->
                                assertEquals(ImmutableMap.of((byte) 0, Long.MIN_VALUE + 1, (byte) 1, 9L), p.wmState)),
                        // This item is not late according to the WM for key=1, but is off the join limit according
                        // to the WM for key=0, minus the postponing time
                        in(1, jetRow(8L)),
                        processorAssertion((StreamToStreamJoinP p) ->
                                assertEquals(0, p.buffer[0].size() + p.buffer[1].size()))
                );
    }

    @Test
    public void test_nonLateItemOutOfLimit_hasMatchInBuffer() {
        // l.time=r.time
        postponeTimeMap.put((byte) 0, singletonMap((byte) 1, 0L));
        postponeTimeMap.put((byte) 1, singletonMap((byte) 0, 0L));
        ProcessorSupplier processorSupplier = ProcessorSupplier.of(createProcessor(1, 1, true));

        TestSupport.verifyProcessor(processorSupplier)
                .hazelcastInstance(instance())
                .outputChecker(TestSupport.SAME_ITEMS_ANY_ORDER)
                .expectExactOutput(
                        in(0, jetRow(0L)),
                        in(0, wm(10L, (byte) 0)),
                        // this item is:
                        // 1. not late
                        // 2. can't possibly match a future row from #0, therefore doesn't go to the buffer
                        // 3. but matches a buffered row from #0
                        in(1, jetRow(0L)),
                        out(jetRow(0L, 0L)),
                        processorAssertion((StreamToStreamJoinP processor) ->
                                assertEquals(0, processor.buffer[1].size()))
                );
    }

    @Test
    public void test_dropLateItems() {
        // Join condition:
        //     l.time BETWEEN r.time - 1 AND r.time + 1
        postponeTimeMap.put((byte) 0, ImmutableMap.of((byte) 1, 1L));
        postponeTimeMap.put((byte) 1, ImmutableMap.of((byte) 0, 1L));

        leftExtractors = singletonMap((byte) 0, l -> l.getRow().get(0));
        rightExtractors = singletonMap((byte) 1, r -> r.getRow().get(0));

        SupplierEx<Processor> supplier = createProcessor(1, 1, false);

        TestSupport.verifyProcessor(supplier)
                .hazelcastInstance(instance())
                .outputChecker(SAME_ITEMS_ANY_ORDER_EQUIVALENT_WMS)
                .expectExactOutput(
                        in(0, wm(10, (byte) 0)),
                        in(1, wm(10, (byte) 1)),
                        out(wm(9, (byte) 1)),
                        out(wm(9, (byte) 0)),
                        in(1, jetRow(8L)),
                        processorAssertion((StreamToStreamJoinP p) -> {
                            assertEquals(0, p.buffer[0].size());
                            assertEquals(0, p.buffer[1].size());
                        })
                );
    }

    /**
     * From the postponeTimeMap create the equivalent condition for the join processor.
     * <p>
     * For example, this join condition (`l` has `time1` and `time2` columns, `r` has `time`):
     * l.time2 BETWEEN r.time - 1 AND r.time + 4
     * <p>
     * Is transformed to:
     * l.time2 >= r.time - 1
     * r.time >= l.time2 - 4
     * <p>
     * For which this postponeTimeMap is created:
     * 0: {}
     * 1: {2:4}
     * 2: {1:1}
     *
     * @param wmKeyToColumnIndex Remapping of WM keys to joined column indexes. Contains
     *                           a sequence of `wmKey1`, `index1`, `wmKey2`, `index2, ... If WM key == index,
     *                           no entry is needed.
     */
    static Expression<Boolean> createConditionFromPostponeTimeMap(
            Map<Byte, Map<Byte, Long>> postponeTimeMap,
            int... wmKeyToColumnIndex
    ) {
        Map<Byte, Byte> wmKeyToColumnIndexMap = new HashMap<>();
        for (int i = 0; i < wmKeyToColumnIndex.length; i += 2) {
            wmKeyToColumnIndexMap.put((byte) wmKeyToColumnIndex[i], (byte) wmKeyToColumnIndex[i + 1]);
        }

        List<Expression<Boolean>> conditions = new ArrayList<>();
        for (Entry<Byte, Map<Byte, Long>> enOuter : postponeTimeMap.entrySet()) {
            for (Entry<Byte, Long> enInner : enOuter.getValue().entrySet()) {
                int leftColumnIndex = wmKeyToColumnIndexMap.getOrDefault(enOuter.getKey(), enOuter.getKey());
                int rightColumnIndex = wmKeyToColumnIndexMap.getOrDefault(enInner.getKey(), enInner.getKey());
                conditions.add(ComparisonPredicate.create(
                        ColumnExpression.create(leftColumnIndex, BIGINT),
                        MinusFunction.create(
                                ColumnExpression.create(rightColumnIndex, BIGINT),
                                ConstantExpression.create(enInner.getValue(), BIGINT),
                                BIGINT),
                        ComparisonMode.GREATER_THAN_OR_EQUAL));
            }
        }

        return AndPredicate.create(conditions.toArray(new Expression[0]));
    }

    private SupplierEx<Processor> createProcessor(int leftColumnCount, int rightColumnCount, boolean assumeEquiJoin,
            int... wmKeyToColumnIndex) {
        Expression<Boolean> condition = createConditionFromPostponeTimeMap(postponeTimeMap, wmKeyToColumnIndex);
        int[] equiJoinIndices = new int[assumeEquiJoin ? 1 : 0];
        JetJoinInfo joinInfo = new JetJoinInfo(INNER, equiJoinIndices, equiJoinIndices, condition, condition);
        return () -> new StreamToStreamJoinP(
                joinInfo,
                leftExtractors,
                rightExtractors,
                postponeTimeMap,
                Tuple2.tuple2(leftColumnCount, rightColumnCount));
    }
}<|MERGE_RESOLUTION|>--- conflicted
+++ resolved
@@ -19,10 +19,7 @@
 import com.google.common.collect.ImmutableMap;
 import com.hazelcast.function.SupplierEx;
 import com.hazelcast.function.ToLongFunctionEx;
-<<<<<<< HEAD
-=======
 import com.hazelcast.jet.SimpleTestInClusterSupport;
->>>>>>> cd3eea7d
 import com.hazelcast.jet.core.Processor;
 import com.hazelcast.jet.core.ProcessorSupplier;
 import com.hazelcast.jet.core.Watermark;
@@ -74,16 +71,12 @@
 
 @Category({QuickTest.class, ParallelJVMTest.class})
 @RunWith(HazelcastSerialClassRunner.class)
-<<<<<<< HEAD
-public class StreamToStreamJoinPInnerTest extends SqlTestSupport {
+public class StreamToStreamJoinPInnerTest extends SimpleTestInClusterSupport {
 
     @BeforeClass
     public static void beforeClass() throws Exception {
         initialize(1, null);
     }
-=======
-public class StreamToStreamJoinPInnerTest extends SimpleTestInClusterSupport {
->>>>>>> cd3eea7d
 
     /**
      * An output checker that will consider the actual and expected object lists
