/*
 * Copyright 2023 Hazelcast Inc.
 *
 * Licensed under the Hazelcast Community License (the "License");
 * you may not use this file except in compliance with the License.
 * You may obtain a copy of the License at
 *
 * http://hazelcast.com/hazelcast-community-license
 *
 * Unless required by applicable law or agreed to in writing, software
 * distributed under the License is distributed on an "AS IS" BASIS,
 * WITHOUT WARRANTIES OF ANY KIND, either express or implied.
 * See the License for the specific language governing permissions and
 * limitations under the License.
 */

package com.hazelcast.jet.sql.impl.processors;

import com.google.common.collect.ImmutableMap;
import com.hazelcast.function.SupplierEx;
import com.hazelcast.function.ToLongFunctionEx;
import com.hazelcast.jet.SimpleTestInClusterSupport;
import com.hazelcast.jet.core.Processor;
import com.hazelcast.jet.core.ProcessorSupplier;
import com.hazelcast.jet.core.Watermark;
import com.hazelcast.jet.core.test.TestSupport;
import com.hazelcast.jet.core.test.TestSupport.TestMode;
import com.hazelcast.jet.datamodel.Tuple2;
import com.hazelcast.jet.sql.impl.JetJoinInfo;
import com.hazelcast.sql.impl.expression.ColumnExpression;
import com.hazelcast.sql.impl.expression.ConstantExpression;
import com.hazelcast.sql.impl.expression.Expression;
import com.hazelcast.sql.impl.expression.math.MinusFunction;
import com.hazelcast.sql.impl.expression.predicate.AndPredicate;
import com.hazelcast.sql.impl.expression.predicate.ComparisonMode;
import com.hazelcast.sql.impl.expression.predicate.ComparisonPredicate;
import com.hazelcast.sql.impl.row.JetSqlRow;
import com.hazelcast.sql.impl.type.QueryDataType;
import com.hazelcast.test.HazelcastSerialClassRunner;
import com.hazelcast.test.annotation.ParallelJVMTest;
import com.hazelcast.test.annotation.QuickTest;
import org.junit.BeforeClass;
import org.junit.Test;
import org.junit.experimental.categories.Category;
import org.junit.runner.RunWith;

import java.util.ArrayList;
import java.util.HashMap;
import java.util.List;
import java.util.Map;
import java.util.Map.Entry;
import java.util.function.BiPredicate;
import java.util.function.Function;

import static com.hazelcast.function.FunctionEx.identity;
import static com.hazelcast.jet.core.test.TestSupport.SAME_ITEMS_ANY_ORDER;
import static com.hazelcast.jet.core.test.TestSupport.TEST_CONTEXT;
import static com.hazelcast.jet.core.test.TestSupport.in;
import static com.hazelcast.jet.core.test.TestSupport.out;
import static com.hazelcast.jet.core.test.TestSupport.processorAssertion;
import static com.hazelcast.jet.sql.SqlTestSupport.jetRow;
import static com.hazelcast.sql.impl.type.QueryDataType.BIGINT;
import static java.util.Arrays.asList;
import static java.util.Collections.emptyMap;
import static java.util.Collections.singletonList;
import static java.util.Collections.singletonMap;
import static java.util.stream.Collectors.toMap;
import static org.apache.calcite.rel.core.JoinRelType.INNER;
import static org.junit.Assert.assertEquals;
import static org.junit.Assert.assertTrue;

@Category({QuickTest.class, ParallelJVMTest.class})
@RunWith(HazelcastSerialClassRunner.class)
public class StreamToStreamJoinPInnerTest extends SimpleTestInClusterSupport {

    /**
     * An output checker that will consider the actual and expected object lists
     * equal if they both contain the same items, in any order. If some item is
     * expected multiple times, it must also be present the same number of times
     * in the actual output.
     * <p>
     * When restoring from the snapshot, a different mechanism is used to
     * compare watermarks. The WMs must be monotonic, but not strictly monotonic
     * - after a restore the same WM can be emitted that was already emitted
     * before restore. The highest actual WM can be lower than the highest
     * expected one, but not higher - again, after a restore, it might go back.
     */
    protected static final BiPredicate<List<?>, List<?>> SAME_ITEMS_ANY_ORDER_EQUIVALENT_WMS =
            (expected, actual) -> {
                TestMode testMode = TEST_CONTEXT.get().getTestMode();
                if (!testMode.isSnapshotsEnabled() || testMode.snapshotRestoreInterval() == Integer.MAX_VALUE) {
                    return SAME_ITEMS_ANY_ORDER.test(expected, actual);
                }

                Function<List<?>, Map<Object, Integer>> transformFn = l -> l.stream().filter(o -> !(o instanceof Watermark)).collect(toMap(identity(), e -> 1, Integer::sum));
                Map<Object, Integer> expectedMap = transformFn.apply(expected);
                Map<Object, Integer> actualMap = transformFn.apply(actual);
                if (!expectedMap.equals(actualMap)) {
                    return false;
                }
                Map<Byte, Long> expectedWms = new HashMap<>();
                Map<Byte, Long> actualWms = new HashMap<>();

                for (Object o : expected) {
                    if (o instanceof Watermark) {
                        long newVal = ((Watermark) o).timestamp();
                        Long oldVal = expectedWms.put(((Watermark) o).key(), newVal);
                        if (oldVal != null && oldVal >= newVal) {
                            return false; // not strictly monotonic expected val
                        }
                    }
                }

                for (Object o : actual) {
                    if (o instanceof Watermark) {
                        long newVal = ((Watermark) o).timestamp();
                        Long oldVal = actualWms.put(((Watermark) o).key(), newVal);
                        if (oldVal != null && oldVal > newVal) {
                            return false; // not monotonic expected val
                        }
                    }
                }

                for (Entry<Byte, Long> en : expectedWms.entrySet()) {
                    Long actualVal = actualWms.get(en.getKey());
                    long expectedVal = en.getValue();
                    if (actualVal != null && actualVal > expectedVal) {
                        return false; // expected lower than actual
                    }
                }
                actualWms.keySet().removeAll(expectedWms.keySet());
                assertTrue("unexpected WM keys received: " + actualWms, actualWms.isEmpty());

                return true;
            };

    private Map<Byte, ToLongFunctionEx<JetSqlRow>> leftExtractors = singletonMap((byte) 0, l -> l.getRow().get(0));
    private Map<Byte, ToLongFunctionEx<JetSqlRow>> rightExtractors = singletonMap((byte) 1, r -> r.getRow().get(0));
    private final Map<Byte, Map<Byte, Long>> postponeTimeMap = new HashMap<>();

    @BeforeClass
    public static void beforeClass() {
        initialize(1, null);
    }

    @Test
    public void test_equalTimes_singleWmKeyPerInput() {
        // l.time=r.time
        postponeTimeMap.put((byte) 0, singletonMap((byte) 1, 0L));
        postponeTimeMap.put((byte) 1, singletonMap((byte) 0, 0L));
        ProcessorSupplier processorSupplier = ProcessorSupplier.of(createProcessor(1, 1, true));

        TestSupport.verifyProcessor(processorSupplier)
                .outputChecker(TestSupport.SAME_ITEMS_ANY_ORDER)
                .expectExactOutput(
                        in(wm(0L, (byte) 1)),
                        in(0, jetRow(1L)),
                        in(1, jetRow(1L)),
                        out(jetRow(1L, 1L)),
                        in(0, jetRow(2L)),
                        in(1, jetRow(2L)),
                        out(jetRow(2L, 2L)),
                        in(wm(2L, (byte) 0)),
                        out(wm(0L, (byte) 0)),
                        out(wm(0L, (byte) 1))
                );
    }

    @Test
    public void test_twoWmKeysOnLeft() {
        // l.time2 BETWEEN r.time - 1 AND r.time + 4  (l.time1 irrelevant)
        // left ordinal
        postponeTimeMap.put((byte) 0, emptyMap());
        postponeTimeMap.put((byte) 1, singletonMap((byte) 2, 1L));
        // right ordinal
        postponeTimeMap.put((byte) 2, singletonMap((byte) 1, 4L));

        leftExtractors = new HashMap<>();
        leftExtractors.put((byte) 0, l -> l.getRow().get(0));
        leftExtractors.put((byte) 1, l -> l.getRow().get(1));
        rightExtractors = singletonMap((byte) 2, r -> r.getRow().get(0));

        SupplierEx<Processor> supplier = createProcessor(2, 1, false);

        TestSupport.verifyProcessor(supplier)
                .hazelcastInstance(instance())
                .outputChecker(SAME_ITEMS_ANY_ORDER_EQUIVALENT_WMS)
                .expectExactOutput(
                        in(0, jetRow(12L, 9L)),
                        in(1, jetRow(9L)),
                        out(jetRow(12L, 9L, 9L)),
                        in(0, jetRow(12L, 13L)),
                        out(jetRow(12L, 13L, 9L)),
                        processorAssertion((StreamToStreamJoinP p) -> {
                            assertEquals(asList(jetRow(12L, 9L), jetRow(12L, 13L)), p.buffer[0].content());
                            assertEquals(jetRow(9L), p.buffer[1].content().iterator().next());
                        }),
                        in(1, wm(15L, (byte) 2)),
                        processorAssertion((StreamToStreamJoinP p) -> {
                            assertEquals(singletonList(jetRow(12L, 13L)), p.buffer[0].content());
                            assertEquals(jetRow(9L), p.buffer[1].content().iterator().next());
                        }),
                        in(0, wm(12L, (byte) 1)),
                        out(wm(11L, (byte) 1)),
                        out(wm(11L, (byte) 2)),
                        processorAssertion((StreamToStreamJoinP p) -> {
                            assertEquals(singletonList(jetRow(12L, 13L)), p.buffer[0].content());
                            assertTrue(p.buffer[1].isEmpty());
                        }),
                        in(0, wm(13L, (byte) 0)),
                        in(1, jetRow(16L)),
                        // out(jetRow(12L, 13L, 16L)), // doesn't satisfy the join condition
                        in(0, wm(13L, (byte) 1)),
                        out(wm(12L, (byte) 2)),
                        in(1, jetRow(16L))
                );
    }

    @Test
    public void test_twoWmKeysOnEachInput() {
        // `l` and `r` both have `time1` and `time2` columns
        // Join condition:
        //     r.time1 BETWEEN l.time1 -1 AND l.time1 + 2
        //     AND r.time2 BETWEEN l.time1 - 3 AND l.time1 + 4

        // left ordinal
        postponeTimeMap.put((byte) 0, ImmutableMap.of((byte) 2, 2L, (byte) 3, 4L));
        postponeTimeMap.put((byte) 1, ImmutableMap.of());
        leftExtractors = new HashMap<>();
        leftExtractors.put((byte) 0, l -> l.getRow().get(0));
        leftExtractors.put((byte) 1, l -> l.getRow().get(1));

        // right ordinal
        postponeTimeMap.put((byte) 2, ImmutableMap.of((byte) 0, 1L));
        postponeTimeMap.put((byte) 3, ImmutableMap.of((byte) 0, 3L));
        rightExtractors = new HashMap<>();
        rightExtractors.put((byte) 2, r -> r.getRow().get(0));
        rightExtractors.put((byte) 3, r -> r.getRow().get(1));

        SupplierEx<Processor> supplier = createProcessor(2, 2, false);

        TestSupport.verifyProcessor(supplier)
                .hazelcastInstance(instance())
                .outputChecker(SAME_ITEMS_ANY_ORDER_EQUIVALENT_WMS)
                .expectExactOutput(
                        in(0, jetRow(12L, 10L)),
                        in(1, jetRow(12L, 10L)),
                        out(jetRow(12L, 10L, 12L, 10L)),
                        in(0, jetRow(12L, 13L)),
                        out(jetRow(12L, 13L, 12L, 10L)),
                        in(1, jetRow(12L, 13L)),
                        out(jetRow(12L, 10L, 12L, 13L)),
                        out(jetRow(12L, 13L, 12L, 13L)),
                        // leftBuffer: [{12, 10}, {12, 13}]
                        // rightBuffer: [{12, 10}, {12, 13}]
                        in(0, wm(15L, (byte) 0)),
                        // wmState: [{0:min, 1:min, 2:13, 3:11]
                        // leftBuffer: [{12, 10}, {12, 13}]
                        // rightBuffer: []
                        in(1, wm(15L, (byte) 2)),
                        // wmState: [{0:14, 1:min, 2:13, 3:11]
                        // leftBuffer: []
                        // rightBuffer: []
                        out(wm(13L, (byte) 2)),
                        out(wm(14L, (byte) 0))
                );
    }

    @Test
    public void test_joinWithAdditionalCondition() {
        // Join condition:
        //    r.time BETWEEN l.time - 1 and l.time + 1 AND l.field1 > 10
        // l's columns (in this order): `time, field1`

        postponeTimeMap.put((byte) 0, ImmutableMap.of((byte) 1, 1L));
        postponeTimeMap.put((byte) 1, ImmutableMap.of((byte) 0, 1L));

        leftExtractors = ImmutableMap.of((byte) 0, l -> l.getRow().get(0));
        rightExtractors = ImmutableMap.of((byte) 1, r -> r.getRow().get(0));

        Expression<Boolean> condition = AndPredicate.create(
                createConditionFromPostponeTimeMap(postponeTimeMap, 1, 2),
                ComparisonPredicate.create(
                        ColumnExpression.create(1, QueryDataType.INT),
                        ConstantExpression.create(10, QueryDataType.INT),
                        ComparisonMode.GREATER_THAN));
        JetJoinInfo joinInfo = new JetJoinInfo(INNER, new int[0], new int[0], condition, condition);

        SupplierEx<Processor> supplier = () -> new StreamToStreamJoinP(
                joinInfo,
                leftExtractors,
                rightExtractors,
                postponeTimeMap,
                Tuple2.tuple2(2, 1));

        TestSupport.verifyProcessor(supplier)
                .hazelcastInstance(instance())
                .expectExactOutput(
                        in(1, jetRow(3L)),
                        in(0, jetRow(2L, 2)), // doesn't join, field1 <= 10
                        in(0, jetRow(2L, 42)), // joins, field1 > 10
                        out(jetRow(2L, 42, 3L)));
    }

    @Test
    public void test_joinWithMultipleRowsAtOnce() {
        // l.time=r.time
        postponeTimeMap.put((byte) 0, singletonMap((byte) 1, 0L));
        postponeTimeMap.put((byte) 1, singletonMap((byte) 0, 0L));

<<<<<<< HEAD
        ProcessorSupplier processorSupplier = ProcessorSupplier.of(createProcessor(2, 1, 0, 2));
=======
        ProcessorSupplier processorSupplier = ProcessorSupplier.of(createProcessor(2, 1, true, 1, 2));
>>>>>>> 77671d7d

        TestSupport.verifyProcessor(processorSupplier)
                .outputChecker(TestSupport.SAME_ITEMS_ANY_ORDER)
                .cooperativeTimeout(0) // todo remove
                .expectExactOutput(
                        in(0, jetRow(1L, 42)),
                        in(0, jetRow(1L, 43)),
                        in(0, jetRow(1L, 44)),
                        in(0, jetRow(1L, 45)),
                        in(1, jetRow(1L)),
                        out(jetRow(1L, 42, 1L)),
                        out(jetRow(1L, 43, 1L)),
                        out(jetRow(1L, 44, 1L)),
                        out(jetRow(1L, 45, 1L))
                );
    }

    @Test
    public void test_nonLateItemOutOfLimit() {
        // Join condition:
        //     l.time BETWEEN r.time - 1 AND r.time + 1
        postponeTimeMap.put((byte) 0, ImmutableMap.of((byte) 1, 1L));
        postponeTimeMap.put((byte) 1, ImmutableMap.of((byte) 0, 1L));

        leftExtractors = singletonMap((byte) 0, l -> l.getRow().get(0));
        rightExtractors = singletonMap((byte) 1, r -> r.getRow().get(0));

        SupplierEx<Processor> supplier = createProcessor(1, 1, false);

        TestSupport.verifyProcessor(supplier)
                .hazelcastInstance(instance())
                .expectExactOutput(
                        in(0, wm(10, (byte) 0)),
                        processorAssertion((StreamToStreamJoinP p) ->
                                assertEquals(ImmutableMap.of((byte) 0, Long.MIN_VALUE + 1, (byte) 1, 9L), p.wmState)),
                        // This item is not late according to the WM for key=1, but is off the join limit according
                        // to the WM for key=0, minus the postponing time
                        in(1, jetRow(8L)),
                        processorAssertion((StreamToStreamJoinP p) ->
                                assertEquals(0, p.buffer[0].size() + p.buffer[1].size()))
                );
    }

    @Test
    public void test_nonLateItemOutOfLimit_hasMatchInBuffer() {
        // l.time=r.time
        postponeTimeMap.put((byte) 0, singletonMap((byte) 1, 0L));
        postponeTimeMap.put((byte) 1, singletonMap((byte) 0, 0L));
        ProcessorSupplier processorSupplier = ProcessorSupplier.of(createProcessor(1, 1, true));

        TestSupport.verifyProcessor(processorSupplier)
                .outputChecker(TestSupport.SAME_ITEMS_ANY_ORDER)
                .expectExactOutput(
                        in(0, jetRow(0L)),
                        in(0, wm(10L, (byte) 0)),
                        // this item is:
                        // 1. not late
                        // 2. can't possibly match a future row from #0, therefore doesn't go to the buffer
                        // 3. but matches a buffered row from #0
                        in(1, jetRow(0L)),
                        out(jetRow(0L, 0L)),
                        processorAssertion((StreamToStreamJoinP processor) ->
                                assertEquals(0, processor.buffer[1].size()))
                );
    }

    @Test
    public void test_dropLateItems() {
        // Join condition:
        //     l.time BETWEEN r.time - 1 AND r.time + 1
        postponeTimeMap.put((byte) 0, ImmutableMap.of((byte) 1, 1L));
        postponeTimeMap.put((byte) 1, ImmutableMap.of((byte) 0, 1L));

        leftExtractors = singletonMap((byte) 0, l -> l.getRow().get(0));
        rightExtractors = singletonMap((byte) 1, r -> r.getRow().get(0));

        SupplierEx<Processor> supplier = createProcessor(1, 1, false);

        TestSupport.verifyProcessor(supplier)
                .hazelcastInstance(instance())
                .outputChecker(SAME_ITEMS_ANY_ORDER_EQUIVALENT_WMS)
                .expectExactOutput(
                        in(0, wm(10, (byte) 0)),
                        in(1, wm(10, (byte) 1)),
                        out(wm(9, (byte) 1)),
                        out(wm(9, (byte) 0)),
                        in(1, jetRow(8L)),
                        processorAssertion((StreamToStreamJoinP p) -> {
                            assertEquals(0, p.buffer[0].size());
                            assertEquals(0, p.buffer[1].size());
                        })
                );
    }

    /**
     * From the postponeTimeMap create the equivalent condition for the join processor.
     * <p>
     * For example, this join condition (`l` has `time1` and `time2` columns, `r` has `time`):
     * l.time2 BETWEEN r.time - 1 AND r.time + 4
     * <p>
     * Is transformed to:
     * l.time2 >= r.time - 1
     * r.time >= l.time2 - 4
     * <p>
     * For which this postponeTimeMap is created:
     * 0: {}
     * 1: {2:4}
     * 2: {1:1}
     *
     * @param wmKeyToColumnIndex Remapping of WM keys to joined column indexes. Contains
     *                           a sequence of `wmKey1`, `index1`, `wmKey2`, `index2, ... If WM key == index,
     *                           no entry is needed.
     */
    static Expression<Boolean> createConditionFromPostponeTimeMap(
            Map<Byte, Map<Byte, Long>> postponeTimeMap,
            int... wmKeyToColumnIndex
    ) {
        Map<Byte, Byte> wmKeyToColumnIndexMap = new HashMap<>();
        for (int i = 0; i < wmKeyToColumnIndex.length; i += 2) {
            wmKeyToColumnIndexMap.put((byte) wmKeyToColumnIndex[i], (byte) wmKeyToColumnIndex[i + 1]);
        }

        // specific case for simple equi-join: l.time == r.time
        if (postponeTimeMap.size() == 2
                && postponeTimeMap.get((byte) 0).get((byte) 1) == 0L
                && postponeTimeMap.get((byte) 1).get((byte) 0) == 0L) {
            int leftIndex = 0;
            int rightIndex = 1;
            if (wmKeyToColumnIndex.length > 0) {
                leftIndex = wmKeyToColumnIndex[0];
                rightIndex = wmKeyToColumnIndex[1];
            }
            return ComparisonPredicate.create(
                    ColumnExpression.create(leftIndex, BIGINT),
                    ColumnExpression.create(rightIndex, BIGINT),
                    ComparisonMode.EQUALS);
        }

        List<Expression<Boolean>> conditions = new ArrayList<>();

        for (Entry<Byte, Map<Byte, Long>> enOuter : postponeTimeMap.entrySet()) {
            for (Entry<Byte, Long> enInner : enOuter.getValue().entrySet()) {
                int leftColumnIndex = wmKeyToColumnIndexMap.getOrDefault(enOuter.getKey(), enOuter.getKey());
                int rightColumnIndex = wmKeyToColumnIndexMap.getOrDefault(enInner.getKey(), enInner.getKey());
                conditions.add(ComparisonPredicate.create(
                        ColumnExpression.create(leftColumnIndex, BIGINT),
                        MinusFunction.create(
                                ColumnExpression.create(rightColumnIndex, BIGINT),
                                ConstantExpression.create(enInner.getValue(), BIGINT),
                                BIGINT),
                        ComparisonMode.GREATER_THAN_OR_EQUAL));
            }
        }

        return AndPredicate.create(conditions.toArray(new Expression[0]));
    }

    private SupplierEx<Processor> createProcessor(int leftColumnCount, int rightColumnCount, boolean assumeEquiJoin,
            int... wmKeyToColumnIndex) {
        Expression<Boolean> condition = createConditionFromPostponeTimeMap(postponeTimeMap, wmKeyToColumnIndex);
<<<<<<< HEAD
        int[] left = new int[0];
        int[] right = new int[0];
        if (condition instanceof ComparisonPredicate) {
            left = new int[]{0};
            right = new int[]{0};
        }
        JetJoinInfo joinInfo = new JetJoinInfo(INNER, left, right, condition, condition);
=======
        int[] equiJoinIndices = new int[assumeEquiJoin ? 1 : 0];
        JetJoinInfo joinInfo = new JetJoinInfo(INNER, equiJoinIndices, equiJoinIndices, condition, condition);
>>>>>>> 77671d7d
        return () -> new StreamToStreamJoinP(
                joinInfo,
                leftExtractors,
                rightExtractors,
                postponeTimeMap,
                Tuple2.tuple2(leftColumnCount, rightColumnCount));
    }
}<|MERGE_RESOLUTION|>--- conflicted
+++ resolved
@@ -308,11 +308,7 @@
         postponeTimeMap.put((byte) 0, singletonMap((byte) 1, 0L));
         postponeTimeMap.put((byte) 1, singletonMap((byte) 0, 0L));
 
-<<<<<<< HEAD
-        ProcessorSupplier processorSupplier = ProcessorSupplier.of(createProcessor(2, 1, 0, 2));
-=======
         ProcessorSupplier processorSupplier = ProcessorSupplier.of(createProcessor(2, 1, true, 1, 2));
->>>>>>> 77671d7d
 
         TestSupport.verifyProcessor(processorSupplier)
                 .outputChecker(TestSupport.SAME_ITEMS_ANY_ORDER)
@@ -435,24 +431,7 @@
             wmKeyToColumnIndexMap.put((byte) wmKeyToColumnIndex[i], (byte) wmKeyToColumnIndex[i + 1]);
         }
 
-        // specific case for simple equi-join: l.time == r.time
-        if (postponeTimeMap.size() == 2
-                && postponeTimeMap.get((byte) 0).get((byte) 1) == 0L
-                && postponeTimeMap.get((byte) 1).get((byte) 0) == 0L) {
-            int leftIndex = 0;
-            int rightIndex = 1;
-            if (wmKeyToColumnIndex.length > 0) {
-                leftIndex = wmKeyToColumnIndex[0];
-                rightIndex = wmKeyToColumnIndex[1];
-            }
-            return ComparisonPredicate.create(
-                    ColumnExpression.create(leftIndex, BIGINT),
-                    ColumnExpression.create(rightIndex, BIGINT),
-                    ComparisonMode.EQUALS);
-        }
-
         List<Expression<Boolean>> conditions = new ArrayList<>();
-
         for (Entry<Byte, Map<Byte, Long>> enOuter : postponeTimeMap.entrySet()) {
             for (Entry<Byte, Long> enInner : enOuter.getValue().entrySet()) {
                 int leftColumnIndex = wmKeyToColumnIndexMap.getOrDefault(enOuter.getKey(), enOuter.getKey());
@@ -473,18 +452,8 @@
     private SupplierEx<Processor> createProcessor(int leftColumnCount, int rightColumnCount, boolean assumeEquiJoin,
             int... wmKeyToColumnIndex) {
         Expression<Boolean> condition = createConditionFromPostponeTimeMap(postponeTimeMap, wmKeyToColumnIndex);
-<<<<<<< HEAD
-        int[] left = new int[0];
-        int[] right = new int[0];
-        if (condition instanceof ComparisonPredicate) {
-            left = new int[]{0};
-            right = new int[]{0};
-        }
-        JetJoinInfo joinInfo = new JetJoinInfo(INNER, left, right, condition, condition);
-=======
         int[] equiJoinIndices = new int[assumeEquiJoin ? 1 : 0];
         JetJoinInfo joinInfo = new JetJoinInfo(INNER, equiJoinIndices, equiJoinIndices, condition, condition);
->>>>>>> 77671d7d
         return () -> new StreamToStreamJoinP(
                 joinInfo,
                 leftExtractors,
