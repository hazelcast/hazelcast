/*
 * Copyright 2023 Hazelcast Inc.
 *
 * Licensed under the Hazelcast Community License (the "License");
 * you may not use this file except in compliance with the License.
 * You may obtain a copy of the License at
 *
 * http://hazelcast.com/hazelcast-community-license
 *
 * Unless required by applicable law or agreed to in writing, software
 * distributed under the License is distributed on an "AS IS" BASIS,
 * WITHOUT WARRANTIES OF ANY KIND, either express or implied.
 * See the License for the specific language governing permissions and
 * limitations under the License.
 */

package com.hazelcast.jet.sql.impl.processors;

import com.google.common.collect.ImmutableMap;
import com.hazelcast.function.SupplierEx;
import com.hazelcast.function.ToLongFunctionEx;
import com.hazelcast.jet.SimpleTestInClusterSupport;
import com.hazelcast.jet.core.Processor;
import com.hazelcast.jet.core.ProcessorSupplier;
import com.hazelcast.jet.core.Watermark;
import com.hazelcast.jet.core.test.TestSupport;
import com.hazelcast.jet.core.test.TestSupport.TestMode;
import com.hazelcast.jet.datamodel.Tuple2;
import com.hazelcast.jet.sql.SqlTestSupport;
import com.hazelcast.jet.sql.impl.JetJoinInfo;
import com.hazelcast.sql.impl.expression.ColumnExpression;
import com.hazelcast.sql.impl.expression.ConstantExpression;
import com.hazelcast.sql.impl.expression.Expression;
import com.hazelcast.sql.impl.expression.math.MinusFunction;
import com.hazelcast.sql.impl.expression.predicate.AndPredicate;
import com.hazelcast.sql.impl.expression.predicate.ComparisonMode;
import com.hazelcast.sql.impl.expression.predicate.ComparisonPredicate;
import com.hazelcast.sql.impl.row.JetSqlRow;
import com.hazelcast.sql.impl.type.QueryDataType;
import com.hazelcast.test.HazelcastSerialClassRunner;
import com.hazelcast.test.annotation.ParallelJVMTest;
import com.hazelcast.test.annotation.QuickTest;
import org.junit.BeforeClass;
import org.junit.Test;
import org.junit.experimental.categories.Category;
import org.junit.runner.RunWith;

import java.util.ArrayList;
import java.util.HashMap;
import java.util.List;
import java.util.Map;
import java.util.Map.Entry;
import java.util.function.BiPredicate;
import java.util.function.Function;

import static com.hazelcast.function.FunctionEx.identity;
import static com.hazelcast.jet.core.test.TestSupport.SAME_ITEMS_ANY_ORDER;
import static com.hazelcast.jet.core.test.TestSupport.TEST_CONTEXT;
import static com.hazelcast.jet.core.test.TestSupport.in;
import static com.hazelcast.jet.core.test.TestSupport.out;
import static com.hazelcast.jet.core.test.TestSupport.processorAssertion;
import static com.hazelcast.sql.impl.type.QueryDataType.BIGINT;
import static java.util.Arrays.asList;
import static java.util.Collections.emptyMap;
import static java.util.Collections.singletonList;
import static java.util.Collections.singletonMap;
import static java.util.stream.Collectors.toMap;
import static org.apache.calcite.rel.core.JoinRelType.INNER;
import static org.junit.Assert.assertEquals;
import static org.junit.Assert.assertTrue;

@Category({QuickTest.class, ParallelJVMTest.class})
@RunWith(HazelcastSerialClassRunner.class)
public class StreamToStreamJoinPInnerTest extends SimpleTestInClusterSupport {

    /**
     * An output checker that will consider the actual and expected object lists
     * equal if they both contain the same items, in any order. If some item is
     * expected multiple times, it must also be present the same number of times
     * in the actual output.
     * <p>
     * When restoring from the snapshot, a different mechanism is used to
     * compare watermarks. The WMs must be monotonic, but not strictly monotonic
     * - after a restore the same WM can be emitted that was already emitted
     * before restore. The highest actual WM can be lower than the highest
     * expected one, but not higher - again, after a restore, it might go back.
     */
    protected static final BiPredicate<List<?>, List<?>> SAME_ITEMS_ANY_ORDER_EQUIVALENT_WMS =
            (expected, actual) -> {
                TestMode testMode = TEST_CONTEXT.get().getTestMode();
                if (!testMode.isSnapshotsEnabled() || testMode.snapshotRestoreInterval() == Integer.MAX_VALUE) {
                    return SAME_ITEMS_ANY_ORDER.test(expected, actual);
                }

                Function<List<?>, Map<Object, Integer>> transformFn = l -> l.stream().filter(o -> !(o instanceof Watermark)).collect(toMap(identity(), e -> 1, Integer::sum));
                Map<Object, Integer> expectedMap = transformFn.apply(expected);
                Map<Object, Integer> actualMap = transformFn.apply(actual);
                if (!expectedMap.equals(actualMap)) {
                    return false;
                }
                Map<Byte, Long> expectedWms = new HashMap<>();
                Map<Byte, Long> actualWms = new HashMap<>();

                for (Object o : expected) {
                    if (o instanceof Watermark) {
                        long newVal = ((Watermark) o).timestamp();
                        Long oldVal = expectedWms.put(((Watermark) o).key(), newVal);
                        if (oldVal != null && oldVal >= newVal) {
                            return false; // not strictly monotonic expected val
                        }
                    }
                }

                for (Object o : actual) {
                    if (o instanceof Watermark) {
                        long newVal = ((Watermark) o).timestamp();
                        Long oldVal = actualWms.put(((Watermark) o).key(), newVal);
                        if (oldVal != null && oldVal > newVal) {
                            return false; // not monotonic expected val
                        }
                    }
                }

                for (Entry<Byte, Long> en : expectedWms.entrySet()) {
                    Long actualVal = actualWms.get(en.getKey());
                    long expectedVal = en.getValue();
                    if (actualVal != null && actualVal > expectedVal) {
                        return false; // expected lower than actual
                    }
                }
                actualWms.keySet().removeAll(expectedWms.keySet());
                assertTrue("unexpected WM keys received: " + actualWms, actualWms.isEmpty());

                return true;
            };

    private Map<Byte, ToLongFunctionEx<JetSqlRow>> leftExtractors = singletonMap((byte) 0, l -> l.getRow().get(0));
    private Map<Byte, ToLongFunctionEx<JetSqlRow>> rightExtractors = singletonMap((byte) 1, r -> r.getRow().get(0));
    private final Map<Byte, Map<Byte, Long>> postponeTimeMap = new HashMap<>();

    @BeforeClass
    public static void beforeClass() {
        initialize(1, null);
    }

    @Test
    public void test_equalTimes_singleWmKeyPerInput() {
        // l.time=r.time
        postponeTimeMap.put((byte) 0, singletonMap((byte) 1, 0L));
        postponeTimeMap.put((byte) 1, singletonMap((byte) 0, 0L));
        ProcessorSupplier processorSupplier = ProcessorSupplier.of(createProcessor(1, 1, true));

        TestSupport.verifyProcessor(processorSupplier)
                .hazelcastInstance(instance())
                .outputChecker(TestSupport.SAME_ITEMS_ANY_ORDER)
                .expectExactOutput(
                        in(wm(0L, (byte) 1)),
                        in(0, jetRow(1L)),
                        in(1, jetRow(1L)),
                        out(jetRow(1L, 1L)),
                        in(0, jetRow(2L)),
                        in(1, jetRow(2L)),
                        out(jetRow(2L, 2L)),
                        in(wm(2L, (byte) 0)),
                        out(wm(0L, (byte) 0)),
                        out(wm(0L, (byte) 1))
                );
    }

    @Test
    public void test_twoWmKeysOnLeft() {
        // l.time2 BETWEEN r.time - 1 AND r.time + 4  (l.time1 irrelevant)
        // left ordinal
        postponeTimeMap.put((byte) 0, emptyMap());
        postponeTimeMap.put((byte) 1, singletonMap((byte) 2, 1L));
        // right ordinal
        postponeTimeMap.put((byte) 2, singletonMap((byte) 1, 4L));

        leftExtractors = new HashMap<>();
        leftExtractors.put((byte) 0, l -> l.getRow().get(0));
        leftExtractors.put((byte) 1, l -> l.getRow().get(1));
        rightExtractors = singletonMap((byte) 2, r -> r.getRow().get(0));

        SupplierEx<Processor> supplier = createProcessor(2, 1, false);

        TestSupport.verifyProcessor(supplier)
                .hazelcastInstance(instance())
                .outputChecker(SAME_ITEMS_ANY_ORDER_EQUIVALENT_WMS)
                .expectExactOutput(
                        in(0, jetRow(12L, 9L)),
                        in(1, jetRow(9L)),
                        out(jetRow(12L, 9L, 9L)),
                        in(0, jetRow(12L, 13L)),
                        out(jetRow(12L, 13L, 9L)),
                        processorAssertion((StreamToStreamJoinP p) -> {
                            assertEquals(asList(jetRow(12L, 9L), jetRow(12L, 13L)), p.buffer[0].content());
                            assertEquals(jetRow(9L), p.buffer[1].content().iterator().next());
                        }),
                        in(1, wm(15L, (byte) 2)),
                        processorAssertion((StreamToStreamJoinP p) -> {
                            assertEquals(singletonList(jetRow(12L, 13L)), p.buffer[0].content());
                            assertEquals(jetRow(9L), p.buffer[1].content().iterator().next());
                        }),
                        in(0, wm(12L, (byte) 1)),
                        out(wm(11L, (byte) 1)),
                        out(wm(11L, (byte) 2)),
                        processorAssertion((StreamToStreamJoinP p) -> {
                            assertEquals(singletonList(jetRow(12L, 13L)), p.buffer[0].content());
                            assertTrue(p.buffer[1].isEmpty());
                        }),
                        in(0, wm(13L, (byte) 0)),
                        in(1, jetRow(16L)),
                        // out(jetRow(12L, 13L, 16L)), // doesn't satisfy the join condition
                        in(0, wm(13L, (byte) 1)),
                        out(wm(12L, (byte) 2)),
                        in(1, jetRow(16L))
                );
    }

    @Test
    public void test_twoWmKeysOnEachInput() {
        // `l` and `r` both have `time1` and `time2` columns
        // Join condition:
        //     r.time1 BETWEEN l.time1 -1 AND l.time1 + 2
        //     AND r.time2 BETWEEN l.time1 - 3 AND l.time1 + 4

        // left ordinal
        postponeTimeMap.put((byte) 0, ImmutableMap.of((byte) 2, 2L, (byte) 3, 4L));
        postponeTimeMap.put((byte) 1, ImmutableMap.of());
        leftExtractors = new HashMap<>();
        leftExtractors.put((byte) 0, l -> l.getRow().get(0));
        leftExtractors.put((byte) 1, l -> l.getRow().get(1));

        // right ordinal
        postponeTimeMap.put((byte) 2, ImmutableMap.of((byte) 0, 1L));
        postponeTimeMap.put((byte) 3, ImmutableMap.of((byte) 0, 3L));
        rightExtractors = new HashMap<>();
        rightExtractors.put((byte) 2, r -> r.getRow().get(0));
        rightExtractors.put((byte) 3, r -> r.getRow().get(1));

        SupplierEx<Processor> supplier = createProcessor(2, 2, false);

        TestSupport.verifyProcessor(supplier)
                .hazelcastInstance(instance())
                .outputChecker(SAME_ITEMS_ANY_ORDER_EQUIVALENT_WMS)
                .hazelcastInstance(instance())
                .expectExactOutput(
                        in(0, jetRow(12L, 10L)),
                        in(1, jetRow(12L, 10L)),
                        out(jetRow(12L, 10L, 12L, 10L)),
                        in(0, jetRow(12L, 13L)),
                        out(jetRow(12L, 13L, 12L, 10L)),
                        in(1, jetRow(12L, 13L)),
                        out(jetRow(12L, 10L, 12L, 13L)),
                        out(jetRow(12L, 13L, 12L, 13L)),
                        // leftBuffer: [{12, 10}, {12, 13}]
                        // rightBuffer: [{12, 10}, {12, 13}]
                        in(0, wm(15L, (byte) 0)),
                        // wmState: [{0:min, 1:min, 2:13, 3:11]
                        // leftBuffer: [{12, 10}, {12, 13}]
                        // rightBuffer: []
                        in(1, wm(15L, (byte) 2)),
                        // wmState: [{0:14, 1:min, 2:13, 3:11]
                        // leftBuffer: []
                        // rightBuffer: []
                        out(wm(13L, (byte) 2)),
                        out(wm(14L, (byte) 0))
                );
    }

    @Test
    public void test_joinWithAdditionalCondition() {
        // Join condition:
        //    r.time BETWEEN l.time - 1 and l.time + 1 AND l.field1 > 10
        // l's columns (in this order): `time, field1`

        postponeTimeMap.put((byte) 0, ImmutableMap.of((byte) 1, 1L));
        postponeTimeMap.put((byte) 1, ImmutableMap.of((byte) 0, 1L));

        leftExtractors = ImmutableMap.of((byte) 0, l -> l.getRow().get(0));
        rightExtractors = ImmutableMap.of((byte) 1, r -> r.getRow().get(0));

        Expression<Boolean> condition = AndPredicate.create(
                createConditionFromPostponeTimeMap(postponeTimeMap, 1, 2),
                ComparisonPredicate.create(
                        ColumnExpression.create(1, QueryDataType.INT),
                        ConstantExpression.create(10, QueryDataType.INT),
                        ComparisonMode.GREATER_THAN));
        JetJoinInfo joinInfo = new JetJoinInfo(INNER, new int[0], new int[0], condition, condition);

        SupplierEx<Processor> supplier = () -> new StreamToStreamJoinP(
                joinInfo,
                leftExtractors,
                rightExtractors,
                postponeTimeMap,
                Tuple2.tuple2(2, 1));

        TestSupport.verifyProcessor(supplier)
                .hazelcastInstance(instance())
                .expectExactOutput(
                        in(1, jetRow(3L)),
                        in(0, jetRow(2L, 2)), // doesn't join, field1 <= 10
                        in(0, jetRow(2L, 42)), // joins, field1 > 10
                        out(jetRow(2L, 42, 3L)));
    }

    @Test
    public void test_joinWithMultipleRowsAtOnce() {
        // l.time=r.time
        postponeTimeMap.put((byte) 0, singletonMap((byte) 1, 0L));
        postponeTimeMap.put((byte) 1, singletonMap((byte) 0, 0L));

        ProcessorSupplier processorSupplier = ProcessorSupplier.of(createProcessor(2, 1, true, 1, 2));

        TestSupport.verifyProcessor(processorSupplier)
                .hazelcastInstance(instance())
                .outputChecker(TestSupport.SAME_ITEMS_ANY_ORDER)
                .cooperativeTimeout(0) // todo remove
                .expectExactOutput(
                        in(0, jetRow(1L, 42)),
                        in(0, jetRow(1L, 43)),
                        in(0, jetRow(1L, 44)),
                        in(0, jetRow(1L, 45)),
                        in(1, jetRow(1L)),
                        out(jetRow(1L, 42, 1L)),
                        out(jetRow(1L, 43, 1L)),
                        out(jetRow(1L, 44, 1L)),
                        out(jetRow(1L, 45, 1L))
                );
    }

    @Test
    public void test_nonLateItemOutOfLimit() {
        // Join condition:
        //     l.time BETWEEN r.time - 1 AND r.time + 1
        postponeTimeMap.put((byte) 0, ImmutableMap.of((byte) 1, 1L));
        postponeTimeMap.put((byte) 1, ImmutableMap.of((byte) 0, 1L));

        leftExtractors = singletonMap((byte) 0, l -> l.getRow().get(0));
        rightExtractors = singletonMap((byte) 1, r -> r.getRow().get(0));

        SupplierEx<Processor> supplier = createProcessor(1, 1, false);

        TestSupport.verifyProcessor(supplier)
                .hazelcastInstance(instance())
                .expectExactOutput(
                        in(0, wm(10, (byte) 0)),
                        processorAssertion((StreamToStreamJoinP p) ->
                                assertEquals(ImmutableMap.of((byte) 0, Long.MIN_VALUE + 1, (byte) 1, 9L), p.wmState)),
                        // This item is not late according to the WM for key=1, but is off the join limit according
                        // to the WM for key=0, minus the postponing time
                        in(1, jetRow(8L)),
                        processorAssertion((StreamToStreamJoinP p) ->
                                assertEquals(0, p.buffer[0].size() + p.buffer[1].size()))
                );
    }

    @Test
    public void test_nonLateItemOutOfLimit_hasMatchInBuffer() {
        // l.time=r.time
        postponeTimeMap.put((byte) 0, singletonMap((byte) 1, 0L));
        postponeTimeMap.put((byte) 1, singletonMap((byte) 0, 0L));
        ProcessorSupplier processorSupplier = ProcessorSupplier.of(createProcessor(1, 1, true));

        TestSupport.verifyProcessor(processorSupplier)
                .hazelcastInstance(instance())
                .outputChecker(TestSupport.SAME_ITEMS_ANY_ORDER)
                .expectExactOutput(
                        in(0, jetRow(0L)),
                        in(0, wm(10L, (byte) 0)),
                        // this item is:
                        // 1. not late
                        // 2. can't possibly match a future row from #0, therefore doesn't go to the buffer
                        // 3. but matches a buffered row from #0
                        in(1, jetRow(0L)),
                        out(jetRow(0L, 0L)),
                        processorAssertion((StreamToStreamJoinP processor) ->
                                assertEquals(0, processor.buffer[1].size()))
                );
    }

    @Test
    public void test_dropLateItems() {
        // Join condition:
        //     l.time BETWEEN r.time - 1 AND r.time + 1
        postponeTimeMap.put((byte) 0, ImmutableMap.of((byte) 1, 1L));
        postponeTimeMap.put((byte) 1, ImmutableMap.of((byte) 0, 1L));

        leftExtractors = singletonMap((byte) 0, l -> l.getRow().get(0));
        rightExtractors = singletonMap((byte) 1, r -> r.getRow().get(0));

        SupplierEx<Processor> supplier = createProcessor(1, 1, false);

        TestSupport.verifyProcessor(supplier)
                .hazelcastInstance(instance())
                .outputChecker(SAME_ITEMS_ANY_ORDER_EQUIVALENT_WMS)
                .expectExactOutput(
                        in(0, wm(10, (byte) 0)),
                        in(1, wm(10, (byte) 1)),
                        out(wm(9, (byte) 1)),
                        out(wm(9, (byte) 0)),
                        in(1, jetRow(8L)),
                        processorAssertion((StreamToStreamJoinP p) -> {
                            assertEquals(0, p.buffer[0].size());
                            assertEquals(0, p.buffer[1].size());
                        })
                );
    }

    /**
     * From the postponeTimeMap create the equivalent condition for the join processor.
     * <p>
     * For example, this join condition (`l` has `time1` and `time2` columns, `r` has `time`):
     * l.time2 BETWEEN r.time - 1 AND r.time + 4
     * <p>
     * Is transformed to:
     * l.time2 >= r.time - 1
     * r.time >= l.time2 - 4
     * <p>
     * For which this postponeTimeMap is created:
     * 0: {}
     * 1: {2:4}
     * 2: {1:1}
     *
     * @param wmKeyToColumnIndex Remapping of WM keys to joined column indexes. Contains
     *                           a sequence of `wmKey1`, `index1`, `wmKey2`, `index2, ... If WM key == index,
     *                           no entry is needed.
     */
    static Expression<Boolean> createConditionFromPostponeTimeMap(
            Map<Byte, Map<Byte, Long>> postponeTimeMap,
            int... wmKeyToColumnIndex
    ) {
        Map<Byte, Byte> wmKeyToColumnIndexMap = new HashMap<>();
        for (int i = 0; i < wmKeyToColumnIndex.length; i += 2) {
            wmKeyToColumnIndexMap.put((byte) wmKeyToColumnIndex[i], (byte) wmKeyToColumnIndex[i + 1]);
        }

        List<Expression<Boolean>> conditions = new ArrayList<>();
        for (Entry<Byte, Map<Byte, Long>> enOuter : postponeTimeMap.entrySet()) {
            for (Entry<Byte, Long> enInner : enOuter.getValue().entrySet()) {
                int leftColumnIndex = wmKeyToColumnIndexMap.getOrDefault(enOuter.getKey(), enOuter.getKey());
                int rightColumnIndex = wmKeyToColumnIndexMap.getOrDefault(enInner.getKey(), enInner.getKey());
                conditions.add(ComparisonPredicate.create(
                        ColumnExpression.create(leftColumnIndex, BIGINT),
                        MinusFunction.create(
                                ColumnExpression.create(rightColumnIndex, BIGINT),
                                ConstantExpression.create(enInner.getValue(), BIGINT),
                                BIGINT),
                        ComparisonMode.GREATER_THAN_OR_EQUAL));
            }
        }

        return AndPredicate.create(conditions.toArray(new Expression[0]));
    }

    private SupplierEx<Processor> createProcessor(int leftColumnCount, int rightColumnCount, boolean assumeEquiJoin,
<<<<<<< HEAD
            int... wmKeyToColumnIndex) {
=======
                                                  int... wmKeyToColumnIndex) {
>>>>>>> c5fc73a8
        Expression<Boolean> condition = createConditionFromPostponeTimeMap(postponeTimeMap, wmKeyToColumnIndex);
        int[] equiJoinIndices = new int[assumeEquiJoin ? 1 : 0];
        JetJoinInfo joinInfo = new JetJoinInfo(INNER, equiJoinIndices, equiJoinIndices, condition, condition);
        return () -> new StreamToStreamJoinP(
                joinInfo,
                leftExtractors,
                rightExtractors,
                postponeTimeMap,
                Tuple2.tuple2(leftColumnCount, rightColumnCount));
    }
}<|MERGE_RESOLUTION|>--- conflicted
+++ resolved
@@ -19,7 +19,6 @@
 import com.google.common.collect.ImmutableMap;
 import com.hazelcast.function.SupplierEx;
 import com.hazelcast.function.ToLongFunctionEx;
-import com.hazelcast.jet.SimpleTestInClusterSupport;
 import com.hazelcast.jet.core.Processor;
 import com.hazelcast.jet.core.ProcessorSupplier;
 import com.hazelcast.jet.core.Watermark;
@@ -71,7 +70,7 @@
 
 @Category({QuickTest.class, ParallelJVMTest.class})
 @RunWith(HazelcastSerialClassRunner.class)
-public class StreamToStreamJoinPInnerTest extends SimpleTestInClusterSupport {
+public class StreamToStreamJoinPInnerTest extends SqlTestSupport {
 
     /**
      * An output checker that will consider the actual and expected object lists
@@ -454,11 +453,7 @@
     }
 
     private SupplierEx<Processor> createProcessor(int leftColumnCount, int rightColumnCount, boolean assumeEquiJoin,
-<<<<<<< HEAD
-            int... wmKeyToColumnIndex) {
-=======
                                                   int... wmKeyToColumnIndex) {
->>>>>>> c5fc73a8
         Expression<Boolean> condition = createConditionFromPostponeTimeMap(postponeTimeMap, wmKeyToColumnIndex);
         int[] equiJoinIndices = new int[assumeEquiJoin ? 1 : 0];
         JetJoinInfo joinInfo = new JetJoinInfo(INNER, equiJoinIndices, equiJoinIndices, condition, condition);
