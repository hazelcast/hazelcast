/*
 * Copyright (c) 2008-2021, Hazelcast, Inc. All Rights Reserved.
 *
 * Licensed under the Apache License, Version 2.0 (the "License");
 * you may not use this file except in compliance with the License.
 * You may obtain a copy of the License at
 *
 * http://www.apache.org/licenses/LICENSE-2.0
 *
 * Unless required by applicable law or agreed to in writing, software
 * distributed under the License is distributed on an "AS IS" BASIS,
 * WITHOUT WARRANTIES OR CONDITIONS OF ANY KIND, either express or implied.
 * See the License for the specific language governing permissions and
 * limitations under the License.
 */

package com.hazelcast.jet.sql.impl;

import com.hazelcast.core.HazelcastInstance;
import com.hazelcast.internal.util.UuidUtil;
import com.hazelcast.jet.JetService;
import com.hazelcast.jet.Job;
import com.hazelcast.jet.config.JobConfig;
import com.hazelcast.jet.core.DAG;
import com.hazelcast.jet.sql.impl.JetPlan.CreateMappingPlan;
import com.hazelcast.jet.sql.impl.JetPlan.DmlPlan;
import com.hazelcast.jet.sql.impl.JetPlan.DropMappingPlan;
import com.hazelcast.jet.sql.impl.schema.Mapping;
import com.hazelcast.jet.sql.impl.schema.MappingCatalog;
import com.hazelcast.sql.SqlResult;
import com.hazelcast.sql.impl.QueryId;
import com.hazelcast.sql.impl.QueryParameterMetadata;
import com.hazelcast.sql.impl.QueryResultProducer;
import com.hazelcast.sql.impl.optimizer.PlanKey;
import junitparams.JUnitParamsRunner;
import junitparams.Parameters;
import org.apache.calcite.rel.core.TableModify.Operation;
import org.junit.Before;
import org.junit.Test;
import org.junit.runner.RunWith;
import org.mockito.InjectMocks;
import org.mockito.Mock;
import org.mockito.MockitoAnnotations;

import java.util.Map;
import java.util.concurrent.CompletableFuture;

import static java.util.Collections.emptyList;
import static java.util.Collections.emptyMap;
import static java.util.Collections.emptySet;
import static org.assertj.core.api.Assertions.assertThat;
import static org.mockito.ArgumentMatchers.eq;
import static org.mockito.ArgumentMatchers.isA;
import static org.mockito.BDDMockito.given;
import static org.mockito.Mockito.verify;

@RunWith(JUnitParamsRunner.class)
public class JetPlanExecutorTest {

    @InjectMocks
    private JetPlanExecutor planExecutor;

    @Mock
    private MappingCatalog catalog;

    @Mock
    private HazelcastInstance hazelcastInstance;

    @Mock
    private JetService jet;

    @Mock
    private Map<String, QueryResultProducer> resultConsumerRegistry;

    @Mock
    private DAG dag;

    @Mock
    private Job job;

    @Before
    public void setUp() {
        MockitoAnnotations.openMocks(this);
        given(job.getFuture()).willReturn(new CompletableFuture<>());
    }

    @Test
    @Parameters({
            "true, false",
            "false, true"
    })
    public void test_createMappingExecution(boolean replace, boolean ifNotExists) {
        // given
        Mapping mapping = mapping();
        CreateMappingPlan plan = new CreateMappingPlan(planKey(), mapping, replace, ifNotExists, planExecutor);

        // when
        SqlResult result = planExecutor.execute(plan);

        // then
        assertThat(result.updateCount()).isEqualTo(0);
        verify(catalog).createMapping(mapping, replace, ifNotExists);
    }

    @Test
    @Parameters({
            "true",
            "false"
    })
    public void test_dropMappingExecution(boolean ifExists) {
        // given
        String name = "name";
        DropMappingPlan plan = new DropMappingPlan(planKey(), name, ifExists, planExecutor);

        // when
        SqlResult result = planExecutor.execute(plan);

        // then
        assertThat(result.updateCount()).isEqualTo(0);
        verify(catalog).removeMapping(name, ifExists);
    }

    @Test
    public void test_insertExecution() {
        // given
        QueryId queryId = QueryId.create(UuidUtil.newSecureUUID());
        DmlPlan plan = new DmlPlan(
                Operation.INSERT,
                planKey(),
                QueryParameterMetadata.EMPTY,
                emptySet(),
                dag,
                planExecutor,
                emptyList()
        );

        given(hazelcastInstance.getJet()).willReturn(jet);
        given(jet.newJob(eq(dag), isA(JobConfig.class))).willReturn(job);

        // when
        SqlResult result = planExecutor.execute(plan, queryId, emptyList());

        // then
        assertThat(result.updateCount()).isEqualTo(0);
        verify(job).join();
    }

<<<<<<< HEAD
    @Test
    public void when_streamingInsertExecution_then_fail() {
        // given
        QueryId queryId = QueryId.create(UuidUtil.newSecureUUID());
        SqlRowMetadata rowMetadata = rowMetadata();
        SelectOrSinkPlan plan = new SelectOrSinkPlan(
                planKey(),
                QueryParameterMetadata.EMPTY,
                emptySet(),
                dag,
                true,
                true,
                rowMetadata,
                planExecutor,
                emptyList()
        );

        given(hazelcastInstance.getJet()).willReturn(jet);
        given(jet.newJob(dag)).willReturn(job);

        // when, then
        assertThatThrownBy(() -> planExecutor.execute(plan, queryId, emptyList()))
                .hasMessageContaining("Cannot execute a streaming DML statement without a CREATE JOB command");

        verifyNoInteractions(job);
    }

=======
>>>>>>> e19ab8c4
    private static PlanKey planKey() {
        return new PlanKey(emptyList(), "");
    }

    private static Mapping mapping() {
        return new Mapping("name", "name", "type", emptyList(), emptyMap());
    }
}<|MERGE_RESOLUTION|>--- conflicted
+++ resolved
@@ -145,36 +145,6 @@
         verify(job).join();
     }
 
-<<<<<<< HEAD
-    @Test
-    public void when_streamingInsertExecution_then_fail() {
-        // given
-        QueryId queryId = QueryId.create(UuidUtil.newSecureUUID());
-        SqlRowMetadata rowMetadata = rowMetadata();
-        SelectOrSinkPlan plan = new SelectOrSinkPlan(
-                planKey(),
-                QueryParameterMetadata.EMPTY,
-                emptySet(),
-                dag,
-                true,
-                true,
-                rowMetadata,
-                planExecutor,
-                emptyList()
-        );
-
-        given(hazelcastInstance.getJet()).willReturn(jet);
-        given(jet.newJob(dag)).willReturn(job);
-
-        // when, then
-        assertThatThrownBy(() -> planExecutor.execute(plan, queryId, emptyList()))
-                .hasMessageContaining("Cannot execute a streaming DML statement without a CREATE JOB command");
-
-        verifyNoInteractions(job);
-    }
-
-=======
->>>>>>> e19ab8c4
     private static PlanKey planKey() {
         return new PlanKey(emptyList(), "");
     }
