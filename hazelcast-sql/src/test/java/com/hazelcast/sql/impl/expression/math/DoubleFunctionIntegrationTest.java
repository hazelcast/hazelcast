--- conflicted
+++ resolved
@@ -79,20 +79,12 @@
         checkColumnFailure("bad", SqlErrorCode.DATA_EXCEPTION, "Cannot convert VARCHAR to DECIMAL");
         checkColumnFailure('b', SqlErrorCode.DATA_EXCEPTION, "Cannot convert VARCHAR to DECIMAL");
 
-<<<<<<< HEAD
         checkColumnFailure(LOCAL_DATE_VAL, SqlErrorCode.PARSING, "No function matches '" + mode.mode + "(<DATE>)' name and argument types (you might need to an explicit CAST)");
         checkColumnFailure(LOCAL_TIME_VAL, SqlErrorCode.PARSING, "No function matches '" + mode.mode + "(<TIME>)' name and argument types (you might need to an explicit CAST)");
         checkColumnFailure(LOCAL_DATE_TIME_VAL, SqlErrorCode.PARSING, "No function matches '" + mode.mode + "(<TIMESTAMP>)' name and argument types (you might need to an explicit CAST)");
         checkColumnFailure(OFFSET_DATE_TIME_VAL, SqlErrorCode.PARSING, "No function matches '" + mode.mode + "(<TIMESTAMP_WITH_TIME_ZONE>)' name and argument types (you might need to an explicit CAST)");
         checkColumnFailure(new ExpressionValue.ObjectVal(), SqlErrorCode.PARSING, "No function matches '" + mode.mode + "(<OBJECT>)' name and argument types (you might need to an explicit CAST)");
-=======
-        checkColumnFailure(LOCAL_DATE_VAL, SqlErrorCode.PARSING, "Cannot apply '" + mode.mode + "' to arguments of type '" + mode.mode + "(<DATE>)'");
-        checkColumnFailure(LOCAL_TIME_VAL, SqlErrorCode.PARSING, "Cannot apply '" + mode.mode + "' to arguments of type '" + mode.mode + "(<TIME>)'");
-        checkColumnFailure(LOCAL_DATE_TIME_VAL, SqlErrorCode.PARSING, "Cannot apply '" + mode.mode + "' to arguments of type '" + mode.mode + "(<TIMESTAMP>)'");
-        checkColumnFailure(OFFSET_DATE_TIME_VAL, SqlErrorCode.PARSING, "Cannot apply '" + mode.mode + "' to arguments of type '" + mode.mode + "(<TIMESTAMP_WITH_TIME_ZONE>)'");
-        checkColumnFailure(new ExpressionValue.ObjectVal(), SqlErrorCode.PARSING, "Cannot apply '" + mode.mode + "' to arguments of type '" + mode.mode + "(<OBJECT>)'");
         checkColumnFailure(true, SqlErrorCode.PARSING, "Cannot apply '" + mode.mode + "' to arguments of type '" + mode.mode + "(<BOOLEAN>)'");
->>>>>>> 36d11eb5
     }
 
     private void checkColumn(Object value, double expectedArgument) {
