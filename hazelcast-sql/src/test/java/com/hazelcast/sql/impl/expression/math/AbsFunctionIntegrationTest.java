/*
 * Copyright (c) 2008-2020, Hazelcast, Inc. All Rights Reserved.
 *
 * Licensed under the Apache License, Version 2.0 (the "License");
 * you may not use this file except in compliance with the License.
 * You may obtain a copy of the License at
 *
 * http://www.apache.org/licenses/LICENSE-2.0
 *
 * Unless required by applicable law or agreed to in writing, software
 * distributed under the License is distributed on an "AS IS" BASIS,
 * WITHOUT WARRANTIES OR CONDITIONS OF ANY KIND, either express or implied.
 * See the License for the specific language governing permissions and
 * limitations under the License.
 */

package com.hazelcast.sql.impl.expression.math;

import com.hazelcast.sql.SqlColumnType;
import com.hazelcast.sql.impl.SqlErrorCode;
import com.hazelcast.sql.impl.expression.SqlExpressionIntegrationTestSupport;
import com.hazelcast.sql.support.expressions.ExpressionValue;
import com.hazelcast.test.HazelcastParallelClassRunner;
import com.hazelcast.test.annotation.ParallelJVMTest;
import com.hazelcast.test.annotation.QuickTest;
import org.junit.Test;
import org.junit.experimental.categories.Category;
import org.junit.runner.RunWith;

import java.math.BigDecimal;
import java.math.BigInteger;

@RunWith(HazelcastParallelClassRunner.class)
@Category({QuickTest.class, ParallelJVMTest.class})
public class AbsFunctionIntegrationTest extends SqlExpressionIntegrationTestSupport {
    @Test
    public void testColumn() {
        checkColumn((byte) 0, SqlColumnType.SMALLINT, (short) 0);
        checkColumn((byte) 1, SqlColumnType.SMALLINT, (short) 1);
        checkColumn((byte) -1, SqlColumnType.SMALLINT, (short) 1);
        checkColumn(Byte.MAX_VALUE, SqlColumnType.SMALLINT, (short) Byte.MAX_VALUE);
        checkColumn(Byte.MIN_VALUE, SqlColumnType.SMALLINT, (short) (Byte.MAX_VALUE + 1));

        checkColumn((short) 0, SqlColumnType.INTEGER, 0);
        checkColumn((short) 1, SqlColumnType.INTEGER, 1);
        checkColumn((short) -1, SqlColumnType.INTEGER, 1);
        checkColumn(Short.MAX_VALUE, SqlColumnType.INTEGER, (int) Short.MAX_VALUE);
        checkColumn(Short.MIN_VALUE, SqlColumnType.INTEGER, Short.MAX_VALUE + 1);

        checkColumn(0, SqlColumnType.BIGINT, (long) 0);
        checkColumn(1, SqlColumnType.BIGINT, (long) 1);
        checkColumn(-1, SqlColumnType.BIGINT, (long) 1);
        checkColumn(Integer.MAX_VALUE, SqlColumnType.BIGINT, (long) Integer.MAX_VALUE);
        checkColumn(Integer.MIN_VALUE, SqlColumnType.BIGINT, (long) Integer.MAX_VALUE + 1);

        checkColumn((long) 0, SqlColumnType.BIGINT, (long) 0);
        checkColumn((long) 1, SqlColumnType.BIGINT, (long) 1);
        checkColumn((long) -1, SqlColumnType.BIGINT, (long) 1);
        checkColumn(Long.MAX_VALUE, SqlColumnType.BIGINT, Long.MAX_VALUE);
        checkColumnFailure(Long.MIN_VALUE, SqlErrorCode.DATA_EXCEPTION, "BIGINT overflow in ABS function (consider adding an explicit CAST to DECIMAL)");

        checkColumn(BigInteger.ZERO, SqlColumnType.DECIMAL, BigDecimal.ZERO);
        checkColumn(BigInteger.ONE, SqlColumnType.DECIMAL, BigDecimal.ONE);
        checkColumn(BigInteger.ONE.negate(), SqlColumnType.DECIMAL, BigDecimal.ONE);

        checkColumn(BigDecimal.ZERO, SqlColumnType.DECIMAL, BigDecimal.ZERO);
        checkColumn(BigDecimal.ONE, SqlColumnType.DECIMAL, BigDecimal.ONE);
        checkColumn(BigDecimal.ONE.negate(), SqlColumnType.DECIMAL, BigDecimal.ONE);

        checkColumn(0.0f, SqlColumnType.REAL, 0.0f);
        checkColumn(-0.0f, SqlColumnType.REAL, 0.0f);
        checkColumn(1.1f, SqlColumnType.REAL, 1.1f);
        checkColumn(-1.1f, SqlColumnType.REAL, 1.1f);
        checkColumn(Float.MAX_VALUE, SqlColumnType.REAL, Float.MAX_VALUE);
        checkColumn(Float.POSITIVE_INFINITY, SqlColumnType.REAL, Float.POSITIVE_INFINITY);
        checkColumn(Float.NEGATIVE_INFINITY, SqlColumnType.REAL, Float.POSITIVE_INFINITY);
        checkColumn(Float.NaN, SqlColumnType.REAL, Float.NaN);

        checkColumn(0.0d, SqlColumnType.DOUBLE, 0.0d);
        checkColumn(-0.0d, SqlColumnType.DOUBLE, 0.0d);
        checkColumn(1.1d, SqlColumnType.DOUBLE, 1.1d);
        checkColumn(-1.1d, SqlColumnType.DOUBLE, 1.1d);
        checkColumn(Double.MAX_VALUE, SqlColumnType.DOUBLE, Double.MAX_VALUE);
        checkColumn(Double.POSITIVE_INFINITY, SqlColumnType.DOUBLE, Double.POSITIVE_INFINITY);
        checkColumn(Double.NEGATIVE_INFINITY, SqlColumnType.DOUBLE, Double.POSITIVE_INFINITY);
        checkColumn(Double.NaN, SqlColumnType.DOUBLE, Double.NaN);

        checkColumn("0", SqlColumnType.DECIMAL, BigDecimal.ZERO);
        checkColumn("1.1", SqlColumnType.DECIMAL, new BigDecimal("1.1"));
        checkColumn("-1.1", SqlColumnType.DECIMAL, new BigDecimal("1.1"));
        checkColumnFailure("a", SqlErrorCode.DATA_EXCEPTION, "Cannot convert VARCHAR to DECIMAL");
        checkColumnFailure('a', SqlErrorCode.DATA_EXCEPTION, "Cannot convert VARCHAR to DECIMAL");

<<<<<<< HEAD
        checkColumnFailure(LOCAL_DATE_VAL, SqlErrorCode.PARSING, "No function matches 'ABS(<DATE>)' name and argument types (you might need to an explicit CAST)");
        checkColumnFailure(LOCAL_TIME_VAL, SqlErrorCode.PARSING, "No function matches 'ABS(<TIME>)' name and argument types (you might need to an explicit CAST)");
        checkColumnFailure(LOCAL_DATE_TIME_VAL, SqlErrorCode.PARSING, "No function matches 'ABS(<TIMESTAMP>)' name and argument types (you might need to an explicit CAST)");
        checkColumnFailure(OFFSET_DATE_TIME_VAL, SqlErrorCode.PARSING, "No function matches 'ABS(<TIMESTAMP_WITH_TIME_ZONE>)' name and argument types (you might need to an explicit CAST)");
        checkColumnFailure(new ExpressionValue.ObjectVal(), SqlErrorCode.PARSING, "No function matches 'ABS(<OBJECT>)' name and argument types (you might need to an explicit CAST)");
=======
        checkColumnFailure(LOCAL_DATE_VAL, SqlErrorCode.PARSING, "Cannot apply 'ABS' to arguments of type 'ABS(<DATE>)'");
        checkColumnFailure(LOCAL_TIME_VAL, SqlErrorCode.PARSING, "Cannot apply 'ABS' to arguments of type 'ABS(<TIME>)'");
        checkColumnFailure(LOCAL_DATE_TIME_VAL, SqlErrorCode.PARSING, "Cannot apply 'ABS' to arguments of type 'ABS(<TIMESTAMP>)'");
        checkColumnFailure(OFFSET_DATE_TIME_VAL, SqlErrorCode.PARSING, "Cannot apply 'ABS' to arguments of type 'ABS(<TIMESTAMP_WITH_TIME_ZONE>)'");
        checkColumnFailure(new ExpressionValue.ObjectVal(), SqlErrorCode.PARSING, "Cannot apply 'ABS' to arguments of type 'ABS(<OBJECT>)'");

        checkColumnFailure(true, SqlErrorCode.PARSING, "Cannot apply 'ABS' to arguments of type 'ABS(<BOOLEAN>)'");
>>>>>>> 36d11eb5
    }

    private void checkColumn(Object value, SqlColumnType expectedType, Object expectedResult) {
        put(value);

        check("this", expectedType, expectedResult);
    }

    private void checkColumnFailure(Object value, int expectedErrorCode, String expectedErrorMessage) {
        put(value);

        checkFailure("this", expectedErrorCode, expectedErrorMessage);
    }

    @Test
    public void testParameter() {
        put(0);

        checkParameter((byte) 0, BigDecimal.ZERO);
        checkParameter((byte) 1, BigDecimal.ONE);
        checkParameter((byte) -1, BigDecimal.ONE);
        checkParameter(Byte.MAX_VALUE, new BigDecimal(Byte.MAX_VALUE));
        checkParameter(Byte.MIN_VALUE, new BigDecimal(Byte.MIN_VALUE).negate());
        checkParameter(Byte.toString(Byte.MAX_VALUE), new BigDecimal(Byte.MAX_VALUE));
        checkParameter(Byte.toString(Byte.MIN_VALUE), new BigDecimal(Byte.MIN_VALUE).negate());

        checkParameter((short) 0, BigDecimal.ZERO);
        checkParameter((short) 1, BigDecimal.ONE);
        checkParameter((short) -1, BigDecimal.ONE);
        checkParameter(Short.MAX_VALUE, new BigDecimal(Short.MAX_VALUE));
        checkParameter(Short.MIN_VALUE, new BigDecimal(Short.MIN_VALUE).negate());
        checkParameter(Short.toString(Short.MAX_VALUE), new BigDecimal(Short.MAX_VALUE));
        checkParameter(Short.toString(Short.MIN_VALUE), new BigDecimal(Short.MIN_VALUE).negate());

        checkParameter(0, BigDecimal.ZERO);
        checkParameter(1, BigDecimal.ONE);
        checkParameter(-1, BigDecimal.ONE);
        checkParameter(Integer.MAX_VALUE, new BigDecimal(Integer.MAX_VALUE));
        checkParameter(Integer.MIN_VALUE, new BigDecimal(Integer.MIN_VALUE).negate());
        checkParameter(Integer.toString(Integer.MAX_VALUE), new BigDecimal(Integer.MAX_VALUE));
        checkParameter(Integer.toString(Integer.MIN_VALUE), new BigDecimal(Integer.MIN_VALUE).negate());

        checkParameter(0L, BigDecimal.ZERO);
        checkParameter(1L, BigDecimal.ONE);
        checkParameter(-1L, BigDecimal.ONE);
        checkParameter(Long.MAX_VALUE, new BigDecimal(Long.MAX_VALUE));
        checkParameter(Long.MIN_VALUE, new BigDecimal(Long.MIN_VALUE).negate());
        checkParameter(Long.toString(Long.MAX_VALUE), new BigDecimal(Long.MAX_VALUE));
        checkParameter(Long.toString(Long.MIN_VALUE), new BigDecimal(Long.MIN_VALUE).negate());

        checkParameter(BigInteger.ZERO, BigDecimal.ZERO);
        checkParameter(BigInteger.ONE, BigDecimal.ONE);
        checkParameter(BigInteger.ONE.negate(), BigDecimal.ONE);

        checkParameter(BigDecimal.ZERO, BigDecimal.ZERO);
        checkParameter(BigDecimal.ONE, BigDecimal.ONE);
        checkParameter(BigDecimal.ONE.negate(), BigDecimal.ONE);
        checkParameter(new BigDecimal("1.1"), new BigDecimal("1.1"));
        checkParameter(new BigDecimal("-1.1"), new BigDecimal("1.1"));
        checkParameter("1.1", new BigDecimal("1.1"));
        checkParameter("-1.1", new BigDecimal("1.1"));

        checkFailure("?", SqlErrorCode.DATA_EXCEPTION, "Cannot implicitly convert parameter at position 0 from REAL to DECIMAL", 0.0f);
        checkFailure("?", SqlErrorCode.DATA_EXCEPTION, "Cannot implicitly convert parameter at position 0 from DOUBLE to DECIMAL", 0.0d);

        checkParameter('0', BigDecimal.ZERO);
        checkParameter('1', BigDecimal.ONE);

        checkFailure("?", SqlErrorCode.DATA_EXCEPTION, "Failed to convert parameter at position 0 from VARCHAR to DECIMAL", "bad");
        checkFailure("?", SqlErrorCode.DATA_EXCEPTION, "Failed to convert parameter at position 0 from VARCHAR to DECIMAL", 'b');

        checkFailure("?", SqlErrorCode.DATA_EXCEPTION, "Cannot implicitly convert parameter at position 0 from DATE to DECIMAL", LOCAL_DATE_VAL);
        checkFailure("?", SqlErrorCode.DATA_EXCEPTION, "Cannot implicitly convert parameter at position 0 from TIME to DECIMAL", LOCAL_TIME_VAL);
        checkFailure("?", SqlErrorCode.DATA_EXCEPTION, "Cannot implicitly convert parameter at position 0 from TIMESTAMP to DECIMAL", LOCAL_DATE_TIME_VAL);
        checkFailure("?", SqlErrorCode.DATA_EXCEPTION, "Cannot implicitly convert parameter at position 0 from TIMESTAMP_WITH_TIME_ZONE to DECIMAL", OFFSET_DATE_TIME_VAL);
        checkFailure("?", SqlErrorCode.DATA_EXCEPTION, "Cannot implicitly convert parameter at position 0 from OBJECT to DECIMAL", new ExpressionValue.ObjectVal());

        checkFailure("?", SqlErrorCode.DATA_EXCEPTION, "Failed to convert parameter at position 0 from BOOLEAN to DECIMAL", true);
    }

    private void checkParameter(Object parameterValue, Object expectedValue) {
        check("?", SqlColumnType.DECIMAL, expectedValue, parameterValue);
    }

    @Test
    public void testLiteral() {
        put(0);

        checkExactLiteral(1, SqlColumnType.TINYINT, (byte) 1);
        checkExactLiteral(0, SqlColumnType.TINYINT, (byte) 0);
        checkExactLiteral(-1, SqlColumnType.TINYINT, (byte) 1);

        checkExactLiteral(Byte.MAX_VALUE - 1, SqlColumnType.SMALLINT, (short) (Byte.MAX_VALUE - 1));
        checkExactLiteral(Byte.MAX_VALUE, SqlColumnType.SMALLINT, (short) Byte.MAX_VALUE);
        checkExactLiteral(Byte.MIN_VALUE, SqlColumnType.SMALLINT, (short) (Byte.MAX_VALUE + 1));

        checkExactLiteral(Short.MAX_VALUE - 1, SqlColumnType.INTEGER, Short.MAX_VALUE - 1);
        checkExactLiteral(Short.MAX_VALUE, SqlColumnType.INTEGER, (int) Short.MAX_VALUE);
        checkExactLiteral(Short.MIN_VALUE, SqlColumnType.INTEGER, Short.MAX_VALUE + 1);

        checkExactLiteral(Integer.MAX_VALUE - 1, SqlColumnType.BIGINT, (long) (Integer.MAX_VALUE - 1));
        checkExactLiteral(Integer.MAX_VALUE, SqlColumnType.BIGINT, (long) Integer.MAX_VALUE);
        checkExactLiteral(Integer.MIN_VALUE, SqlColumnType.BIGINT, (long) Integer.MAX_VALUE + 1);

        checkExactLiteral(Long.MAX_VALUE - 1, SqlColumnType.BIGINT, Long.MAX_VALUE - 1);
        checkExactLiteral(Long.MAX_VALUE, SqlColumnType.BIGINT, Long.MAX_VALUE);

        check("null", SqlColumnType.DECIMAL, null);
        checkExactLiteral("1.1", SqlColumnType.DECIMAL, new BigDecimal("1.1"));
        checkExactLiteral("0.0", SqlColumnType.DECIMAL, new BigDecimal("0.0"));
        checkExactLiteral("-1.1", SqlColumnType.DECIMAL, new BigDecimal("1.1"));

        checkInexactLiteral("0.0E0", SqlColumnType.DOUBLE, 0.0d);
        checkInexactLiteral("-0.0E0", SqlColumnType.DOUBLE, 0.0d);
        checkInexactLiteral("1.1E0", SqlColumnType.DOUBLE, 1.1d);
        checkInexactLiteral("-1.1E0", SqlColumnType.DOUBLE, 1.1d);

        checkFailure(Long.MIN_VALUE, SqlErrorCode.DATA_EXCEPTION, "BIGINT overflow in ABS function (consider adding an explicit CAST to DECIMAL)");

        checkFailure("'a'", SqlErrorCode.PARSING, "Literal ''a'' can not be parsed to type 'DECIMAL'");
        checkFailure("true", SqlErrorCode.PARSING, "No function matches 'ABS(<BOOLEAN>)' name and argument types (you might need to an explicit CAST)");
        checkFailure("false", SqlErrorCode.PARSING, "No function matches 'ABS(<BOOLEAN>)' name and argument types (you might need to an explicit CAST)");
    }

    private void checkExactLiteral(Object literal, SqlColumnType expectedType, Object expectedValue) {
        String literalString = literal.toString();

        check(literalString, expectedType, expectedValue);
        check("'" + literalString + "'", SqlColumnType.DECIMAL, new BigDecimal(expectedValue.toString()));
    }

    private void checkInexactLiteral(Object literal, SqlColumnType expectedType, double expectedValue) {
        String literalString = literal.toString();

        check(literalString, expectedType, expectedValue);
    }

    private void check(Object operand, SqlColumnType expectedType, Object expectedValue, Object... params) {
        String sql = "SELECT ABS(" + operand + ") FROM map";

        checkValueInternal(sql, expectedType, expectedValue, params);
    }

    private void checkFailure(Object operand, int expectedErrorCode, String expectedErrorMessage, Object... params) {
        String sql = "SELECT ABS(" + operand + ") FROM map";

        checkFailureInternal(sql, expectedErrorCode, expectedErrorMessage, params);
    }
}<|MERGE_RESOLUTION|>--- conflicted
+++ resolved
@@ -91,21 +91,13 @@
         checkColumnFailure("a", SqlErrorCode.DATA_EXCEPTION, "Cannot convert VARCHAR to DECIMAL");
         checkColumnFailure('a', SqlErrorCode.DATA_EXCEPTION, "Cannot convert VARCHAR to DECIMAL");
 
-<<<<<<< HEAD
         checkColumnFailure(LOCAL_DATE_VAL, SqlErrorCode.PARSING, "No function matches 'ABS(<DATE>)' name and argument types (you might need to an explicit CAST)");
         checkColumnFailure(LOCAL_TIME_VAL, SqlErrorCode.PARSING, "No function matches 'ABS(<TIME>)' name and argument types (you might need to an explicit CAST)");
         checkColumnFailure(LOCAL_DATE_TIME_VAL, SqlErrorCode.PARSING, "No function matches 'ABS(<TIMESTAMP>)' name and argument types (you might need to an explicit CAST)");
         checkColumnFailure(OFFSET_DATE_TIME_VAL, SqlErrorCode.PARSING, "No function matches 'ABS(<TIMESTAMP_WITH_TIME_ZONE>)' name and argument types (you might need to an explicit CAST)");
         checkColumnFailure(new ExpressionValue.ObjectVal(), SqlErrorCode.PARSING, "No function matches 'ABS(<OBJECT>)' name and argument types (you might need to an explicit CAST)");
-=======
-        checkColumnFailure(LOCAL_DATE_VAL, SqlErrorCode.PARSING, "Cannot apply 'ABS' to arguments of type 'ABS(<DATE>)'");
-        checkColumnFailure(LOCAL_TIME_VAL, SqlErrorCode.PARSING, "Cannot apply 'ABS' to arguments of type 'ABS(<TIME>)'");
-        checkColumnFailure(LOCAL_DATE_TIME_VAL, SqlErrorCode.PARSING, "Cannot apply 'ABS' to arguments of type 'ABS(<TIMESTAMP>)'");
-        checkColumnFailure(OFFSET_DATE_TIME_VAL, SqlErrorCode.PARSING, "Cannot apply 'ABS' to arguments of type 'ABS(<TIMESTAMP_WITH_TIME_ZONE>)'");
-        checkColumnFailure(new ExpressionValue.ObjectVal(), SqlErrorCode.PARSING, "Cannot apply 'ABS' to arguments of type 'ABS(<OBJECT>)'");
-
-        checkColumnFailure(true, SqlErrorCode.PARSING, "Cannot apply 'ABS' to arguments of type 'ABS(<BOOLEAN>)'");
->>>>>>> 36d11eb5
+
+        checkColumnFailure(true, SqlErrorCode.PARSING, "No function matches 'ABS(<BOOLEAN>)' name and argument types (you might need to an explicit CAST)");
     }
 
     private void checkColumn(Object value, SqlColumnType expectedType, Object expectedResult) {
