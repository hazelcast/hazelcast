--- conflicted
+++ resolved
@@ -165,12 +165,8 @@
 
         tableMap.put("p", partitionedTable(
             "p",
-<<<<<<< HEAD
-            fields("f1", INT, "f2", INT, "f3", INT, "f4", INT, "f5", INT),
+            fields("f0", INT, "f1", INT, "f2", INT, "f3", INT, "f4", INT),
             null,
-=======
-            fields("f0", INT, "f1", INT, "f2", INT, "f3", INT, "f4", INT),
->>>>>>> f60891c4
             100
         ));
 
