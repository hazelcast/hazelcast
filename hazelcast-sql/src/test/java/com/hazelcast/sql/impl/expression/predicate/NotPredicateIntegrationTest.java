/*
 * Copyright (c) 2008-2020, Hazelcast, Inc. All Rights Reserved.
 *
 * Licensed under the Apache License, Version 2.0 (the "License");
 * you may not use this file except in compliance with the License.
 * You may obtain a copy of the License at
 *
 * http://www.apache.org/licenses/LICENSE-2.0
 *
 * Unless required by applicable law or agreed to in writing, software
 * distributed under the License is distributed on an "AS IS" BASIS,
 * WITHOUT WARRANTIES OR CONDITIONS OF ANY KIND, either express or implied.
 * See the License for the specific language governing permissions and
 * limitations under the License.
 */

package com.hazelcast.sql.impl.expression.predicate;

import com.hazelcast.sql.SqlColumnType;
import com.hazelcast.sql.impl.SqlErrorCode;
import com.hazelcast.sql.HazelcastSqlException;
import com.hazelcast.sql.SqlRow;
import com.hazelcast.sql.impl.expression.SqlExpressionIntegrationTestSupport;
import com.hazelcast.sql.support.expressions.ExpressionType;
import com.hazelcast.sql.support.expressions.ExpressionValue;
import com.hazelcast.test.HazelcastParallelClassRunner;
import com.hazelcast.test.annotation.ParallelJVMTest;
import com.hazelcast.test.annotation.QuickTest;
import org.junit.Test;
import org.junit.experimental.categories.Category;
import org.junit.runner.RunWith;

import java.math.BigDecimal;
import java.math.BigInteger;
import java.util.Arrays;
import java.util.Collections;
import java.util.HashMap;
import java.util.HashSet;
import java.util.List;
import java.util.Map;
import java.util.Set;

import static com.hazelcast.sql.support.expressions.ExpressionTypes.BIG_DECIMAL;
import static com.hazelcast.sql.support.expressions.ExpressionTypes.BIG_INTEGER;
import static com.hazelcast.sql.support.expressions.ExpressionTypes.BOOLEAN;
import static com.hazelcast.sql.support.expressions.ExpressionTypes.BYTE;
import static com.hazelcast.sql.support.expressions.ExpressionTypes.CHARACTER;
import static com.hazelcast.sql.support.expressions.ExpressionTypes.DOUBLE;
import static com.hazelcast.sql.support.expressions.ExpressionTypes.FLOAT;
import static com.hazelcast.sql.support.expressions.ExpressionTypes.INTEGER;
import static com.hazelcast.sql.support.expressions.ExpressionTypes.LOCAL_DATE;
import static com.hazelcast.sql.support.expressions.ExpressionTypes.LOCAL_DATE_TIME;
import static com.hazelcast.sql.support.expressions.ExpressionTypes.LOCAL_TIME;
import static com.hazelcast.sql.support.expressions.ExpressionTypes.LONG;
import static com.hazelcast.sql.support.expressions.ExpressionTypes.OBJECT;
import static com.hazelcast.sql.support.expressions.ExpressionTypes.OFFSET_DATE_TIME;
import static com.hazelcast.sql.support.expressions.ExpressionTypes.STRING;
import static org.junit.Assert.assertEquals;
import static org.junit.Assert.assertTrue;
import static org.junit.Assert.fail;

/**
 * Tests for NOT predicate.
 */
@RunWith(HazelcastParallelClassRunner.class)
@Category({QuickTest.class, ParallelJVMTest.class})
public class NotPredicateIntegrationTest extends SqlExpressionIntegrationTestSupport {
    @Test
    public void test_column() {
        // Check boolean values
        checkColumn(true, false);
        checkColumn(false, true);

        // Check null
        put(new ExpressionValue.BooleanVal());
        check("field1", null);

        // Check string
        checkColumnFailure("true", SqlErrorCode.PARSING, "No operator matches 'NOT<VARCHAR>' name and argument types (you might need to add an explicit CAST)");
        checkColumnFailure("false", SqlErrorCode.PARSING, "No operator matches 'NOT<VARCHAR>' name and argument types (you might need to add an explicit CAST)");
        checkColumnFailure("bad", SqlErrorCode.PARSING, "No operator matches 'NOT<VARCHAR>' name and argument types (you might need to add an explicit CAST)");
        checkColumnFailure('b', SqlErrorCode.PARSING, "No operator matches 'NOT<VARCHAR>' name and argument types (you might need to add an explicit CAST)");

        // Check unsupported values
<<<<<<< HEAD
        checkColumnFailure((byte) 1, SqlErrorCode.PARSING, "No operator matches 'NOT<TINYINT>' name and argument types (you might need to add an explicit CAST)");
        checkColumnFailure((short) 1, SqlErrorCode.PARSING, "No operator matches 'NOT<SMALLINT>' name and argument types (you might need to add an explicit CAST)");
        checkColumnFailure(1, SqlErrorCode.PARSING, "No operator matches 'NOT<INTEGER>' name and argument types (you might need to add an explicit CAST)");
        checkColumnFailure(1L, SqlErrorCode.PARSING, "No operator matches 'NOT<BIGINT>' name and argument types (you might need to add an explicit CAST)");
        checkColumnFailure(BigInteger.ONE, SqlErrorCode.PARSING, "No operator matches 'NOT<DECIMAL(38, 38)>' name and argument types (you might need to add an explicit CAST)");
        checkColumnFailure(BigDecimal.ONE, SqlErrorCode.PARSING, "No operator matches 'NOT<DECIMAL(38, 38)>' name and argument types (you might need to add an explicit CAST)");
        checkColumnFailure(1f, SqlErrorCode.PARSING, "No operator matches 'NOT<REAL>' name and argument types (you might need to add an explicit CAST)");
        checkColumnFailure(1d, SqlErrorCode.PARSING, "No operator matches 'NOT<DOUBLE>' name and argument types (you might need to add an explicit CAST)");
        checkColumnFailure(LOCAL_DATE_VAL, SqlErrorCode.PARSING, "No operator matches 'NOT<DATE>' name and argument types (you might need to add an explicit CAST)");
        checkColumnFailure(LOCAL_TIME_VAL, SqlErrorCode.PARSING, "No operator matches 'NOT<TIME>' name and argument types (you might need to add an explicit CAST)");
        checkColumnFailure(LOCAL_DATE_TIME_VAL, SqlErrorCode.PARSING, "No operator matches 'NOT<TIMESTAMP>' name and argument types (you might need to add an explicit CAST)");
        checkColumnFailure(OFFSET_DATE_TIME_VAL, SqlErrorCode.PARSING, "No operator matches 'NOT<TIMESTAMP_WITH_TIME_ZONE>' name and argument types (you might need to add an explicit CAST)");
=======
        checkColumnFailure((byte) 1, SqlErrorCode.PARSING, "Cannot apply [TINYINT] to the 'NOT' operator (consider adding an explicit CAST)");
        checkColumnFailure((short) 1, SqlErrorCode.PARSING, "Cannot apply [SMALLINT] to the 'NOT' operator (consider adding an explicit CAST)");
        checkColumnFailure(1, SqlErrorCode.PARSING, "Cannot apply [INTEGER] to the 'NOT' operator (consider adding an explicit CAST)");
        checkColumnFailure(1L, SqlErrorCode.PARSING, "Cannot apply [BIGINT] to the 'NOT' operator (consider adding an explicit CAST)");
        checkColumnFailure(BigInteger.ONE, SqlErrorCode.PARSING, "Cannot apply [DECIMAL] to the 'NOT' operator (consider adding an explicit CAST)");
        checkColumnFailure(BigDecimal.ONE, SqlErrorCode.PARSING, "Cannot apply [DECIMAL] to the 'NOT' operator (consider adding an explicit CAST)");
        checkColumnFailure(1f, SqlErrorCode.PARSING, "Cannot apply [REAL] to the 'NOT' operator (consider adding an explicit CAST)");
        checkColumnFailure(1d, SqlErrorCode.PARSING, "Cannot apply [DOUBLE] to the 'NOT' operator (consider adding an explicit CAST)");

        checkColumnFailure(LOCAL_DATE_VAL, SqlErrorCode.PARSING, "Cannot apply [DATE] to the 'NOT' operator (consider adding an explicit CAST)");
        checkColumnFailure(LOCAL_TIME_VAL, SqlErrorCode.PARSING, "Cannot apply [TIME] to the 'NOT' operator (consider adding an explicit CAST)");
        checkColumnFailure(LOCAL_DATE_TIME_VAL, SqlErrorCode.PARSING, "Cannot apply [TIMESTAMP] to the 'NOT' operator (consider adding an explicit CAST)");
        checkColumnFailure(OFFSET_DATE_TIME_VAL, SqlErrorCode.PARSING, "Cannot apply [TIMESTAMP_WITH_TIME_ZONE] to the 'NOT' operator (consider adding an explicit CAST)");
>>>>>>> 5a01461e

        put(new ExpressionValue.ObjectVal());
        checkFailure("field1", SqlErrorCode.PARSING, "Cannot apply [OBJECT] to the 'NOT' operator (consider adding an explicit CAST)");
    }

    @Test
    public void test_parameter() {
        put(1);

        check("?", null, new Object[] { null });

        check("?", false, true);
        check("?", true, false);

        // TODO: Set inference strategy for parameters!
        check("?", true, "false");
        check("?", false, "true");
        checkFailure("?", SqlErrorCode.DATA_EXCEPTION, "Failed to convert parameter at position 0 from VARCHAR to BOOLEAN", "bad");
        checkFailure("?", SqlErrorCode.DATA_EXCEPTION, "Failed to convert parameter at position 0 from VARCHAR to BOOLEAN", 'b');

        checkFailure("?", SqlErrorCode.DATA_EXCEPTION, "Cannot implicitly convert parameter at position 0 from TINYINT to BOOLEAN", (byte) 0);
        checkFailure("?", SqlErrorCode.DATA_EXCEPTION, "Cannot implicitly convert parameter at position 0 from SMALLINT to BOOLEAN", (short) 0);
        checkFailure("?", SqlErrorCode.DATA_EXCEPTION, "Cannot implicitly convert parameter at position 0 from INTEGER to BOOLEAN", 0);
        checkFailure("?", SqlErrorCode.DATA_EXCEPTION, "Cannot implicitly convert parameter at position 0 from BIGINT to BOOLEAN", 0L);
        checkFailure("?", SqlErrorCode.DATA_EXCEPTION, "Cannot implicitly convert parameter at position 0 from DECIMAL to BOOLEAN", BigInteger.ZERO);
        checkFailure("?", SqlErrorCode.DATA_EXCEPTION, "Cannot implicitly convert parameter at position 0 from DECIMAL to BOOLEAN", BigDecimal.ZERO);
        checkFailure("?", SqlErrorCode.DATA_EXCEPTION, "Cannot implicitly convert parameter at position 0 from REAL to BOOLEAN", 0f);
        checkFailure("?", SqlErrorCode.DATA_EXCEPTION, "Cannot implicitly convert parameter at position 0 from DOUBLE to BOOLEAN", 0d);
        checkFailure("?", SqlErrorCode.DATA_EXCEPTION, "Cannot implicitly convert parameter at position 0 from DATE to BOOLEAN", LOCAL_DATE_VAL);
        checkFailure("?", SqlErrorCode.DATA_EXCEPTION, "Cannot implicitly convert parameter at position 0 from TIME to BOOLEAN", LOCAL_TIME_VAL);
        checkFailure("?", SqlErrorCode.DATA_EXCEPTION, "Cannot implicitly convert parameter at position 0 from TIMESTAMP to BOOLEAN", LOCAL_DATE_TIME_VAL);
        checkFailure("?", SqlErrorCode.DATA_EXCEPTION, "Cannot implicitly convert parameter at position 0 from TIMESTAMP_WITH_TIME_ZONE to BOOLEAN", OFFSET_DATE_TIME_VAL);
        checkFailure("?", SqlErrorCode.DATA_EXCEPTION, "Cannot implicitly convert parameter at position 0 from OBJECT to BOOLEAN", new ExpressionValue.ObjectVal());
    }

    @Test
    public void test_literal() {
        put(1);

        check("true", false);
        check("false", true);
        check("null", null);

        check("'true'", false);
        check("'false'", true);
<<<<<<< HEAD
        checkFailure("'bad'", SqlErrorCode.PARSING, "No operator matches 'NOT<VARCHAR>' name and argument types (you might need to add an explicit CAST)");
        checkFailure("1", SqlErrorCode.PARSING, "No operator matches 'NOT<TINYINT>' name and argument types (you might need to add an explicit CAST)");
        checkFailure("1E0", SqlErrorCode.PARSING, "No operator matches 'NOT<DOUBLE>' name and argument types (you might need to add an explicit CAST)");
=======
        checkFailure("'bad'", SqlErrorCode.PARSING, "Literal ''bad'' can not be parsed to type 'BOOLEAN'");

        checkFailure("1", SqlErrorCode.PARSING, "Cannot apply [TINYINT] to the 'NOT' operator (consider adding an explicit CAST)");
        checkFailure("1E0", SqlErrorCode.PARSING, "Cannot apply [DOUBLE] to the 'NOT' operator (consider adding an explicit CAST)");
>>>>>>> 5a01461e
    }

    private void checkColumn(Object value, Boolean expectedResult) {
        put(value);

        check("this", expectedResult);
    }

    private void checkColumnFailure(Object value, int expectedErrorCode, String expectedErrorMessage) {
        put(value);

        checkFailure("this", expectedErrorCode, expectedErrorMessage);
    }

    private void checkFailure(String operand, int expectedErrorCode, String expectedErrorMessage, Object... params) {
        String sql = "SELECT NOT " + operand + " FROM map";

        try {
            execute(member, sql, params);

            fail("Must fail!");
        } catch (HazelcastSqlException e) {
            assertTrue(expectedErrorMessage != null && !expectedErrorMessage.isEmpty());
            assertTrue(e.getMessage(), e.getMessage().contains(expectedErrorMessage));
            assertEquals(expectedErrorCode, e.getCode());
        }
    }

    private void check(String operand, Boolean expectedResult, Object... params) {
        String sql = "SELECT NOT " + operand + " FROM map";

        List<SqlRow> rows = execute(member, sql, params);
        assertEquals(1, rows.size());

        SqlRow row = rows.get(0);
        assertEquals(1, row.getMetadata().getColumnCount());
        assertEquals(SqlColumnType.BOOLEAN, row.getMetadata().getColumn(0).getType());
        assertEquals(expectedResult, row.getObject(0));
    }

    @Test
    public void testLiteral() {
        Class<? extends ExpressionValue> clazz = ExpressionValue.createClass(INTEGER);

        int key = 0;
        ExpressionValue value = ExpressionValue.create(clazz, 0, 1);

        put(key, value);

        // TRUE literal
        checkLiteral("TRUE", "IS TRUE", true);
        checkLiteral("true", "IS TRUE", true);
        checkLiteral("'TRUE'", "IS TRUE", true);
        checkLiteral("'true'", "IS TRUE", true);

        checkLiteral("TRUE", "IS FALSE", false);

        checkLiteral("true", "IS FALSE", false);
        checkLiteral("'TRUE'", "IS FALSE", false);
        checkLiteral("'true'", "IS FALSE", false);

        checkLiteral("TRUE", "IS NOT TRUE", false);
        checkLiteral("true", "IS NOT TRUE", false);
        checkLiteral("'TRUE'", "IS NOT TRUE", false);
        checkLiteral("'true'", "IS NOT TRUE", false);

        checkLiteral("TRUE", "IS NOT FALSE", true);
        checkLiteral("true", "IS NOT FALSE", true);
        checkLiteral("'TRUE'", "IS NOT FALSE", true);
        checkLiteral("'true'", "IS NOT FALSE", true);

        // False literal
        checkLiteral("FALSE", "IS TRUE", false);
        checkLiteral("false", "IS TRUE", false);
        checkLiteral("'FALSE'", "IS TRUE", false);
        checkLiteral("'false'", "IS TRUE", false);

        checkLiteral("FALSE", "IS FALSE", true);
        checkLiteral("false", "IS FALSE", true);
        checkLiteral("'FALSE'", "IS FALSE", true);
        checkLiteral("'false'", "IS FALSE", true);

        checkLiteral("FALSE", "IS NOT TRUE", true);
        checkLiteral("false", "IS NOT TRUE", true);
        checkLiteral("'FALSE'", "IS NOT TRUE", true);
        checkLiteral("'false'", "IS NOT TRUE", true);

        checkLiteral("FALSE", "IS NOT FALSE", false);
        checkLiteral("false", "IS NOT FALSE", false);
        checkLiteral("'FALSE'", "IS NOT FALSE", false);
        checkLiteral("'false'", "IS NOT FALSE", false);

        // NULL literal
        checkLiteral("NULL", "IS TRUE", false);
        checkLiteral("null", "IS TRUE", false);

        checkLiteral("NULL", "IS FALSE", false);
        checkLiteral("null", "IS FALSE", false);

        checkLiteral("NULL", "IS NOT TRUE", true);
        checkLiteral("null", "IS NOT TRUE", true);

        checkLiteral("NULL", "IS NOT FALSE", true);
        checkLiteral("null", "IS NOT FALSE", true);

        // Bad literal
        checkBadLiteral("IS TRUE");
        checkBadLiteral("IS FALSE");
        checkBadLiteral("IS NOT TRUE");
        checkBadLiteral("IS NOT FALSE");
    }

    private void checkLiteral(String literal, String function, boolean expectedResult) {
        String expression = literal + " " + function;
        String sql = "SELECT " + expression + " FROM map WHERE " + expression;

        List<SqlRow> rows = execute(member, sql);

        if (expectedResult) {
            assertEquals(1, rows.size());

            SqlRow row = rows.get(0);

            assertEquals(SqlColumnType.BOOLEAN, row.getMetadata().getColumn(0).getType());
            assertTrue(row.getObject(0));
        } else {
            assertEquals(0, rows.size());
        }
    }

    private void checkBadLiteral(String function) {
        checkFailureInternal(
            "SELECT * FROM map WHERE 'bad' " + function,
            SqlErrorCode.PARSING,
            "Literal ''bad'' can not be parsed to type 'BOOLEAN'"
        );

        checkFailureInternal(
            "SELECT 'bad' " + function + " FROM map",
            SqlErrorCode.PARSING,
            "Literal ''bad'' can not be parsed to type 'BOOLEAN'"
        );
    }

    @Test
    public void testColumn_boolean() {
        checkColumn(BOOLEAN, true, false);
    }

    @Test
    public void testColumn_string() {
        checkColumn(STRING, "true", "false");
    }

    private void checkColumn(ExpressionType<?> type, Object trueValue, Object falseValue) {
        Class<? extends ExpressionValue> clazz = ExpressionValue.createClass(type);

        int keyTrue = 0;
        int keyFalse = 1;
        int keyNull = 2;

        Map<Integer, Object> entries = new HashMap<>();
        entries.put(keyTrue, ExpressionValue.create(clazz, keyTrue, trueValue));
        entries.put(keyFalse, ExpressionValue.create(clazz, keyFalse, falseValue));
        entries.put(keyNull, ExpressionValue.create(clazz, keyNull, null));
        putAll(entries);

        checkColumn("IS TRUE", set(keyTrue));
        checkColumn("IS FALSE", set(keyFalse));
        checkColumn("IS NOT TRUE", set(keyFalse, keyNull));
        checkColumn("IS NOT FALSE", set(keyTrue, keyNull));
    }

    private void checkColumn(String function, Set<Integer> expectedKeys) {
        String expression = "field1 " + function;
        String sql = "SELECT key, " + expression + " FROM map WHERE " + expression;

        List<SqlRow> rows = execute(member, sql);

        assertEquals(expectedKeys.size(), rows.size());

        for (SqlRow row : rows) {
            assertEquals(SqlColumnType.BOOLEAN, row.getMetadata().getColumn(1).getType());

            int key = row.getObject(0);
            boolean value = row.getObject(1);

            assertTrue("Key is not returned: " + key, expectedKeys.contains(key));
            assertTrue(value);
        }
    }

    @Test
    public void testColumnBad_string() {
        checkColumnBad(STRING, "bad", "VARCHAR");
    }

    @Test
    public void testColumnBad_character() {
        checkColumnBad(CHARACTER, 'a', "VARCHAR");
    }

    private void checkColumnBad(ExpressionType<?> type, Object value, Object expectedFromType) {
        Class<? extends ExpressionValue> clazz = ExpressionValue.createClass(type);

        put(1, ExpressionValue.create(clazz, 1, value));

        checkColumnBad("IS TRUE", expectedFromType);
        checkColumnBad("IS FALSE", expectedFromType);
        checkColumnBad("IS NOT TRUE", expectedFromType);
        checkColumnBad("IS NOT FALSE", expectedFromType);
    }

    private void checkColumnBad(String function, Object expectedFromType) {
        checkFailureInternal(
            "SELECT key FROM map WHERE field1 " + function,
            SqlErrorCode.DATA_EXCEPTION,
            "Cannot convert " + expectedFromType + " to BOOLEAN"
        );
    }

    @Test
    public void testColumn_unsupported() {
        checkUnsupportedColumn(BYTE, "TINYINT");
        checkUnsupportedColumn(INTEGER, "INTEGER");
        checkUnsupportedColumn(LONG, "BIGINT");
        checkUnsupportedColumn(BIG_INTEGER, "DECIMAL");
        checkUnsupportedColumn(BIG_DECIMAL, "DECIMAL");
        checkUnsupportedColumn(FLOAT, "REAL");
        checkUnsupportedColumn(DOUBLE, "DOUBLE");
        checkUnsupportedColumn(LOCAL_DATE, "DATE");
        checkUnsupportedColumn(LOCAL_TIME, "TIME");
        checkUnsupportedColumn(LOCAL_DATE_TIME, "TIMESTAMP");
        checkUnsupportedColumn(OFFSET_DATE_TIME, "TIMESTAMP_WITH_TIME_ZONE");
        checkUnsupportedColumn(OBJECT, "OBJECT");
    }

    private void checkUnsupportedColumn(ExpressionType<?> type, String expectedTypeNameInErrorMessage) {
        checkUnsupportedColumn(type, "IS TRUE", expectedTypeNameInErrorMessage);
        checkUnsupportedColumn(type, "IS FALSE", expectedTypeNameInErrorMessage);
        checkUnsupportedColumn(type, "IS NOT FALSE", expectedTypeNameInErrorMessage);
        checkUnsupportedColumn(type, "IS NOT TRUE", expectedTypeNameInErrorMessage);
    }

    private void checkUnsupportedColumn(ExpressionType<?> type, String function, String expectedTypeNameInErrorMessage) {
        String expectedErrorMessage = "Cannot apply [" + expectedTypeNameInErrorMessage + "] to the '" + function
            + "' operator (consider adding an explicit CAST)";

        Class<? extends ExpressionValue> clazz = ExpressionValue.createClass(type);

        int key = 0;
        ExpressionValue value = ExpressionValue.create(clazz, key, type.valueFrom());

        put(key, value);

        // Function in the condition
        checkFailureInternal(
            "SELECT key FROM map WHERE field1 " + function,
            SqlErrorCode.PARSING,
            expectedErrorMessage
        );

        // Function in the column
        checkFailureInternal(
            "SELECT field1 " + function + " FROM map",
            SqlErrorCode.PARSING,
            expectedErrorMessage
        );
    }

    @Test
    public void testParameter() {
        Class<? extends ExpressionValue> clazz = ExpressionValue.createClass(INTEGER);

        int key = 0;
        ExpressionValue value = ExpressionValue.create(clazz, 0, 1);

        put(key, value);

        assertEquals(set(key), keys("SELECT key FROM map WHERE ? IS TRUE", true));
        assertEquals(set(), keys("SELECT key FROM map WHERE ? IS TRUE", false));
        assertEquals(set(key), keys("SELECT key FROM map WHERE ? IS TRUE", "true"));
        assertEquals(set(), keys("SELECT key FROM map WHERE ? IS TRUE", "false"));
        assertEquals(set(), keys("SELECT key FROM map WHERE ? IS TRUE", new Object[] { null }));

        assertEquals(set(), keys("SELECT key FROM map WHERE ? IS FALSE", true));
        assertEquals(set(key), keys("SELECT key FROM map WHERE ? IS FALSE", false));
        assertEquals(set(), keys("SELECT key FROM map WHERE ? IS FALSE", "true"));
        assertEquals(set(key), keys("SELECT key FROM map WHERE ? IS FALSE", "false"));
        assertEquals(set(), keys("SELECT key FROM map WHERE ? IS FALSE", new Object[] { null }));

        assertEquals(set(), keys("SELECT key FROM map WHERE ? IS NOT TRUE", true));
        assertEquals(set(key), keys("SELECT key FROM map WHERE ? IS NOT TRUE", false));
        assertEquals(set(), keys("SELECT key FROM map WHERE ? IS NOT TRUE", "true"));
        assertEquals(set(key), keys("SELECT key FROM map WHERE ? IS NOT TRUE", "false"));
        assertEquals(set(key), keys("SELECT key FROM map WHERE ? IS NOT TRUE", new Object[] { null }));

        assertEquals(set(key), keys("SELECT key FROM map WHERE ? IS NOT FALSE", true));
        assertEquals(set(), keys("SELECT key FROM map WHERE ? IS NOT FALSE", false));
        assertEquals(set(key), keys("SELECT key FROM map WHERE ? IS NOT FALSE", "true"));
        assertEquals(set(), keys("SELECT key FROM map WHERE ? IS NOT FALSE", "false"));
        assertEquals(set(key), keys("SELECT key FROM map WHERE ? IS NOT FALSE", new Object[] { null }));

        checkUnsupportedParameter((byte) 1, "TINYINT");
        checkUnsupportedParameter((short) 1, "SMALLINT");
        checkUnsupportedParameter(1, "INTEGER");
        checkUnsupportedParameter((long) 1, "BIGINT");
        checkUnsupportedParameter(BigInteger.ONE, "DECIMAL");
        checkUnsupportedParameter(BigDecimal.ONE, "DECIMAL");
        checkUnsupportedParameter(1f, "REAL");
        checkUnsupportedParameter(1d, "DOUBLE");
    }

    private void checkUnsupportedParameter(Object param, String expectedTypeInErrorMessage) {
        checkUnsupportedParameter("IS TRUE", param, expectedTypeInErrorMessage);
        checkUnsupportedParameter("IS FALSE", param, expectedTypeInErrorMessage);
        checkUnsupportedParameter("IS NOT TRUE", param, expectedTypeInErrorMessage);
        checkUnsupportedParameter("IS NOT FALSE", param, expectedTypeInErrorMessage);
    }

    private void checkUnsupportedParameter(String function, Object param, String expectedTypeInErrorMessage) {
        checkFailureInternal(
            "SELECT * FROM map WHERE ? " + function,
            SqlErrorCode.DATA_EXCEPTION,
            "Cannot implicitly convert parameter at position 0 from " + expectedTypeInErrorMessage + " to BOOLEAN",
            param
        );
    }

    private Set<Integer> keys(String sql, Object... params) {
        List<SqlRow> rows = execute(member, sql, params);

        if (rows.size() == 0) {
            return Collections.emptySet();
        }

        assertEquals(1, rows.get(0).getMetadata().getColumnCount());

        Set<Integer> keys = new HashSet<>();

        for (SqlRow row : rows) {
            int key = row.getObject(0);

            boolean added = keys.add(key);

            assertTrue("Key is not unique: " + key, added);
        }

        return keys;
    }

    private static Set<Integer> set(Integer... values) {
        Set<Integer> res = new HashSet<>();

        if (values != null) {
            res.addAll(Arrays.asList(values));
        }

        return res;
    }
}<|MERGE_RESOLUTION|>--- conflicted
+++ resolved
@@ -76,26 +76,12 @@
         check("field1", null);
 
         // Check string
-        checkColumnFailure("true", SqlErrorCode.PARSING, "No operator matches 'NOT<VARCHAR>' name and argument types (you might need to add an explicit CAST)");
-        checkColumnFailure("false", SqlErrorCode.PARSING, "No operator matches 'NOT<VARCHAR>' name and argument types (you might need to add an explicit CAST)");
-        checkColumnFailure("bad", SqlErrorCode.PARSING, "No operator matches 'NOT<VARCHAR>' name and argument types (you might need to add an explicit CAST)");
-        checkColumnFailure('b', SqlErrorCode.PARSING, "No operator matches 'NOT<VARCHAR>' name and argument types (you might need to add an explicit CAST)");
+        checkColumnFailure("true", SqlErrorCode.PARSING, "Cannot apply [VARCHAR] to the 'NOT' operator (consider adding an explicit CAST)");
+        checkColumnFailure("false", SqlErrorCode.PARSING, "Cannot apply [VARCHAR] to the 'NOT' operator (consider adding an explicit CAST)");
+        checkColumnFailure("bad", SqlErrorCode.DATA_EXCEPTION, "Cannot apply [VARCHAR] to the 'NOT' operator (consider adding an explicit CAST)");
+        checkColumnFailure('b', SqlErrorCode.DATA_EXCEPTION, "Cannot apply [VARCHAR] to the 'NOT' operator (consider adding an explicit CAST)");
 
         // Check unsupported values
-<<<<<<< HEAD
-        checkColumnFailure((byte) 1, SqlErrorCode.PARSING, "No operator matches 'NOT<TINYINT>' name and argument types (you might need to add an explicit CAST)");
-        checkColumnFailure((short) 1, SqlErrorCode.PARSING, "No operator matches 'NOT<SMALLINT>' name and argument types (you might need to add an explicit CAST)");
-        checkColumnFailure(1, SqlErrorCode.PARSING, "No operator matches 'NOT<INTEGER>' name and argument types (you might need to add an explicit CAST)");
-        checkColumnFailure(1L, SqlErrorCode.PARSING, "No operator matches 'NOT<BIGINT>' name and argument types (you might need to add an explicit CAST)");
-        checkColumnFailure(BigInteger.ONE, SqlErrorCode.PARSING, "No operator matches 'NOT<DECIMAL(38, 38)>' name and argument types (you might need to add an explicit CAST)");
-        checkColumnFailure(BigDecimal.ONE, SqlErrorCode.PARSING, "No operator matches 'NOT<DECIMAL(38, 38)>' name and argument types (you might need to add an explicit CAST)");
-        checkColumnFailure(1f, SqlErrorCode.PARSING, "No operator matches 'NOT<REAL>' name and argument types (you might need to add an explicit CAST)");
-        checkColumnFailure(1d, SqlErrorCode.PARSING, "No operator matches 'NOT<DOUBLE>' name and argument types (you might need to add an explicit CAST)");
-        checkColumnFailure(LOCAL_DATE_VAL, SqlErrorCode.PARSING, "No operator matches 'NOT<DATE>' name and argument types (you might need to add an explicit CAST)");
-        checkColumnFailure(LOCAL_TIME_VAL, SqlErrorCode.PARSING, "No operator matches 'NOT<TIME>' name and argument types (you might need to add an explicit CAST)");
-        checkColumnFailure(LOCAL_DATE_TIME_VAL, SqlErrorCode.PARSING, "No operator matches 'NOT<TIMESTAMP>' name and argument types (you might need to add an explicit CAST)");
-        checkColumnFailure(OFFSET_DATE_TIME_VAL, SqlErrorCode.PARSING, "No operator matches 'NOT<TIMESTAMP_WITH_TIME_ZONE>' name and argument types (you might need to add an explicit CAST)");
-=======
         checkColumnFailure((byte) 1, SqlErrorCode.PARSING, "Cannot apply [TINYINT] to the 'NOT' operator (consider adding an explicit CAST)");
         checkColumnFailure((short) 1, SqlErrorCode.PARSING, "Cannot apply [SMALLINT] to the 'NOT' operator (consider adding an explicit CAST)");
         checkColumnFailure(1, SqlErrorCode.PARSING, "Cannot apply [INTEGER] to the 'NOT' operator (consider adding an explicit CAST)");
@@ -104,12 +90,10 @@
         checkColumnFailure(BigDecimal.ONE, SqlErrorCode.PARSING, "Cannot apply [DECIMAL] to the 'NOT' operator (consider adding an explicit CAST)");
         checkColumnFailure(1f, SqlErrorCode.PARSING, "Cannot apply [REAL] to the 'NOT' operator (consider adding an explicit CAST)");
         checkColumnFailure(1d, SqlErrorCode.PARSING, "Cannot apply [DOUBLE] to the 'NOT' operator (consider adding an explicit CAST)");
-
         checkColumnFailure(LOCAL_DATE_VAL, SqlErrorCode.PARSING, "Cannot apply [DATE] to the 'NOT' operator (consider adding an explicit CAST)");
         checkColumnFailure(LOCAL_TIME_VAL, SqlErrorCode.PARSING, "Cannot apply [TIME] to the 'NOT' operator (consider adding an explicit CAST)");
         checkColumnFailure(LOCAL_DATE_TIME_VAL, SqlErrorCode.PARSING, "Cannot apply [TIMESTAMP] to the 'NOT' operator (consider adding an explicit CAST)");
         checkColumnFailure(OFFSET_DATE_TIME_VAL, SqlErrorCode.PARSING, "Cannot apply [TIMESTAMP_WITH_TIME_ZONE] to the 'NOT' operator (consider adding an explicit CAST)");
->>>>>>> 5a01461e
 
         put(new ExpressionValue.ObjectVal());
         checkFailure("field1", SqlErrorCode.PARSING, "Cannot apply [OBJECT] to the 'NOT' operator (consider adding an explicit CAST)");
@@ -155,16 +139,9 @@
 
         check("'true'", false);
         check("'false'", true);
-<<<<<<< HEAD
-        checkFailure("'bad'", SqlErrorCode.PARSING, "No operator matches 'NOT<VARCHAR>' name and argument types (you might need to add an explicit CAST)");
-        checkFailure("1", SqlErrorCode.PARSING, "No operator matches 'NOT<TINYINT>' name and argument types (you might need to add an explicit CAST)");
-        checkFailure("1E0", SqlErrorCode.PARSING, "No operator matches 'NOT<DOUBLE>' name and argument types (you might need to add an explicit CAST)");
-=======
-        checkFailure("'bad'", SqlErrorCode.PARSING, "Literal ''bad'' can not be parsed to type 'BOOLEAN'");
-
+        checkFailure("'bad'", SqlErrorCode.PARSING, "Cannot apply [VARCHAR] to the 'NOT' operator (consider adding an explicit CAST)");
         checkFailure("1", SqlErrorCode.PARSING, "Cannot apply [TINYINT] to the 'NOT' operator (consider adding an explicit CAST)");
         checkFailure("1E0", SqlErrorCode.PARSING, "Cannot apply [DOUBLE] to the 'NOT' operator (consider adding an explicit CAST)");
->>>>>>> 5a01461e
     }
 
     private void checkColumn(Object value, Boolean expectedResult) {
