--- conflicted
+++ resolved
@@ -61,18 +61,11 @@
         checkColumnFailure("bad", SqlErrorCode.DATA_EXCEPTION, "Cannot convert VARCHAR to DECIMAL");
         checkColumnFailure('b', SqlErrorCode.DATA_EXCEPTION, "Cannot convert VARCHAR to DECIMAL");
 
-<<<<<<< HEAD
+        checkColumnFailure(true, SqlErrorCode.PARSING, "Cannot apply 'FLOOR' to arguments of type 'FLOOR(<BOOLEAN>)'");
         checkColumnFailure(LOCAL_DATE_VAL, SqlErrorCode.PARSING, "No function matches 'FLOOR(<DATE>)' name and argument types (you might need to an explicit CAST)");
         checkColumnFailure(LOCAL_TIME_VAL, SqlErrorCode.PARSING, "No function matches 'FLOOR(<TIME>)' name and argument types (you might need to an explicit CAST)");
         checkColumnFailure(LOCAL_DATE_TIME_VAL, SqlErrorCode.PARSING, "No function matches 'FLOOR(<TIMESTAMP>)' name and argument types (you might need to an explicit CAST)");
         checkColumnFailure(OFFSET_DATE_TIME_VAL, SqlErrorCode.PARSING, "No function matches 'FLOOR(<TIMESTAMP_WITH_TIME_ZONE>)' name and argument types (you might need to an explicit CAST)");
-=======
-        checkColumnFailure(true, SqlErrorCode.PARSING, "Cannot apply 'FLOOR' to arguments of type 'FLOOR(<BOOLEAN>)'");
-        checkColumnFailure(LOCAL_DATE_VAL, SqlErrorCode.PARSING, "Cannot apply 'FLOOR' to arguments of type 'FLOOR(<DATE>)'");
-        checkColumnFailure(LOCAL_TIME_VAL, SqlErrorCode.PARSING, "Cannot apply 'FLOOR' to arguments of type 'FLOOR(<TIME>)'");
-        checkColumnFailure(LOCAL_DATE_TIME_VAL, SqlErrorCode.PARSING, "Cannot apply 'FLOOR' to arguments of type 'FLOOR(<TIMESTAMP>)'");
-        checkColumnFailure(OFFSET_DATE_TIME_VAL, SqlErrorCode.PARSING, "Cannot apply 'FLOOR' to arguments of type 'FLOOR(<TIMESTAMP_WITH_TIME_ZONE>)'");
->>>>>>> 36d11eb5
 
         checkColumnFailure(new ExpressionValue.ObjectVal(), SqlErrorCode.PARSING, "No function matches 'FLOOR(<OBJECT>)' name and argument types (you might need to an explicit CAST)");
     }
