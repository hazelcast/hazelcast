/*
 * Copyright (c) 2008-2020, Hazelcast, Inc. All Rights Reserved.
 *
 * Licensed under the Apache License, Version 2.0 (the "License");
 * you may not use this file except in compliance with the License.
 * You may obtain a copy of the License at
 *
 * http://www.apache.org/licenses/LICENSE-2.0
 *
 * Unless required by applicable law or agreed to in writing, software
 * distributed under the License is distributed on an "AS IS" BASIS,
 * WITHOUT WARRANTIES OR CONDITIONS OF ANY KIND, either express or implied.
 * See the License for the specific language governing permissions and
 * limitations under the License.
 */

package com.hazelcast.sql.impl.expression;

import com.hazelcast.core.HazelcastInstance;
import com.hazelcast.internal.util.BiTuple;
import com.hazelcast.internal.util.RuntimeAvailableProcessors;
import com.hazelcast.map.IMap;
import com.hazelcast.sql.SqlErrorCode;
import com.hazelcast.sql.SqlException;
import com.hazelcast.sql.SqlResult;
import com.hazelcast.sql.SqlRow;
import com.hazelcast.sql.SqlService;
import com.hazelcast.sql.impl.QueryException;
import com.hazelcast.sql.impl.QueryParameterMetadata;
import com.hazelcast.sql.impl.QueryUtils;
import com.hazelcast.sql.impl.SqlTestSupport;
import com.hazelcast.sql.impl.calcite.HazelcastSqlBackend;
import com.hazelcast.sql.impl.calcite.OptimizerContext;
import com.hazelcast.sql.impl.calcite.SqlToQueryType;
import com.hazelcast.sql.impl.calcite.opt.physical.visitor.RexToExpressionVisitor;
import com.hazelcast.sql.impl.calcite.parse.QueryParseResult;
import com.hazelcast.sql.impl.calcite.schema.HazelcastSchema;
import com.hazelcast.sql.impl.calcite.schema.HazelcastTable;
import com.hazelcast.sql.impl.calcite.schema.HazelcastTableStatistic;
import com.hazelcast.sql.impl.calcite.validate.types.HazelcastTypeFactory;
import com.hazelcast.sql.impl.calcite.validate.types.HazelcastTypeSystem;
import com.hazelcast.sql.impl.plan.node.PlanNodeSchema;
import com.hazelcast.sql.impl.row.Row;
import com.hazelcast.sql.impl.schema.ConstantTableStatistics;
import com.hazelcast.sql.impl.schema.TableField;
import com.hazelcast.sql.impl.schema.map.PartitionedMapTable;
import com.hazelcast.sql.impl.type.QueryDataType;
import com.hazelcast.sql.impl.type.converter.Converter;
import com.hazelcast.sql.impl.type.converter.Converters;
import com.hazelcast.sql.impl.type.converter.StringConverter;
import com.hazelcast.test.TestHazelcastInstanceFactory;
import com.hazelcast.test.TestStringUtils;
import org.apache.calcite.avatica.util.TimeUnit;
import org.apache.calcite.rel.RelNode;
import org.apache.calcite.rel.core.Project;
import org.apache.calcite.rel.type.RelDataType;
import org.apache.calcite.rex.RexNode;
import org.apache.calcite.sql.SqlCall;
import org.apache.calcite.sql.SqlCallBinding;
import org.apache.calcite.sql.SqlIdentifier;
import org.apache.calcite.sql.SqlIntervalQualifier;
import org.apache.calcite.sql.SqlKind;
import org.apache.calcite.sql.SqlLiteral;
import org.apache.calcite.sql.SqlNode;
import org.apache.calcite.sql.SqlNodeList;
import org.apache.calcite.sql.SqlOperandCountRange;
import org.apache.calcite.sql.SqlOperator;
import org.apache.calcite.sql.SqlSelect;
import org.apache.calcite.sql.SqlSyntax;
import org.apache.calcite.sql.parser.SqlParserPos;
import org.apache.calcite.sql.type.SqlOperandCountRanges;
import org.apache.calcite.sql.type.SqlTypeName;
import org.apache.calcite.sql.validate.SqlValidator;
import org.apache.calcite.sql.validate.SqlValidatorScope;
import org.junit.After;

import java.io.PrintWriter;
import java.io.Serializable;
import java.io.StringWriter;
import java.math.BigDecimal;
import java.math.BigInteger;
import java.util.ArrayList;
import java.util.Arrays;
import java.util.Collection;
import java.util.Collections;
import java.util.HashMap;
import java.util.HashSet;
import java.util.LinkedHashMap;
import java.util.List;
import java.util.Map;
import java.util.Set;
import java.util.concurrent.ConcurrentHashMap;
import java.util.concurrent.ExecutionException;
import java.util.concurrent.ExecutorService;
import java.util.concurrent.Executors;
import java.util.concurrent.Future;
import java.util.function.Function;

import static com.hazelcast.sql.impl.calcite.SqlToQueryType.map;
import static com.hazelcast.sql.impl.calcite.SqlToQueryType.mapRowType;
import static com.hazelcast.sql.impl.calcite.validate.types.HazelcastTypeSystem.narrowestTypeFor;
import static com.hazelcast.sql.impl.calcite.validate.types.HazelcastTypeSystem.withHigherPrecedence;
import static java.util.Collections.singletonMap;
import static org.apache.calcite.sql.type.SqlTypeName.ANY;
import static org.apache.calcite.sql.type.SqlTypeName.BIGINT;
import static org.apache.calcite.sql.type.SqlTypeName.BOOLEAN;
import static org.apache.calcite.sql.type.SqlTypeName.CHAR_TYPES;
import static org.apache.calcite.sql.type.SqlTypeName.DECIMAL;
import static org.apache.calcite.sql.type.SqlTypeName.DOUBLE;
import static org.apache.calcite.sql.type.SqlTypeName.FRACTIONAL_TYPES;
import static org.apache.calcite.sql.type.SqlTypeName.INTEGER;
import static org.apache.calcite.sql.type.SqlTypeName.INT_TYPES;
import static org.apache.calcite.sql.type.SqlTypeName.NULL;
import static org.apache.calcite.sql.type.SqlTypeName.NUMERIC_TYPES;
import static org.apache.calcite.sql.type.SqlTypeName.REAL;
import static org.apache.calcite.sql.type.SqlTypeName.SMALLINT;
import static org.apache.calcite.sql.type.SqlTypeName.TINYINT;
import static org.apache.calcite.sql.type.SqlTypeName.VARCHAR;
import static org.junit.Assert.assertArrayEquals;
import static org.junit.Assert.assertEquals;
import static org.junit.Assert.assertNull;
import static org.junit.Assert.assertSame;
import static org.junit.Assert.assertTrue;
import static org.junit.Assert.fail;

public abstract class ExpressionTestBase extends SqlTestSupport {

    private static final boolean VERIFY_EVALUATION = true;

    private static final boolean TRACE = true;
    private static final boolean LOG_ON_SUCCESS = false;

    protected static final RelDataType UNKNOWN_TYPE = null;
    protected static final SqlTypeName UNKNOWN_TYPE_NAME = null;

    protected static final Object UNKNOWN_VALUE = new Object() {
        @Override
        public String toString() {
            return "UNKNOWN";
        }
    };

    protected static final Object INVALID_VALUE = new Object() {
        @Override
        public String toString() {
            return "INVALID";
        }
    };
    protected static final BigDecimal INVALID_NUMERIC_VALUE = new BigDecimal(0);
    @SuppressWarnings({"checkstyle:IllegalInstantiation", "UnnecessaryBoxing", "BooleanConstructorCall"})
    protected static final Boolean INVALID_BOOLEAN_VALUE = new Boolean(true);

    public static final HazelcastTypeFactory TYPE_FACTORY = HazelcastTypeFactory.INSTANCE;

    protected static final List<Operand> COLUMNS = new ArrayList<>();
    protected static final List<Operand> LITERALS = new ArrayList<>();
    protected static final List<Operand> PARAMETERS = new ArrayList<>();
    protected static final List<Operand> TYPES = new ArrayList<>();

    protected static final List<Operand> BOOLEAN_COLUMN = new ArrayList<>();

    protected static final SqlOperator IDENTITY = new SqlOperator("", SqlKind.OTHER, 0, 0, null, null, null) {
        @Override
        public SqlSyntax getSyntax() {
            return SqlSyntax.PREFIX;
        }

        @Override
        public SqlOperandCountRange getOperandCountRange() {
            return SqlOperandCountRanges.of(1);
        }

        @Override
        public String toString() {
            return "IDENTITY";
        }
    };

    private static final SqlTypeName[] TYPE_NAMES;

    static {
        TYPE_NAMES = new SqlTypeName[]{VARCHAR, BOOLEAN, TINYINT, SMALLINT, INTEGER, BIGINT, DECIMAL, REAL, DOUBLE, ANY, NULL};
    }

    private static final Map<String, QueryDataType> FIELDS;
    private static final Map<String, Integer> FIELD_TO_INDEX;
    private static final PlanNodeSchema SCHEMA;

    static {
        Map<String, QueryDataType> fields = new LinkedHashMap<>();
        for (SqlTypeName type : TYPE_NAMES) {
            if (type == NULL) {
                // null is synthetic internal type
                continue;
            }

            if (type == ANY) {
                fields.put("object1", SqlToQueryType.map(type));
                fields.put("object2", SqlToQueryType.map(type));
                continue;
            }

            fields.put(type.getName().toLowerCase() + "1", SqlToQueryType.map(type));
            fields.put(type.getName().toLowerCase() + "2", SqlToQueryType.map(type));
        }

        FIELDS = Collections.unmodifiableMap(fields);
        SCHEMA = new PlanNodeSchema(new ArrayList<>(FIELDS.values()));

        FIELD_TO_INDEX = new HashMap<>();
        int i = 0;
        for (String field : FIELDS.keySet()) {
            FIELD_TO_INDEX.put(field, i++);
        }
    }

    static {
        // Literals.

        LITERALS.add(exactLiteral(0));
        LITERALS.add(exactLiteral(1));
        LITERALS.add(exactLiteral(-1));
        LITERALS.add(exactLiteral(10));
        LITERALS.add(exactLiteral(-10));

        long byteMax = Byte.MAX_VALUE;
        long byteMin = Byte.MIN_VALUE;
        LITERALS.add(exactLiteral(byteMax));
        LITERALS.add(exactLiteral(byteMax - 1));
        LITERALS.add(exactLiteral(byteMax + 1));
        LITERALS.add(exactLiteral(byteMax - 2));
        LITERALS.add(exactLiteral(byteMax + 2));
        LITERALS.add(exactLiteral(byteMin));
        LITERALS.add(exactLiteral(byteMin - 1));
        LITERALS.add(exactLiteral(byteMin + 1));
        LITERALS.add(exactLiteral(byteMin - 2));
        LITERALS.add(exactLiteral(byteMin + 2));

        long shortMax = Short.MAX_VALUE;
        long shortMin = Short.MIN_VALUE;
        LITERALS.add(exactLiteral(shortMax));
        LITERALS.add(exactLiteral(shortMax - 1));
        LITERALS.add(exactLiteral(shortMax + 1));
        LITERALS.add(exactLiteral(shortMax - 2));
        LITERALS.add(exactLiteral(shortMax + 2));
        LITERALS.add(exactLiteral(shortMin));
        LITERALS.add(exactLiteral(shortMin - 1));
        LITERALS.add(exactLiteral(shortMin + 1));
        LITERALS.add(exactLiteral(shortMin - 2));
        LITERALS.add(exactLiteral(shortMin + 2));

        long intMax = Integer.MAX_VALUE;
        long intMin = Integer.MIN_VALUE;
        LITERALS.add(exactLiteral(intMax));
        LITERALS.add(exactLiteral(intMax - 1));
        LITERALS.add(exactLiteral(intMax + 1));
        LITERALS.add(exactLiteral(intMax - 2));
        LITERALS.add(exactLiteral(intMax + 2));
        LITERALS.add(exactLiteral(intMin));
        LITERALS.add(exactLiteral(intMin - 1));
        LITERALS.add(exactLiteral(intMin + 1));
        LITERALS.add(exactLiteral(intMin - 2));
        LITERALS.add(exactLiteral(intMin + 2));

        BigInteger longMax = BigInteger.valueOf(Long.MAX_VALUE);
        BigInteger longMin = BigInteger.valueOf(Long.MIN_VALUE);
        LITERALS.add(exactLiteral(longMax));
        LITERALS.add(exactLiteral(longMax.subtract(BigInteger.valueOf(1))));
        LITERALS.add(exactLiteral(longMax.add(BigInteger.valueOf(1))));
        LITERALS.add(exactLiteral(longMax.subtract(BigInteger.valueOf(2))));
        LITERALS.add(exactLiteral(longMax.add(BigInteger.valueOf(2))));
        LITERALS.add(exactLiteral(longMin));
        LITERALS.add(exactLiteral(longMin.subtract(BigInteger.valueOf(1))));
        LITERALS.add(exactLiteral(longMin.add(BigInteger.valueOf(1))));
        LITERALS.add(exactLiteral(longMin.subtract(BigInteger.valueOf(2))));
        LITERALS.add(exactLiteral(longMin.add(BigInteger.valueOf(2))));

        LITERALS.add(exactLiteral("0.0"));
        LITERALS.add(exactLiteral("1.0"));
        LITERALS.add(exactLiteral("10.01"));
        LITERALS.add(exactLiteral("-10.01"));
        LITERALS.add(exactLiteral("9223372036854775808.01"));

        LITERALS.add(exactLiteral("1" + TestStringUtils.repeat("0", HazelcastTypeSystem.MAX_DECIMAL_PRECISION)));
        LITERALS.add(exactLiteral("1" + TestStringUtils.repeat("0", HazelcastTypeSystem.MAX_DECIMAL_PRECISION) + ".01"));

        LITERALS.add(approxLiteral("0e0"));
        LITERALS.add(approxLiteral("1.1e0"));
        LITERALS.add(approxLiteral("1.11e1"));

        LITERALS.add(new Operand(TYPE_FACTORY.createSqlType(BOOLEAN), false, "FALSE"));
        LITERALS.add(new Operand(TYPE_FACTORY.createSqlType(BOOLEAN), true, "TRUE"));

        // produce string representations of the literals added above
        int size = LITERALS.size();
        for (int i = 0; i < size; ++i) {
            LITERALS.add(stringLiteral(LITERALS.get(i).text));
        }

        LITERALS.add(new Operand(TYPE_FACTORY.createSqlType(NULL), null, "NULL"));
        LITERALS.add(stringLiteral("abc"));

        // Columns and types as seen in CASTs.

        for (SqlTypeName typeName : TYPE_NAMES) {
            if (typeName == NULL) {
                // null is synthetic internal type
                continue;
            }

            RelDataType type;
            switch (typeName) {
                case INTERVAL_YEAR_MONTH:
                    type = TYPE_FACTORY.createSqlIntervalType(
                            new SqlIntervalQualifier(TimeUnit.YEAR, TimeUnit.MONTH, SqlParserPos.ZERO));
                    break;
                case INTERVAL_DAY_SECOND:
                    type = TYPE_FACTORY.createSqlIntervalType(
                            new SqlIntervalQualifier(TimeUnit.DAY, TimeUnit.SECOND, SqlParserPos.ZERO));
                    break;
                default:
                    type = TYPE_FACTORY.createSqlType(typeName);
                    break;
            }

            TYPES.add(new Operand(UNKNOWN_TYPE, type, unparse(type)));

            type = TYPE_FACTORY.createTypeWithNullability(type, true);
            if (typeName == ANY) {
                COLUMNS.add(new Operand(type, UNKNOWN_VALUE, "object1"));
                COLUMNS.add(new Operand(type, UNKNOWN_VALUE, "object2"));
            } else {
                COLUMNS.add(new Operand(type, UNKNOWN_VALUE, typeName.getName().toLowerCase() + "1"));
                COLUMNS.add(new Operand(type, UNKNOWN_VALUE, typeName.getName().toLowerCase() + "2"));
            }

            if (typeName == BOOLEAN) {
                BOOLEAN_COLUMN.add(new Operand(type, UNKNOWN_VALUE, typeName.getName().toLowerCase() + "1"));
            }
        }

        // Parameters: one is enough, every occurrence produces a new parameter.

        PARAMETERS.add(new Operand(UNKNOWN_TYPE, UNKNOWN_VALUE, "?"));
    }

    protected static final List<Operand> ALL = combine(COLUMNS, LITERALS, PARAMETERS);

    private final ExecutorService executor = Executors.newWorkStealingPool(RuntimeAvailableProcessors.get());

    @FunctionalInterface
    protected interface ExpectedTypes {

        RelDataType[] compute(Operand[] operands);

    }

    @FunctionalInterface
    protected interface ExpectedValues {

        Object compute(Operand[] operands, RelDataType[] types, Object[] args);

    }

    @After
    public void after() {
        // ease the pains of thread deallocation
        executor.shutdown();
    }

    @SafeVarargs
    protected final void verify(SqlOperator operator, ExpectedTypes expectedTypes, ExpectedValues expectedValues,
                                List<Operand>... operands) {
        verify(operator, -1, -1, expectedTypes, expectedValues, operands);
    }

    @SafeVarargs
    protected final void verify(SqlOperator operator, ExpectedTypes expectedTypes, ExpectedValues expectedValues, String format,
                                List<Operand>... operands) {
        verify(operator, -1, -1, expectedTypes, expectedValues, format, operands);
    }

    @SafeVarargs
    @SuppressWarnings("SameParameterValue")
    protected final void verify(SqlOperator operator, int invocationId, int evaluationId, ExpectedTypes expectedTypes,
                                ExpectedValues expectedValues, List<Operand>... operands) {
        String format;
        switch (operator.getSyntax()) {
            case PREFIX:
                assert operands.length == 1;
                format = operator.getName() + "(%s)";
                break;

            case BINARY:
                assert operands.length == 2;
                format = "%s " + operator.getName() + " %s";
                break;

            default:
                throw new IllegalArgumentException("unexpected syntax: " + operator.getSyntax());
        }

        verify(operator, invocationId, evaluationId, expectedTypes, expectedValues, format, operands);
    }

    @SafeVarargs
    protected final void verify(SqlOperator operator, int invocationId, int evaluationId, ExpectedTypes expectedTypes,
                                ExpectedValues expectedValues, String format, List<Operand>... operands) {
        if (TRACE) {
            String[] labels = new String[operands.length];
            for (int i = 0; i < operands.length; ++i) {
                labels[i] = "op" + (i + 1);
            }
            System.out.print("verifying '" + format(format, l -> l, labels) + "', ");
        }

        Collection<BiTuple<Future<?>, StringBuilder>> invocations = new ArrayList<>();
        int id = 0;

        int[] indexes = new int[operands.length];
        outer:
        while (true) {
            if (invocationId == -1 || id == invocationId) {
                Operand[] args = new Operand[operands.length];
                for (int i = 0; i < args.length; ++i) {
                    args[i] = operands[i].get(indexes[i]);
                }
                StringBuilder trace = TRACE ? new StringBuilder() : null;

                if (trace != null) {
                    trace.append("id: ").append(id).append('\n');
                }

                Future<?> future =
                        executor.submit(() -> verify(operator, expectedTypes, expectedValues, trace, evaluationId, format, args));
                invocations.add(BiTuple.of(future, trace));
            }

            // Generate next substitution (Cartesian product).

            ++id;
            for (int i = indexes.length - 1; i >= 0; --i) {
                if (++indexes[i] < operands[i].size()) {
                    break;
                } else {
                    if (i == 0) {
                        break outer;
                    }
                    indexes[i] = 0;
                }
            }
        }

        if (TRACE) {
            System.out.println(invocations.size() + " invocation(s) generated");
            System.out.println();
        }

        for (BiTuple<Future<?>, StringBuilder> invocation : invocations) {
            Future<?> future = invocation.element1;
            StringBuilder trace = invocation.element2;

            try {
                future.get();

                if (TRACE && LOG_ON_SUCCESS) {
                    System.out.println(trace);
                }
            } catch (InterruptedException e) {
                throw new RuntimeException(e);
            } catch (ExecutionException e) {
                if (TRACE) {
                    System.out.println(trace);
                }

                if (e.getCause() instanceof RuntimeException) {
                    throw (RuntimeException) e.getCause();
                } else if (e.getCause() instanceof Error) {
                    throw (Error) e.getCause();
                } else {
                    throw new RuntimeException(e);
                }
            }
        }
    }

    @SuppressWarnings("checkstyle:NestedIfDepth")
    protected static RelDataType[] inferTypes(Operand[] operands, boolean assumeNumeric) {
        // Infer return type from columns and sub-expressions.

        RelDataType commonType = null;
        boolean seenParameters = false;
        boolean seenChar = false;

        for (Operand operand : operands) {
            RelDataType operandType = operand.type;
            if (operand.isLiteral()) {
                continue;
            }

            if (operand.isParameter()) {
                seenParameters = true;
            } else {
                commonType = commonType == null ? operandType : withHigherPrecedence(operandType, commonType);
                seenChar |= isChar(operandType);
            }
        }

        // Continue inference on numeric literals.

        for (Operand operand : operands) {
            if (!operand.isNumericLiteral()) {
                continue;
            }

            Number numeric = operand.numericValue();
            assert numeric != null;
            RelDataType literalType = narrowestTypeFor(numeric, commonType == null ? null : typeName(commonType));
            commonType = commonType == null ? literalType : withHigherPrecedence(literalType, commonType);
        }

        // Continue inference on non-numeric literals.

        for (Operand operand : operands) {
            RelDataType operandType = operand.type;
            if (!operand.isLiteral() || isNumeric(operandType)) {
                continue;
            }

            if (isChar(operandType) && (commonType != null && isNumeric(commonType) || assumeNumeric)) {
                // Infer proper numeric type for char literals.

                Number numeric = operand.numericValue();
                assert numeric != null;
                operandType = narrowestTypeFor(numeric, commonType == null ? null : typeName(commonType));
            }

            commonType = commonType == null ? operandType : withHigherPrecedence(operandType, commonType);
        }

        // seen only parameters
        if (commonType == null) {
            assert seenParameters;
            return null;
        }

        // can't infer parameter types if seen only NULLs
        if (typeName(commonType) == NULL && seenParameters) {
            return null;
        }

        // fallback to DOUBLE from CHAR, if numeric types assumed
        if (isChar(commonType) && assumeNumeric) {
            commonType = TYPE_FACTORY.createSqlType(DOUBLE);
        }

        // widen integer common type: then ? ... then 1 -> BIGINT instead of TINYINT
        if ((seenParameters || seenChar) && isInteger(commonType)) {
            commonType = TYPE_FACTORY.createSqlType(BIGINT);
        }

        // Assign final types to everything based on the inferred common type.

        RelDataType[] types = new RelDataType[operands.length + 1];
        boolean nullable = false;
        for (int i = 0; i < operands.length; ++i) {
            Operand operand = operands[i];
            RelDataType operandType = operand.type;

            if (operand.isParameter()) {
                types[i] = TYPE_FACTORY.createTypeWithNullability(commonType, true);
                nullable = true;
            } else if (operand.isLiteral()) {
                if (operand.value == null) {
                    types[i] = TYPE_FACTORY.createTypeWithNullability(commonType, true);
                    nullable = true;
                } else if (isNumeric(operandType) || (isChar(operandType) && isNumeric(commonType))) {
                    // Assign final numeric types to numeric and char literals.

                    Number numeric = operand.numericValue();
                    assert numeric != null;
                    RelDataType literalType;
                    if (typeName(commonType) == DECIMAL) {
                        // always enforce DECIMAL interpretation if common type is DECIMAL
                        literalType = TYPE_FACTORY.createSqlType(DECIMAL);
                    } else {
                        literalType = narrowestTypeFor(numeric, typeName(commonType));
                        if (assumeNumeric && isFloatingPoint(commonType)) {
                            // directly use floating-point representation in numeric contexts
                            literalType = withHigherPrecedence(literalType, commonType);
                            literalType = TYPE_FACTORY.createTypeWithNullability(literalType, false);
                        }
                    }
                    types[i] = literalType;
                } else if (isChar(operandType) && !isChar(commonType) && typeName(commonType) != ANY) {
                    // If common type is non-numeric, just assign it to char literals.

                    types[i] = TYPE_FACTORY.createTypeWithNullability(commonType, false);
                } else {
                    // All other literal types.

                    types[i] = operandType;
                    nullable |= typeName(operandType) == NULL;
                }
            } else {
                // Columns and sub-expressions.

                RelDataType type;
                if (isNumeric(operandType) && typeName(commonType) == DECIMAL) {
                    // always enforce cast to DECIMAL if common type is DECIMAL
                    type = commonType;
                } else if (isChar(operandType) && typeName(commonType) != ANY) {
                    // cast char to common type
                    type = commonType;
                } else {
                    type = operandType;
                }
                types[i] = TYPE_FACTORY.createTypeWithNullability(type, operandType.isNullable());
                nullable |= operandType.isNullable();
            }
        }

        commonType = TYPE_FACTORY.createTypeWithNullability(commonType, nullable);
        types[types.length - 1] = commonType;

        return types;
    }

    protected List<SqlNode> extractOperands(SqlCall call, int expectedOperandCount) {
        return call.getOperandList();
    }

    private void verify(SqlOperator operator, ExpectedTypes expectedTypes, ExpectedValues expectedValues, StringBuilder trace,
                        int evaluationId, String format, Operand... operands) {
        OptimizerContext optimizerContext = makeContext();

        String query = "SELECT ";
        query += format(format, o -> o.text, operands);
        query += " FROM t";

        if (trace != null) {
            trace.append("query:  ").append(query).append('\n');
        }

        try {
            QueryParseResult parseResult = optimizerContext.parse(query);

            SqlNode sqlNode = parseResult.getNode();
            SqlValidator validator = parseResult.getValidator();
            assert sqlNode instanceof SqlSelect;
            if (trace != null) {
                trace.append("parsed: ").append(sqlNode).append('\n');
            }

            RelDataType rowType = nodeType(sqlNode, validator);
            assert rowType.isStruct();
            assert rowType.getFieldCount() == 1;
            RelDataType rowReturnType = rowType.getFieldList().get(0).getType();

            SqlNodeList selectList = ((SqlSelect) sqlNode).getSelectList();
            assert selectList.size() == 1;
            SqlNode node = selectList.get(0);
            RelDataType[] actual;
            if (node instanceof SqlIdentifier || node instanceof SqlLiteral) {
                assert operator.getOperandCountRange().isValidCount(1) && operands.length == 1;
                RelDataType type = nodeType(node, validator);
                actual = new RelDataType[]{type, type};
            } else {
                assert node instanceof SqlCall;
                SqlCall call = (SqlCall) node;
                assertSame(operator, call.getOperator());

                List<SqlNode> operandList = extractOperands(call, operands.length);
                assert operandList.size() == operands.length;

                actual = new RelDataType[operandList.size() + 1];
                for (int i = 0; i < actual.length - 1; ++i) {
                    actual[i] = nodeType(operandList.get(i), validator);
                }
                actual[actual.length - 1] = nodeType(call, validator);
            }

            RelDataType actualReturnType = actual[actual.length - 1];
            assertSame(actualReturnType, rowReturnType);

            RelDataType[] expected = expectedTypes.compute(operands);
            RelDataType expectedReturnType = expected == null ? null : expected[expected.length - 1];

            if (trace != null) {
                trace.append("actual:   ").append(format(format, RelDataType::getFullTypeString, actual)).append(" -> ").append(
                        actualReturnType.getFullTypeString()).append('\n');
                if (expected == null) {
                    trace.append("expected: invalid");
                } else {
                    trace.append("expected: ").append(format(format, RelDataType::getFullTypeString, expected)).append(
                            " -> ").append(expectedReturnType.getFullTypeString()).append('\n');
                }
            }

            if (expected == null) {
                fail(query + ": " + "expected to be invalid");
            }

            assertArrayEquals(expected, actual);

            if (VERIFY_EVALUATION) {
                RelNode relNode = optimizerContext.convert(parseResult).getRel();

                Project project = (Project) relNode;
                assert project.getProjects().size() == 1;
                RexNode rexNode = project.getProjects().get(0);
                assertEquals(expectedReturnType, rexNode.getType());

                Expression<?> expression = convertToExpression(project, validator.getParameterRowType(sqlNode));
                QueryDataType expectedReturnQueryType = map(expectedReturnType.getSqlTypeName());
                QueryDataType actualReturnQueryType = expression.getType();
                assertEquals(expectedReturnQueryType, actualReturnQueryType);

                verifyEvaluation(expected, operands, expression, expectedValues, evaluationId);
            }
        } catch (QueryException e) {
            RelDataType[] expected = expectedTypes.compute(operands);

            if (trace != null) {
                trace.append(e.getMessage()).append('\n');
            }

            if (expected != null) {
                if (trace != null) {
                    StringWriter stringWriter = new StringWriter();
                    e.printStackTrace(new PrintWriter(stringWriter));
                    trace.append(stringWriter.toString()).append('\n');
                }
                fail(query + ": expected " + Arrays.toString(expected) + ", got invalid");
            }
        }
    }

    private void verifyEvaluation(RelDataType[] types, Operand[] operands, Expression<?> expression,
                                  ExpectedValues expectedValues, int evaluationId) {

        // Preallocate row and parameters.

        Object[] columns = new Object[FIELDS.size()];
        Row row = new Row() {
            @SuppressWarnings("unchecked")
            @Override
            public <T> T get(int index) {
                return (T) columns[index];
            }

            @Override
            public int getColumnCount() {
                return columns.length;
            }
        };

        List<Object> parameters = new ArrayList<>();

        // Calculate possible substitutions of values.

        List<List<Operand>> substitutions = new ArrayList<>();
        int[] parameterIndexes = new int[operands.length];
        int parameterCount = 0;
        for (int i = 0; i < operands.length; i++) {
            Operand operand = operands[i];
            if (operand.isParameter()) {
                parameterIndexes[i] = parameterCount++;
                parameters.add(null);
            } else {
                parameterIndexes[i] = -1;
            }
            substitutions.add(operand.substitutions(types[i]));
        }

        int id = 0;
        int[] indexes = new int[operands.length];
        Object[] args = new Object[operands.length];
        outer:
        while (true) {
            if (evaluationId == -1 || id == evaluationId) {
                // Substitute values to row and parameters.

                for (int i = 0; i < indexes.length; ++i) {
                    Operand substitution = substitutions.get(i).get(indexes[i]);

                    Operand operand = operands[i];
                    if (operand.isColumn()) {
                        columns[FIELD_TO_INDEX.get(operand.text)] = convertLiteralOrType(substitution, operand.type);
                    } else if (operand.isParameter()) {
                        parameters.set(parameterIndexes[i], convertLiteralOrType(substitution, types[i]));
                    }
                }

                // Substitute values for expected value calculation.

                for (int i = 0; i < indexes.length; ++i) {
                    Operand substitution = substitutions.get(i).get(indexes[i]);
                    Operand operand = operands[i];
                    if (operand.isLiteral() || operand.isType()) {
                        args[i] = convertLiteralOrType(substitution, types[i]);
                    } else if (operand.isColumn()) {
                        Object columnValue = columns[FIELD_TO_INDEX.get(operand.text)];
                        if (columnValue == null) {
                            args[i] = null;
                        } else {
                            Converter valueConverter = Converters.getConverter(columnValue.getClass());
                            Converter typeConverter = SqlToQueryType.map(types[i].getSqlTypeName()).getConverter();
                            try {
                                args[i] = typeConverter.convertToSelf(valueConverter, columnValue);
                            } catch (QueryException e) {
                                assert e.getCode() == SqlErrorCode.DATA_EXCEPTION;
                                args[i] = INVALID_VALUE;
                            }
                        }
                    } else {
                        assert operand.isParameter();
                        args[i] = parameters.get(parameterIndexes[i]);
                    }
                }

                // Evaluate and assert.

                Object actual;
                try {
                    actual = expression.eval(row, parameters::get);
                } catch (QueryException e) {
                    assert e.getCode() == SqlErrorCode.DATA_EXCEPTION : "id=" + id + ", error=" + e;
                    actual = INVALID_VALUE;
                }

                Object expected = expectedValues.compute(operands, types, args);

                assertEquals(id + ": " + Arrays.toString(args), expected, actual);
            }

            // Generate next substitution (Cartesian product).

            ++id;
            for (int i = indexes.length - 1; i >= 0; --i) {
                if (++indexes[i] < substitutions.get(i).size()) {
                    break;
                } else {
                    if (i == 0) {
                        break outer;
                    }
                    indexes[i] = 0;
                }
            }
        }
    }

    protected static final class Operand {

        private static final Map<RelDataType, List<Operand>> SUBSTITUTIONS_CACHE = new ConcurrentHashMap<>();

        public final RelDataType type;
        protected final Object value;
        private final String text;

        private Operand(RelDataType type, Object value, String text) {
            this.type = type;
            this.value = value;
            this.text = text;
        }

        public boolean isLiteral() {
            return type != UNKNOWN_TYPE && value != UNKNOWN_VALUE;
        }

        public boolean isNumericLiteral() {
            return isLiteral() && (value instanceof BigDecimal || value instanceof Double);
        }

        public boolean isParameter() {
            return type == UNKNOWN_TYPE && value == UNKNOWN_VALUE;
        }

        protected boolean isType() {
            return type == UNKNOWN_TYPE && value instanceof RelDataType;
        }

        public boolean isColumn() {
            return type != UNKNOWN_TYPE && value == UNKNOWN_VALUE;
        }

        public SqlTypeName typeName() {
            return ExpressionTestBase.typeName(type);
        }

        public Number numericValue() {
            if (!isLiteral()) {
                return null;
            }

            if (isChar(type)) {
                try {
                    if (((String) value).toLowerCase().contains("e")) {
                        // floating point approximate scientific notation
                        return StringConverter.INSTANCE.asDouble(value);
                    } else {
                        // floating point exact doted notation or integer
                        return StringConverter.INSTANCE.asDecimal(value);
                    }
                } catch (QueryException e) {
                    return INVALID_NUMERIC_VALUE;
                }
            } else if (typeName() == DECIMAL) {
                return (BigDecimal) value;
            } else if (typeName() == DOUBLE) {
                return (Double) value;
            } else {
                return null;
            }
        }

        public Boolean booleanValue() {
            assert isLiteral();
            assert value != null;

            if (isChar(type)) {
                try {
                    return StringConverter.INSTANCE.asBoolean(value);
                } catch (QueryException e) {
                    assert e.getCode() == SqlErrorCode.DATA_EXCEPTION;
                    return INVALID_BOOLEAN_VALUE;
                }
            } else {
                return value instanceof Boolean ? (Boolean) value : INVALID_BOOLEAN_VALUE;
            }
        }

        protected List<Operand> substitutions(RelDataType as) {
            if (isLiteral() || isType()) {
                return Collections.singletonList(this);
            }

            as = isParameter() ? as : type;
            List<Operand> substitutions = SUBSTITUTIONS_CACHE.get(as);
            if (substitutions != null) {
                return substitutions;
            }

            substitutions = new ArrayList<>();
            for (Operand literal : LITERALS) {
                if (as.getSqlTypeName() == ANY) {
                    substitutions.add(literal);
                    continue;
                }

                if (literal.type.getSqlTypeName() == NULL && as.isNullable()) {
                    substitutions.add(literal);
                    continue;
                }

                if (literal.type.getSqlTypeName().getFamily() != as.getSqlTypeName().getFamily()) {
                    continue;
                }

                if (convertLiteralOrType(literal, as) == INVALID_VALUE) {
                    continue;
                }

                substitutions.add(literal);
            }

            SUBSTITUTIONS_CACHE.put(as, substitutions);
            return substitutions;
        }

    }

    protected static SqlTypeName typeName(RelDataType type) {
        return type == UNKNOWN_TYPE ? UNKNOWN_TYPE_NAME : type.getSqlTypeName();
    }

    protected static boolean isChar(RelDataType type) {
        return CHAR_TYPES.contains(typeName(type));
    }

    protected static boolean isInteger(RelDataType type) {
        return INT_TYPES.contains(typeName(type));
    }

    protected static boolean isFloatingPoint(RelDataType type) {
        return FRACTIONAL_TYPES.contains(typeName(type));
    }

    protected static boolean isNumeric(RelDataType type) {
        return NUMERIC_TYPES.contains(typeName(type));
    }

    protected static boolean isNull(RelDataType type) {
        return typeName(type) == NULL;
    }

    protected static boolean canRepresentLiteral(Operand literal, RelDataType as) {
        assert literal.isLiteral();
        return canRepresentLiteral(literal.value, literal.type, as);
    }

    protected static boolean canRepresentLiteral(Object value, RelDataType type, RelDataType as) {
        return HazelcastTypeSystem.canConvert(value, type, as);
    }

    protected static boolean canCastLiteral(Operand literal, RelDataType from, RelDataType to) {
        assert literal.isLiteral();

        if (!HazelcastTypeSystem.canConvert(literal.value, literal.type, from)) {
            return false;
        }

        if (!HazelcastTypeSystem.canConvert(literal.value, literal.type, to)) {
            return false;
        }

        //noinspection RedundantIfStatement
        if (!HazelcastTypeSystem.canConvert(literal.value, from, to)) {
            return false;
        }

        return true;
    }

    @SafeVarargs
    protected static List<Operand> combine(List<Operand>... operandSets) {
        List<Operand> operands = new ArrayList<>();
        for (List<Operand> operandSet : operandSets) {
            operands.addAll(operandSet);
        }
        return operands;
    }

    protected static Number number(Object value) {
        return (Number) value;
    }

    private static OptimizerContext makeContext() {
        List<TableField> fields = new ArrayList<>();
        for (Map.Entry<String, QueryDataType> entry : FIELDS.entrySet()) {
            fields.add(new TableField(entry.getKey(), entry.getValue(), false));
        }

<<<<<<< HEAD
        PartitionedMapTable table = new PartitionedMapTable("t", fields, new ConstantTableStatistics(100), null, null, null, null);
=======
        PartitionedMapTable table = new PartitionedMapTable("", "t", "t", fields, new ConstantTableStatistics(100), null, null);
>>>>>>> 287a95d6

        HazelcastTable hazelcastTable = new HazelcastTable(table, new HazelcastTableStatistic(100));
        return OptimizerContext.create(new HazelcastSchema(singletonMap("t", hazelcastTable)),
                QueryUtils.prepareSearchPaths(null, null), 1, new HazelcastSqlBackend(null), null);
    }

    private static RelDataType nodeType(SqlNode node, SqlValidator validator) {
        return validator.getValidatedNodeType(node);
    }

    private static Operand exactLiteral(long value) {
        return exactLiteral(Long.toString(value));
    }

    private static Operand exactLiteral(BigInteger value) {
        return exactLiteral(value.toString());
    }

    private static Operand exactLiteral(String text) {
        return new Operand(TYPE_FACTORY.createSqlType(DECIMAL), new BigDecimal(text), text);
    }

    private static Operand approxLiteral(String text) {
        return new Operand(TYPE_FACTORY.createSqlType(DOUBLE), Double.parseDouble(text), text);
    }

    private static Operand stringLiteral(String string) {
        return new Operand(TYPE_FACTORY.createSqlType(VARCHAR), string, "'" + string + "'");
    }

    private static String unparse(RelDataType type) {
        switch (type.getSqlTypeName()) {
            case ANY:
                return "OBJECT";
            case TIMESTAMP_WITH_LOCAL_TIME_ZONE:
                return "TIMESTAMP WITH LOCAL TIME ZONE";
            default:
                return type.toString();
        }
    }

    /**
     * Makes a mock binding with a SqlCall corresponding to the given expression
     * and its operand types mocked by the given types. Basically, just allows
     * building an expression without messing with SqlNodes directly while still
     * controlling the produced node types.
     */
    public static SqlCallBinding makeMockBinding(String expression, RelDataType... types) {
        OptimizerContext context = makeContext();
        QueryParseResult parseResult = context.parse("select " + expression + " from t");

        SqlSelect select = (SqlSelect) parseResult.getNode();
        SqlValidator validator = parseResult.getValidator();
        SqlValidatorScope scope = validator.getSelectScope(select);

        return new SqlCallBinding(validator, scope, (SqlCall) select.getSelectList().get(0)) {
            @Override
            public RelDataType getOperandType(int ordinal) {
                return types[ordinal] == null ? validator.getUnknownType() : types[ordinal];
            }
        };
    }

    private static Expression<?> convertToExpression(Project project, RelDataType parameterRowType) {
        assert project.getProjects().size() == 1;
        RexNode rexNode = project.getProjects().get(0);

        QueryParameterMetadata parameterMetadata = new QueryParameterMetadata(mapRowType(parameterRowType));
        return rexNode.accept(new RexToExpressionVisitor(SCHEMA, parameterMetadata));
    }

    private static Object convertLiteralOrType(Operand operand, RelDataType as) {
        assert operand.isLiteral() || operand.isType();

        if (operand.value == null) {
            return null;
        }

        if (operand.isType()) {
            return SqlToQueryType.map(((RelDataType) operand.value).getSqlTypeName());
        }

        Converter valueConverter = Converters.getConverter(operand.value.getClass());
        Converter asConverter = SqlToQueryType.map(as.getSqlTypeName()).getConverter();

        try {
            return asConverter.convertToSelf(valueConverter, operand.value);
        } catch (QueryException e) {
            assert e.getCode() == SqlErrorCode.DATA_EXCEPTION;
            return INVALID_VALUE;
        }
    }

    @SafeVarargs
    private static <O> String format(String format, Function<O, String> operandTransform, O... operands) {
        Object[] args = new Object[operands.length];
        for (int i = 0; i < operands.length; ++i) {
            args[i] = operandTransform.apply(operands[i]);
        }
        return String.format(format, args);
    }

    protected SqlService createEndToEndRecords() {
        TestHazelcastInstanceFactory factory = createHazelcastInstanceFactory(2);
        HazelcastInstance instance = factory.newHazelcastInstance(smallInstanceConfig());
        IMap<Integer, Record> records = factory.newHazelcastInstance(smallInstanceConfig()).getMap("records");

        for (int i = 0; i < 1000; ++i) {
            records.put(i, new Record("str" + i, 1000 + i, 2000.1 + i, new BigDecimal((3000 + i) + ".5"), i >= 500));
        }
        records.put(5000, new Record(null, -100, -100500, new BigDecimal(9001), null));
        records.put(6000, new Record(null, -200, -200500, null, null));

        return instance.getSql();
    }

    protected SqlResult query(SqlService sql, String query, Object... args) {
        return sql.query(query, args);
    }

    public static class Record implements Serializable {

        public final String string1;
        public final int int1;
        public final double double1;
        public final BigDecimal decimal1;
        public final Boolean boolean1;
        public final byte byte1;

        public Record(String string1, int int1, double double1, BigDecimal decimal1, Boolean boolean1) {
            this.string1 = string1;
            this.int1 = int1;
            this.double1 = double1;
            this.decimal1 = decimal1;
            this.boolean1 = boolean1;

            this.byte1 = (byte) int1;
        }

    }

    @FunctionalInterface
    protected interface ExpectedColumnValues {

        Object valueFor(int key);

    }

    protected static Set<Integer> keys(int... keys) {
        Set<Integer> set = new HashSet<>();
        for (int key : keys) {
            set.add(key);
        }
        return set;
    }

    // end is exclusive
    protected static Set<Integer> keyRange(int beginning, int end, int... others) {
        Set<Integer> set = new HashSet<>();
        for (int key = beginning; key < end; ++key) {
            set.add(key);
        }
        for (int key : others) {
            set.add(key);
        }
        return set;
    }

    protected static void assertRows(SqlResult result, Set<Integer> expectedKeys, ExpectedColumnValues... expectedColumnValues) {
        assertEquals(expectedColumnValues.length, result.getRowMetadata().getColumnCount() - 1);

        Map<Integer, SqlRow> rows = new HashMap<>();
        for (SqlRow row : result) {
            int key = row.getObject(0);

            assertTrue(expectedKeys.contains(key));
            assertNull(rows.put(key, row));

            for (int i = 0; i < expectedColumnValues.length; i++) {
                ExpectedColumnValues columnValues = expectedColumnValues[i];
                assertEquals(columnValues.valueFor(key), row.getObject(i + 1));
            }
        }
        assertEquals(expectedKeys.size(), rows.size());
    }

    protected void assertQueryThrows(SqlService sql, String query, String message, Object... args) {
        SqlException exception = assertThrows(SqlException.class, () -> query(sql, query, args).forEach(r -> {
            // do nothing, just drain all the rows
        }));
        assertTrue(exception.getMessage(), exception.getMessage().toLowerCase().contains(message.toLowerCase()));
    }

}<|MERGE_RESOLUTION|>--- conflicted
+++ resolved
@@ -1041,11 +1041,7 @@
             fields.add(new TableField(entry.getKey(), entry.getValue(), false));
         }
 
-<<<<<<< HEAD
-        PartitionedMapTable table = new PartitionedMapTable("t", fields, new ConstantTableStatistics(100), null, null, null, null);
-=======
-        PartitionedMapTable table = new PartitionedMapTable("", "t", "t", fields, new ConstantTableStatistics(100), null, null);
->>>>>>> 287a95d6
+        PartitionedMapTable table = new PartitionedMapTable("", "t", "t", fields, new ConstantTableStatistics(100), null, null, null, null);
 
         HazelcastTable hazelcastTable = new HazelcastTable(table, new HazelcastTableStatistic(100));
         return OptimizerContext.create(new HazelcastSchema(singletonMap("t", hazelcastTable)),
