--- conflicted
+++ resolved
@@ -28,11 +28,7 @@
 import com.hazelcast.sql.impl.QueryException;
 import com.hazelcast.sql.impl.QueryParameterMetadata;
 import com.hazelcast.sql.impl.QueryUtils;
-<<<<<<< HEAD
-import com.hazelcast.sql.impl.calcite.HazelcastSqlBackend;
-=======
 import com.hazelcast.sql.impl.SqlTestSupport;
->>>>>>> 52877a02
 import com.hazelcast.sql.impl.calcite.OptimizerContext;
 import com.hazelcast.sql.impl.calcite.SqlToQueryType;
 import com.hazelcast.sql.impl.calcite.opt.physical.visitor.RexToExpressionVisitor;
@@ -1051,8 +1047,8 @@
                         null, emptyList(), PartitionedMapTable.DISTRIBUTION_FIELD_ORDINAL_NONE, false);
 
         HazelcastTable hazelcastTable = new HazelcastTable(table, new MapTableStatistic(100));
-        return OptimizerContext.create(new HazelcastSchema(singletonMap("t", hazelcastTable)),
-                QueryUtils.prepareSearchPaths(null, null), 1, new HazelcastSqlBackend(null), null);
+        return OptimizerContext.create(null, new HazelcastSchema(singletonMap("t", hazelcastTable)),
+                QueryUtils.prepareSearchPaths(null, null), 1);
     }
 
     private static RelDataType nodeType(SqlNode node, SqlValidator validator) {
