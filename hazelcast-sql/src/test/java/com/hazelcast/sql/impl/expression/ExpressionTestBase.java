/*
 * Copyright (c) 2008-2020, Hazelcast, Inc. All Rights Reserved.
 *
 * Licensed under the Apache License, Version 2.0 (the "License");
 * you may not use this file except in compliance with the License.
 * You may obtain a copy of the License at
 *
 * http://www.apache.org/licenses/LICENSE-2.0
 *
 * Unless required by applicable law or agreed to in writing, software
 * distributed under the License is distributed on an "AS IS" BASIS,
 * WITHOUT WARRANTIES OR CONDITIONS OF ANY KIND, either express or implied.
 * See the License for the specific language governing permissions and
 * limitations under the License.
 */

package com.hazelcast.sql.impl.expression;

import com.hazelcast.core.HazelcastInstance;
import com.hazelcast.internal.util.BiTuple;
import com.hazelcast.internal.util.RuntimeAvailableProcessors;
import com.hazelcast.map.IMap;
import com.hazelcast.sql.SqlErrorCode;
import com.hazelcast.sql.SqlException;
import com.hazelcast.sql.SqlResult;
import com.hazelcast.sql.SqlRow;
import com.hazelcast.sql.SqlService;
import com.hazelcast.sql.impl.QueryException;
import com.hazelcast.sql.impl.QueryParameterMetadata;
import com.hazelcast.sql.impl.QueryUtils;
import com.hazelcast.sql.impl.SqlTestSupport;
import com.hazelcast.sql.impl.calcite.HazelcastSqlBackend;
import com.hazelcast.sql.impl.calcite.OptimizerContext;
import com.hazelcast.sql.impl.calcite.SqlToQueryType;
import com.hazelcast.sql.impl.calcite.opt.physical.visitor.RexToExpressionVisitor;
import com.hazelcast.sql.impl.calcite.parse.QueryParseResult;
import com.hazelcast.sql.impl.calcite.schema.HazelcastSchema;
import com.hazelcast.sql.impl.calcite.schema.HazelcastTable;
import com.hazelcast.sql.impl.calcite.schema.HazelcastTableStatistic;
import com.hazelcast.sql.impl.calcite.validate.types.HazelcastTypeFactory;
import com.hazelcast.sql.impl.calcite.validate.types.HazelcastTypeSystem;
import com.hazelcast.sql.impl.plan.node.PlanNodeSchema;
import com.hazelcast.sql.impl.row.Row;
import com.hazelcast.sql.impl.schema.ConstantTableStatistics;
import com.hazelcast.sql.impl.schema.TableField;
import com.hazelcast.sql.impl.schema.map.PartitionedMapTable;
import com.hazelcast.sql.impl.type.QueryDataType;
import com.hazelcast.sql.impl.type.converter.Converter;
import com.hazelcast.sql.impl.type.converter.Converters;
import com.hazelcast.sql.impl.type.converter.StringConverter;
import com.hazelcast.test.TestHazelcastInstanceFactory;
import com.hazelcast.test.TestStringUtils;
import org.apache.calcite.avatica.util.TimeUnit;
import org.apache.calcite.rel.RelNode;
import org.apache.calcite.rel.core.Project;
import org.apache.calcite.rel.type.RelDataType;
import org.apache.calcite.rex.RexNode;
import org.apache.calcite.sql.SqlCall;
import org.apache.calcite.sql.SqlCallBinding;
import org.apache.calcite.sql.SqlIdentifier;
import org.apache.calcite.sql.SqlIntervalQualifier;
import org.apache.calcite.sql.SqlKind;
import org.apache.calcite.sql.SqlLiteral;
import org.apache.calcite.sql.SqlNode;
import org.apache.calcite.sql.SqlNodeList;
import org.apache.calcite.sql.SqlOperandCountRange;
import org.apache.calcite.sql.SqlOperator;
import org.apache.calcite.sql.SqlSelect;
import org.apache.calcite.sql.SqlSyntax;
import org.apache.calcite.sql.parser.SqlParserPos;
import org.apache.calcite.sql.type.SqlOperandCountRanges;
import org.apache.calcite.sql.type.SqlTypeName;
import org.apache.calcite.sql.validate.SqlValidator;
import org.apache.calcite.sql.validate.SqlValidatorScope;
import org.junit.After;

import java.io.PrintWriter;
import java.io.Serializable;
import java.io.StringWriter;
import java.math.BigDecimal;
import java.math.BigInteger;
import java.util.ArrayList;
import java.util.Arrays;
import java.util.Collection;
import java.util.Collections;
import java.util.HashMap;
import java.util.HashSet;
import java.util.LinkedHashMap;
import java.util.List;
import java.util.Map;
import java.util.Set;
import java.util.concurrent.ConcurrentHashMap;
import java.util.concurrent.ExecutionException;
import java.util.concurrent.ExecutorService;
import java.util.concurrent.Executors;
import java.util.concurrent.Future;
import java.util.function.Function;

import static com.hazelcast.sql.impl.calcite.SqlToQueryType.map;
import static com.hazelcast.sql.impl.calcite.SqlToQueryType.mapRowType;
import static com.hazelcast.sql.impl.calcite.validate.types.HazelcastTypeSystem.narrowestTypeFor;
import static com.hazelcast.sql.impl.calcite.validate.types.HazelcastTypeSystem.withHigherPrecedence;
import static java.util.Collections.emptyList;
import static java.util.Collections.singletonMap;
import static org.apache.calcite.sql.type.SqlTypeName.ANY;
import static org.apache.calcite.sql.type.SqlTypeName.BIGINT;
import static org.apache.calcite.sql.type.SqlTypeName.BOOLEAN;
import static org.apache.calcite.sql.type.SqlTypeName.CHAR_TYPES;
import static org.apache.calcite.sql.type.SqlTypeName.DECIMAL;
import static org.apache.calcite.sql.type.SqlTypeName.DOUBLE;
import static org.apache.calcite.sql.type.SqlTypeName.FRACTIONAL_TYPES;
import static org.apache.calcite.sql.type.SqlTypeName.INTEGER;
import static org.apache.calcite.sql.type.SqlTypeName.INT_TYPES;
import static org.apache.calcite.sql.type.SqlTypeName.NULL;
import static org.apache.calcite.sql.type.SqlTypeName.NUMERIC_TYPES;
import static org.apache.calcite.sql.type.SqlTypeName.REAL;
import static org.apache.calcite.sql.type.SqlTypeName.SMALLINT;
import static org.apache.calcite.sql.type.SqlTypeName.TINYINT;
import static org.apache.calcite.sql.type.SqlTypeName.VARCHAR;
import static org.junit.Assert.assertArrayEquals;
import static org.junit.Assert.assertEquals;
import static org.junit.Assert.assertNull;
import static org.junit.Assert.assertSame;
import static org.junit.Assert.assertTrue;
import static org.junit.Assert.fail;

public abstract class ExpressionTestBase extends SqlTestSupport {

    private static final boolean VERIFY_EVALUATION = true;

    private static final boolean TRACE = true;
    private static final boolean LOG_ON_SUCCESS = false;

    protected static final RelDataType UNKNOWN_TYPE = null;
    protected static final SqlTypeName UNKNOWN_TYPE_NAME = null;

    protected static final Object UNKNOWN_VALUE = new Object() {
        @Override
        public String toString() {
            return "UNKNOWN";
        }
    };

    protected static final Object INVALID_VALUE = new Object() {
        @Override
        public String toString() {
            return "INVALID";
        }
    };
    protected static final BigDecimal INVALID_NUMERIC_VALUE = new BigDecimal(0);
    @SuppressWarnings({"checkstyle:IllegalInstantiation", "UnnecessaryBoxing", "BooleanConstructorCall"})
    protected static final Boolean INVALID_BOOLEAN_VALUE = new Boolean(true);

    public static final HazelcastTypeFactory TYPE_FACTORY = HazelcastTypeFactory.INSTANCE;

    protected static final List<Operand> COLUMNS = new ArrayList<>();
    protected static final List<Operand> LITERALS = new ArrayList<>();
    protected static final List<Operand> PARAMETERS = new ArrayList<>();
    protected static final List<Operand> TYPES = new ArrayList<>();

    protected static final List<Operand> BOOLEAN_COLUMN = new ArrayList<>();

    protected static final SqlOperator IDENTITY = new SqlOperator("", SqlKind.OTHER, 0, 0, null, null, null) {
        @Override
        public SqlSyntax getSyntax() {
            return SqlSyntax.PREFIX;
        }

        @Override
        public SqlOperandCountRange getOperandCountRange() {
            return SqlOperandCountRanges.of(1);
        }

        @Override
        public String toString() {
            return "IDENTITY";
        }
    };

    private static final SqlTypeName[] TYPE_NAMES;

    static {
        TYPE_NAMES = new SqlTypeName[]{VARCHAR, BOOLEAN, TINYINT, SMALLINT, INTEGER, BIGINT, DECIMAL, REAL, DOUBLE, ANY, NULL};
    }

    private static final Map<String, QueryDataType> FIELDS;
    private static final Map<String, Integer> FIELD_TO_INDEX;
    private static final PlanNodeSchema SCHEMA;

    static {
        Map<String, QueryDataType> fields = new LinkedHashMap<>();
        for (SqlTypeName type : TYPE_NAMES) {
            if (type == NULL) {
                // null is synthetic internal type
                continue;
            }

            if (type == ANY) {
                fields.put("object1", SqlToQueryType.map(type));
                fields.put("object2", SqlToQueryType.map(type));
                continue;
            }

            fields.put(type.getName().toLowerCase() + "1", SqlToQueryType.map(type));
            fields.put(type.getName().toLowerCase() + "2", SqlToQueryType.map(type));
        }

        FIELDS = Collections.unmodifiableMap(fields);
        SCHEMA = new PlanNodeSchema(new ArrayList<>(FIELDS.values()));

        FIELD_TO_INDEX = new HashMap<>();
        int i = 0;
        for (String field : FIELDS.keySet()) {
            FIELD_TO_INDEX.put(field, i++);
        }
    }

    static {
        // Literals.

        LITERALS.add(exactLiteral(0));
        LITERALS.add(exactLiteral(1));
        LITERALS.add(exactLiteral(-1));
        LITERALS.add(exactLiteral(10));
        LITERALS.add(exactLiteral(-10));

        long byteMax = Byte.MAX_VALUE;
        long byteMin = Byte.MIN_VALUE;
        LITERALS.add(exactLiteral(byteMax));
        LITERALS.add(exactLiteral(byteMax - 1));
        LITERALS.add(exactLiteral(byteMax + 1));
        LITERALS.add(exactLiteral(byteMax - 2));
        LITERALS.add(exactLiteral(byteMax + 2));
        LITERALS.add(exactLiteral(byteMin));
        LITERALS.add(exactLiteral(byteMin - 1));
        LITERALS.add(exactLiteral(byteMin + 1));
        LITERALS.add(exactLiteral(byteMin - 2));
        LITERALS.add(exactLiteral(byteMin + 2));

        long shortMax = Short.MAX_VALUE;
        long shortMin = Short.MIN_VALUE;
        LITERALS.add(exactLiteral(shortMax));
        LITERALS.add(exactLiteral(shortMax - 1));
        LITERALS.add(exactLiteral(shortMax + 1));
        LITERALS.add(exactLiteral(shortMax - 2));
        LITERALS.add(exactLiteral(shortMax + 2));
        LITERALS.add(exactLiteral(shortMin));
        LITERALS.add(exactLiteral(shortMin - 1));
        LITERALS.add(exactLiteral(shortMin + 1));
        LITERALS.add(exactLiteral(shortMin - 2));
        LITERALS.add(exactLiteral(shortMin + 2));

        long intMax = Integer.MAX_VALUE;
        long intMin = Integer.MIN_VALUE;
        LITERALS.add(exactLiteral(intMax));
        LITERALS.add(exactLiteral(intMax - 1));
        LITERALS.add(exactLiteral(intMax + 1));
        LITERALS.add(exactLiteral(intMax - 2));
        LITERALS.add(exactLiteral(intMax + 2));
        LITERALS.add(exactLiteral(intMin));
        LITERALS.add(exactLiteral(intMin - 1));
        LITERALS.add(exactLiteral(intMin + 1));
        LITERALS.add(exactLiteral(intMin - 2));
        LITERALS.add(exactLiteral(intMin + 2));

        BigInteger longMax = BigInteger.valueOf(Long.MAX_VALUE);
        BigInteger longMin = BigInteger.valueOf(Long.MIN_VALUE);
        LITERALS.add(exactLiteral(longMax));
        LITERALS.add(exactLiteral(longMax.subtract(BigInteger.valueOf(1))));
        LITERALS.add(exactLiteral(longMax.add(BigInteger.valueOf(1))));
        LITERALS.add(exactLiteral(longMax.subtract(BigInteger.valueOf(2))));
        LITERALS.add(exactLiteral(longMax.add(BigInteger.valueOf(2))));
        LITERALS.add(exactLiteral(longMin));
        LITERALS.add(exactLiteral(longMin.subtract(BigInteger.valueOf(1))));
        LITERALS.add(exactLiteral(longMin.add(BigInteger.valueOf(1))));
        LITERALS.add(exactLiteral(longMin.subtract(BigInteger.valueOf(2))));
        LITERALS.add(exactLiteral(longMin.add(BigInteger.valueOf(2))));

        LITERALS.add(exactLiteral("0.0"));
        LITERALS.add(exactLiteral("1.0"));
        LITERALS.add(exactLiteral("10.01"));
        LITERALS.add(exactLiteral("-10.01"));
        LITERALS.add(exactLiteral("9223372036854775808.01"));

        LITERALS.add(exactLiteral("1" + TestStringUtils.repeat("0", HazelcastTypeSystem.MAX_DECIMAL_PRECISION)));
        LITERALS.add(exactLiteral("1" + TestStringUtils.repeat("0", HazelcastTypeSystem.MAX_DECIMAL_PRECISION) + ".01"));

        LITERALS.add(approxLiteral("0e0"));
        LITERALS.add(approxLiteral("1.1e0"));
        LITERALS.add(approxLiteral("1.11e1"));

        LITERALS.add(new Operand(TYPE_FACTORY.createSqlType(BOOLEAN), false, "FALSE"));
        LITERALS.add(new Operand(TYPE_FACTORY.createSqlType(BOOLEAN), true, "TRUE"));

        // produce string representations of the literals added above
        int size = LITERALS.size();
        for (int i = 0; i < size; ++i) {
            LITERALS.add(stringLiteral(LITERALS.get(i).text));
        }

        LITERALS.add(new Operand(TYPE_FACTORY.createSqlType(NULL), null, "NULL"));
        LITERALS.add(stringLiteral("abc"));

        // Columns and types as seen in CASTs.

        for (SqlTypeName typeName : TYPE_NAMES) {
            if (typeName == NULL) {
                // null is synthetic internal type
                continue;
            }

            RelDataType type;
            switch (typeName) {
                case INTERVAL_YEAR_MONTH:
                    type = TYPE_FACTORY.createSqlIntervalType(
                            new SqlIntervalQualifier(TimeUnit.YEAR, TimeUnit.MONTH, SqlParserPos.ZERO));
                    break;
                case INTERVAL_DAY_SECOND:
                    type = TYPE_FACTORY.createSqlIntervalType(
                            new SqlIntervalQualifier(TimeUnit.DAY, TimeUnit.SECOND, SqlParserPos.ZERO));
                    break;
                default:
                    type = TYPE_FACTORY.createSqlType(typeName);
                    break;
            }

            TYPES.add(new Operand(UNKNOWN_TYPE, type, unparse(type)));

            type = TYPE_FACTORY.createTypeWithNullability(type, true);
            if (typeName == ANY) {
                COLUMNS.add(new Operand(type, UNKNOWN_VALUE, "object1"));
                COLUMNS.add(new Operand(type, UNKNOWN_VALUE, "object2"));
            } else {
                COLUMNS.add(new Operand(type, UNKNOWN_VALUE, typeName.getName().toLowerCase() + "1"));
                COLUMNS.add(new Operand(type, UNKNOWN_VALUE, typeName.getName().toLowerCase() + "2"));
            }

            if (typeName == BOOLEAN) {
                BOOLEAN_COLUMN.add(new Operand(type, UNKNOWN_VALUE, typeName.getName().toLowerCase() + "1"));
            }
        }

        // Parameters: one is enough, every occurrence produces a new parameter.

        PARAMETERS.add(new Operand(UNKNOWN_TYPE, UNKNOWN_VALUE, "?"));
    }

    protected static final List<Operand> ALL = combine(COLUMNS, LITERALS, PARAMETERS);

    private final ExecutorService executor = Executors.newWorkStealingPool(RuntimeAvailableProcessors.get());

    @FunctionalInterface
    protected interface ExpectedTypes {

        RelDataType[] compute(Operand[] operands);

    }

    @FunctionalInterface
    protected interface ExpectedValues {

        Object compute(Operand[] operands, RelDataType[] types, Object[] args);

    }

    @After
    public void after() {
        // ease the pains of thread deallocation
        executor.shutdown();
    }

    @SafeVarargs
    protected final void verify(SqlOperator operator, ExpectedTypes expectedTypes, ExpectedValues expectedValues,
                                List<Operand>... operands) {
        verify(operator, -1, -1, expectedTypes, expectedValues, operands);
    }

    @SafeVarargs
    protected final void verify(SqlOperator operator, ExpectedTypes expectedTypes, ExpectedValues expectedValues, String format,
                                List<Operand>... operands) {
        verify(operator, -1, -1, expectedTypes, expectedValues, format, operands);
    }

    @SafeVarargs
    @SuppressWarnings("SameParameterValue")
    protected final void verify(SqlOperator operator, int invocationId, int evaluationId, ExpectedTypes expectedTypes,
                                ExpectedValues expectedValues, List<Operand>... operands) {
        String format;
        switch (operator.getSyntax()) {
            case PREFIX:
                assert operands.length == 1;
                format = operator.getName() + "(%s)";
                break;

            case BINARY:
                assert operands.length == 2;
                format = "%s " + operator.getName() + " %s";
                break;

            default:
                throw new IllegalArgumentException("unexpected syntax: " + operator.getSyntax());
        }

        verify(operator, invocationId, evaluationId, expectedTypes, expectedValues, format, operands);
    }

    @SafeVarargs
    protected final void verify(SqlOperator operator, int invocationId, int evaluationId, ExpectedTypes expectedTypes,
                                ExpectedValues expectedValues, String format, List<Operand>... operands) {
        if (TRACE) {
            String[] labels = new String[operands.length];
            for (int i = 0; i < operands.length; ++i) {
                labels[i] = "op" + (i + 1);
            }
            System.out.print("verifying '" + format(format, l -> l, labels) + "', ");
        }

        Collection<BiTuple<Future<?>, StringBuilder>> invocations = new ArrayList<>();
        int id = 0;

        int[] indexes = new int[operands.length];
        outer:
        while (true) {
            if (invocationId == -1 || id == invocationId) {
                Operand[] args = new Operand[operands.length];
                for (int i = 0; i < args.length; ++i) {
                    args[i] = operands[i].get(indexes[i]);
                }
                StringBuilder trace = TRACE ? new StringBuilder() : null;

                if (trace != null) {
                    trace.append("id: ").append(id).append('\n');
                }

                Future<?> future =
                        executor.submit(() -> verify(operator, expectedTypes, expectedValues, trace, evaluationId, format, args));
                invocations.add(BiTuple.of(future, trace));
            }

            // Generate next substitution (Cartesian product).

            ++id;
            for (int i = indexes.length - 1; i >= 0; --i) {
                if (++indexes[i] < operands[i].size()) {
                    break;
                } else {
                    if (i == 0) {
                        break outer;
                    }
                    indexes[i] = 0;
                }
            }
        }

        if (TRACE) {
            System.out.println(invocations.size() + " invocation(s) generated");
            System.out.println();
        }

        for (BiTuple<Future<?>, StringBuilder> invocation : invocations) {
            Future<?> future = invocation.element1;
            StringBuilder trace = invocation.element2;

            try {
                future.get();

                if (TRACE && LOG_ON_SUCCESS) {
                    System.out.println(trace);
                }
            } catch (InterruptedException e) {
                throw new RuntimeException(e);
            } catch (ExecutionException e) {
                if (TRACE) {
                    System.out.println(trace);
                }

                if (e.getCause() instanceof RuntimeException) {
                    throw (RuntimeException) e.getCause();
                } else if (e.getCause() instanceof Error) {
                    throw (Error) e.getCause();
                } else {
                    throw new RuntimeException(e);
                }
            }
        }
    }

    @SuppressWarnings("checkstyle:NestedIfDepth")
    protected static RelDataType[] inferTypes(Operand[] operands, boolean assumeNumeric) {
        // Infer return type from columns and sub-expressions.

        RelDataType commonType = null;
        boolean seenParameters = false;
        boolean seenChar = false;

        for (Operand operand : operands) {
            RelDataType operandType = operand.type;
            if (operand.isLiteral()) {
                continue;
            }

            if (operand.isParameter()) {
                seenParameters = true;
            } else {
                commonType = commonType == null ? operandType : withHigherPrecedence(operandType, commonType);
                seenChar |= isChar(operandType);
            }
        }

        // Continue inference on numeric literals.

        for (Operand operand : operands) {
            if (!operand.isNumericLiteral()) {
                continue;
            }

            Number numeric = operand.numericValue();
            assert numeric != null;
            RelDataType literalType = narrowestTypeFor(numeric, commonType == null ? null : typeName(commonType));
            commonType = commonType == null ? literalType : withHigherPrecedence(literalType, commonType);
        }

        // Continue inference on non-numeric literals.

        for (Operand operand : operands) {
            RelDataType operandType = operand.type;
            if (!operand.isLiteral() || isNumeric(operandType)) {
                continue;
            }

            if (isChar(operandType) && (commonType != null && isNumeric(commonType) || assumeNumeric)) {
                // Infer proper numeric type for char literals.

                Number numeric = operand.numericValue();
                assert numeric != null;
                operandType = narrowestTypeFor(numeric, commonType == null ? null : typeName(commonType));
            }

            commonType = commonType == null ? operandType : withHigherPrecedence(operandType, commonType);
        }

        // seen only parameters
        if (commonType == null) {
            assert seenParameters;
            return null;
        }

        // can't infer parameter types if seen only NULLs
        if (typeName(commonType) == NULL && seenParameters) {
            return null;
        }

        // fallback to DOUBLE from CHAR, if numeric types assumed
        if (isChar(commonType) && assumeNumeric) {
            commonType = TYPE_FACTORY.createSqlType(DOUBLE);
        }

        // widen integer common type: then ? ... then 1 -> BIGINT instead of TINYINT
        if ((seenParameters || seenChar) && isInteger(commonType)) {
            commonType = TYPE_FACTORY.createSqlType(BIGINT);
        }

        // Assign final types to everything based on the inferred common type.

        RelDataType[] types = new RelDataType[operands.length + 1];
        boolean nullable = false;
        for (int i = 0; i < operands.length; ++i) {
            Operand operand = operands[i];
            RelDataType operandType = operand.type;

            if (operand.isParameter()) {
                types[i] = TYPE_FACTORY.createTypeWithNullability(commonType, true);
                nullable = true;
            } else if (operand.isLiteral()) {
                if (operand.value == null) {
                    types[i] = TYPE_FACTORY.createTypeWithNullability(commonType, true);
                    nullable = true;
                } else if (isNumeric(operandType) || (isChar(operandType) && isNumeric(commonType))) {
                    // Assign final numeric types to numeric and char literals.

                    Number numeric = operand.numericValue();
                    assert numeric != null;
                    RelDataType literalType;
                    if (typeName(commonType) == DECIMAL) {
                        // always enforce DECIMAL interpretation if common type is DECIMAL
                        literalType = TYPE_FACTORY.createSqlType(DECIMAL);
                    } else {
                        literalType = narrowestTypeFor(numeric, typeName(commonType));
                        if (assumeNumeric && isFloatingPoint(commonType)) {
                            // directly use floating-point representation in numeric contexts
                            literalType = withHigherPrecedence(literalType, commonType);
                            literalType = TYPE_FACTORY.createTypeWithNullability(literalType, false);
                        }
                    }
                    types[i] = literalType;
                } else if (isChar(operandType) && !isChar(commonType) && typeName(commonType) != ANY) {
                    // If common type is non-numeric, just assign it to char literals.

                    types[i] = TYPE_FACTORY.createTypeWithNullability(commonType, false);
                } else {
                    // All other literal types.

                    types[i] = operandType;
                    nullable |= typeName(operandType) == NULL;
                }
            } else {
                // Columns and sub-expressions.

                RelDataType type;
                if (isNumeric(operandType) && typeName(commonType) == DECIMAL) {
                    // always enforce cast to DECIMAL if common type is DECIMAL
                    type = commonType;
                } else if (isChar(operandType) && typeName(commonType) != ANY) {
                    // cast char to common type
                    type = commonType;
                } else {
                    type = operandType;
                }
                types[i] = TYPE_FACTORY.createTypeWithNullability(type, operandType.isNullable());
                nullable |= operandType.isNullable();
            }
        }

        commonType = TYPE_FACTORY.createTypeWithNullability(commonType, nullable);
        types[types.length - 1] = commonType;

        return types;
    }

    protected List<SqlNode> extractOperands(SqlCall call, int expectedOperandCount) {
        return call.getOperandList();
    }

    private void verify(SqlOperator operator, ExpectedTypes expectedTypes, ExpectedValues expectedValues, StringBuilder trace,
                        int evaluationId, String format, Operand... operands) {
        OptimizerContext optimizerContext = makeContext();

        String query = "SELECT ";
        query += format(format, o -> o.text, operands);
        query += " FROM t";

        if (trace != null) {
            trace.append("query:  ").append(query).append('\n');
        }

        try {
            QueryParseResult parseResult = optimizerContext.parse(query);

            SqlNode sqlNode = parseResult.getNode();
            SqlValidator validator = parseResult.getValidator();
            assert sqlNode instanceof SqlSelect;
            if (trace != null) {
                trace.append("parsed: ").append(sqlNode).append('\n');
            }

            RelDataType rowType = nodeType(sqlNode, validator);
            assert rowType.isStruct();
            assert rowType.getFieldCount() == 1;
            RelDataType rowReturnType = rowType.getFieldList().get(0).getType();

            SqlNodeList selectList = ((SqlSelect) sqlNode).getSelectList();
            assert selectList.size() == 1;
            SqlNode node = selectList.get(0);
            RelDataType[] actual;
            if (node instanceof SqlIdentifier || node instanceof SqlLiteral) {
                assert operator.getOperandCountRange().isValidCount(1) && operands.length == 1;
                RelDataType type = nodeType(node, validator);
                actual = new RelDataType[]{type, type};
            } else {
                assert node instanceof SqlCall;
                SqlCall call = (SqlCall) node;
                assertSame(operator, call.getOperator());

                List<SqlNode> operandList = extractOperands(call, operands.length);
                assert operandList.size() == operands.length;

                actual = new RelDataType[operandList.size() + 1];
                for (int i = 0; i < actual.length - 1; ++i) {
                    actual[i] = nodeType(operandList.get(i), validator);
                }
                actual[actual.length - 1] = nodeType(call, validator);
            }

            RelDataType actualReturnType = actual[actual.length - 1];
            assertSame(actualReturnType, rowReturnType);

            RelDataType[] expected = expectedTypes.compute(operands);
            RelDataType expectedReturnType = expected == null ? null : expected[expected.length - 1];

            if (trace != null) {
                trace.append("actual:   ").append(format(format, RelDataType::getFullTypeString, actual)).append(" -> ").append(
                        actualReturnType.getFullTypeString()).append('\n');
                if (expected == null) {
                    trace.append("expected: invalid");
                } else {
                    trace.append("expected: ").append(format(format, RelDataType::getFullTypeString, expected)).append(
                            " -> ").append(expectedReturnType.getFullTypeString()).append('\n');
                }
            }

            if (expected == null) {
                fail(query + ": " + "expected to be invalid");
            }

            assertArrayEquals(expected, actual);

            if (VERIFY_EVALUATION) {
                RelNode relNode = optimizerContext.convert(parseResult).getRel();

                Project project = (Project) relNode;
                assert project.getProjects().size() == 1;
                RexNode rexNode = project.getProjects().get(0);
                assertEquals(expectedReturnType, rexNode.getType());

                Expression<?> expression = convertToExpression(project, validator.getParameterRowType(sqlNode));
                QueryDataType expectedReturnQueryType = map(expectedReturnType.getSqlTypeName());
                QueryDataType actualReturnQueryType = expression.getType();
                assertEquals(expectedReturnQueryType, actualReturnQueryType);

                verifyEvaluation(expected, operands, expression, expectedValues, evaluationId);
            }
        } catch (QueryException e) {
            RelDataType[] expected = expectedTypes.compute(operands);

            if (trace != null) {
                trace.append(e.getMessage()).append('\n');
            }

            if (expected != null) {
                if (trace != null) {
                    StringWriter stringWriter = new StringWriter();
                    e.printStackTrace(new PrintWriter(stringWriter));
                    trace.append(stringWriter.toString()).append('\n');
                }
                fail(query + ": expected " + Arrays.toString(expected) + ", got invalid");
            }
        }
    }

    private void verifyEvaluation(RelDataType[] types, Operand[] operands, Expression<?> expression,
                                  ExpectedValues expectedValues, int evaluationId) {

        // Preallocate row and parameters.

        Object[] columns = new Object[FIELDS.size()];
        Row row = new Row() {
            @SuppressWarnings("unchecked")
            @Override
            public <T> T get(int index) {
                return (T) columns[index];
            }

            @Override
            public int getColumnCount() {
                return columns.length;
            }
        };

        List<Object> parameters = new ArrayList<>();

        // Calculate possible substitutions of values.

        List<List<Operand>> substitutions = new ArrayList<>();
        int[] parameterIndexes = new int[operands.length];
        int parameterCount = 0;
        for (int i = 0; i < operands.length; i++) {
            Operand operand = operands[i];
            if (operand.isParameter()) {
                parameterIndexes[i] = parameterCount++;
                parameters.add(null);
            } else {
                parameterIndexes[i] = -1;
            }
            substitutions.add(operand.substitutions(types[i]));
        }

        int id = 0;
        int[] indexes = new int[operands.length];
        Object[] args = new Object[operands.length];
        outer:
        while (true) {
            if (evaluationId == -1 || id == evaluationId) {
                // Substitute values to row and parameters.

                for (int i = 0; i < indexes.length; ++i) {
                    Operand substitution = substitutions.get(i).get(indexes[i]);

                    Operand operand = operands[i];
                    if (operand.isColumn()) {
                        columns[FIELD_TO_INDEX.get(operand.text)] = convertLiteralOrType(substitution, operand.type);
                    } else if (operand.isParameter()) {
                        parameters.set(parameterIndexes[i], convertLiteralOrType(substitution, types[i]));
                    }
                }

                // Substitute values for expected value calculation.

                for (int i = 0; i < indexes.length; ++i) {
                    Operand substitution = substitutions.get(i).get(indexes[i]);
                    Operand operand = operands[i];
                    if (operand.isLiteral() || operand.isType()) {
                        args[i] = convertLiteralOrType(substitution, types[i]);
                    } else if (operand.isColumn()) {
                        Object columnValue = columns[FIELD_TO_INDEX.get(operand.text)];
                        if (columnValue == null) {
                            args[i] = null;
                        } else {
                            Converter valueConverter = Converters.getConverter(columnValue.getClass());
                            Converter typeConverter = SqlToQueryType.map(types[i].getSqlTypeName()).getConverter();
                            try {
                                args[i] = typeConverter.convertToSelf(valueConverter, columnValue);
                            } catch (QueryException e) {
                                assert e.getCode() == SqlErrorCode.DATA_EXCEPTION;
                                args[i] = INVALID_VALUE;
                            }
                        }
                    } else {
                        assert operand.isParameter();
                        args[i] = parameters.get(parameterIndexes[i]);
                    }
                }

                // Evaluate and assert.

                Object actual;
                try {
                    actual = expression.eval(row, parameters::get);
                } catch (QueryException e) {
                    assert e.getCode() == SqlErrorCode.DATA_EXCEPTION : "id=" + id + ", error=" + e;
                    actual = INVALID_VALUE;
                }

                Object expected = expectedValues.compute(operands, types, args);

                assertEquals(id + ": " + Arrays.toString(args), expected, actual);
            }

            // Generate next substitution (Cartesian product).

            ++id;
            for (int i = indexes.length - 1; i >= 0; --i) {
                if (++indexes[i] < substitutions.get(i).size()) {
                    break;
                } else {
                    if (i == 0) {
                        break outer;
                    }
                    indexes[i] = 0;
                }
            }
        }
    }

    protected static final class Operand {

        private static final Map<RelDataType, List<Operand>> SUBSTITUTIONS_CACHE = new ConcurrentHashMap<>();

        public final RelDataType type;
        protected final Object value;
        private final String text;

        private Operand(RelDataType type, Object value, String text) {
            this.type = type;
            this.value = value;
            this.text = text;
        }

        public boolean isLiteral() {
            return type != UNKNOWN_TYPE && value != UNKNOWN_VALUE;
        }

        public boolean isNumericLiteral() {
            return isLiteral() && (value instanceof BigDecimal || value instanceof Double);
        }

        public boolean isParameter() {
            return type == UNKNOWN_TYPE && value == UNKNOWN_VALUE;
        }

        protected boolean isType() {
            return type == UNKNOWN_TYPE && value instanceof RelDataType;
        }

        public boolean isColumn() {
            return type != UNKNOWN_TYPE && value == UNKNOWN_VALUE;
        }

        public SqlTypeName typeName() {
            return ExpressionTestBase.typeName(type);
        }

        public Number numericValue() {
            if (!isLiteral()) {
                return null;
            }

            if (isChar(type)) {
                try {
                    if (((String) value).toLowerCase().contains("e")) {
                        // floating point approximate scientific notation
                        return StringConverter.INSTANCE.asDouble(value);
                    } else {
                        // floating point exact doted notation or integer
                        return StringConverter.INSTANCE.asDecimal(value);
                    }
                } catch (QueryException e) {
                    return INVALID_NUMERIC_VALUE;
                }
            } else if (typeName() == DECIMAL) {
                return (BigDecimal) value;
            } else if (typeName() == DOUBLE) {
                return (Double) value;
            } else {
                return null;
            }
        }

        public Boolean booleanValue() {
            assert isLiteral();
            assert value != null;

            if (isChar(type)) {
                try {
                    return StringConverter.INSTANCE.asBoolean(value);
                } catch (QueryException e) {
                    assert e.getCode() == SqlErrorCode.DATA_EXCEPTION;
                    return INVALID_BOOLEAN_VALUE;
                }
            } else {
                return value instanceof Boolean ? (Boolean) value : INVALID_BOOLEAN_VALUE;
            }
        }

        protected List<Operand> substitutions(RelDataType as) {
            if (isLiteral() || isType()) {
                return Collections.singletonList(this);
            }

            as = isParameter() ? as : type;
            List<Operand> substitutions = SUBSTITUTIONS_CACHE.get(as);
            if (substitutions != null) {
                return substitutions;
            }

            substitutions = new ArrayList<>();
            for (Operand literal : LITERALS) {
                if (as.getSqlTypeName() == ANY) {
                    substitutions.add(literal);
                    continue;
                }

                if (literal.type.getSqlTypeName() == NULL && as.isNullable()) {
                    substitutions.add(literal);
                    continue;
                }

                if (literal.type.getSqlTypeName().getFamily() != as.getSqlTypeName().getFamily()) {
                    continue;
                }

                if (convertLiteralOrType(literal, as) == INVALID_VALUE) {
                    continue;
                }

                substitutions.add(literal);
            }

            SUBSTITUTIONS_CACHE.put(as, substitutions);
            return substitutions;
        }

    }

    protected static SqlTypeName typeName(RelDataType type) {
        return type == UNKNOWN_TYPE ? UNKNOWN_TYPE_NAME : type.getSqlTypeName();
    }

    protected static boolean isChar(RelDataType type) {
        return CHAR_TYPES.contains(typeName(type));
    }

    protected static boolean isInteger(RelDataType type) {
        return INT_TYPES.contains(typeName(type));
    }

    protected static boolean isFloatingPoint(RelDataType type) {
        return FRACTIONAL_TYPES.contains(typeName(type));
    }

    protected static boolean isNumeric(RelDataType type) {
        return NUMERIC_TYPES.contains(typeName(type));
    }

    protected static boolean isNull(RelDataType type) {
        return typeName(type) == NULL;
    }

    protected static boolean canRepresentLiteral(Operand literal, RelDataType as) {
        assert literal.isLiteral();
        return canRepresentLiteral(literal.value, literal.type, as);
    }

    protected static boolean canRepresentLiteral(Object value, RelDataType type, RelDataType as) {
        return HazelcastTypeSystem.canConvert(value, type, as);
    }

    protected static boolean canCastLiteral(Operand literal, RelDataType from, RelDataType to) {
        assert literal.isLiteral();

        if (!HazelcastTypeSystem.canConvert(literal.value, literal.type, from)) {
            return false;
        }

        if (!HazelcastTypeSystem.canConvert(literal.value, literal.type, to)) {
            return false;
        }

        //noinspection RedundantIfStatement
        if (!HazelcastTypeSystem.canConvert(literal.value, from, to)) {
            return false;
        }

        return true;
    }

    @SafeVarargs
    protected static List<Operand> combine(List<Operand>... operandSets) {
        List<Operand> operands = new ArrayList<>();
        for (List<Operand> operandSet : operandSets) {
            operands.addAll(operandSet);
        }
        return operands;
    }

    protected static Number number(Object value) {
        return (Number) value;
    }

    private static OptimizerContext makeContext() {
        List<TableField> fields = new ArrayList<>();
        for (Map.Entry<String, QueryDataType> entry : FIELDS.entrySet()) {
            fields.add(new TableField(entry.getKey(), entry.getValue(), false));
        }

<<<<<<< HEAD
        PartitionedMapTable table =
                new PartitionedMapTable("t", fields, new ConstantTableStatistics(100), null,
                        null, emptyList(), false);
=======
        PartitionedMapTable table = new PartitionedMapTable("", "t", "t", fields, new ConstantTableStatistics(100), null, null);
>>>>>>> 600cd78e

        HazelcastTable hazelcastTable = new HazelcastTable(table, new HazelcastTableStatistic(100));
        return OptimizerContext.create(new HazelcastSchema(singletonMap("t", hazelcastTable)),
                QueryUtils.prepareSearchPaths(null, null), 1, new HazelcastSqlBackend(null), null);
    }

    private static RelDataType nodeType(SqlNode node, SqlValidator validator) {
        return validator.getValidatedNodeType(node);
    }

    private static Operand exactLiteral(long value) {
        return exactLiteral(Long.toString(value));
    }

    private static Operand exactLiteral(BigInteger value) {
        return exactLiteral(value.toString());
    }

    private static Operand exactLiteral(String text) {
        return new Operand(TYPE_FACTORY.createSqlType(DECIMAL), new BigDecimal(text), text);
    }

    private static Operand approxLiteral(String text) {
        return new Operand(TYPE_FACTORY.createSqlType(DOUBLE), Double.parseDouble(text), text);
    }

    private static Operand stringLiteral(String string) {
        return new Operand(TYPE_FACTORY.createSqlType(VARCHAR), string, "'" + string + "'");
    }

    private static String unparse(RelDataType type) {
        switch (type.getSqlTypeName()) {
            case ANY:
                return "OBJECT";
            case TIMESTAMP_WITH_LOCAL_TIME_ZONE:
                return "TIMESTAMP WITH LOCAL TIME ZONE";
            default:
                return type.toString();
        }
    }

    /**
     * Makes a mock binding with a SqlCall corresponding to the given expression
     * and its operand types mocked by the given types. Basically, just allows
     * building an expression without messing with SqlNodes directly while still
     * controlling the produced node types.
     */
    public static SqlCallBinding makeMockBinding(String expression, RelDataType... types) {
        OptimizerContext context = makeContext();
        QueryParseResult parseResult = context.parse("select " + expression + " from t");

        SqlSelect select = (SqlSelect) parseResult.getNode();
        SqlValidator validator = parseResult.getValidator();
        SqlValidatorScope scope = validator.getSelectScope(select);

        return new SqlCallBinding(validator, scope, (SqlCall) select.getSelectList().get(0)) {
            @Override
            public RelDataType getOperandType(int ordinal) {
                return types[ordinal] == null ? validator.getUnknownType() : types[ordinal];
            }
        };
    }

    private static Expression<?> convertToExpression(Project project, RelDataType parameterRowType) {
        assert project.getProjects().size() == 1;
        RexNode rexNode = project.getProjects().get(0);

        QueryParameterMetadata parameterMetadata = new QueryParameterMetadata(mapRowType(parameterRowType));
        return rexNode.accept(new RexToExpressionVisitor(SCHEMA, parameterMetadata));
    }

    private static Object convertLiteralOrType(Operand operand, RelDataType as) {
        assert operand.isLiteral() || operand.isType();

        if (operand.value == null) {
            return null;
        }

        if (operand.isType()) {
            return SqlToQueryType.map(((RelDataType) operand.value).getSqlTypeName());
        }

        Converter valueConverter = Converters.getConverter(operand.value.getClass());
        Converter asConverter = SqlToQueryType.map(as.getSqlTypeName()).getConverter();

        try {
            return asConverter.convertToSelf(valueConverter, operand.value);
        } catch (QueryException e) {
            assert e.getCode() == SqlErrorCode.DATA_EXCEPTION;
            return INVALID_VALUE;
        }
    }

    @SafeVarargs
    private static <O> String format(String format, Function<O, String> operandTransform, O... operands) {
        Object[] args = new Object[operands.length];
        for (int i = 0; i < operands.length; ++i) {
            args[i] = operandTransform.apply(operands[i]);
        }
        return String.format(format, args);
    }

    protected SqlService createEndToEndRecords() {
        TestHazelcastInstanceFactory factory = createHazelcastInstanceFactory(2);
        HazelcastInstance instance = factory.newHazelcastInstance(smallInstanceConfig());
        IMap<Integer, Record> records = factory.newHazelcastInstance(smallInstanceConfig()).getMap("records");

        for (int i = 0; i < 1000; ++i) {
            records.put(i, new Record("str" + i, 1000 + i, 2000.1 + i, new BigDecimal((3000 + i) + ".5"), i >= 500));
        }
        records.put(5000, new Record(null, -100, -100500, new BigDecimal(9001), null));
        records.put(6000, new Record(null, -200, -200500, null, null));

        return instance.getSql();
    }

    protected SqlResult query(SqlService sql, String query, Object... args) {
        return sql.query(query, args);
    }

    public static class Record implements Serializable {

        public final String string1;
        public final int int1;
        public final double double1;
        public final BigDecimal decimal1;
        public final Boolean boolean1;
        public final byte byte1;

        public Record(String string1, int int1, double double1, BigDecimal decimal1, Boolean boolean1) {
            this.string1 = string1;
            this.int1 = int1;
            this.double1 = double1;
            this.decimal1 = decimal1;
            this.boolean1 = boolean1;

            this.byte1 = (byte) int1;
        }

    }

    @FunctionalInterface
    protected interface ExpectedColumnValues {

        Object valueFor(int key);

    }

    protected static Set<Integer> keys(int... keys) {
        Set<Integer> set = new HashSet<>();
        for (int key : keys) {
            set.add(key);
        }
        return set;
    }

    // end is exclusive
    protected static Set<Integer> keyRange(int beginning, int end, int... others) {
        Set<Integer> set = new HashSet<>();
        for (int key = beginning; key < end; ++key) {
            set.add(key);
        }
        for (int key : others) {
            set.add(key);
        }
        return set;
    }

    protected static void assertRows(SqlResult result, Set<Integer> expectedKeys, ExpectedColumnValues... expectedColumnValues) {
        assertEquals(expectedColumnValues.length, result.getRowMetadata().getColumnCount() - 1);

        Map<Integer, SqlRow> rows = new HashMap<>();
        for (SqlRow row : result) {
            int key = row.getObject(0);

            assertTrue(expectedKeys.contains(key));
            assertNull(rows.put(key, row));

            for (int i = 0; i < expectedColumnValues.length; i++) {
                ExpectedColumnValues columnValues = expectedColumnValues[i];
                assertEquals(columnValues.valueFor(key), row.getObject(i + 1));
            }
        }
        assertEquals(expectedKeys.size(), rows.size());
    }

    protected void assertQueryThrows(SqlService sql, String query, String message, Object... args) {
        SqlException exception = assertThrows(SqlException.class, () -> query(sql, query, args).forEach(r -> {
            // do nothing, just drain all the rows
        }));
        assertTrue(exception.getMessage(), exception.getMessage().toLowerCase().contains(message.toLowerCase()));
    }

}<|MERGE_RESOLUTION|>--- conflicted
+++ resolved
@@ -35,6 +35,7 @@
 import com.hazelcast.sql.impl.calcite.opt.physical.visitor.RexToExpressionVisitor;
 import com.hazelcast.sql.impl.calcite.parse.QueryParseResult;
 import com.hazelcast.sql.impl.calcite.schema.HazelcastSchema;
+import com.hazelcast.sql.impl.calcite.schema.HazelcastSchemaUtils;
 import com.hazelcast.sql.impl.calcite.schema.HazelcastTable;
 import com.hazelcast.sql.impl.calcite.schema.HazelcastTableStatistic;
 import com.hazelcast.sql.impl.calcite.validate.types.HazelcastTypeFactory;
@@ -1042,13 +1043,16 @@
             fields.add(new TableField(entry.getKey(), entry.getValue(), false));
         }
 
-<<<<<<< HEAD
-        PartitionedMapTable table =
-                new PartitionedMapTable("t", fields, new ConstantTableStatistics(100), null,
-                        null, emptyList(), false);
-=======
-        PartitionedMapTable table = new PartitionedMapTable("", "t", "t", fields, new ConstantTableStatistics(100), null, null);
->>>>>>> 600cd78e
+        PartitionedMapTable table = new PartitionedMapTable(
+            QueryUtils.SCHEMA_NAME_PARTITIONED,
+            "t",
+            "t",
+            fields,
+            new ConstantTableStatistics(100),
+            null,
+            null,
+            emptyList(),
+            false);
 
         HazelcastTable hazelcastTable = new HazelcastTable(table, new HazelcastTableStatistic(100));
         return OptimizerContext.create(new HazelcastSchema(singletonMap("t", hazelcastTable)),
