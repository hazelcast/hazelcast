--- conflicted
+++ resolved
@@ -760,11 +760,9 @@
     |
         <TYPES> { target = ShowStatementTarget.TYPES; }
     |
-<<<<<<< HEAD
         <DATA> <LINKS> { target = ShowStatementTarget.DATALINKS; }
-=======
+    |
         <RESOURCES> <FOR> { dataLinkName = CompoundIdentifier(); target = ShowStatementTarget.RESOURCES; }
->>>>>>> aa7c8b91
     )
     {
         return new SqlShowStatement(getPos(), target, dataLinkName);
