--- conflicted
+++ resolved
@@ -99,10 +99,7 @@
         <OPTIONS>
         sqlOptions = SqlOptions()
     ]
-<<<<<<< HEAD
-=======
-
->>>>>>> 42bff1df
+
     {
         return new SqlCreateDataLink(
             startPos.plus(getPos()),
