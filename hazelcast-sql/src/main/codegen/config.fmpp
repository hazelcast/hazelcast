# Copyright (c) 2008-2021, Hazelcast, Inc. All Rights Reserved.
#
# Licensed under the Apache License, Version 2.0 (the "License");
# you may not use this file except in compliance with the License.
# You may obtain a copy of the License at
#
# http://www.apache.org/licenses/LICENSE-2.0
#
# Unless required by applicable law or agreed to in writing, software
# distributed under the License is distributed on an "AS IS" BASIS,
# WITHOUT WARRANTIES OR CONDITIONS OF ANY KIND, either express or implied.
# See the License for the specific language governing permissions and
# limitations under the License.

data: {
  parser: {
    # Generated parser implementation package and class name.
    package: "com.hazelcast.jet.sql.impl.calcite.parser",
    class: "HazelcastSqlParser",

    # List of additional classes and packages to import.
    # Example: "org.apache.calcite.sql.*", "java.util.List".
    imports: [
      "com.hazelcast.jet.sql.impl.parse.ParserResource"
      "com.hazelcast.jet.sql.impl.parse.SqlAlterJob"
<<<<<<< HEAD
      "com.hazelcast.jet.sql.impl.parse.SqlCreateMapping"
      "com.hazelcast.jet.sql.impl.parse.SqlCreateIndex"
=======
>>>>>>> c84781a1
      "com.hazelcast.jet.sql.impl.parse.SqlCreateJob"
      "com.hazelcast.jet.sql.impl.parse.SqlCreateMapping"
      "com.hazelcast.jet.sql.impl.parse.SqlCreateSnapshot"
      "com.hazelcast.jet.sql.impl.parse.SqlDataType"
<<<<<<< HEAD
      "com.hazelcast.jet.sql.impl.parse.SqlDropMapping"
      "com.hazelcast.jet.sql.impl.parse.SqlDropIndex"
=======
>>>>>>> c84781a1
      "com.hazelcast.jet.sql.impl.parse.SqlDropJob"
      "com.hazelcast.jet.sql.impl.parse.SqlDropMapping"
      "com.hazelcast.jet.sql.impl.parse.SqlDropSnapshot"
      "com.hazelcast.jet.sql.impl.parse.SqlExplainStatement"
      "com.hazelcast.jet.sql.impl.parse.SqlExtendedInsert"
      "com.hazelcast.jet.sql.impl.parse.SqlMappingColumn"
      "com.hazelcast.jet.sql.impl.parse.SqlOption"
      "com.hazelcast.jet.sql.impl.parse.SqlShowStatement"
      "com.hazelcast.jet.sql.impl.parse.SqlShowStatement.ShowStatementTarget"
      "com.hazelcast.sql.impl.QueryException"
      "com.hazelcast.sql.impl.type.QueryDataType"
      "org.apache.calcite.sql.SqlCreate"
      "org.apache.calcite.sql.SqlDrop"
    ]

    # List of new keywords. Example: "DATABASES", "TABLES". If the keyword is
    # not a reserved keyword, add it to the 'nonReservedKeywords' section.
    keywords: [
      "IF"
      "INDEX"
      "JOB"
      "JOBS"
      "MAPPING"
      "MAPPINGS"
      "RESUME"
      "SINK"
      "SNAPSHOT"
      "SUSPEND"
    ]

    # List of keywords from "keywords" section that are not reserved.
    nonReservedKeywords: [
      "A"
      "ABSENT"
      "ABSOLUTE"
      "ACTION"
      "ADA"
      "ADD"
      "ADMIN"
      "AFTER"
      "ALWAYS"
      "APPLY"
      "ARRAY_AGG"
      "ARRAY_CONCAT_AGG"
      "ASC"
      "ASSERTION"
      "ASSIGNMENT"
      "ATTRIBUTE"
      "ATTRIBUTES"
      "BEFORE"
      "BERNOULLI"
      "BREADTH"
      "C"
      "CASCADE"
      "CATALOG"
      "CATALOG_NAME"
      "CENTURY"
      "CHAIN"
      "CHARACTERISTICS"
      "CHARACTERS"
      "CHARACTER_SET_CATALOG"
      "CHARACTER_SET_NAME"
      "CHARACTER_SET_SCHEMA"
      "CLASS_ORIGIN"
      "COBOL"
      "COLLATION"
      "COLLATION_CATALOG"
      "COLLATION_NAME"
      "COLLATION_SCHEMA"
      "COLUMN_NAME"
      "COMMAND_FUNCTION"
      "COMMAND_FUNCTION_CODE"
      "COMMITTED"
      "CONDITIONAL"
      "CONDITION_NUMBER"
      "CONNECTION"
      "CONNECTION_NAME"
      "CONSTRAINT_CATALOG"
      "CONSTRAINT_NAME"
      "CONSTRAINTS"
      "CONSTRAINT_SCHEMA"
      "CONSTRUCTOR"
      "CONTINUE"
      "CURSOR_NAME"
      "DATA"
      "DATABASE"
      "DATETIME_INTERVAL_CODE"
      "DATETIME_INTERVAL_PRECISION"
      "DAYS"
      "DECADE"
      "DEFAULTS"
      "DEFERRABLE"
      "DEFERRED"
      "DEFINED"
      "DEFINER"
      "DEGREE"
      "DEPTH"
      "DERIVED"
      "DESC"
      "DESCRIPTION"
      "DESCRIPTOR"
      "DIAGNOSTICS"
      "DISPATCH"
      "DOMAIN"
      "DOW"
      "DOY"
      "DOT_FORMAT"
      "DYNAMIC_FUNCTION"
      "DYNAMIC_FUNCTION_CODE"
      "ENCODING"
      "EPOCH"
      "ERROR"
      "EXCEPTION"
      "EXCLUDE"
      "EXCLUDING"
      "FINAL"
      "FIRST"
      "FOLLOWING"
      "FORMAT"
      "FORTRAN"
      "FOUND"
      "FRAC_SECOND"
      "G"
      "GENERAL"
      "GENERATED"
      "GEOMETRY"
      "GO"
      "GOTO"
      "GRANTED"
      "GROUP_CONCAT"
      "HIERARCHY"
      "HOP"
      "HOURS"
      "IGNORE"
      "ILIKE"
      "IMMEDIATE"
      "IMMEDIATELY"
      "IMPLEMENTATION"
      "INCLUDE"
      "INCLUDING"
      "INCREMENT"
      "INITIALLY"
      "INPUT"
      "INSTANCE"
      "INSTANTIABLE"
      "INVOKER"
      "ISODOW"
      "ISOLATION"
      "ISOYEAR"
      "JAVA"
      "JSON"
      "K"
      "KEY"
      "KEY_MEMBER"
      "KEY_TYPE"
      "LABEL"
      "LAST"
      "LENGTH"
      "LEVEL"
      "LIBRARY"
      "LOCATOR"
      "M"
      "MAP"
      "MATCHED"
      "MAXVALUE"
      "MESSAGE_LENGTH"
      "MESSAGE_OCTET_LENGTH"
      "MESSAGE_TEXT"
      "MICROSECOND"
      "MILLENNIUM"
      "MILLISECOND"
      "MINUTES"
      "MINVALUE"
      "MONTHS"
      "MORE_"
      "MUMPS"
      "NAME"
      "NAMES"
      "NANOSECOND"
      "NESTING"
      "NORMALIZED"
      "NULLABLE"
      "NULLS"
      "NUMBER"
      "OBJECT"
      "OCTETS"
      "OPTION"
      "OPTIONS"
      "ORDERING"
      "ORDINALITY"
      "OTHERS"
      "OUTPUT"
      "OVERRIDING"
      "PAD"
      "PARAMETER_MODE"
      "PARAMETER_NAME"
      "PARAMETER_ORDINAL_POSITION"
      "PARAMETER_SPECIFIC_CATALOG"
      "PARAMETER_SPECIFIC_NAME"
      "PARAMETER_SPECIFIC_SCHEMA"
      "PARTIAL"
      "PASCAL"
      "PASSING"
      "PASSTHROUGH"
      "PAST"
      "PATH"
      "PIVOT"
      "PLACING"
      "PLAN"
      "PLI"
      "PRECEDING"
      "PRESERVE"
      "PRIOR"
      "PRIVILEGES"
      "PUBLIC"
      "QUARTER"
      "READ"
      "RELATIVE"
      "REPEATABLE"
      "REPLACE"
      "RESPECT"
      "RESTART"
      "RESTRICT"
      "RETURNED_CARDINALITY"
      "RETURNED_LENGTH"
      "RETURNED_OCTET_LENGTH"
      "RETURNED_SQLSTATE"
      "RETURNING"
      "RLIKE"
      "ROLE"
      "ROUTINE"
      "ROUTINE_CATALOG"
      "ROUTINE_NAME"
      "ROUTINE_SCHEMA"
      "ROW_COUNT"
      "SCALAR"
      "SCALE"
      "SCHEMA"
      "SCHEMA_NAME"
      "SCOPE_CATALOGS"
      "SCOPE_NAME"
      "SCOPE_SCHEMA"
      "SECONDS"
      "SECTION"
      "SECURITY"
      "SELF"
      "SEPARATOR"
      "SEQUENCE"
      "SERIALIZABLE"
      "SERVER"
      "SERVER_NAME"
      "SESSION"
      "SETS"
      "SIMPLE"
      "SIZE"
      "SOURCE"
      "SPACE"
      "SPECIFIC_NAME"
      "SQL_BIGINT"
      "SQL_BINARY"
      "SQL_BIT"
      "SQL_BLOB"
      "SQL_BOOLEAN"
      "SQL_CHAR"
      "SQL_CLOB"
      "SQL_DATE"
      "SQL_DECIMAL"
      "SQL_DOUBLE"
      "SQL_FLOAT"
      "SQL_INTEGER"
      "SQL_INTERVAL_DAY"
      "SQL_INTERVAL_DAY_TO_HOUR"
      "SQL_INTERVAL_DAY_TO_MINUTE"
      "SQL_INTERVAL_DAY_TO_SECOND"
      "SQL_INTERVAL_HOUR"
      "SQL_INTERVAL_HOUR_TO_MINUTE"
      "SQL_INTERVAL_HOUR_TO_SECOND"
      "SQL_INTERVAL_MINUTE"
      "SQL_INTERVAL_MINUTE_TO_SECOND"
      "SQL_INTERVAL_MONTH"
      "SQL_INTERVAL_SECOND"
      "SQL_INTERVAL_YEAR"
      "SQL_INTERVAL_YEAR_TO_MONTH"
      "SQL_LONGVARBINARY"
      "SQL_LONGVARCHAR"
      "SQL_LONGVARNCHAR"
      "SQL_NCHAR"
      "SQL_NCLOB"
      "SQL_NUMERIC"
      "SQL_NVARCHAR"
      "SQL_REAL"
      "SQL_SMALLINT"
      "SQL_TIME"
      "SQL_TIMESTAMP"
      "SQL_TINYINT"
      "SQL_TSI_DAY"
      "SQL_TSI_FRAC_SECOND"
      "SQL_TSI_HOUR"
      "SQL_TSI_MICROSECOND"
      "SQL_TSI_MINUTE"
      "SQL_TSI_MONTH"
      "SQL_TSI_QUARTER"
      "SQL_TSI_SECOND"
      "SQL_TSI_WEEK"
      "SQL_TSI_YEAR"
      "SQL_VARBINARY"
      "SQL_VARCHAR"
      "STATE"
      "STATEMENT"
      "STRING_AGG"
      "STRUCTURE"
      "STYLE"
      "SUBCLASS_ORIGIN"
      "SUBSTITUTE"
      "TABLE_NAME"
      "TEMPORARY"
      "TIES"
      "TIMESTAMPADD"
      "TIMESTAMPDIFF"
      "TOP_LEVEL_COUNT"
      "TRANSACTION"
      "TRANSACTIONS_ACTIVE"
      "TRANSACTIONS_COMMITTED"
      "TRANSACTIONS_ROLLED_BACK"
      "TRANSFORM"
      "TRANSFORMS"
      "TRIGGER_CATALOG"
      "TRIGGER_NAME"
      "TRIGGER_SCHEMA"
      "TUMBLE"
      "TYPE"
      "UNBOUNDED"
      "UNCOMMITTED"
      "UNCONDITIONAL"
      "UNDER"
      "UNPIVOT"
      "UNNAMED"
      "USAGE"
      "USER_DEFINED_TYPE_CATALOG"
      "USER_DEFINED_TYPE_CODE"
      "USER_DEFINED_TYPE_NAME"
      "USER_DEFINED_TYPE_SCHEMA"
      "UTF16"
      "UTF32"
      "UTF8"
      "VERSION"
      "VIEW"
      "WEEK"
      "WORK"
      "WRAPPER"
      "WRITE"
      "XML"
      "YEARS"
      "ZONE"

      # added by Hazelcast
      "EXTERNAL"
      "JOB"
      "JOBS"
      "MAPPING"
      "MAPPINGS"
      "RESUME"
      "SINK"
      "SNAPSHOT"
      "SUSPEND"
    ]

    # List of non-reserved keywords to add;
    # items in this list become non-reserved.
    nonReservedKeywordsToAdd: [
    ]

    # List of non-reserved keywords to remove;
    # items in this list become reserved.
    nonReservedKeywordsToRemove: [
    ]

    # List of additional join types. Each is a method with no arguments.
    # Example: "LeftSemiJoin".
    joinTypes: [
    ]

    # List of methods for parsing custom SQL statements.
    # Return type of method implementation should be 'SqlNode'.
    # Example: "SqlShowDatabases()", "SqlShowTables()".
    statementParserMethods: [
      "SqlAlterJob()"
      "SqlExplainStatement()"
      "SqlExtendedInsert()"
      "SqlShowStatement()"
    ]

    # List of methods for parsing custom literals.
    # Return type of method implementation should be "SqlNode".
    # Example: ParseJsonLiteral().
    literalParserMethods: [
    ]

    # List of methods for parsing custom data types.
    # Return type of method implementation should be "SqlTypeNameSpec".
    # Example: SqlParseTimeStampZ().
    dataTypeParserMethods: [
      "HazelcastDateTimeTypeName()"
    ]

    # List of methods for parsing builtin function calls.
    # Return type of method implementation should be "SqlNode".
    # Example: "DateFunctionCall()".
    builtinFunctionCallMethods: [
    ]

    # List of methods for parsing extensions to "ALTER <scope>" calls.
    # Each must accept arguments "(SqlParserPos pos, String scope)".
    # Example: "SqlAlterTable".
    alterStatementParserMethods: [
    ]

    # List of methods for parsing extensions to "CREATE [OR REPLACE]" calls.
    # Each must accept arguments "(SqlParserPos pos, boolean replace)".
    # Example: "SqlCreateForeignSchema".
    createStatementParserMethods: [
      "SqlCreateMapping"
      "SqlCreateIndex"
      "SqlCreateJob"
      "SqlCreateSnapshot"
    ]

    # List of methods for parsing extensions to "DROP" calls.
    # Each must accept arguments "(SqlParserPos pos)".
    # Example: "SqlDropSchema".
    dropStatementParserMethods: [
      "SqlDropMapping"
      "SqlDropIndex"
      "SqlDropJob"
      "SqlDropSnapshot"
    ]

    # Binary operators tokens.
    # Example: "< INFIX_CAST: \"::\" >".
    binaryOperatorsTokens: [
    ]

    # Binary operators initialization.
    # Example: "InfixCast".
    extraBinaryExpressions: [
    ]

    # List of files in @includes directory that have parser method
    # implementations for parsing custom SQL statements, literals or types
    # given as part of "statementParserMethods", "literalParserMethods" or
    # "dataTypeParserMethods".
    # Example: "parserImpls.ftl".
    implementationFiles: [
      "parserImpls.ftl"
    ]

    includePosixOperators: false
    includeCompoundIdentifier: true
    includeBraces: true
    includeAdditionalDeclarations: false
  }
}

freemarkerLinks: {
  includes: includes/
}<|MERGE_RESOLUTION|>--- conflicted
+++ resolved
@@ -23,20 +23,14 @@
     imports: [
       "com.hazelcast.jet.sql.impl.parse.ParserResource"
       "com.hazelcast.jet.sql.impl.parse.SqlAlterJob"
-<<<<<<< HEAD
       "com.hazelcast.jet.sql.impl.parse.SqlCreateMapping"
       "com.hazelcast.jet.sql.impl.parse.SqlCreateIndex"
-=======
->>>>>>> c84781a1
       "com.hazelcast.jet.sql.impl.parse.SqlCreateJob"
       "com.hazelcast.jet.sql.impl.parse.SqlCreateMapping"
       "com.hazelcast.jet.sql.impl.parse.SqlCreateSnapshot"
       "com.hazelcast.jet.sql.impl.parse.SqlDataType"
-<<<<<<< HEAD
       "com.hazelcast.jet.sql.impl.parse.SqlDropMapping"
       "com.hazelcast.jet.sql.impl.parse.SqlDropIndex"
-=======
->>>>>>> c84781a1
       "com.hazelcast.jet.sql.impl.parse.SqlDropJob"
       "com.hazelcast.jet.sql.impl.parse.SqlDropMapping"
       "com.hazelcast.jet.sql.impl.parse.SqlDropSnapshot"
