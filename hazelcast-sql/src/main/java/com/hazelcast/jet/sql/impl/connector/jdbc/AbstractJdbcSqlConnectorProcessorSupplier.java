--- conflicted
+++ resolved
@@ -41,22 +41,14 @@
     }
 
     public void init(@Nonnull Context context) throws Exception {
-<<<<<<< HEAD
-        dataLink = context.dataLinkService().getDataLink(dataLinkRef, JdbcDataLink.class);
-=======
         dataLink = context.dataLinkService().getAndRetainDataLink(dataLinkName, JdbcDataLink.class);
->>>>>>> 83371a64
         dataSource = new DataSourceFromConnectionSupplier(dataLink::getConnection);
     }
 
     @Override
     public void close(@Nullable Throwable error) throws Exception {
-<<<<<<< HEAD
-        dataLink.close();
-=======
         if (dataLink != null) {
             dataLink.release();
         }
->>>>>>> 83371a64
     }
 }