--- conflicted
+++ resolved
@@ -238,22 +238,14 @@
         if (predicate != null && !Boolean.TRUE.equals(evaluate(predicate, row, context))) {
             return null;
         }
-<<<<<<< HEAD
-        return projection(projection, context, row);
-=======
         return projection(projections, context, row);
->>>>>>> cd3eea7d
     }
 
     private static JetSqlRow projection(
             @Nonnull List<Expression<?>> projections,
             @Nonnull ExpressionEvalContext context,
-<<<<<<< HEAD
-            @Nonnull Row row) {
-=======
             @Nonnull Row row
     ) {
->>>>>>> cd3eea7d
         Object[] result = new Object[projections.size()];
         for (int i = 0; i < projections.size(); i++) {
             result[i] = evaluate(projections.get(i), row, context);
