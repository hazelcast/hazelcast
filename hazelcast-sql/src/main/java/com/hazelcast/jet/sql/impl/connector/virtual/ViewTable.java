--- conflicted
+++ resolved
@@ -76,13 +76,4 @@
     public String getViewQuery() {
         return view.query();
     }
-<<<<<<< HEAD
-
-    @Override
-    public boolean isStream() {
-        initFields();
-        return isStream;
-    }
-=======
->>>>>>> 88fcb5e5
 }