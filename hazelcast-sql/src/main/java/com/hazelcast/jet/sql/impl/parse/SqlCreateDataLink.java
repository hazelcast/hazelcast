/*
 * Copyright 2023 Hazelcast Inc.
 *
 * Licensed under the Hazelcast Community License (the "License");
 * you may not use this file except in compliance with the License.
 * You may obtain a copy of the License at
 *
 * http://hazelcast.com/hazelcast-community-license
 *
 * Unless required by applicable law or agreed to in writing, software
 * distributed under the License is distributed on an "AS IS" BASIS,
 * WITHOUT WARRANTIES OF ANY KIND, either express or implied.
 * See the License for the specific language governing permissions and
 * limitations under the License.
 */

package com.hazelcast.jet.sql.impl.parse;

import com.google.common.collect.ImmutableList;
import com.hazelcast.jet.sql.impl.validate.ValidationUtil;
import com.hazelcast.jet.sql.impl.validate.operators.special.HazelcastCreateDataLinkOperator;
import com.hazelcast.sql.impl.schema.datalink.DataLinkCatalogEntry;
import org.apache.calcite.sql.SqlCreate;
import org.apache.calcite.sql.SqlIdentifier;
import org.apache.calcite.sql.SqlLiteral;
import org.apache.calcite.sql.SqlNode;
import org.apache.calcite.sql.SqlNodeList;
import org.apache.calcite.sql.SqlOperator;
import org.apache.calcite.sql.SqlWriter;
import org.apache.calcite.sql.parser.SqlParserPos;
import org.apache.calcite.sql.pretty.SqlPrettyWriter;
import org.apache.calcite.sql.validate.SqlValidator;
import org.apache.calcite.sql.validate.SqlValidatorScope;

import javax.annotation.Nonnull;
import java.util.LinkedHashMap;
import java.util.List;
import java.util.Map;

import static com.hazelcast.jet.sql.impl.parse.ParserResource.RESOURCE;
import static com.hazelcast.jet.sql.impl.parse.UnparseUtil.identifier;
import static com.hazelcast.jet.sql.impl.parse.UnparseUtil.nodeList;
import static com.hazelcast.jet.sql.impl.parse.UnparseUtil.unparseOptions;
import static com.hazelcast.sql.impl.QueryUtils.CATALOG;
import static com.hazelcast.sql.impl.QueryUtils.SCHEMA_NAME_PUBLIC;

/**
 * AST node representing a CREATE DATA LINK statement.
 *
 * @since 5.3
 */
public class SqlCreateDataLink extends SqlCreate {
    public static final SqlOperator CREATE_DATA_LINK = new HazelcastCreateDataLinkOperator();

    private final SqlIdentifier name;
    private final SqlIdentifier type;
    private final boolean shared;
    private final SqlNodeList options;

    public SqlCreateDataLink(
            SqlParserPos pos,
            boolean replace,
            boolean ifNotExists,
            @Nonnull SqlIdentifier name,
            @Nonnull SqlIdentifier type,
            @Nonnull boolean shared,
            @Nonnull SqlNodeList options) {
        super(CREATE_DATA_LINK, pos, replace, ifNotExists);
        this.name = name;
        this.type = type;
        this.shared = shared;
        this.options = options;
    }

    public String nameWithoutSchema() {
        return name.names.get(name.names.size() - 1);
    }

    public String type() {
        return type.toString();
    }

    public boolean shared() {
        return shared;
    }

    public Map<String, String> options() {
        return options.getList().stream()
                .map(node -> (SqlOption) node)
                .collect(
                        LinkedHashMap::new,
                        (map, option) -> map.putIfAbsent(option.keyString(), option.valueString()),
                        Map::putAll
                );
    }

    @Override
    public List<SqlNode> getOperandList() {
        return ImmutableList.of(name, type, options);
    }

    @Override
    public SqlOperator getOperator() {
        return CREATE_DATA_LINK;
    }

    @Override
    public void unparse(SqlWriter writer, int leftPrec, int rightPrec) {
        if (getReplace()) {
            writer.keyword("CREATE OR REPLACE");
        } else {
            writer.keyword("CREATE");
        }
        writer.keyword("DATA LINK");

        if (ifNotExists) {
            writer.keyword("IF NOT EXISTS");
        }

        name.unparse(writer, leftPrec, rightPrec);

        writer.newlineAndIndent();
        writer.keyword("TYPE");
        type.unparse(writer, leftPrec, rightPrec);

<<<<<<< HEAD
        unparseOptions(writer, options);
    }

    @Nonnull
    public static String unparse(@Nonnull DataLinkCatalogEntry dataLink) {
        SqlPrettyWriter writer = new SqlPrettyWriter(SqlPrettyWriter.config());

        SqlCreateDataLink d = new SqlCreateDataLink(
                SqlParserPos.ZERO, true, false,
                identifier(CATALOG, SCHEMA_NAME_PUBLIC, dataLink.name()),
                identifier(dataLink.type()),
                nodeList(dataLink.options().entrySet(), o -> new SqlOption(
                        SqlLiteral.createCharString(o.getKey(), SqlParserPos.ZERO),
                        SqlLiteral.createCharString(o.getValue(), SqlParserPos.ZERO),
                        SqlParserPos.ZERO
                )));

        d.unparse(writer, 0, 0);
        return writer.toString();
=======
        writer.newlineAndIndent();
        if (!shared) {
            writer.keyword("NOT");
        }
        writer.keyword("SHARED");

        if (options.size() > 0) {
            writer.newlineAndIndent();
            writer.keyword("OPTIONS");
            SqlWriter.Frame withFrame = writer.startList("(", ")");
            for (SqlNode property : options) {
                printIndent(writer);
                property.unparse(writer, leftPrec, rightPrec);
            }
            writer.newlineAndIndent();
            writer.endList(withFrame);
        }
>>>>>>> e3aba2ed
    }

    @Override
    public void validate(SqlValidator validator, SqlValidatorScope scope) {
        if (getReplace() && ifNotExists) {
            throw validator.newValidationError(this, RESOURCE.orReplaceWithIfNotExistsNotSupported());
        }

        if (!ValidationUtil.isCatalogObjectNameValid(name)) {
            throw validator.newValidationError(this, RESOURCE.dataLinkIncorrectSchemaCreate());
        }
    }
}<|MERGE_RESOLUTION|>--- conflicted
+++ resolved
@@ -123,7 +123,12 @@
         writer.keyword("TYPE");
         type.unparse(writer, leftPrec, rightPrec);
 
-<<<<<<< HEAD
+        writer.newlineAndIndent();
+        if (!shared) {
+            writer.keyword("NOT");
+        }
+        writer.keyword("SHARED");
+
         unparseOptions(writer, options);
     }
 
@@ -143,25 +148,6 @@
 
         d.unparse(writer, 0, 0);
         return writer.toString();
-=======
-        writer.newlineAndIndent();
-        if (!shared) {
-            writer.keyword("NOT");
-        }
-        writer.keyword("SHARED");
-
-        if (options.size() > 0) {
-            writer.newlineAndIndent();
-            writer.keyword("OPTIONS");
-            SqlWriter.Frame withFrame = writer.startList("(", ")");
-            for (SqlNode property : options) {
-                printIndent(writer);
-                property.unparse(writer, leftPrec, rightPrec);
-            }
-            writer.newlineAndIndent();
-            writer.endList(withFrame);
-        }
->>>>>>> e3aba2ed
     }
 
     @Override
