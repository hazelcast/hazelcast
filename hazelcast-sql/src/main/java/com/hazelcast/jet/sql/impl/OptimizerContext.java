/*
 * Copyright 2023 Hazelcast Inc.
 *
 * Licensed under the Hazelcast Community License (the "License");
 * you may not use this file except in compliance with the License.
 * You may obtain a copy of the License at
 *
 * http://hazelcast.com/hazelcast-community-license
 *
 * Unless required by applicable law or agreed to in writing, software
 * distributed under the License is distributed on an "AS IS" BASIS,
 * WITHOUT WARRANTIES OF ANY KIND, either express or implied.
 * See the License for the specific language governing permissions and
 * limitations under the License.
 */

package com.hazelcast.jet.sql.impl;

import com.google.common.collect.ImmutableList;
import com.hazelcast.jet.sql.impl.opt.cost.CostFactory;
import com.hazelcast.jet.sql.impl.opt.metadata.HazelcastRelMdBoundedness;
import com.hazelcast.jet.sql.impl.opt.metadata.HazelcastRelMdPrunability;
import com.hazelcast.jet.sql.impl.opt.metadata.HazelcastRelMdRowCount;
import com.hazelcast.jet.sql.impl.opt.metadata.HazelcastRelMdWatermarkedFields;
import com.hazelcast.jet.sql.impl.parse.QueryConvertResult;
import com.hazelcast.jet.sql.impl.parse.QueryConverter;
import com.hazelcast.jet.sql.impl.parse.QueryParseResult;
import com.hazelcast.jet.sql.impl.parse.QueryParser;
import com.hazelcast.jet.sql.impl.schema.HazelcastCalciteCatalogReader;
import com.hazelcast.jet.sql.impl.schema.HazelcastSchema;
import com.hazelcast.jet.sql.impl.schema.HazelcastSchemaUtils;
import com.hazelcast.jet.sql.impl.validate.HazelcastSqlValidator;
import com.hazelcast.jet.sql.impl.validate.types.HazelcastTypeFactory;
import com.hazelcast.logging.ILogger;
import com.hazelcast.sql.impl.QueryParameterMetadata;
import com.hazelcast.sql.impl.optimizer.PlanObjectKey;
import com.hazelcast.sql.impl.schema.IMapResolver;
import com.hazelcast.sql.impl.schema.SqlCatalog;
import com.hazelcast.sql.impl.security.SqlSecurityContext;
import org.apache.calcite.config.CalciteConnectionConfig;
import org.apache.calcite.jdbc.HazelcastRootCalciteSchema;
import org.apache.calcite.plan.Contexts;
import org.apache.calcite.plan.ConventionTraitDef;
import org.apache.calcite.plan.HazelcastRelOptCluster;
import org.apache.calcite.plan.RelTraitSet;
import org.apache.calcite.plan.hep.HepProgram;
import org.apache.calcite.plan.volcano.VolcanoPlanner;
import org.apache.calcite.prepare.Prepare;
import org.apache.calcite.rel.RelCollationTraitDef;
import org.apache.calcite.rel.RelNode;
import org.apache.calcite.rel.metadata.ChainedRelMetadataProvider;
import org.apache.calcite.rel.metadata.DefaultRelMetadataProvider;
import org.apache.calcite.rel.metadata.JaninoRelMetadataProvider;
import org.apache.calcite.rel.metadata.RelMetadataProvider;
import org.apache.calcite.sql.SqlNode;
import org.apache.calcite.tools.RuleSet;

import java.io.PrintWriter;
import java.io.StringWriter;
import java.util.ArrayDeque;
import java.util.Deque;
import java.util.HashSet;
import java.util.List;
import java.util.Set;

/**
 * Optimizer context which holds the whole environment for the given optimization session.
 * Should not be re-used between optimization sessions.
 */
@SuppressWarnings({"checkstyle:ClassDataAbstractionCoupling", "checkstyle:ClassFanOutComplexity"})
public final class OptimizerContext {

    private static final ThreadLocal<OptimizerContext> THREAD_CONTEXT = new ThreadLocal<>();

    private static final RelMetadataProvider METADATA_PROVIDER = ChainedRelMetadataProvider.of(ImmutableList.of(
            HazelcastRelMdRowCount.SOURCE,
            HazelcastRelMdBoundedness.SOURCE,
            HazelcastRelMdWatermarkedFields.SOURCE,
            HazelcastRelMdPrunability.SOURCE,
            DefaultRelMetadataProvider.INSTANCE
    ));

    private static final CalciteConnectionConfig CONNECTION_CONFIG = CalciteConfiguration.DEFAULT.toConnectionConfig();

    private final HazelcastRelOptCluster cluster;
    private final QueryParser parser;
    private final QueryConverter converter;
    private final QueryPlanner planner;
    private final Set<PlanObjectKey> usedViews = new HashSet<>();
    private final Deque<String> viewExpansionStack = new ArrayDeque<>();

    private OptimizerContext(
            HazelcastRelOptCluster cluster,
            QueryParser parser,
            QueryConverter converter,
            QueryPlanner planner
    ) {
        this.cluster = cluster;
        this.parser = parser;
        this.converter = converter;
        this.planner = planner;
    }

    /**
     * Create the optimization context.
     *
     * @param searchPaths Search paths to support "current schema" feature.
     * @return Context.
     */
    public static OptimizerContext create(
            SqlCatalog schema,
            List<List<String>> searchPaths,
            List<Object> arguments,
            IMapResolver iMapResolver,
            HepProgram subqueryRewriterProgram,
            SqlSecurityContext securityContext
    ) {
        // Resolve tables.
        HazelcastSchema rootSchema = HazelcastSchemaUtils.createRootSchema(schema);

        return create(
                rootSchema,
                searchPaths,
                arguments,
                iMapResolver,
                subqueryRewriterProgram,
                securityContext);
    }

    public static OptimizerContext create(
            HazelcastSchema rootSchema,
            List<List<String>> schemaPaths,
            List<Object> arguments,
            IMapResolver iMapResolver,
<<<<<<< HEAD
            HepProgram subqueryRewriterProgram,
            SqlSecurityContext securityContext
=======
            SqlSecurityContext ssc,
            boolean cyclicUserTypesAreAllowed
>>>>>>> 8caf96d6
    ) {
        Prepare.CatalogReader catalogReader = createCatalogReader(rootSchema, schemaPaths);
        HazelcastSqlValidator validator = new HazelcastSqlValidator(catalogReader, arguments, iMapResolver, ssc);
        VolcanoPlanner volcanoPlanner = createPlanner();

        HazelcastRelOptCluster cluster = createCluster(volcanoPlanner, ssc);

        QueryParser parser = new QueryParser(validator);
        QueryConverter converter = new QueryConverter(validator, catalogReader, cluster, subqueryRewriterProgram);
        QueryPlanner planner = new QueryPlanner(volcanoPlanner);

        return new OptimizerContext(cluster, parser, converter, planner);
    }

    public static void setThreadContext(OptimizerContext context) {
        THREAD_CONTEXT.set(context);
    }

    public static OptimizerContext getThreadContext() {
        return THREAD_CONTEXT.get();
    }

    /**
     * Parse SQL statement.
     *
     * @param sql SQL string.
     * @return SQL tree.
     */
    public QueryParseResult parse(String sql) {
        return parser.parse(sql, cluster.getSecurityContext());
    }

    /**
     * Perform initial conversion of an SQL tree to a relational tree.
     *
     * @param node Query parse result.
     * @return Relational tree.
     */
    public QueryConvertResult convert(SqlNode node) {
        return converter.convert(node);
    }

    public RelNode convertView(SqlNode node) {
        return converter.convertView(node);
    }

    /**
     * Apply the given rules to the node.
     *
     * @param node     Node.
     * @param rules    Rules.
     * @param traitSet Required trait set.
     * @return Optimized node.
     */
    public RelNode optimize(RelNode node, RuleSet rules, RelTraitSet traitSet) {
        return planner.optimize(node, rules, traitSet);
    }

    public void setParameterMetadata(QueryParameterMetadata parameterMetadata) {
        cluster.setParameterMetadata(parameterMetadata);
    }

    public void setRequiresJob(boolean requiresJob) {
        cluster.setRequiresJob(requiresJob);
    }

    private static Prepare.CatalogReader createCatalogReader(HazelcastSchema rootSchema, List<List<String>> searchPaths) {
        assert searchPaths != null;

        return new HazelcastCalciteCatalogReader(
                new HazelcastRootCalciteSchema(rootSchema),
                searchPaths,
                HazelcastTypeFactory.INSTANCE,
                CONNECTION_CONFIG);
    }

    private static VolcanoPlanner createPlanner() {
        VolcanoPlanner planner = new VolcanoPlanner(
                CostFactory.INSTANCE,
                Contexts.of(CONNECTION_CONFIG)
        );

        planner.clearRelTraitDefs();
        planner.addRelTraitDef(ConventionTraitDef.INSTANCE);
        planner.addRelTraitDef(RelCollationTraitDef.INSTANCE);

        return planner;
    }

    private static HazelcastRelOptCluster createCluster(
            VolcanoPlanner planner,
            SqlSecurityContext securityContext) {
        HazelcastRelOptCluster cluster = HazelcastRelOptCluster.create(
                planner,
                HazelcastRexBuilder.INSTANCE,
                securityContext);

        // Wire up custom metadata providers.
        cluster.setMetadataProvider(JaninoRelMetadataProvider.of(METADATA_PROVIDER));

        return cluster;
    }

    public Deque<String> getViewExpansionStack() {
        return viewExpansionStack;
    }

    public Set<PlanObjectKey> getUsedViews() {
        return usedViews;
    }

    public SqlSecurityContext getSecurityContext() {
        return cluster.getSecurityContext();
    }

    public void dump(ILogger logger) {
        StringWriter sw = new StringWriter();
        final PrintWriter pw = new PrintWriter(sw);
        planner.dump(pw);
        pw.flush();
        logger.info(sw.toString());
    }
}<|MERGE_RESOLUTION|>--- conflicted
+++ resolved
@@ -132,13 +132,8 @@
             List<List<String>> schemaPaths,
             List<Object> arguments,
             IMapResolver iMapResolver,
-<<<<<<< HEAD
             HepProgram subqueryRewriterProgram,
-            SqlSecurityContext securityContext
-=======
-            SqlSecurityContext ssc,
-            boolean cyclicUserTypesAreAllowed
->>>>>>> 8caf96d6
+            SqlSecurityContext ssc
     ) {
         Prepare.CatalogReader catalogReader = createCatalogReader(rootSchema, schemaPaths);
         HazelcastSqlValidator validator = new HazelcastSqlValidator(catalogReader, arguments, iMapResolver, ssc);
