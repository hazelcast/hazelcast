--- conflicted
+++ resolved
@@ -68,12 +68,7 @@
 
         this.dbFieldNames = unmodifiableList(dbFieldNames);
         this.primaryKeyFieldNames = unmodifiableList(primaryKeyFieldNames);
-<<<<<<< HEAD
-        this.externalName = externalName;
-=======
-        this.sqlDialect = dialect;
         this.externalName = ctx.externalName();
->>>>>>> 64d68635
         this.externalNameList = Arrays.asList(externalName);
         this.dataConnectionName = ctx.dataConnection();
         this.batchLimit = batchLimit;
