/*
 * Copyright 2021 Hazelcast Inc.
 *
 * Licensed under the Hazelcast Community License (the "License");
 * you may not use this file except in compliance with the License.
 * You may obtain a copy of the License at
 *
 * http://hazelcast.com/hazelcast-community-license
 *
 * Unless required by applicable law or agreed to in writing, software
 * distributed under the License is distributed on an "AS IS" BASIS,
 * WITHOUT WARRANTIES OF ANY KIND, either express or implied.
 * See the License for the specific language governing permissions and
 * limitations under the License.
 */

package com.hazelcast.jet.sql.impl.opt.physical;

import com.hazelcast.function.FunctionEx;
import com.hazelcast.jet.core.SlidingWindowPolicy;
import com.hazelcast.jet.sql.impl.opt.OptUtils;
import com.hazelcast.jet.sql.impl.opt.logical.AggregateLogicalRel;
import com.hazelcast.jet.sql.impl.opt.logical.CalcLogicalRel;
import com.hazelcast.jet.sql.impl.opt.logical.SlidingWindowLogicalRel;
import com.hazelcast.jet.sql.impl.opt.metadata.HazelcastRelMetadataQuery;
import com.hazelcast.jet.sql.impl.opt.metadata.WatermarkedFields;
import com.hazelcast.sql.impl.QueryException;
import com.hazelcast.sql.impl.SqlErrorCode;
import com.hazelcast.sql.impl.expression.ExpressionEvalContext;
import org.apache.calcite.plan.RelOptRule;
import org.apache.calcite.plan.RelOptRuleCall;
import org.apache.calcite.plan.RelRule;
import org.apache.calcite.rel.RelNode;
import org.apache.calcite.rel.core.Aggregate.Group;
import org.apache.calcite.rel.core.Calc;
import org.apache.calcite.rel.type.RelDataType;
import org.apache.calcite.rex.RexInputRef;
import org.apache.calcite.rex.RexNode;
import org.apache.calcite.rex.RexProgram;
import org.immutables.value.Value;

import javax.annotation.Nullable;
import java.util.ArrayList;
import java.util.Collection;
import java.util.List;

import static com.hazelcast.jet.sql.impl.opt.Conventions.LOGICAL;
import static com.hazelcast.jet.sql.impl.opt.OptUtils.hasInputRef;

@Value.Enclosing
public final class AggregateSlidingWindowPhysicalRule extends AggregateAbstractPhysicalRule {

    @Value.Immutable
    public interface Config extends RelRule.Config {
        Config CONFIG_WITH_CALC = ImmutableAggregateSlidingWindowPhysicalRule.Config.builder()
                .description(AggregateSlidingWindowPhysicalRule.class.getSimpleName() + "-project")
                .operandSupplier(b0 -> b0
                        .operand(AggregateLogicalRel.class)
                        .trait(LOGICAL)
                        .predicate(OptUtils::isUnbounded)  // Input must be unbounded (streaming)
                        .inputs(b1 -> b1
                                .operand(CalcLogicalRel.class)
                                .inputs(b2 -> b2
                                        .operand(SlidingWindowLogicalRel.class).anyInputs())))
                .build();

        Config CONFIG_NO_CALC = ImmutableAggregateSlidingWindowPhysicalRule.Config.builder()
                .description(AggregateSlidingWindowPhysicalRule.class.getSimpleName() + "-no-project")
                .operandSupplier(b0 -> b0
                        .operand(AggregateLogicalRel.class)
                        .trait(LOGICAL)
                        .predicate(OptUtils::isUnbounded)
                        .inputs(b1 -> b1
                                .operand(SlidingWindowLogicalRel.class).anyInputs()))
                .build();

        @Override
        default RelOptRule toRule() {
            throw new UnsupportedOperationException();
        }
    }

    static final RelOptRule NO_CALC_INSTANCE = new AggregateSlidingWindowPhysicalRule(Config.CONFIG_NO_CALC, false);
    static final RelOptRule WITH_CALC_INSTANCE = new AggregateSlidingWindowPhysicalRule(Config.CONFIG_WITH_CALC, true);

    private final boolean hasCalc;

    private AggregateSlidingWindowPhysicalRule(Config config, boolean hasCalc) {
        super(config);
        this.hasCalc = hasCalc;
    }

    @Override
    public void onMatch(RelOptRuleCall call) {
        AggregateLogicalRel logicalAggregate = call.rel(0);
        assert logicalAggregate.getGroupType() == Group.SIMPLE;
        assert logicalAggregate.getGroupSets().size() == 1 &&
                (logicalAggregate.getGroupSet() == null
                        || logicalAggregate.getGroupSet().equals(logicalAggregate.getGroupSets().get(0)));

        List<RexNode> projections;
        RelDataType projectRowType;
        SlidingWindowLogicalRel windowRel;

        RexProgram program;
        if (hasCalc) {
            Calc calc = call.rel(1);
            program = calc.getProgram();
            projections = new ArrayList<>(program.expandList(program.getProjectList()));
            projectRowType = calc.getProgram().getOutputRowType();
            windowRel = call.rel(2);
        } else {
            windowRel = call.rel(1);
            // create an identity projection
            program = RexProgram.createIdentity(windowRel.getRowType());
            projectRowType = program.getOutputRowType();
            projections = new ArrayList<>(program.expandList(program.getProjectList()));
        }

        // Our input hierarchy is, for example:
        // -Aggregate(group=[$0], EXPR$1=[AVG($1)])
        // --Calc(rowType=[window_start, field1])
        // ---SlidingWindowRel(rowType=[field1, field2, timestamp, window_start, window_end])
        //
        // We need to preserve the column used to generate window bounds and remove the window
        // bounds from the projection to get input projection such as this:
        // -SlidingWindowAggregatePhysicalRel(group=[$0], EXPR$1=[AVG($1)])
        // --Calc(rowType=[timestamp, field1])
        //
        // The group=[$0] we pass to SlidingWindowAggregatePhysicalRel' superclass isn't correct,
        // but it works for us for now - the superclass uses it only to calculate the output type.
        // And the timestamp and the window bound have the same type.

        int timestampIndex = windowRel.orderingFieldIndex();
        int windowStartIndex = windowRel.windowStartIndex();
        int windowEndIndex = windowRel.windowEndIndex();

        // Replace references to either window bound to timestamp in projection
        List<Integer> windowStartIndexes = new ArrayList<>();
        List<Integer> windowEndIndexes = new ArrayList<>();
        for (int i = 0; i < projections.size(); i++) {
            RexNode projection = projections.get(i);
            // we don't support any transformation of the window bound using an expression, it must be a direct input reference.
            if (projection instanceof RexInputRef) {
                int index = ((RexInputRef) projection).getIndex();
                if (index == windowStartIndex || index == windowEndIndex) {
                    // todo [viliam] avoid multiple projections of the timestamp
                    projection = call.builder().getRexBuilder().makeInputRef(projection.getType(), timestampIndex);
                    projections.set(i, projection);
                    if (index == windowStartIndex) {
                        windowStartIndexes.add(i);
                    } else {
                        windowEndIndexes.add(i);
                    }
                }
            } else if (hasInputRef(projection, windowStartIndex, windowEndIndex)) {
                throw QueryException.error(SqlErrorCode.PARSING,
                        "In window aggregation, the window_start and window_end fields must be used" +
                                " directly, without any transformation"
                );
            }
        }

        RelNode input = windowRel.getInput();
        RelNode convertedInput = OptUtils.toPhysicalInput(input);
        Collection<RelNode> transformedInputs = OptUtils.extractPhysicalRelsFromSubset(convertedInput);

        for (RelNode transformedInput : transformedInputs) {
            // todo [viliam] change the name for window bound replaced with timestamps
            program = RexProgram.create(
                    convertedInput.getRowType(),
                    projections,
                    program.getCondition() != null ? program.expandLocalRef(program.getCondition()) : null,
                    projectRowType,
                    call.builder().getRexBuilder()
            );

            RelNode newCalc = new CalcPhysicalRel(
                    transformedInput.getCluster(),
                    transformedInput.getTraitSet(),
                    transformedInput,
                    program
            );

            RelNode transformedRel = transform(newCalc, logicalAggregate, windowStartIndexes, windowEndIndexes,
                    windowRel.windowPolicyProvider());
            if (transformedRel != null) {
                call.transformTo(transformedRel);
            }
        }
    }

    private RelNode transform(
            RelNode physicalInput,
            AggregateLogicalRel logicalAggregate,
            List<Integer> windowStartIndexes,
            List<Integer> windowEndIndexes,
            FunctionEx<ExpressionEvalContext, SlidingWindowPolicy> windowPolicyProvider
    ) {
        Integer watermarkedField = findWatermarkedField(logicalAggregate, physicalInput);
        if (watermarkedField == null) {
            return null;
        }

        RexNode timestampExpression = logicalAggregate.getCluster().getRexBuilder().makeInputRef(
                physicalInput, watermarkedField);

        return new SlidingWindowAggregatePhysicalRel(
                physicalInput.getCluster(),
                physicalInput.getTraitSet(),
                physicalInput,
                logicalAggregate.getGroupSet(),
                logicalAggregate.getGroupSets(),
                logicalAggregate.getAggCallList(),
                timestampExpression,
                windowPolicyProvider,
                logicalAggregate.containsDistinctCall() ? 1 : 2,
                windowStartIndexes,
                windowEndIndexes);
    }

    /**
     * Extract watermarked column index
     * (possibly) enforced by IMPOSE_ORDER.
     *
     * @return watermarked column index.
     */
    @Nullable
    private static Integer findWatermarkedField(
            AggregateLogicalRel logicalAggregate,
            RelNode input
    ) {
        // TODO: [viliam, sasha] besides watermark order, we can also use normal collation
        HazelcastRelMetadataQuery query = OptUtils.metadataQuery(input);
        WatermarkedFields watermarkedFields = query.extractWatermarkedFields(input);
        if (watermarkedFields == null) {
            return null;
        }
<<<<<<< HEAD
        Entry<Integer, RexInputRef> watermarkedField = watermarkedFields.findFirst(logicalAggregate.getGroupSet());
        return watermarkedField != null ? watermarkedField.getKey() : null;
=======
        return watermarkedFields.findFirst(logicalAggregate.getGroupSet());
>>>>>>> cf43d341
    }
}<|MERGE_RESOLUTION|>--- conflicted
+++ resolved
@@ -236,11 +236,6 @@
         if (watermarkedFields == null) {
             return null;
         }
-<<<<<<< HEAD
-        Entry<Integer, RexInputRef> watermarkedField = watermarkedFields.findFirst(logicalAggregate.getGroupSet());
-        return watermarkedField != null ? watermarkedField.getKey() : null;
-=======
         return watermarkedFields.findFirst(logicalAggregate.getGroupSet());
->>>>>>> cf43d341
     }
 }