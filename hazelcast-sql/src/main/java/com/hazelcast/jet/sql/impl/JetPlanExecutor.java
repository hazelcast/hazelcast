--- conflicted
+++ resolved
@@ -32,14 +32,10 @@
 import com.hazelcast.jet.sql.impl.JetPlan.DropMappingPlan;
 import com.hazelcast.jet.sql.impl.JetPlan.DropSnapshotPlan;
 import com.hazelcast.jet.sql.impl.JetPlan.IMapDeletePlan;
-<<<<<<< HEAD
+import com.hazelcast.jet.sql.impl.JetPlan.IMapSinkPlan;
 import com.hazelcast.jet.sql.impl.JetPlan.IMapUpdatePlan;
-=======
-import com.hazelcast.jet.sql.impl.JetPlan.IMapSinkPlan;
->>>>>>> 1b9155f3
 import com.hazelcast.jet.sql.impl.JetPlan.SelectPlan;
 import com.hazelcast.jet.sql.impl.JetPlan.ShowStatementPlan;
-import com.hazelcast.jet.sql.impl.connector.map.EntryUpdatingProcessor;
 import com.hazelcast.jet.sql.impl.parse.SqlShowStatement.ShowStatementTarget;
 import com.hazelcast.jet.sql.impl.schema.MappingCatalog;
 import com.hazelcast.map.impl.EntryRemovingProcessor;
@@ -239,46 +235,6 @@
         return SqlResultImpl.createUpdateCountResult(0);
     }
 
-<<<<<<< HEAD
-    SqlResult execute(IMapUpdatePlan plan, List<Object> arguments, long timeout) {
-        List<Object> args = prepareArguments(plan.parameterMetadata(), arguments);
-        String mapName = plan.mapName();
-        Expression<?> keyCondition = plan.keyCondition();
-        EntryUpdatingProcessor.Supplier updaterSupplier = plan.updaterSupplier();
-
-        Object key = keyCondition.eval(
-                EmptyRow.INSTANCE,
-                new SimpleExpressionEvalContext(args, Util.getSerializationService(hazelcastInstance))
-        );
-        CompletableFuture<Long> future = hazelcastInstance.getMap(mapName)
-                .submitToKey(key, updaterSupplier.get(arguments))
-                .toCompletableFuture();
-        try {
-            if (timeout > 0) {
-                future.get(timeout, TimeUnit.MILLISECONDS);
-            } else {
-                future.get();
-            }
-        } catch (TimeoutException e) {
-            future.cancel(true);
-            throw QueryException.error("Timeout occurred while updating an entry");
-        } catch (InterruptedException | ExecutionException e) {
-            throw QueryException.error(e.getMessage(), e);
-        }
-        return SqlResultImpl.createUpdateCountResult(0);
-    }
-
-    SqlResult execute(IMapDeletePlan plan, List<Object> arguments, long timeout) {
-        String mapName = plan.mapName();
-        Expression<?> keyCondition = plan.keyCondition();
-
-        List<Object> args = prepareArguments(plan.parameterMetadata(), arguments);
-        Object key = keyCondition.eval(
-                EmptyRow.INSTANCE,
-                new SimpleExpressionEvalContext(args, Util.getSerializationService(hazelcastInstance))
-        );
-        CompletableFuture<Void> future = hazelcastInstance.getMap(mapName)
-=======
     SqlResult execute(IMapSinkPlan plan, List<Object> arguments, long timeout) {
         List<Object> args = prepareArguments(plan.parameterMetadata(), arguments);
         Map<Object, Object> entries = plan.entriesFn()
@@ -296,6 +252,31 @@
         } catch (TimeoutException e) {
             future.cancel(true);
             throw QueryException.error("Timeout occurred while inserting entries");
+        } catch (InterruptedException | ExecutionException e) {
+            throw QueryException.error(e.getMessage(), e);
+        }
+    }
+
+    SqlResult execute(IMapUpdatePlan plan, List<Object> arguments, long timeout) {
+        List<Object> args = prepareArguments(plan.parameterMetadata(), arguments);
+        Object key = plan.keyCondition()
+                .eval(
+                        EmptyRow.INSTANCE,
+                        new SimpleExpressionEvalContext(args, Util.getSerializationService(hazelcastInstance))
+                );
+        CompletableFuture<Long> future = hazelcastInstance.getMap(plan.mapName())
+                .submitToKey(key, plan.updaterSupplier().get(arguments))
+                .toCompletableFuture();
+        try {
+            if (timeout > 0) {
+                future.get(timeout, TimeUnit.MILLISECONDS);
+            } else {
+                future.get();
+            }
+            return SqlResultImpl.createUpdateCountResult(0);
+        } catch (TimeoutException e) {
+            future.cancel(true);
+            throw QueryException.error("Timeout occurred while updating an entry");
         } catch (InterruptedException | ExecutionException e) {
             throw QueryException.error(e.getMessage(), e);
         }
@@ -309,7 +290,6 @@
                         new SimpleExpressionEvalContext(args, Util.getSerializationService(hazelcastInstance))
                 );
         CompletableFuture<Void> future = hazelcastInstance.getMap(plan.mapName())
->>>>>>> 1b9155f3
                 .submitToKey(key, EntryRemovingProcessor.ENTRY_REMOVING_PROCESSOR)
                 .toCompletableFuture();
         try {
