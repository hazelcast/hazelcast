/*
 * Copyright 2021 Hazelcast Inc.
 *
 * Licensed under the Hazelcast Community License (the "License");
 * you may not use this file except in compliance with the License.
 * You may obtain a copy of the License at
 *
 * http://hazelcast.com/hazelcast-community-license
 *
 * Unless required by applicable law or agreed to in writing, software
 * distributed under the License is distributed on an "AS IS" BASIS,
 * WITHOUT WARRANTIES OF ANY KIND, either express or implied.
 * See the License for the specific language governing permissions and
 * limitations under the License.
 */

package com.hazelcast.jet.sql.impl;

import com.hazelcast.core.HazelcastInstance;
<<<<<<< HEAD
import com.hazelcast.internal.serialization.InternalSerializationService;
=======
>>>>>>> c080e5fe
import com.hazelcast.jet.Job;
import com.hazelcast.jet.JobStateSnapshot;
import com.hazelcast.jet.config.JobConfig;
import com.hazelcast.jet.impl.AbstractJetInstance;
import com.hazelcast.jet.impl.JetServiceBackend;
import com.hazelcast.jet.impl.util.Util;
import com.hazelcast.jet.sql.impl.JetPlan.AlterJobPlan;
import com.hazelcast.jet.sql.impl.JetPlan.CreateJobPlan;
import com.hazelcast.jet.sql.impl.JetPlan.CreateMappingPlan;
import com.hazelcast.jet.sql.impl.JetPlan.CreateSnapshotPlan;
import com.hazelcast.jet.sql.impl.JetPlan.DmlPlan;
import com.hazelcast.jet.sql.impl.JetPlan.DropJobPlan;
import com.hazelcast.jet.sql.impl.JetPlan.DropMappingPlan;
import com.hazelcast.jet.sql.impl.JetPlan.DropSnapshotPlan;
import com.hazelcast.jet.sql.impl.JetPlan.IMapDeletePlan;
<<<<<<< HEAD
import com.hazelcast.jet.sql.impl.JetPlan.IMapSelectPlan;
=======
import com.hazelcast.jet.sql.impl.JetPlan.IMapInsertPlan;
import com.hazelcast.jet.sql.impl.JetPlan.IMapSinkPlan;
import com.hazelcast.jet.sql.impl.JetPlan.IMapUpdatePlan;
>>>>>>> c080e5fe
import com.hazelcast.jet.sql.impl.JetPlan.SelectPlan;
import com.hazelcast.jet.sql.impl.JetPlan.ShowStatementPlan;
import com.hazelcast.jet.sql.impl.connector.keyvalue.KvRowProjector;
import com.hazelcast.jet.sql.impl.parse.SqlShowStatement.ShowStatementTarget;
import com.hazelcast.jet.sql.impl.schema.MappingCatalog;
import com.hazelcast.map.impl.EntryRemovingProcessor;
<<<<<<< HEAD
import com.hazelcast.query.impl.getters.Extractors;
=======
import com.hazelcast.map.impl.proxy.MapProxyImpl;
>>>>>>> c080e5fe
import com.hazelcast.spi.impl.NodeEngine;
import com.hazelcast.sql.SqlColumnMetadata;
import com.hazelcast.sql.SqlColumnType;
import com.hazelcast.sql.SqlResult;
import com.hazelcast.sql.SqlRowMetadata;
import com.hazelcast.sql.impl.ParameterConverter;
import com.hazelcast.sql.impl.QueryException;
import com.hazelcast.sql.impl.QueryId;
import com.hazelcast.sql.impl.QueryParameterMetadata;
import com.hazelcast.sql.impl.SqlErrorCode;
import com.hazelcast.sql.impl.SqlResultImpl;
import com.hazelcast.sql.impl.row.EmptyRow;
import com.hazelcast.sql.impl.row.HeapRow;

import java.util.List;
import java.util.Map;
import java.util.Map.Entry;
import java.util.Objects;
import java.util.concurrent.CancellationException;
import java.util.concurrent.CompletableFuture;
import java.util.concurrent.ExecutionException;
import java.util.concurrent.TimeUnit;
import java.util.concurrent.TimeoutException;
import java.util.stream.Stream;

import static com.hazelcast.jet.impl.util.Util.getNodeEngine;
import static com.hazelcast.jet.sql.impl.SimpleExpressionEvalContext.SQL_ARGUMENTS_KEY_NAME;
import static java.util.Collections.singletonList;

public class JetPlanExecutor {

    private final MappingCatalog catalog;
    private final HazelcastInstance hazelcastInstance;
    private final Map<Long, JetQueryResultProducer> resultConsumerRegistry;

    public JetPlanExecutor(
            MappingCatalog catalog,
            HazelcastInstance hazelcastInstance,
            Map<Long, JetQueryResultProducer> resultConsumerRegistry
    ) {
        this.catalog = catalog;
        this.hazelcastInstance = hazelcastInstance;
        this.resultConsumerRegistry = resultConsumerRegistry;
    }

    SqlResult execute(CreateMappingPlan plan) {
        catalog.createMapping(plan.mapping(), plan.replace(), plan.ifNotExists());
        return SqlResultImpl.createUpdateCountResult(0);
    }

    SqlResult execute(DropMappingPlan plan) {
        catalog.removeMapping(plan.name(), plan.ifExists());
        return SqlResultImpl.createUpdateCountResult(0);
    }

    SqlResult execute(CreateJobPlan plan, List<Object> arguments) {
        List<Object> args = prepareArguments(plan.getParameterMetadata(), arguments);
        JobConfig jobConfig = plan.getJobConfig().setArgument(SQL_ARGUMENTS_KEY_NAME, args);
        if (plan.isIfNotExists()) {
            hazelcastInstance.getJet().newJobIfAbsent(plan.getExecutionPlan().getDag(), jobConfig);
        } else {
            hazelcastInstance.getJet().newJob(plan.getExecutionPlan().getDag(), jobConfig);
        }
        return SqlResultImpl.createUpdateCountResult(0);
    }

    SqlResult execute(AlterJobPlan plan) {
        Job job = hazelcastInstance.getJet().getJob(plan.getJobName());
        if (job == null) {
            throw QueryException.error("The job '" + plan.getJobName() + "' doesn't exist");
        }
        switch (plan.getOperation()) {
            case SUSPEND:
                job.suspend();
                break;

            case RESUME:
                job.resume();
                break;

            case RESTART:
                job.restart();
                break;

            default:
        }
        return SqlResultImpl.createUpdateCountResult(0);
    }

    SqlResult execute(DropJobPlan plan) {
        Job job = hazelcastInstance.getJet().getJob(plan.getJobName());
        boolean jobTerminated = job != null && job.getStatus().isTerminal();
        if (job == null || jobTerminated) {
            if (plan.isIfExists()) {
                return SqlResultImpl.createUpdateCountResult(0);
            }
            if (jobTerminated) {
                throw QueryException.error("Job already terminated: " + plan.getJobName());
            } else {
                throw QueryException.error("Job doesn't exist: " + plan.getJobName());
            }
        }
        if (plan.getWithSnapshotName() != null) {
            job.cancelAndExportSnapshot(plan.getWithSnapshotName());
        } else {
            job.cancel();
        }
        try {
            job.join();
        } catch (CancellationException ignored) {
        }
        return SqlResultImpl.createUpdateCountResult(0);
    }

    SqlResult execute(CreateSnapshotPlan plan) {
        Job job = hazelcastInstance.getJet().getJob(plan.getJobName());
        if (job == null) {
            throw QueryException.error("The job '" + plan.getJobName() + "' doesn't exist");
        }
        job.exportSnapshot(plan.getSnapshotName());
        return SqlResultImpl.createUpdateCountResult(0);
    }

    SqlResult execute(DropSnapshotPlan plan) {
        JobStateSnapshot snapshot = hazelcastInstance.getJet().getJobStateSnapshot(plan.getSnapshotName());
        if (snapshot == null) {
            if (plan.isIfExists()) {
                return SqlResultImpl.createUpdateCountResult(0);
            }
            throw QueryException.error("The snapshot doesn't exist: " + plan.getSnapshotName());
        }
        snapshot.destroy();
        return SqlResultImpl.createUpdateCountResult(0);
    }

    SqlResult execute(ShowStatementPlan plan) {
        SqlRowMetadata metadata = new SqlRowMetadata(
                singletonList(new SqlColumnMetadata("name", SqlColumnType.VARCHAR, false)));
        Stream<String> rows;
        if (plan.getShowTarget() == ShowStatementTarget.MAPPINGS) {
            rows = catalog.getMappingNames().stream();
        } else {
            assert plan.getShowTarget() == ShowStatementTarget.JOBS;
            NodeEngine nodeEngine = getNodeEngine(hazelcastInstance);
            JetServiceBackend jetServiceBackend = nodeEngine.getService(JetServiceBackend.SERVICE_NAME);
            rows = jetServiceBackend.getJobRepository().getJobRecords().stream()
                    .map(record -> record.getConfig().getName())
                    .filter(Objects::nonNull);
        }

        return new JetSqlResultImpl(
                QueryId.create(hazelcastInstance.getLocalEndpoint().getUuid()),
                new JetStaticQueryResultProducer(rows.sorted().map(name -> new HeapRow(new Object[]{name})).iterator()),
                metadata,
                false);
    }

    SqlResult execute(SelectPlan plan, QueryId queryId, List<Object> arguments, long timeout) {
        List<Object> args = prepareArguments(plan.getParameterMetadata(), arguments);
        JobConfig jobConfig = new JobConfig()
                .setArgument(SQL_ARGUMENTS_KEY_NAME, args)
                .setTimeoutMillis(timeout);

        JetQueryResultProducer queryResultProducer = new JetQueryResultProducer();
        AbstractJetInstance<?> jet = (AbstractJetInstance<?>) hazelcastInstance.getJet();
        Long jobId = jet.newJobId();
        Object oldValue = resultConsumerRegistry.put(jobId, queryResultProducer);
        assert oldValue == null : oldValue;
        try {
            Job job = jet.newLightJob(jobId, plan.getDag(), jobConfig);
            job.getFuture().whenComplete((r, t) -> {
                if (t != null) {
                    int errorCode = findQueryExceptionCode(t);
                    queryResultProducer.onError(
                            QueryException.error(errorCode, "The Jet SQL job failed: " + t.getMessage(), t));
                }
            });
        } catch (Throwable e) {
            resultConsumerRegistry.remove(jobId);
            throw e;
        }

        return new JetSqlResultImpl(queryId, queryResultProducer, plan.getRowMetadata(), plan.isStreaming());
    }

    SqlResult execute(DmlPlan plan, QueryId queryId, List<Object> arguments, long timeout) {
        List<Object> args = prepareArguments(plan.getParameterMetadata(), arguments);
        JobConfig jobConfig = new JobConfig()
                .setArgument(SQL_ARGUMENTS_KEY_NAME, args)
                .setTimeoutMillis(timeout);

        Job job = hazelcastInstance.getJet().newLightJob(plan.getDag(), jobConfig);
        job.join();

        return SqlResultImpl.createUpdateCountResult(0);
    }

<<<<<<< HEAD
    SqlResult execute(IMapSelectPlan plan, QueryId queryId, List<Object> arguments, long timeout) {
        List<Object> args = prepareArguments(plan.parameterMetadata(), arguments);
        String mapName = plan.mapName();
        Expression<?> keyCondition = plan.keyCondition();
        KvRowProjector.Supplier rowProjectorSupplier = plan.rowProjectorSupplier();

        InternalSerializationService serializationService = Util.getSerializationService(hazelcastInstance);
        SimpleExpressionEvalContext evalContext = new SimpleExpressionEvalContext(args, serializationService);

        Object key = keyCondition.eval(EmptyRow.INSTANCE, evalContext);
        CompletableFuture<Object[]> future = hazelcastInstance.getMap(mapName)
                .getAsync(key)
                .toCompletableFuture()
                .thenApply(value -> rowProjectorSupplier
                        .get(evalContext, Extractors.newBuilder(serializationService).build())
                        .project(key, value));
        try {
            Object[] row;
            if (timeout > 0) {
                row = future.get(timeout, TimeUnit.MILLISECONDS);
            } else {
                row = future.get();
            }
            return new JetSqlResultImpl(queryId, new JetStaticQueryResultProducer(row), plan.rowMetadata(), false); // TODO: pull in other imap ops
        } catch (TimeoutException e) {
            future.cancel(true);
            throw QueryException.error("Timeout occurred while fetching entry");
=======
    SqlResult execute(IMapInsertPlan plan, List<Object> arguments, long timeout) {
        List<Object> args = prepareArguments(plan.parameterMetadata(), arguments);
        List<Entry<Object, Object>> entries = plan.entriesFn()
                .apply(new SimpleExpressionEvalContext(args, Util.getSerializationService(hazelcastInstance)));
        if (entries.isEmpty()) {
            return SqlResultImpl.createUpdateCountResult(0);
        } else {
            assert entries.size() == 1;
            Entry<Object, Object> entry = entries.get(0);
            CompletableFuture<Object> future = ((MapProxyImpl<Object, Object>) hazelcastInstance.getMap(plan.mapName()))
                    .putIfAbsentAsync(entry.getKey(), entry.getValue())
                    .toCompletableFuture();
            try {
                Object previous;
                if (timeout > 0) {
                    previous = future.get(timeout, TimeUnit.MILLISECONDS);
                } else {
                    previous = future.get();
                }
                if (previous != null) {
                    throw QueryException.error("Duplicate key");
                }
                return SqlResultImpl.createUpdateCountResult(0);
            } catch (TimeoutException e) {
                future.cancel(true);
                throw QueryException.error("Timeout occurred while inserting entry");
            } catch (InterruptedException | ExecutionException e) {
                throw QueryException.error(e.getMessage(), e);
            }
        }
    }

    SqlResult execute(IMapSinkPlan plan, List<Object> arguments, long timeout) {
        List<Object> args = prepareArguments(plan.parameterMetadata(), arguments);
        Map<Object, Object> entries = plan.entriesFn()
                .apply(new SimpleExpressionEvalContext(args, Util.getSerializationService(hazelcastInstance)));
        CompletableFuture<Void> future = hazelcastInstance.getMap(plan.mapName())
                .putAllAsync(entries)
                .toCompletableFuture();
        try {
            if (timeout > 0) {
                future.get(timeout, TimeUnit.MILLISECONDS);
            } else {
                future.get();
            }
            return SqlResultImpl.createUpdateCountResult(0);
        } catch (TimeoutException e) {
            future.cancel(true);
            throw QueryException.error("Timeout occurred while inserting entries");
        } catch (InterruptedException | ExecutionException e) {
            throw QueryException.error(e.getMessage(), e);
        }
    }

    SqlResult execute(IMapUpdatePlan plan, List<Object> arguments, long timeout) {
        List<Object> args = prepareArguments(plan.parameterMetadata(), arguments);
        Object key = plan.keyCondition()
                .eval(
                        EmptyRow.INSTANCE,
                        new SimpleExpressionEvalContext(args, Util.getSerializationService(hazelcastInstance))
                );
        CompletableFuture<Long> future = hazelcastInstance.getMap(plan.mapName())
                .submitToKey(key, plan.updaterSupplier().get(arguments))
                .toCompletableFuture();
        try {
            if (timeout > 0) {
                future.get(timeout, TimeUnit.MILLISECONDS);
            } else {
                future.get();
            }
            return SqlResultImpl.createUpdateCountResult(0);
        } catch (TimeoutException e) {
            future.cancel(true);
            throw QueryException.error("Timeout occurred while updating an entry");
>>>>>>> c080e5fe
        } catch (InterruptedException | ExecutionException e) {
            throw QueryException.error(e.getMessage(), e);
        }
    }

    SqlResult execute(IMapDeletePlan plan, List<Object> arguments, long timeout) {
        List<Object> args = prepareArguments(plan.parameterMetadata(), arguments);
<<<<<<< HEAD
        String mapName = plan.mapName();
        Expression<?> keyCondition = plan.keyCondition();

        Object key = keyCondition.eval(
                EmptyRow.INSTANCE,
                new SimpleExpressionEvalContext(args, Util.getSerializationService(hazelcastInstance))
        );
        CompletableFuture<Void> future = hazelcastInstance.getMap(mapName)
=======
        Object key = plan.keyCondition()
                .eval(
                        EmptyRow.INSTANCE,
                        new SimpleExpressionEvalContext(args, Util.getSerializationService(hazelcastInstance))
                );
        CompletableFuture<Void> future = hazelcastInstance.getMap(plan.mapName())
>>>>>>> c080e5fe
                .submitToKey(key, EntryRemovingProcessor.ENTRY_REMOVING_PROCESSOR)
                .toCompletableFuture();
        try {
            if (timeout > 0) {
                future.get(timeout, TimeUnit.MILLISECONDS);
            } else {
                future.get();
            }
            return SqlResultImpl.createUpdateCountResult(0);
        } catch (TimeoutException e) {
            future.cancel(true);
            throw QueryException.error("Timeout occurred while deleting an entry");
        } catch (InterruptedException | ExecutionException e) {
            throw QueryException.error(e.getMessage(), e);
        }
    }

    private List<Object> prepareArguments(QueryParameterMetadata parameterMetadata, List<Object> arguments) {
        assert arguments != null;

        int parameterCount = parameterMetadata.getParameterCount();
        if (parameterCount != arguments.size()) {
            throw QueryException.error(
                    SqlErrorCode.DATA_EXCEPTION,
                    "Unexpected parameter count: expected " + parameterCount + ", got " + arguments.size()
            );
        }

        for (int i = 0; i < arguments.size(); ++i) {
            Object value = arguments.get(i);

            ParameterConverter parameterConverter = parameterMetadata.getParameterConverter(i);

            Object newValue = parameterConverter.convert(value);

            if (newValue != value) {
                arguments.set(i, newValue);
            }
        }

        return arguments;
    }

    private static int findQueryExceptionCode(Throwable t) {
        while (t != null) {
            if (t instanceof QueryException) {
                return ((QueryException) t).getCode();
            }
            t = t.getCause();
        }
        return SqlErrorCode.GENERIC;
    }
}<|MERGE_RESOLUTION|>--- conflicted
+++ resolved
@@ -17,10 +17,7 @@
 package com.hazelcast.jet.sql.impl;
 
 import com.hazelcast.core.HazelcastInstance;
-<<<<<<< HEAD
 import com.hazelcast.internal.serialization.InternalSerializationService;
-=======
->>>>>>> c080e5fe
 import com.hazelcast.jet.Job;
 import com.hazelcast.jet.JobStateSnapshot;
 import com.hazelcast.jet.config.JobConfig;
@@ -36,24 +33,17 @@
 import com.hazelcast.jet.sql.impl.JetPlan.DropMappingPlan;
 import com.hazelcast.jet.sql.impl.JetPlan.DropSnapshotPlan;
 import com.hazelcast.jet.sql.impl.JetPlan.IMapDeletePlan;
-<<<<<<< HEAD
+import com.hazelcast.jet.sql.impl.JetPlan.IMapInsertPlan;
 import com.hazelcast.jet.sql.impl.JetPlan.IMapSelectPlan;
-=======
-import com.hazelcast.jet.sql.impl.JetPlan.IMapInsertPlan;
 import com.hazelcast.jet.sql.impl.JetPlan.IMapSinkPlan;
 import com.hazelcast.jet.sql.impl.JetPlan.IMapUpdatePlan;
->>>>>>> c080e5fe
 import com.hazelcast.jet.sql.impl.JetPlan.SelectPlan;
 import com.hazelcast.jet.sql.impl.JetPlan.ShowStatementPlan;
-import com.hazelcast.jet.sql.impl.connector.keyvalue.KvRowProjector;
 import com.hazelcast.jet.sql.impl.parse.SqlShowStatement.ShowStatementTarget;
 import com.hazelcast.jet.sql.impl.schema.MappingCatalog;
 import com.hazelcast.map.impl.EntryRemovingProcessor;
-<<<<<<< HEAD
+import com.hazelcast.map.impl.proxy.MapProxyImpl;
 import com.hazelcast.query.impl.getters.Extractors;
-=======
-import com.hazelcast.map.impl.proxy.MapProxyImpl;
->>>>>>> c080e5fe
 import com.hazelcast.spi.impl.NodeEngine;
 import com.hazelcast.sql.SqlColumnMetadata;
 import com.hazelcast.sql.SqlColumnType;
@@ -251,149 +241,74 @@
         return SqlResultImpl.createUpdateCountResult(0);
     }
 
-<<<<<<< HEAD
     SqlResult execute(IMapSelectPlan plan, QueryId queryId, List<Object> arguments, long timeout) {
         List<Object> args = prepareArguments(plan.parameterMetadata(), arguments);
-        String mapName = plan.mapName();
-        Expression<?> keyCondition = plan.keyCondition();
-        KvRowProjector.Supplier rowProjectorSupplier = plan.rowProjectorSupplier();
-
         InternalSerializationService serializationService = Util.getSerializationService(hazelcastInstance);
         SimpleExpressionEvalContext evalContext = new SimpleExpressionEvalContext(args, serializationService);
-
-        Object key = keyCondition.eval(EmptyRow.INSTANCE, evalContext);
-        CompletableFuture<Object[]> future = hazelcastInstance.getMap(mapName)
+        Object key = plan.keyCondition().eval(EmptyRow.INSTANCE, evalContext);
+        CompletableFuture<Object[]> future = hazelcastInstance.getMap(plan.mapName())
                 .getAsync(key)
                 .toCompletableFuture()
-                .thenApply(value -> rowProjectorSupplier
+                .thenApply(value -> plan.rowProjectorSupplier()
                         .get(evalContext, Extractors.newBuilder(serializationService).build())
                         .project(key, value));
-        try {
-            Object[] row;
-            if (timeout > 0) {
-                row = future.get(timeout, TimeUnit.MILLISECONDS);
-            } else {
-                row = future.get();
-            }
-            return new JetSqlResultImpl(queryId, new JetStaticQueryResultProducer(row), plan.rowMetadata(), false); // TODO: pull in other imap ops
-        } catch (TimeoutException e) {
-            future.cancel(true);
-            throw QueryException.error("Timeout occurred while fetching entry");
-=======
+        Object[] row = await(future, timeout);
+        return new JetSqlResultImpl(queryId, new JetStaticQueryResultProducer(row), plan.rowMetadata(), false);
+    }
+
     SqlResult execute(IMapInsertPlan plan, List<Object> arguments, long timeout) {
         List<Object> args = prepareArguments(plan.parameterMetadata(), arguments);
-        List<Entry<Object, Object>> entries = plan.entriesFn()
-                .apply(new SimpleExpressionEvalContext(args, Util.getSerializationService(hazelcastInstance)));
-        if (entries.isEmpty()) {
-            return SqlResultImpl.createUpdateCountResult(0);
-        } else {
+        SimpleExpressionEvalContext evalContext =
+                new SimpleExpressionEvalContext(args, Util.getSerializationService(hazelcastInstance));
+        List<Entry<Object, Object>> entries = plan.entriesFn().apply(evalContext);
+        if (!entries.isEmpty()) {
             assert entries.size() == 1;
             Entry<Object, Object> entry = entries.get(0);
             CompletableFuture<Object> future = ((MapProxyImpl<Object, Object>) hazelcastInstance.getMap(plan.mapName()))
                     .putIfAbsentAsync(entry.getKey(), entry.getValue())
                     .toCompletableFuture();
-            try {
-                Object previous;
-                if (timeout > 0) {
-                    previous = future.get(timeout, TimeUnit.MILLISECONDS);
-                } else {
-                    previous = future.get();
-                }
-                if (previous != null) {
-                    throw QueryException.error("Duplicate key");
-                }
-                return SqlResultImpl.createUpdateCountResult(0);
-            } catch (TimeoutException e) {
-                future.cancel(true);
-                throw QueryException.error("Timeout occurred while inserting entry");
-            } catch (InterruptedException | ExecutionException e) {
-                throw QueryException.error(e.getMessage(), e);
-            }
-        }
+            Object previous = await(future, timeout);
+            if (previous != null) {
+                throw QueryException.error("Duplicate key");
+            }
+        }
+        return SqlResultImpl.createUpdateCountResult(0);
     }
 
     SqlResult execute(IMapSinkPlan plan, List<Object> arguments, long timeout) {
         List<Object> args = prepareArguments(plan.parameterMetadata(), arguments);
-        Map<Object, Object> entries = plan.entriesFn()
-                .apply(new SimpleExpressionEvalContext(args, Util.getSerializationService(hazelcastInstance)));
+        SimpleExpressionEvalContext evalContext =
+                new SimpleExpressionEvalContext(args, Util.getSerializationService(hazelcastInstance));
+        Map<Object, Object> entries = plan.entriesFn().apply(evalContext);
         CompletableFuture<Void> future = hazelcastInstance.getMap(plan.mapName())
                 .putAllAsync(entries)
                 .toCompletableFuture();
-        try {
-            if (timeout > 0) {
-                future.get(timeout, TimeUnit.MILLISECONDS);
-            } else {
-                future.get();
-            }
-            return SqlResultImpl.createUpdateCountResult(0);
-        } catch (TimeoutException e) {
-            future.cancel(true);
-            throw QueryException.error("Timeout occurred while inserting entries");
-        } catch (InterruptedException | ExecutionException e) {
-            throw QueryException.error(e.getMessage(), e);
-        }
+        await(future, timeout);
+        return SqlResultImpl.createUpdateCountResult(0);
     }
 
     SqlResult execute(IMapUpdatePlan plan, List<Object> arguments, long timeout) {
         List<Object> args = prepareArguments(plan.parameterMetadata(), arguments);
-        Object key = plan.keyCondition()
-                .eval(
-                        EmptyRow.INSTANCE,
-                        new SimpleExpressionEvalContext(args, Util.getSerializationService(hazelcastInstance))
-                );
+        SimpleExpressionEvalContext evalContext =
+                new SimpleExpressionEvalContext(args, Util.getSerializationService(hazelcastInstance));
+        Object key = plan.keyCondition().eval(EmptyRow.INSTANCE, evalContext);
         CompletableFuture<Long> future = hazelcastInstance.getMap(plan.mapName())
                 .submitToKey(key, plan.updaterSupplier().get(arguments))
                 .toCompletableFuture();
-        try {
-            if (timeout > 0) {
-                future.get(timeout, TimeUnit.MILLISECONDS);
-            } else {
-                future.get();
-            }
-            return SqlResultImpl.createUpdateCountResult(0);
-        } catch (TimeoutException e) {
-            future.cancel(true);
-            throw QueryException.error("Timeout occurred while updating an entry");
->>>>>>> c080e5fe
-        } catch (InterruptedException | ExecutionException e) {
-            throw QueryException.error(e.getMessage(), e);
-        }
+        await(future, timeout);
+        return SqlResultImpl.createUpdateCountResult(0);
     }
 
     SqlResult execute(IMapDeletePlan plan, List<Object> arguments, long timeout) {
         List<Object> args = prepareArguments(plan.parameterMetadata(), arguments);
-<<<<<<< HEAD
-        String mapName = plan.mapName();
-        Expression<?> keyCondition = plan.keyCondition();
-
-        Object key = keyCondition.eval(
-                EmptyRow.INSTANCE,
-                new SimpleExpressionEvalContext(args, Util.getSerializationService(hazelcastInstance))
-        );
-        CompletableFuture<Void> future = hazelcastInstance.getMap(mapName)
-=======
-        Object key = plan.keyCondition()
-                .eval(
-                        EmptyRow.INSTANCE,
-                        new SimpleExpressionEvalContext(args, Util.getSerializationService(hazelcastInstance))
-                );
+        SimpleExpressionEvalContext evalContext =
+                new SimpleExpressionEvalContext(args, Util.getSerializationService(hazelcastInstance));
+        Object key = plan.keyCondition().eval(EmptyRow.INSTANCE, evalContext);
         CompletableFuture<Void> future = hazelcastInstance.getMap(plan.mapName())
->>>>>>> c080e5fe
                 .submitToKey(key, EntryRemovingProcessor.ENTRY_REMOVING_PROCESSOR)
                 .toCompletableFuture();
-        try {
-            if (timeout > 0) {
-                future.get(timeout, TimeUnit.MILLISECONDS);
-            } else {
-                future.get();
-            }
-            return SqlResultImpl.createUpdateCountResult(0);
-        } catch (TimeoutException e) {
-            future.cancel(true);
-            throw QueryException.error("Timeout occurred while deleting an entry");
-        } catch (InterruptedException | ExecutionException e) {
-            throw QueryException.error(e.getMessage(), e);
-        }
+        await(future, timeout);
+        return SqlResultImpl.createUpdateCountResult(0);
     }
 
     private List<Object> prepareArguments(QueryParameterMetadata parameterMetadata, List<Object> arguments) {
@@ -431,4 +346,15 @@
         }
         return SqlErrorCode.GENERIC;
     }
+
+    private <T> T await(CompletableFuture<T> future, long timeout) {
+        try {
+            return timeout > 0 ? future.get(timeout, TimeUnit.MILLISECONDS) : future.get();
+        } catch (TimeoutException e) {
+            future.cancel(true);
+            throw QueryException.error("Timeout occurred while executing statement");
+        } catch (InterruptedException | ExecutionException e) {
+            throw QueryException.error(e.getMessage(), e);
+        }
+    }
 }