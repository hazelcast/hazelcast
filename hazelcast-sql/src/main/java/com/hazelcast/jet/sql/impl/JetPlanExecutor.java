/*
 * Copyright 2021 Hazelcast Inc.
 *
 * Licensed under the Hazelcast Community License (the "License");
 * you may not use this file except in compliance with the License.
 * You may obtain a copy of the License at
 *
 * http://hazelcast.com/hazelcast-community-license
 *
 * Unless required by applicable law or agreed to in writing, software
 * distributed under the License is distributed on an "AS IS" BASIS,
 * WITHOUT WARRANTIES OF ANY KIND, either express or implied.
 * See the License for the specific language governing permissions and
 * limitations under the License.
 */

package com.hazelcast.jet.sql.impl;

import com.hazelcast.core.HazelcastInstance;
import com.hazelcast.jet.Job;
import com.hazelcast.jet.JobStateSnapshot;
import com.hazelcast.jet.config.JobConfig;
import com.hazelcast.jet.impl.AbstractJetInstance;
import com.hazelcast.jet.impl.JetServiceBackend;
import com.hazelcast.jet.impl.util.Util;
import com.hazelcast.jet.sql.impl.JetPlan.AlterJobPlan;
import com.hazelcast.jet.sql.impl.JetPlan.CreateJobPlan;
import com.hazelcast.jet.sql.impl.JetPlan.CreateMappingPlan;
import com.hazelcast.jet.sql.impl.JetPlan.CreateSnapshotPlan;
import com.hazelcast.jet.sql.impl.JetPlan.DmlPlan;
import com.hazelcast.jet.sql.impl.JetPlan.DropJobPlan;
import com.hazelcast.jet.sql.impl.JetPlan.DropMappingPlan;
import com.hazelcast.jet.sql.impl.JetPlan.DropSnapshotPlan;
import com.hazelcast.jet.sql.impl.JetPlan.IMapDeletePlan;
<<<<<<< HEAD
import com.hazelcast.jet.sql.impl.JetPlan.IMapInsertPlan;
=======
import com.hazelcast.jet.sql.impl.JetPlan.IMapSinkPlan;
>>>>>>> 183e8a1b
import com.hazelcast.jet.sql.impl.JetPlan.SelectPlan;
import com.hazelcast.jet.sql.impl.JetPlan.ShowStatementPlan;
import com.hazelcast.jet.sql.impl.parse.SqlShowStatement.ShowStatementTarget;
import com.hazelcast.jet.sql.impl.schema.MappingCatalog;
import com.hazelcast.map.impl.EntryRemovingProcessor;
import com.hazelcast.map.impl.proxy.MapProxyImpl;
import com.hazelcast.spi.impl.NodeEngine;
import com.hazelcast.sql.SqlColumnMetadata;
import com.hazelcast.sql.SqlColumnType;
import com.hazelcast.sql.SqlResult;
import com.hazelcast.sql.SqlRowMetadata;
import com.hazelcast.sql.impl.ParameterConverter;
import com.hazelcast.sql.impl.QueryException;
import com.hazelcast.sql.impl.QueryId;
import com.hazelcast.sql.impl.QueryParameterMetadata;
import com.hazelcast.sql.impl.SqlErrorCode;
import com.hazelcast.sql.impl.SqlResultImpl;
<<<<<<< HEAD
import com.hazelcast.sql.impl.expression.Expression;
import com.hazelcast.sql.impl.expression.ExpressionEvalContext;
=======
>>>>>>> 183e8a1b
import com.hazelcast.sql.impl.row.EmptyRow;
import com.hazelcast.sql.impl.row.HeapRow;

import java.util.List;
import java.util.Map;
import java.util.Map.Entry;
import java.util.Objects;
import java.util.concurrent.CancellationException;
import java.util.concurrent.CompletableFuture;
import java.util.concurrent.ExecutionException;
import java.util.concurrent.TimeUnit;
import java.util.concurrent.TimeoutException;
import java.util.function.Function;
import java.util.stream.Stream;

import static com.hazelcast.jet.impl.util.Util.getNodeEngine;
import static com.hazelcast.jet.sql.impl.SimpleExpressionEvalContext.SQL_ARGUMENTS_KEY_NAME;
import static java.util.Collections.singletonList;

public class JetPlanExecutor {

    private final MappingCatalog catalog;
    private final HazelcastInstance hazelcastInstance;
    private final Map<Long, JetQueryResultProducer> resultConsumerRegistry;

    public JetPlanExecutor(
            MappingCatalog catalog,
            HazelcastInstance hazelcastInstance,
            Map<Long, JetQueryResultProducer> resultConsumerRegistry
    ) {
        this.catalog = catalog;
        this.hazelcastInstance = hazelcastInstance;
        this.resultConsumerRegistry = resultConsumerRegistry;
    }

    SqlResult execute(CreateMappingPlan plan) {
        catalog.createMapping(plan.mapping(), plan.replace(), plan.ifNotExists());
        return SqlResultImpl.createUpdateCountResult(0);
    }

    SqlResult execute(DropMappingPlan plan) {
        catalog.removeMapping(plan.name(), plan.ifExists());
        return SqlResultImpl.createUpdateCountResult(0);
    }

    SqlResult execute(CreateJobPlan plan, List<Object> arguments) {
        List<Object> args = prepareArguments(plan.getParameterMetadata(), arguments);
        JobConfig jobConfig = plan.getJobConfig().setArgument(SQL_ARGUMENTS_KEY_NAME, args);
        if (plan.isIfNotExists()) {
            hazelcastInstance.getJet().newJobIfAbsent(plan.getExecutionPlan().getDag(), jobConfig);
        } else {
            hazelcastInstance.getJet().newJob(plan.getExecutionPlan().getDag(), jobConfig);
        }
        return SqlResultImpl.createUpdateCountResult(0);
    }

    SqlResult execute(AlterJobPlan plan) {
        Job job = hazelcastInstance.getJet().getJob(plan.getJobName());
        if (job == null) {
            throw QueryException.error("The job '" + plan.getJobName() + "' doesn't exist");
        }
        switch (plan.getOperation()) {
            case SUSPEND:
                job.suspend();
                break;

            case RESUME:
                job.resume();
                break;

            case RESTART:
                job.restart();
                break;

            default:
        }
        return SqlResultImpl.createUpdateCountResult(0);
    }

    SqlResult execute(DropJobPlan plan) {
        Job job = hazelcastInstance.getJet().getJob(plan.getJobName());
        boolean jobTerminated = job != null && job.getStatus().isTerminal();
        if (job == null || jobTerminated) {
            if (plan.isIfExists()) {
                return SqlResultImpl.createUpdateCountResult(0);
            }
            if (jobTerminated) {
                throw QueryException.error("Job already terminated: " + plan.getJobName());
            } else {
                throw QueryException.error("Job doesn't exist: " + plan.getJobName());
            }
        }
        if (plan.getWithSnapshotName() != null) {
            job.cancelAndExportSnapshot(plan.getWithSnapshotName());
        } else {
            job.cancel();
        }
        try {
            job.join();
        } catch (CancellationException ignored) {
        }
        return SqlResultImpl.createUpdateCountResult(0);
    }

    SqlResult execute(CreateSnapshotPlan plan) {
        Job job = hazelcastInstance.getJet().getJob(plan.getJobName());
        if (job == null) {
            throw QueryException.error("The job '" + plan.getJobName() + "' doesn't exist");
        }
        job.exportSnapshot(plan.getSnapshotName());
        return SqlResultImpl.createUpdateCountResult(0);
    }

    SqlResult execute(DropSnapshotPlan plan) {
        JobStateSnapshot snapshot = hazelcastInstance.getJet().getJobStateSnapshot(plan.getSnapshotName());
        if (snapshot == null) {
            if (plan.isIfExists()) {
                return SqlResultImpl.createUpdateCountResult(0);
            }
            throw QueryException.error("The snapshot doesn't exist: " + plan.getSnapshotName());
        }
        snapshot.destroy();
        return SqlResultImpl.createUpdateCountResult(0);
    }

    SqlResult execute(ShowStatementPlan plan) {
        SqlRowMetadata metadata = new SqlRowMetadata(
                singletonList(new SqlColumnMetadata("name", SqlColumnType.VARCHAR, false)));
        Stream<String> rows;
        if (plan.getShowTarget() == ShowStatementTarget.MAPPINGS) {
            rows = catalog.getMappingNames().stream();
        } else {
            assert plan.getShowTarget() == ShowStatementTarget.JOBS;
            NodeEngine nodeEngine = getNodeEngine(hazelcastInstance);
            JetServiceBackend jetServiceBackend = nodeEngine.getService(JetServiceBackend.SERVICE_NAME);
            rows = jetServiceBackend.getJobRepository().getJobRecords().stream()
                    .map(record -> record.getConfig().getName())
                    .filter(Objects::nonNull);
        }

        return new JetSqlResultImpl(
                QueryId.create(hazelcastInstance.getLocalEndpoint().getUuid()),
                new JetStaticQueryResultProducer(rows.sorted().map(name -> new HeapRow(new Object[]{name})).iterator()),
                metadata,
                false);
    }

    SqlResult execute(SelectPlan plan, QueryId queryId, List<Object> arguments, long timeout) {
        List<Object> args = prepareArguments(plan.getParameterMetadata(), arguments);
        JobConfig jobConfig = new JobConfig()
                .setArgument(SQL_ARGUMENTS_KEY_NAME, args)
                .setTimeoutMillis(timeout);

        JetQueryResultProducer queryResultProducer = new JetQueryResultProducer();
        AbstractJetInstance<?> jet = (AbstractJetInstance<?>) hazelcastInstance.getJet();
        Long jobId = jet.newJobId();
        Object oldValue = resultConsumerRegistry.put(jobId, queryResultProducer);
        assert oldValue == null : oldValue;
        try {
            Job job = jet.newLightJob(jobId, plan.getDag(), jobConfig);
            job.getFuture().whenComplete((r, t) -> {
                if (t != null) {
                    int errorCode = findQueryExceptionCode(t);
                    queryResultProducer.onError(
                            QueryException.error(errorCode, "The Jet SQL job failed: " + t.getMessage(), t));
                }
            });
        } catch (Throwable e) {
            resultConsumerRegistry.remove(jobId);
            throw e;
        }

        return new JetSqlResultImpl(queryId, queryResultProducer, plan.getRowMetadata(), plan.isStreaming());
    }

    SqlResult execute(DmlPlan plan, QueryId queryId, List<Object> arguments, long timeout) {
        List<Object> args = prepareArguments(plan.getParameterMetadata(), arguments);
        JobConfig jobConfig = new JobConfig()
                .setArgument(SQL_ARGUMENTS_KEY_NAME, args)
                .setTimeoutMillis(timeout);

        Job job = hazelcastInstance.getJet().newLightJob(plan.getDag(), jobConfig);
        job.join();

        return SqlResultImpl.createUpdateCountResult(0);
    }

<<<<<<< HEAD
    SqlResult execute(IMapInsertPlan plan, List<Object> arguments, long timeout) {
        String mapName = plan.mapName();
        Function<ExpressionEvalContext, Entry<Object, Object>> entryFn = plan.entryFn();

        List<Object> args = prepareArguments(plan.parameterMetadata(), arguments);
        Entry<Object, Object> entry = entryFn.apply(
                new SimpleExpressionEvalContext(args, Util.getSerializationService(hazelcastInstance))
        );
        CompletableFuture<Object> future = ((MapProxyImpl<Object, Object>) hazelcastInstance.getMap(mapName))
                .putIfAbsentAsync(entry.getKey(), entry.getValue())
                .toCompletableFuture();
        try {
            Object previous;
            if (timeout > 0) {
                previous = future.get(timeout, TimeUnit.MILLISECONDS);
            } else {
                previous = future.get();
            }
            if (previous != null) {
                throw QueryException.error("Duplicate key");
            }
        } catch (TimeoutException e) {
            future.cancel(true);
            throw QueryException.error("Timeout occurred while inserting entry");
        } catch (InterruptedException | ExecutionException e) {
            throw QueryException.error(e.getMessage(), e);
        }
        return SqlResultImpl.createUpdateCountResult(0);
    }

    SqlResult execute(IMapDeletePlan plan, List<Object> arguments, long timeout) {
        String mapName = plan.mapName();
        Expression<?> keyCondition = plan.keyCondition();

        List<Object> args = prepareArguments(plan.parameterMetadata(), arguments);
        Object key = keyCondition.eval(
                EmptyRow.INSTANCE,
                new SimpleExpressionEvalContext(args, Util.getSerializationService(hazelcastInstance))
        );
        CompletableFuture<Void> future = hazelcastInstance.getMap(mapName)
=======
    SqlResult execute(IMapSinkPlan plan, List<Object> arguments, long timeout) {
        List<Object> args = prepareArguments(plan.parameterMetadata(), arguments);
        Map<Object, Object> entries = plan.entriesFn()
                .apply(new SimpleExpressionEvalContext(args, Util.getSerializationService(hazelcastInstance)));
        CompletableFuture<Void> future = hazelcastInstance.getMap(plan.mapName())
                .putAllAsync(entries)
                .toCompletableFuture();
        try {
            if (timeout > 0) {
                future.get(timeout, TimeUnit.MILLISECONDS);
            } else {
                future.get();
            }
            return SqlResultImpl.createUpdateCountResult(0);
        } catch (TimeoutException e) {
            future.cancel(true);
            throw QueryException.error("Timeout occurred while inserting entries");
        } catch (InterruptedException | ExecutionException e) {
            throw QueryException.error(e.getMessage(), e);
        }
    }

    SqlResult execute(IMapDeletePlan plan, List<Object> arguments, long timeout) {
        List<Object> args = prepareArguments(plan.parameterMetadata(), arguments);
        Object key = plan.keyCondition()
                .eval(
                        EmptyRow.INSTANCE,
                        new SimpleExpressionEvalContext(args, Util.getSerializationService(hazelcastInstance))
                );
        CompletableFuture<Void> future = hazelcastInstance.getMap(plan.mapName())
>>>>>>> 183e8a1b
                .submitToKey(key, EntryRemovingProcessor.ENTRY_REMOVING_PROCESSOR)
                .toCompletableFuture();
        try {
            if (timeout > 0) {
                future.get(timeout, TimeUnit.MILLISECONDS);
            } else {
                future.get();
            }
            return SqlResultImpl.createUpdateCountResult(0);
        } catch (TimeoutException e) {
            future.cancel(true);
            throw QueryException.error("Timeout occurred while deleting an entry");
        } catch (InterruptedException | ExecutionException e) {
            throw QueryException.error(e.getMessage(), e);
        }
    }

    private List<Object> prepareArguments(QueryParameterMetadata parameterMetadata, List<Object> arguments) {
        assert arguments != null;

        int parameterCount = parameterMetadata.getParameterCount();
        if (parameterCount != arguments.size()) {
            throw QueryException.error(
                    SqlErrorCode.DATA_EXCEPTION,
                    "Unexpected parameter count: expected " + parameterCount + ", got " + arguments.size()
            );
        }

        for (int i = 0; i < arguments.size(); ++i) {
            Object value = arguments.get(i);

            ParameterConverter parameterConverter = parameterMetadata.getParameterConverter(i);

            Object newValue = parameterConverter.convert(value);

            if (newValue != value) {
                arguments.set(i, newValue);
            }
        }

        return arguments;
    }

    private static int findQueryExceptionCode(Throwable t) {
        while (t != null) {
            if (t instanceof QueryException) {
                return ((QueryException) t).getCode();
            }
            t = t.getCause();
        }
        return SqlErrorCode.GENERIC;
    }
}<|MERGE_RESOLUTION|>--- conflicted
+++ resolved
@@ -32,11 +32,8 @@
 import com.hazelcast.jet.sql.impl.JetPlan.DropMappingPlan;
 import com.hazelcast.jet.sql.impl.JetPlan.DropSnapshotPlan;
 import com.hazelcast.jet.sql.impl.JetPlan.IMapDeletePlan;
-<<<<<<< HEAD
+import com.hazelcast.jet.sql.impl.JetPlan.IMapSinkPlan;
 import com.hazelcast.jet.sql.impl.JetPlan.IMapInsertPlan;
-=======
-import com.hazelcast.jet.sql.impl.JetPlan.IMapSinkPlan;
->>>>>>> 183e8a1b
 import com.hazelcast.jet.sql.impl.JetPlan.SelectPlan;
 import com.hazelcast.jet.sql.impl.JetPlan.ShowStatementPlan;
 import com.hazelcast.jet.sql.impl.parse.SqlShowStatement.ShowStatementTarget;
@@ -54,11 +51,8 @@
 import com.hazelcast.sql.impl.QueryParameterMetadata;
 import com.hazelcast.sql.impl.SqlErrorCode;
 import com.hazelcast.sql.impl.SqlResultImpl;
-<<<<<<< HEAD
 import com.hazelcast.sql.impl.expression.Expression;
 import com.hazelcast.sql.impl.expression.ExpressionEvalContext;
-=======
->>>>>>> 183e8a1b
 import com.hazelcast.sql.impl.row.EmptyRow;
 import com.hazelcast.sql.impl.row.HeapRow;
 
@@ -246,16 +240,11 @@
         return SqlResultImpl.createUpdateCountResult(0);
     }
 
-<<<<<<< HEAD
     SqlResult execute(IMapInsertPlan plan, List<Object> arguments, long timeout) {
-        String mapName = plan.mapName();
-        Function<ExpressionEvalContext, Entry<Object, Object>> entryFn = plan.entryFn();
-
         List<Object> args = prepareArguments(plan.parameterMetadata(), arguments);
-        Entry<Object, Object> entry = entryFn.apply(
-                new SimpleExpressionEvalContext(args, Util.getSerializationService(hazelcastInstance))
-        );
-        CompletableFuture<Object> future = ((MapProxyImpl<Object, Object>) hazelcastInstance.getMap(mapName))
+        Entry<Object, Object> entry = plan.entryFn()
+                .apply(new SimpleExpressionEvalContext(args, Util.getSerializationService(hazelcastInstance)));
+        CompletableFuture<Object> future = ((MapProxyImpl<Object, Object>) hazelcastInstance.getMap(plan.mapName()))
                 .putIfAbsentAsync(entry.getKey(), entry.getValue())
                 .toCompletableFuture();
         try {
@@ -268,26 +257,15 @@
             if (previous != null) {
                 throw QueryException.error("Duplicate key");
             }
+            return SqlResultImpl.createUpdateCountResult(0);
         } catch (TimeoutException e) {
             future.cancel(true);
             throw QueryException.error("Timeout occurred while inserting entry");
         } catch (InterruptedException | ExecutionException e) {
             throw QueryException.error(e.getMessage(), e);
         }
-        return SqlResultImpl.createUpdateCountResult(0);
-    }
-
-    SqlResult execute(IMapDeletePlan plan, List<Object> arguments, long timeout) {
-        String mapName = plan.mapName();
-        Expression<?> keyCondition = plan.keyCondition();
-
-        List<Object> args = prepareArguments(plan.parameterMetadata(), arguments);
-        Object key = keyCondition.eval(
-                EmptyRow.INSTANCE,
-                new SimpleExpressionEvalContext(args, Util.getSerializationService(hazelcastInstance))
-        );
-        CompletableFuture<Void> future = hazelcastInstance.getMap(mapName)
-=======
+    }
+
     SqlResult execute(IMapSinkPlan plan, List<Object> arguments, long timeout) {
         List<Object> args = prepareArguments(plan.parameterMetadata(), arguments);
         Map<Object, Object> entries = plan.entriesFn()
@@ -318,7 +296,6 @@
                         new SimpleExpressionEvalContext(args, Util.getSerializationService(hazelcastInstance))
                 );
         CompletableFuture<Void> future = hazelcastInstance.getMap(plan.mapName())
->>>>>>> 183e8a1b
                 .submitToKey(key, EntryRemovingProcessor.ENTRY_REMOVING_PROCESSOR)
                 .toCompletableFuture();
         try {
