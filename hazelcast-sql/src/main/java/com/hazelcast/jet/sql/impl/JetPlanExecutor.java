/*
 * Copyright (c) 2008-2021, Hazelcast, Inc. All Rights Reserved.
 *
 * Licensed under the Apache License, Version 2.0 (the "License");
 * you may not use this file except in compliance with the License.
 * You may obtain a copy of the License at
 *
 * http://www.apache.org/licenses/LICENSE-2.0
 *
 * Unless required by applicable law or agreed to in writing, software
 * distributed under the License is distributed on an "AS IS" BASIS,
 * WITHOUT WARRANTIES OR CONDITIONS OF ANY KIND, either express or implied.
 * See the License for the specific language governing permissions and
 * limitations under the License.
 */

package com.hazelcast.jet.sql.impl;

import com.hazelcast.instance.impl.HazelcastInstanceImpl;
import com.hazelcast.internal.serialization.InternalSerializationService;
import com.hazelcast.jet.Job;
import com.hazelcast.jet.JobStateSnapshot;
import com.hazelcast.jet.config.JobConfig;
import com.hazelcast.jet.impl.AbstractJetInstance;
import com.hazelcast.jet.impl.JetService;
import com.hazelcast.jet.sql.impl.JetPlan.AlterJobPlan;
import com.hazelcast.jet.sql.impl.JetPlan.CreateJobPlan;
import com.hazelcast.jet.sql.impl.JetPlan.CreateMappingPlan;
import com.hazelcast.jet.sql.impl.JetPlan.CreateSnapshotPlan;
import com.hazelcast.jet.sql.impl.JetPlan.DmlPlan;
import com.hazelcast.jet.sql.impl.JetPlan.DropJobPlan;
import com.hazelcast.jet.sql.impl.JetPlan.DropMappingPlan;
import com.hazelcast.jet.sql.impl.JetPlan.DropSnapshotPlan;
import com.hazelcast.jet.sql.impl.JetPlan.SelectPlan;
import com.hazelcast.jet.sql.impl.JetPlan.ShowStatementPlan;
import com.hazelcast.jet.sql.impl.parse.SqlShowStatement.ShowStatementTarget;
import com.hazelcast.jet.sql.impl.schema.MappingCatalog;
import com.hazelcast.sql.SqlColumnMetadata;
import com.hazelcast.sql.SqlColumnType;
import com.hazelcast.sql.SqlResult;
import com.hazelcast.sql.SqlRowMetadata;
import com.hazelcast.sql.impl.ParameterConverter;
import com.hazelcast.sql.impl.QueryException;
import com.hazelcast.sql.impl.QueryId;
import com.hazelcast.sql.impl.QueryParameterMetadata;
import com.hazelcast.sql.impl.SqlErrorCode;
import com.hazelcast.sql.impl.SqlResultImpl;
import com.hazelcast.sql.impl.row.HeapRow;

import java.util.List;
import java.util.Map;
import java.util.Objects;
import java.util.concurrent.CancellationException;
import java.util.stream.Stream;

import static com.hazelcast.jet.impl.util.Util.getNodeEngine;
import static com.hazelcast.jet.sql.impl.SimpleExpressionEvalContext.SQL_ARGUMENTS_KEY_NAME;
import static java.util.Collections.singletonList;

class JetPlanExecutor {

    private final MappingCatalog catalog;
    private final AbstractJetInstance jetInstance;
    private final Map<Long, JetQueryResultProducer> resultConsumerRegistry;

    JetPlanExecutor(
            MappingCatalog catalog,
            AbstractJetInstance jetInstance,
            Map<Long, JetQueryResultProducer> resultConsumerRegistry
    ) {
        this.catalog = catalog;
        this.jetInstance = jetInstance;
        this.resultConsumerRegistry = resultConsumerRegistry;
    }

    SqlResult execute(CreateMappingPlan plan) {
        catalog.createMapping(plan.mapping(), plan.replace(), plan.ifNotExists());
        return SqlResultImpl.createUpdateCountResult(0);
    }

    SqlResult execute(DropMappingPlan plan) {
        catalog.removeMapping(plan.name(), plan.ifExists());
        return SqlResultImpl.createUpdateCountResult(0);
    }

    SqlResult execute(CreateJobPlan plan, List<Object> arguments) {
        List<Object> args = prepareArguments(plan.getParameterMetadata(), arguments);
        JobConfig jobConfig = plan.getJobConfig().setArgument(SQL_ARGUMENTS_KEY_NAME, args);

        if (plan.isIfNotExists()) {
            jetInstance.newJobIfAbsent(plan.getExecutionPlan().getDag(), jobConfig);
        } else {
            jetInstance.newJob(plan.getExecutionPlan().getDag(), jobConfig);
        }
        return SqlResultImpl.createUpdateCountResult(0);
    }

    SqlResult execute(AlterJobPlan plan) {
        Job job = jetInstance.getJob(plan.getJobName());
        if (job == null) {
            throw QueryException.error("The job '" + plan.getJobName() + "' doesn't exist");
        }
        switch (plan.getOperation()) {
            case SUSPEND:
                job.suspend();
                break;

            case RESUME:
                job.resume();
                break;

            case RESTART:
                job.restart();
                break;

            default:
        }
        return SqlResultImpl.createUpdateCountResult(0);
    }

    SqlResult execute(DropJobPlan plan) {
        Job job = jetInstance.getJob(plan.getJobName());
        boolean jobTerminated = job != null && job.getStatus().isTerminal();
        if (job == null || jobTerminated) {
            if (plan.isIfExists()) {
                return SqlResultImpl.createUpdateCountResult(0);
            }
            if (jobTerminated) {
                throw QueryException.error("Job already terminated: " + plan.getJobName());
            } else {
                throw QueryException.error("Job doesn't exist: " + plan.getJobName());
            }
        }
        if (plan.getWithSnapshotName() != null) {
            job.cancelAndExportSnapshot(plan.getWithSnapshotName());
        } else {
            job.cancel();
        }
        try {
            job.join();
        } catch (CancellationException ignored) {
        }
        return SqlResultImpl.createUpdateCountResult(0);
    }

    SqlResult execute(CreateSnapshotPlan plan) {
        Job job = jetInstance.getJob(plan.getJobName());
        if (job == null) {
            throw QueryException.error("The job '" + plan.getJobName() + "' doesn't exist");
        }
        job.exportSnapshot(plan.getSnapshotName());
        return SqlResultImpl.createUpdateCountResult(0);
    }

    SqlResult execute(DropSnapshotPlan plan) {
        JobStateSnapshot snapshot = jetInstance.getJobStateSnapshot(plan.getSnapshotName());
        if (snapshot == null) {
            if (plan.isIfExists()) {
                return SqlResultImpl.createUpdateCountResult(0);
            }
            throw QueryException.error("The snapshot doesn't exist: " + plan.getSnapshotName());
        }
        snapshot.destroy();
        return SqlResultImpl.createUpdateCountResult(0);
    }

    SqlResult execute(ShowStatementPlan plan) {
        SqlRowMetadata metadata = new SqlRowMetadata(
                singletonList(new SqlColumnMetadata("name", SqlColumnType.VARCHAR, false)));
        Stream<String> rows;
        if (plan.getShowTarget() == ShowStatementTarget.MAPPINGS) {
            rows = catalog.getMappingNames().stream();
        } else {
            assert plan.getShowTarget() == ShowStatementTarget.JOBS;
            JetService jetService = getNodeEngine(jetInstance).getService(JetService.SERVICE_NAME);
            rows = jetService.getJobRepository().getJobRecords().stream()
                    .map(record -> record.getConfig().getName())
                    .filter(Objects::nonNull);
        }

        return new JetSqlResultImpl(
                QueryId.create(jetInstance.getHazelcastInstance().getLocalEndpoint().getUuid()),
                new JetStaticQueryResultProducer(rows.sorted().map(name -> new HeapRow(new Object[]{name})).iterator()),
                metadata,
                false);
    }

    SqlResult execute(SelectPlan plan, QueryId queryId, List<Object> arguments) {
        List<Object> args = prepareArguments(plan.getParameterMetadata(), arguments);
        JobConfig jobConfig = new JobConfig().setArgument(SQL_ARGUMENTS_KEY_NAME, args);

        JetQueryResultProducer queryResultProducer = new JetQueryResultProducer();
        Long jobId = jetInstance.newJobId();
        Object oldValue = resultConsumerRegistry.put(jobId, queryResultProducer);
        assert oldValue == null : oldValue;
        try {
            Job job = jetInstance.newJob(jobId, plan.getDag(), jobConfig);
            job.getFuture().whenComplete((r, t) -> {
                if (t != null) {
                    int errorCode = findQueryExceptionCode(t);
                    queryResultProducer.onError(
                            QueryException.error(errorCode, "The Jet SQL job failed: " + t.getMessage(), t));
                }
            });
        } catch (Throwable e) {
            resultConsumerRegistry.remove(jobId);
            throw e;
        }

        return new JetSqlResultImpl(queryId, queryResultProducer, plan.getRowMetadata(), plan.isStreaming());
    }

<<<<<<< HEAD
            return SqlResultImpl.createUpdateCountResult(0);
        } else {
            JetQueryResultProducer queryResultProducer = new JetQueryResultProducer(getSerializationService());
            Long jobId = jetInstance.newJobId();
            Object oldValue = resultConsumerRegistry.put(jobId, queryResultProducer);
            assert oldValue == null : oldValue;
            try {
                Job job = jetInstance.newJob(jobId, plan.getDag(), jobConfig);
                job.getFuture().whenComplete((r, t) -> {
                    if (t != null) {
                        int errorCode = findQueryExceptionCode(t);
                        queryResultProducer.onError(
                                QueryException.error(errorCode, "The Jet SQL job failed: " + t.getMessage(), t));
                    }
                });
            } catch (Throwable e) {
                resultConsumerRegistry.remove(jobId);
                throw e;
            }
=======
    SqlResult execute(DmlPlan plan, QueryId queryId, List<Object> arguments) {
        List<Object> args = prepareArguments(plan.getParameterMetadata(), arguments);
        JobConfig jobConfig = new JobConfig().setArgument(SQL_ARGUMENTS_KEY_NAME, args);
>>>>>>> e9f47f31

        Job job = jetInstance.newJob(plan.getDag(), jobConfig);
        job.join();

        return SqlResultImpl.createUpdateCountResult(0);
    }

    private InternalSerializationService getSerializationService() {
        return ((HazelcastInstanceImpl) jetInstance.getHazelcastInstance()).getSerializationService();
    }

    private List<Object> prepareArguments(QueryParameterMetadata parameterMetadata, List<Object> arguments) {
        assert arguments != null;

        int parameterCount = parameterMetadata.getParameterCount();
        if (parameterCount != arguments.size()) {
            throw QueryException.error(
                    SqlErrorCode.DATA_EXCEPTION,
                    "Unexpected parameter count: expected " + parameterCount + ", got " + arguments.size()
            );
        }

        for (int i = 0; i < arguments.size(); ++i) {
            Object value = arguments.get(i);

            ParameterConverter parameterConverter = parameterMetadata.getParameterConverter(i);

            Object newValue = parameterConverter.convert(value);

            if (newValue != value) {
                arguments.set(i, newValue);
            }
        }

        return arguments;
    }

    private static int findQueryExceptionCode(Throwable t) {
        while (t != null) {
            if (t instanceof QueryException) {
                return ((QueryException) t).getCode();
            }
            t = t.getCause();
        }
        return SqlErrorCode.GENERIC;
    }
}<|MERGE_RESOLUTION|>--- conflicted
+++ resolved
@@ -189,7 +189,7 @@
         List<Object> args = prepareArguments(plan.getParameterMetadata(), arguments);
         JobConfig jobConfig = new JobConfig().setArgument(SQL_ARGUMENTS_KEY_NAME, args);
 
-        JetQueryResultProducer queryResultProducer = new JetQueryResultProducer();
+        JetQueryResultProducer queryResultProducer = new JetQueryResultProducer(getSerializationService());
         Long jobId = jetInstance.newJobId();
         Object oldValue = resultConsumerRegistry.put(jobId, queryResultProducer);
         assert oldValue == null : oldValue;
@@ -210,31 +210,9 @@
         return new JetSqlResultImpl(queryId, queryResultProducer, plan.getRowMetadata(), plan.isStreaming());
     }
 
-<<<<<<< HEAD
-            return SqlResultImpl.createUpdateCountResult(0);
-        } else {
-            JetQueryResultProducer queryResultProducer = new JetQueryResultProducer(getSerializationService());
-            Long jobId = jetInstance.newJobId();
-            Object oldValue = resultConsumerRegistry.put(jobId, queryResultProducer);
-            assert oldValue == null : oldValue;
-            try {
-                Job job = jetInstance.newJob(jobId, plan.getDag(), jobConfig);
-                job.getFuture().whenComplete((r, t) -> {
-                    if (t != null) {
-                        int errorCode = findQueryExceptionCode(t);
-                        queryResultProducer.onError(
-                                QueryException.error(errorCode, "The Jet SQL job failed: " + t.getMessage(), t));
-                    }
-                });
-            } catch (Throwable e) {
-                resultConsumerRegistry.remove(jobId);
-                throw e;
-            }
-=======
     SqlResult execute(DmlPlan plan, QueryId queryId, List<Object> arguments) {
         List<Object> args = prepareArguments(plan.getParameterMetadata(), arguments);
         JobConfig jobConfig = new JobConfig().setArgument(SQL_ARGUMENTS_KEY_NAME, args);
->>>>>>> e9f47f31
 
         Job job = jetInstance.newJob(plan.getDag(), jobConfig);
         job.join();
