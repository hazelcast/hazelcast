--- conflicted
+++ resolved
@@ -81,12 +81,8 @@
 
     private final MappingCatalog catalog;
     private final HazelcastInstance hazelcastInstance;
-<<<<<<< HEAD
-    private final Map<Long, JetQueryResultProducer> resultConsumerRegistry;
+    private final QueryResultRegistry resultRegistry;
     private final JetServiceBackend jetService;
-=======
-    private final QueryResultRegistry resultRegistry;
->>>>>>> 68b1da54
 
     public JetPlanExecutor(
             MappingCatalog catalog,
@@ -95,12 +91,8 @@
     ) {
         this.catalog = catalog;
         this.hazelcastInstance = hazelcastInstance;
-<<<<<<< HEAD
-        this.resultConsumerRegistry = resultConsumerRegistry;
+        this.resultRegistry = resultRegistry;
         jetService = getNodeEngine(hazelcastInstance).getService(JetServiceBackend.SERVICE_NAME);
-=======
-        this.resultRegistry = resultRegistry;
->>>>>>> 68b1da54
     }
 
     SqlResult execute(CreateMappingPlan plan) {
@@ -228,7 +220,6 @@
 
         JetQueryResultProducer queryResultProducer = new JetQueryResultProducer(!plan.isStreaming());
         AbstractJetInstance<?> jet = (AbstractJetInstance<?>) hazelcastInstance.getJet();
-<<<<<<< HEAD
         Long jobId;
         try {
             jobId = jet.newJobId();
@@ -240,11 +231,7 @@
             }
             throw e;
         }
-        Object oldValue = resultConsumerRegistry.put(jobId, queryResultProducer);
-=======
-        long jobId = jet.newJobId();
         Object oldValue = resultRegistry.store(jobId, queryResultProducer);
->>>>>>> 68b1da54
         assert oldValue == null : oldValue;
         LightMasterContext lightMasterContext;
         try {
