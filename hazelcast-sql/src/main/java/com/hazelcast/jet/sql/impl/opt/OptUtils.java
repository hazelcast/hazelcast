/*
 * Copyright 2021 Hazelcast Inc.
 *
 * Licensed under the Hazelcast Community License (the "License");
 * you may not use this file except in compliance with the License.
 * You may obtain a copy of the License at
 *
 * http://hazelcast.com/hazelcast-community-license
 *
 * Unless required by applicable law or agreed to in writing, software
 * distributed under the License is distributed on an "AS IS" BASIS,
 * WITHOUT WARRANTIES OF ANY KIND, either express or implied.
 * See the License for the specific language governing permissions and
 * limitations under the License.
 */

package com.hazelcast.jet.sql.impl.opt;

import com.google.common.collect.ImmutableList;
import com.hazelcast.jet.datamodel.Tuple2;
import com.hazelcast.jet.impl.util.Util;
import com.hazelcast.jet.sql.impl.connector.SqlConnectorUtil;
import com.hazelcast.jet.sql.impl.opt.distribution.DistributionTrait;
import com.hazelcast.jet.sql.impl.opt.metadata.Boundedness;
import com.hazelcast.jet.sql.impl.opt.metadata.HazelcastRelMetadataQuery;
import com.hazelcast.jet.sql.impl.opt.physical.visitor.RexToExpressionVisitor;
import com.hazelcast.jet.sql.impl.schema.HazelcastRelOptTable;
import com.hazelcast.jet.sql.impl.schema.HazelcastTable;
import com.hazelcast.jet.sql.impl.schema.JetTable;
import com.hazelcast.jet.sql.impl.validate.types.HazelcastJsonType;
import com.hazelcast.jet.sql.impl.validate.types.HazelcastTypeUtils;
import com.hazelcast.sql.impl.QueryParameterMetadata;
import com.hazelcast.sql.impl.expression.Expression;
import com.hazelcast.sql.impl.plan.node.PlanNodeFieldTypeProvider;
import com.hazelcast.sql.impl.plan.node.PlanNodeSchema;
import com.hazelcast.sql.impl.schema.Table;
import com.hazelcast.sql.impl.schema.TableField;
import com.hazelcast.sql.impl.type.QueryDataType;
import org.apache.calcite.plan.ConventionTraitDef;
import org.apache.calcite.plan.HazelcastRelOptCluster;
import org.apache.calcite.plan.RelOptCluster;
import org.apache.calcite.plan.RelOptRule;
import org.apache.calcite.plan.RelOptRuleOperand;
import org.apache.calcite.plan.RelOptTable;
import org.apache.calcite.plan.RelTrait;
import org.apache.calcite.plan.RelTraitSet;
import org.apache.calcite.plan.volcano.HazelcastRelSubsetUtil;
import org.apache.calcite.plan.volcano.RelSubset;
import org.apache.calcite.prepare.RelOptTableImpl;
import org.apache.calcite.rel.RelNode;
import org.apache.calcite.rel.core.TableScan;
import org.apache.calcite.rel.logical.LogicalTableScan;
import org.apache.calcite.rel.type.RelDataType;
import org.apache.calcite.rel.type.RelDataTypeFactory;
import org.apache.calcite.rex.RexBuilder;
import org.apache.calcite.rex.RexCall;
<<<<<<< HEAD
import org.apache.calcite.rex.RexFieldAccess;
=======
>>>>>>> 8773c467
import org.apache.calcite.rex.RexInputRef;
import org.apache.calcite.rex.RexNode;
import org.apache.calcite.rex.RexShuttle;
import org.apache.calcite.rex.RexUtil;
import org.apache.calcite.rex.RexVisitor;
import org.apache.calcite.rex.RexVisitorImpl;
import org.apache.calcite.sql.SqlKind;
import org.apache.calcite.sql.type.SqlTypeName;

import javax.annotation.Nullable;
import java.util.ArrayList;
import java.util.Collection;
import java.util.Collections;
import java.util.HashSet;
import java.util.IdentityHashMap;
import java.util.List;
import java.util.Set;
import java.util.function.Predicate;

import static com.hazelcast.jet.impl.util.Util.arrayIndexOf;
import static com.hazelcast.jet.sql.impl.opt.Conventions.LOGICAL;
import static com.hazelcast.jet.sql.impl.opt.Conventions.PHYSICAL;

/**
 * Static utility classes for rules.
 */
public final class OptUtils {

    private OptUtils() {
    }

    /**
     * Convert the given trait set to logical convention.
     *
     * @param traitSet Original trait set.
     * @return New trait set with logical convention.
     */
    public static RelTraitSet toLogicalConvention(RelTraitSet traitSet) {
        return traitPlus(traitSet, LOGICAL);
    }

    /**
     * Convert the given input into logical input.
     *
     * @param rel Original input.
     * @return Logical input.
     */
    public static RelNode toLogicalInput(RelNode rel) {
        return RelOptRule.convert(rel, toLogicalConvention(rel.getTraitSet()));
    }

    /**
     * Convert the given trait set to physical convention.
     *
     * @param traitSet Original trait set.
     * @return New trait set with physical convention and provided distribution.
     */
    public static RelTraitSet toPhysicalConvention(RelTraitSet traitSet) {
        return traitPlus(traitSet, PHYSICAL);
    }

    /**
     * Convert the given input into physical input.
     *
     * @param rel Original input.
     * @return Logical input.
     */
    public static RelNode toPhysicalInput(RelNode rel) {
        return RelOptRule.convert(rel, toPhysicalConvention(rel.getTraitSet()));
    }

    /**
     * Add a single trait to the trait set.
     *
     * @param traitSet Original trait set.
     * @param trait    Trait to add.
     * @return Resulting trait set.
     */
    public static RelTraitSet traitPlus(RelTraitSet traitSet, RelTrait trait) {
        return traitSet.plus(trait).simplify();
    }

    public static LogicalTableScan createLogicalScan(
            RelOptCluster cluster,
            HazelcastTable hazelcastTable
    ) {
        JetTable table = hazelcastTable.getTarget();

        HazelcastRelOptTable relTable = createRelTable(
                table.getQualifiedName(),
                hazelcastTable,
                cluster.getTypeFactory()
        );
        return LogicalTableScan.create(cluster, relTable, ImmutableList.of());
    }

    public static LogicalTableScan createLogicalScan(
            TableScan originalScan,
            HazelcastTable newHazelcastTable
    ) {
        HazelcastRelOptTable originalRelTable = (HazelcastRelOptTable) originalScan.getTable();

        HazelcastRelOptTable newTable = createRelTable(
                originalRelTable,
                newHazelcastTable,
                originalScan.getCluster().getTypeFactory()
        );

        return LogicalTableScan.create(
                originalScan.getCluster(),
                newTable,
                originalScan.getHints()
        );
    }

    public static HazelcastRelOptTable createRelTable(
            List<String> names,
            HazelcastTable hazelcastTable,
            RelDataTypeFactory typeFactory
    ) {
        RelDataType rowType = hazelcastTable.getRowType(typeFactory);

        RelOptTableImpl relTable = RelOptTableImpl.create(
                null,
                rowType,
                names,
                hazelcastTable,
                null
        );
        return new HazelcastRelOptTable(relTable);
    }

    public static HazelcastRelOptTable createRelTable(
            HazelcastRelOptTable originalRelTable,
            HazelcastTable newHazelcastTable,
            RelDataTypeFactory typeFactory
    ) {
        RelOptTableImpl newTable = RelOptTableImpl.create(
                originalRelTable.getRelOptSchema(),
                newHazelcastTable.getRowType(typeFactory),
                originalRelTable.getDelegate().getQualifiedName(),
                newHazelcastTable,
                null
        );

        return new HazelcastRelOptTable(newTable);
    }

    /**
     * Finds a set for the given RelNode, and return subsets that have the
     * physical trait. Every returned input is guaranteed to have a unique trait
     * set.
     *
     * @return Physical rels.
     */
    public static Collection<RelNode> extractPhysicalRelsFromSubset(RelNode input) {
        return extractRelsFromSubset(input, OptUtils::isPhysical);
    }

    private static boolean isPhysical(RelNode rel) {
        return rel.getTraitSet().getTrait(ConventionTraitDef.INSTANCE).equals(Conventions.PHYSICAL);
    }

    /**
     * Finds a set for the given RelNode, and return subsets that have the
     * logical trait. Every returned input is guaranteed to have a unique trait
     * set.
     *
     * @return Logical rels.
     */
    public static Collection<RelNode> extractLogicalRelsFromSubset(RelNode input) {
        return extractRelsFromSubset(input, OptUtils::isLogical);
    }

    private static boolean isLogical(RelNode rel) {
        return rel.getTraitSet().getTrait(ConventionTraitDef.INSTANCE).equals(Conventions.LOGICAL);
    }

    private static Collection<RelNode> extractRelsFromSubset(RelNode input, Predicate<RelNode> predicate) {
        Set<RelTraitSet> traitSets = new HashSet<>();

        Set<RelNode> res = Collections.newSetFromMap(new IdentityHashMap<>());

        for (RelNode rel : HazelcastRelSubsetUtil.getSubsets(input)) {
            if (!predicate.test(rel)) {
                continue;
            }

            if (traitSets.add(rel.getTraitSet())) {
                res.add(rel);
            }
        }

        return res;
    }

    public static boolean isBounded(RelNode rel) {
        return metadataQuery(rel).extractBoundedness(rel) == Boundedness.BOUNDED;
    }

    public static boolean isUnbounded(RelNode rel) {
        return metadataQuery(rel).extractBoundedness(rel) == Boundedness.UNBOUNDED;
    }

    public static HazelcastRelMetadataQuery metadataQuery(RelNode rel) {
        return HazelcastRelMetadataQuery.reuseOrCreate(rel.getCluster().getMetadataQuery());
    }

    public static HazelcastRelOptCluster getCluster(RelNode rel) {
        assert rel.getCluster() instanceof HazelcastRelOptCluster;

        return (HazelcastRelOptCluster) rel.getCluster();
    }

    public static DistributionTrait getDistribution(RelNode rel) {
        return rel.getTraitSet().getTrait(getCluster(rel).getDistributionTraitDef());
    }

    /**
     * If the {@code node} is a {@link RelSubset}, finds the subset matching
     * the {@code operandPredicate}.
     * If multiple matches are found, it throws. If no match is found, it returns null.
     * <p>
     * If the {@code node} isn't a {@code RelSubset} and it matches the
     * predicate, the {@code node} is returned. If it doesn't match,
     * {@code null} is returned.
     */
    @SuppressWarnings("unchecked")
    @Nullable
    public static <T> T findMatchingRel(RelNode node, RelOptRuleOperand operandPredicate) {
        if (node instanceof RelSubset) {
            RelNode res = null;
            for (RelNode rel : ((RelSubset) node).getRels()) {
                if (operandPredicate.matches(rel)) {
                    if (res != null) {
                        throw new RuntimeException("multiple matches found");
                    }
                    res = rel;
                }
            }
            return (T) res;
        } else if (operandPredicate.matches(node)) {
            return (T) node;
        }
        return null;
    }

    public static PlanNodeSchema schema(RelDataType rowType) {
        return new PlanNodeSchema(extractFieldTypes(rowType));
    }

    public static PlanNodeSchema schema(RelOptTable relTable) {
        Table table = relTable.unwrap(HazelcastTable.class).getTarget();
        return schema(table);
    }

    public static PlanNodeSchema schema(Table table) {
        List<QueryDataType> fieldTypes = new ArrayList<>();
        for (TableField field : table.getFields()) {
            fieldTypes.add(field.getType());
        }
        return new PlanNodeSchema(fieldTypes);
    }

    public static RexVisitor<Expression<?>> createRexToExpressionVisitor(
            PlanNodeFieldTypeProvider schema,
            QueryParameterMetadata parameterMetadata
    ) {
        return new RexToExpressionVisitor(schema, parameterMetadata);
    }

    /**
     * Converts a {@link TableField} to {@link RelDataType}.
     */
    public static RelDataType convert(TableField field, RelDataTypeFactory typeFactory) {
        QueryDataType fieldType = field.getType();

        SqlTypeName sqlTypeName = HazelcastTypeUtils.toCalciteType(fieldType);
        if (sqlTypeName == null) {
            throw new IllegalStateException("Unsupported type family: " + fieldType
                    + ", getSqlTypeName should never return null.");
        }

        if (sqlTypeName == SqlTypeName.OTHER) {
            return convertCustomType(fieldType);
        } else {
            RelDataType relType = typeFactory.createSqlType(sqlTypeName);
            return typeFactory.createTypeWithNullability(relType, true);
        }
    }

    private static RelDataType convertCustomType(QueryDataType fieldType) {
        switch (fieldType.getTypeFamily()) {
            case JSON:
                return HazelcastJsonType.create(true);
            default:
                throw new IllegalStateException("Unexpected type family: " + fieldType);
        }
    }

    private static List<QueryDataType> extractFieldTypes(RelDataType rowType) {
        return Util.toList(rowType.getFieldList(),
                f -> HazelcastTypeUtils.toHazelcastType(f.getType()));
    }

    public static boolean requiresJob(RelNode rel) {
        return ((HazelcastRelOptCluster) rel.getCluster()).requiresJob();
    }

    public static boolean hasTableType(RelNode rel, Class<? extends Table> tableClass) {
        if (rel.getTable() == null) {
            return false;
        }

        HazelcastTable table = rel.getTable().unwrap(HazelcastTable.class);
        return table != null && tableClass.isAssignableFrom(table.getTarget().getClass());
    }

    public static HazelcastTable extractHazelcastTable(RelNode rel) {
        HazelcastTable table = rel.getTable().unwrap(HazelcastTable.class);
        assert table != null;
        return table;
    }

    @SuppressWarnings("checkstyle:AvoidNestedBlocks")
    public static RexNode extractKeyConstantExpression(RelOptTable relTable, RexBuilder rexBuilder) {
        HazelcastTable table = relTable.unwrap(HazelcastTable.class);

        RexNode filter = table.getFilter();
        if (filter == null) {
            return null;
        }

        int keyIndex = findKeyIndex(table.getTarget());
        switch (filter.getKind()) {
            // WHERE __key = true, calcite simplifies to just `WHERE __key`
            case INPUT_REF: {
                return ((RexInputRef) filter).getIndex() == keyIndex
                        ? rexBuilder.makeLiteral(true)
                        : null;
            }
            // WHERE __key = false, calcite simplifies to `WHERE NOT __key`
            case NOT: {
                RexNode operand = ((RexCall) filter).getOperands().get(0);
                return operand.getKind() == SqlKind.INPUT_REF && ((RexInputRef) operand).getIndex() == keyIndex
                        ? rexBuilder.makeLiteral(false)
                        : null;
            }
            // __key = ...
            case EQUALS: {
                Tuple2<Integer, RexNode> constantExpressionByIndex = extractConstantExpression((RexCall) filter);
                //noinspection ConstantConditions
                return constantExpressionByIndex != null && constantExpressionByIndex.getKey() == keyIndex
                        ? constantExpressionByIndex.getValue()
                        : null;
            }
            default:
                return null;
        }
    }

    private static int findKeyIndex(Table table) {
        List<String> primaryKey = SqlConnectorUtil.getJetSqlConnector(table).getPrimaryKey(table);
        // just single field keys supported at the moment
        assert primaryKey.size() == 1;

        int keyIndex = table.getFieldIndex(primaryKey.get(0));
        assert keyIndex > -1;

        return keyIndex;
    }

    private static Tuple2<Integer, RexNode> extractConstantExpression(RexCall condition) {
        Tuple2<Integer, RexNode> constantExpression = extractConstantExpression(condition, 0);
        return constantExpression != null ? constantExpression : extractConstantExpression(condition, 1);
    }

    private static Tuple2<Integer, RexNode> extractConstantExpression(RexCall condition, int i) {
        RexNode firstOperand = condition.getOperands().get(i);
        if (firstOperand.getKind() == SqlKind.INPUT_REF) {
            int index = ((RexInputRef) firstOperand).getIndex();
            RexNode secondOperand = condition.getOperands().get(1 - i);
            if (RexUtil.isConstant(secondOperand)) {
                return Tuple2.tuple2(index, secondOperand);
            }
        }
        return null;
    }

    /**
     * Return true if the `expression` contains any input reference to a field
     * with index in `indexes`.
     */
    public static boolean hasInputRef(RexNode expression, int... indexes) {
        boolean[] res = {false};
        expression.accept(new RexVisitorImpl<Void>(true) {
            @Override
            public Void visitInputRef(RexInputRef inputRef) {
                if (arrayIndexOf(inputRef.getIndex(), indexes) >= 0) {
                    res[0] = true;
                }
                return null;
            }
        });
        return res[0];
    }

    /**
     * Inlines `inlinedExpressions` into `expr` and returns the modified expression.
     * <p>
     * Example:
     * {@code
     * inlinedExpressions: [UPPER($1), LOWER($0)]
     * expr: $1 || $0
     * result: LOWER($0) || UPPER($1)
     * }
     */
    @SuppressWarnings("checkstyle:AnonInnerLength")
    public static RexNode inlineExpression(List<RexNode> inlinedExpressions, RexNode expr) {
        return expr.accept(new RexShuttle() {
            @Override
            public RexNode visitInputRef(RexInputRef inputRef) {
                return inlinedExpressions.get(inputRef.getIndex());
            }
<<<<<<< HEAD

            @Override
            public RexNode visitLocalRef(RexLocalRef localRef) {
                return localRef;
            }

            @Override
            public RexNode visitCall(RexCall call) {
                List<RexNode> newOperands = new ArrayList<>(call.getOperands().size());
                for (RexNode operand : call.operands) {
                    newOperands.add(operand.accept(this));
                }
                return call.clone(call.type, newOperands);
            }

            @Override
            public RexNode visitFieldAccess(RexFieldAccess fieldAccess) {
                final RexNode expr = fieldAccess.getReferenceExpr();
                RexNode newOperand = expr.accept(this);
                if (newOperand != fieldAccess.getReferenceExpr()) {
                    throw new RuntimeException("replacing partition key not supported");
                }
                return fieldAccess;
            }

            @Override
            public RexNode visitLiteral(RexLiteral literal) {
                return literal;
            }
=======
>>>>>>> 8773c467
        });
    }

    /**
     * Same as {@link #inlineExpression(List, RexNode)}, but applied to all
     * expressions in {@code exprs}.
     */
    public static List<RexNode> inlineExpressions(List<RexNode> inlinedExpressions, List<RexNode> exprs) {
        List<RexNode> res = new ArrayList<>(exprs.size());
        for (RexNode expr : exprs) {
            res.add(inlineExpression(inlinedExpressions, expr));
        }
        return res;
    }
}<|MERGE_RESOLUTION|>--- conflicted
+++ resolved
@@ -54,10 +54,6 @@
 import org.apache.calcite.rel.type.RelDataTypeFactory;
 import org.apache.calcite.rex.RexBuilder;
 import org.apache.calcite.rex.RexCall;
-<<<<<<< HEAD
-import org.apache.calcite.rex.RexFieldAccess;
-=======
->>>>>>> 8773c467
 import org.apache.calcite.rex.RexInputRef;
 import org.apache.calcite.rex.RexNode;
 import org.apache.calcite.rex.RexShuttle;
@@ -482,38 +478,6 @@
             public RexNode visitInputRef(RexInputRef inputRef) {
                 return inlinedExpressions.get(inputRef.getIndex());
             }
-<<<<<<< HEAD
-
-            @Override
-            public RexNode visitLocalRef(RexLocalRef localRef) {
-                return localRef;
-            }
-
-            @Override
-            public RexNode visitCall(RexCall call) {
-                List<RexNode> newOperands = new ArrayList<>(call.getOperands().size());
-                for (RexNode operand : call.operands) {
-                    newOperands.add(operand.accept(this));
-                }
-                return call.clone(call.type, newOperands);
-            }
-
-            @Override
-            public RexNode visitFieldAccess(RexFieldAccess fieldAccess) {
-                final RexNode expr = fieldAccess.getReferenceExpr();
-                RexNode newOperand = expr.accept(this);
-                if (newOperand != fieldAccess.getReferenceExpr()) {
-                    throw new RuntimeException("replacing partition key not supported");
-                }
-                return fieldAccess;
-            }
-
-            @Override
-            public RexNode visitLiteral(RexLiteral literal) {
-                return literal;
-            }
-=======
->>>>>>> 8773c467
         });
     }
 
