--- conflicted
+++ resolved
@@ -160,8 +160,6 @@
         return new HazelcastRelOptTable(relTable);
     }
 
-<<<<<<< HEAD
-=======
     public static boolean requiresLocalSort(RelCollation sortCollation, RelCollation inputCollation) {
         if (sortCollation.getFieldCollations().isEmpty()) {
             // No need for sorting
@@ -190,7 +188,6 @@
         }
     }
 
->>>>>>> 4e9af0f0
     /**
      * Get possible physical rels from the given subset.
      * Every returned input is guaranteed to have a unique trait set.
