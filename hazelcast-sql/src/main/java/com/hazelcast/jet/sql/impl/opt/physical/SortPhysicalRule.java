/*
 * Copyright 2021 Hazelcast Inc.
 *
 * Licensed under the Hazelcast Community License (the "License");
 * you may not use this file except in compliance with the License.
 * You may obtain a copy of the License at
 *
 * http://hazelcast.com/hazelcast-community-license
 *
 * Unless required by applicable law or agreed to in writing, software
 * distributed under the License is distributed on an "AS IS" BASIS,
 * WITHOUT WARRANTIES OF ANY KIND, either express or implied.
 * See the License for the specific language governing permissions and
 * limitations under the License.
 */

package com.hazelcast.jet.sql.impl.opt.physical;

import com.hazelcast.jet.sql.impl.opt.OptUtils;
import com.hazelcast.jet.sql.impl.opt.logical.SortLogicalRel;
import org.apache.calcite.plan.RelOptRule;
import org.apache.calcite.plan.RelOptRuleCall;
import org.apache.calcite.rel.RelCollation;
import org.apache.calcite.rel.RelCollationTraitDef;
import org.apache.calcite.rel.RelFieldCollation;
import org.apache.calcite.rel.RelNode;

import java.util.ArrayList;
import java.util.List;

import static com.hazelcast.jet.sql.impl.opt.JetConventions.LOGICAL;
import static java.util.Collections.singletonList;

final class SortPhysicalRule extends RelOptRule {

    static final RelOptRule INSTANCE = new SortPhysicalRule();

    private SortPhysicalRule() {
        super(
                operand(SortLogicalRel.class, LOGICAL, some(operand(RelNode.class, any()))),
                SortPhysicalRule.class.getSimpleName()
        );
    }

    @Override
    public void onMatch(RelOptRuleCall call) {
        SortLogicalRel logicalSort = call.rel(0);

        List<RelNode> transforms = toTransforms(logicalSort);
        for (RelNode transform : transforms) {
            call.transformTo(transform);
        }
    }

    private static List<RelNode> toTransforms(SortLogicalRel logicalSort) {
        List<RelNode> sortTransforms = new ArrayList<>(1);
        List<RelNode> nonSortTransforms = new ArrayList<>(1);
        for (RelNode physicalInput : OptUtils.extractPhysicalRelsFromAllSubsets(logicalSort.getInput())) {
            boolean requiresSort = requiresLocalSort(
                    logicalSort.getCollation(),
                    physicalInput.getTraitSet().getTrait(RelCollationTraitDef.INSTANCE)
            );
            if (requiresSort) {
                sortTransforms.add(convert(logicalSort));
            } else {
                if (logicalSort.offset != null || logicalSort.fetch != null) {
<<<<<<< HEAD
                    // TODO: [sasha], [Hakan] additional Sort relation is used for FETCH OFFSET.
                    // TODO: It's required for correct work, but should be optimized in next revisions.
                    nonSortTransforms.add(convert(logicalSort));
=======
                    SortPhysicalRel top = (SortPhysicalRel) convert(logicalSort);
                    // TODO: [sasha], [Hakan] additional Sort relation is used for FETCH OFFSET with index scan.
                    // TODO: It's required for correct work of index scan, but should be optimized in next revisions.
                    top = new SortPhysicalRel(
                            top.getCluster(),
                            top.getTraitSet(),
                            physicalInput,
                            top.getCollation(),
                            top.offset,
                            top.fetch,
                            top.getRowType()
                    );
                    nonSortTransforms.add(top);
>>>>>>> 51e5da1c
                } else {
                    nonSortTransforms.add(physicalInput);
                }
            }
        }
        List<RelNode> transforms = nonSortTransforms.isEmpty() ? sortTransforms : nonSortTransforms;
        return !transforms.isEmpty() ? transforms : singletonList(convert(logicalSort));
    }

    private static boolean requiresLocalSort(RelCollation sortCollation, RelCollation inputCollation) {
        if (sortCollation.getFieldCollations().isEmpty()) {
            // No need for sorting
            return false;
        }

        List<RelFieldCollation> sortFields = sortCollation.getFieldCollations();
        List<RelFieldCollation> inputFields = inputCollation.getFieldCollations();

        if (sortFields.size() <= inputFields.size()) {
            for (int i = 0; i < sortFields.size(); i++) {
                RelFieldCollation sortField = sortFields.get(i);
                RelFieldCollation inputField = inputFields.get(i);

                // Different collation, local sorting is needed.
                if (!sortField.equals(inputField)) {
                    return true;
                }
            }

            // Prefix is confirmed, no local sorting is needed.
            return false;
        } else {
            // Input has less collated fields than sort. Definitely not a prefix => local sorting is needed.
            return true;
        }
    }

    private static RelNode convert(RelNode rel) {
        SortLogicalRel logicalSort = (SortLogicalRel) rel;

        return new SortPhysicalRel(
                logicalSort.getCluster(),
                OptUtils.toPhysicalConvention(logicalSort.getTraitSet()),
                OptUtils.toPhysicalInput(logicalSort.getInput()),
                logicalSort.getCollation(),
                logicalSort.offset,
                logicalSort.getFetch(),
                logicalSort.getRowType()
        );
    }
}<|MERGE_RESOLUTION|>--- conflicted
+++ resolved
@@ -64,11 +64,6 @@
                 sortTransforms.add(convert(logicalSort));
             } else {
                 if (logicalSort.offset != null || logicalSort.fetch != null) {
-<<<<<<< HEAD
-                    // TODO: [sasha], [Hakan] additional Sort relation is used for FETCH OFFSET.
-                    // TODO: It's required for correct work, but should be optimized in next revisions.
-                    nonSortTransforms.add(convert(logicalSort));
-=======
                     SortPhysicalRel top = (SortPhysicalRel) convert(logicalSort);
                     // TODO: [sasha], [Hakan] additional Sort relation is used for FETCH OFFSET with index scan.
                     // TODO: It's required for correct work of index scan, but should be optimized in next revisions.
@@ -82,7 +77,6 @@
                             top.getRowType()
                     );
                     nonSortTransforms.add(top);
->>>>>>> 51e5da1c
                 } else {
                     nonSortTransforms.add(physicalInput);
                 }
