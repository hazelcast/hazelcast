/*
 * Copyright 2021 Hazelcast Inc.
 *
 * Licensed under the Hazelcast Community License (the "License");
 * you may not use this file except in compliance with the License.
 * You may obtain a copy of the License at
 *
 * http://hazelcast.com/hazelcast-community-license
 *
 * Unless required by applicable law or agreed to in writing, software
 * distributed under the License is distributed on an "AS IS" BASIS,
 * WITHOUT WARRANTIES OF ANY KIND, either express or implied.
 * See the License for the specific language governing permissions and
 * limitations under the License.
 */

package com.hazelcast.jet.sql.impl.connector;

import com.hazelcast.jet.core.DAG;
import com.hazelcast.jet.core.Edge;
import com.hazelcast.jet.core.Vertex;
import com.hazelcast.jet.sql.impl.ExpressionUtil;
import com.hazelcast.jet.sql.impl.JetJoinInfo;
import com.hazelcast.sql.impl.schema.MappingField;
import com.hazelcast.spi.impl.NodeEngine;
import com.hazelcast.sql.impl.expression.Expression;
import com.hazelcast.sql.impl.schema.Table;

import javax.annotation.Nonnull;
import javax.annotation.Nullable;
import java.util.List;
import java.util.Map;
import java.util.function.Consumer;

/**
 * An API to bridge Jet connectors and SQL. Allows the use of a Jet
 * connector from SQL and create a mapping for remote objects available
 * through the connector.
 * <p>
 * It's currently private because we expect significant changes to it, but
 * we plan to make it part of the public Core API in the future.
 */
public interface SqlConnector {

    /**
     * The serialization format. Used for connectors that don't have a separate
     * key and value format.
     */
    String OPTION_FORMAT = "format";

    /**
     * The key serialization format for key-value connectors.
     */
    String OPTION_KEY_FORMAT = "keyFormat";

    /**
     * The value serialization format for key-value connectors.
     */
    String OPTION_VALUE_FORMAT = "valueFormat";

    /**
     * The key Java class, if {@value #OPTION_KEY_FORMAT} is {@value
     * JAVA_FORMAT}.
     */
    String OPTION_KEY_CLASS = "keyJavaClass";

    /**
     * The value Java class, if {@value #OPTION_VALUE_FORMAT} is {@value
     * JAVA_FORMAT}.
     */
    String OPTION_VALUE_CLASS = "valueJavaClass";

    /**
     * The key Portable factory ID, if {@value #OPTION_KEY_FORMAT} is {@value
     * PORTABLE_FORMAT}.
     */
    String OPTION_KEY_FACTORY_ID = "keyPortableFactoryId";

    /**
     * The key Portable class ID, if {@value #OPTION_KEY_FORMAT} is {@value
     * PORTABLE_FORMAT}.
     */
    String OPTION_KEY_CLASS_ID = "keyPortableClassId";

    /**
     * The key Portable class version, if {@value #OPTION_KEY_FORMAT} is
     * {@value PORTABLE_FORMAT}.
     */
    String OPTION_KEY_CLASS_VERSION = "keyPortableClassVersion";

    /**
     * The value Portable factory ID, if {@value #OPTION_VALUE_FORMAT} is
     * {@value PORTABLE_FORMAT}.
     */
    String OPTION_VALUE_FACTORY_ID = "valuePortableFactoryId";

    /**
     * The value Portable class ID, if {@value #OPTION_VALUE_FORMAT} is {@value
     * PORTABLE_FORMAT}.
     */
    String OPTION_VALUE_CLASS_ID = "valuePortableClassId";

    /**
     * The value Portable class version, if {@value #OPTION_VALUE_FORMAT} is
     * {@value PORTABLE_FORMAT}.
     */
    String OPTION_VALUE_CLASS_VERSION = "valuePortableClassVersion";

    /**
     * Value for {@value #OPTION_KEY_FORMAT} and {@value #OPTION_VALUE_FORMAT}
     * for Java serialization.
     */
    String JAVA_FORMAT = "java";

    /**
     * Value for {@value #OPTION_KEY_FORMAT} and {@value #OPTION_VALUE_FORMAT}
     * for Portable serialization.
     */
    String PORTABLE_FORMAT = "portable";

    /**
     * Value for {@value #OPTION_KEY_FORMAT}, {@value #OPTION_VALUE_FORMAT}
     * and {@value #OPTION_FORMAT} for JSON serialization.
     */
<<<<<<< HEAD
    String JSON_FORMAT = "json_flat";
=======
    String JSON_FLAT_FORMAT = "json-flat";
>>>>>>> 61b28538

    /**
     * Value for {@value #OPTION_FORMAT} for CSV (comma-separated values)
     * serialization.
     */
    String CSV_FORMAT = "csv";

    /**
     * Value for {@value #OPTION_FORMAT}, {@value #OPTION_KEY_FORMAT} and
     * {@value #OPTION_VALUE_FORMAT} for Avro serialization.
     */
    String AVRO_FORMAT = "avro";

    /**
     * Value for {@value #OPTION_FORMAT} for Parquet serialization.
     */
    String PARQUET_FORMAT = "parquet";

    /**
     * Return the name of the connector as seen in the {@code TYPE} clause in
     * the {@code CREATE EXTERNAL MAPPING} command.
     */
    String typeName();

    /**
     * Returns {@code true}, if {@link #fullScanReader} is an unbounded source.
     */
    boolean isStream();

    /**
     * Resolves the final field list given an initial field list and options
     * from the user. Jet calls this method when processing a CREATE MAPPING
     * statement.
     * <p>
     * The {@code userFields} can be empty, in this case the connector is
     * supposed to resolve them from a sample or from options. If it's not
     * empty, it should only validate it &mdash; it should neither add/remove
     * columns nor change the type. It can add the external name.
     * <p>
     * The returned list must not be empty. Jet stores it in the catalog, and
     * the user can see it by listing the catalog. Jet will later pass it to
     * {@link #createTable}.
     *
     * @param nodeEngine an instance of {@link NodeEngine}
     * @param options    user-provided options
     * @param userFields user-provided list of fields, possibly empty
     * @return final field list, must not be empty
     */
    @Nonnull
    List<MappingField> resolveAndValidateFields(
            @Nonnull NodeEngine nodeEngine,
            @Nonnull Map<String, String> options,
            @Nonnull List<MappingField> userFields
    );

    /**
     * Creates a {@link Table} object with the given fields. Should return
     * quickly; specifically it should not attempt to connect to the remote
     * service.
     * <p>
     * Jet calls this method for each statement execution and for each mapping.
     *
     * @param nodeEngine     an instance of {@link NodeEngine}
     * @param options        connector specific options
     * @param resolvedFields list of fields as returned from {@link
     *                       #resolveAndValidateFields}
     */
    @Nonnull
    Table createTable(
            @Nonnull NodeEngine nodeEngine,
            @Nonnull String schemaName,
            @Nonnull String mappingName,
            @Nonnull String externalName,
            @Nonnull Map<String, String> options,
            @Nonnull List<MappingField> resolvedFields
    );

    /**
     * Returns a supplier for a source vertex reading the input according to
     * the {@code projection}/{@code predicate}. The output type of the source
     * is Object[].
     * <p>
     * The field indexes in the predicate and projection refer to the
     * zero-based indexes of the original fields of the {@code table}. For
     * example, if the table has fields {@code a, b, c} and the query is:
     * <pre>{@code
     *     SELECT b FROM t WHERE c=10
     * }</pre>
     * Then the projection will be {@code {1}} and the predicate will be {@code
     * {2}=10}.
     *
     * @param table      the table object
     * @param predicate  SQL expression to filter the rows
     * @param projection the list of field names to return
     * @return The DAG Vertex handling the reading
     */
    @Nonnull
    default Vertex fullScanReader(
            @Nonnull DAG dag,
            @Nonnull Table table,
            @Nullable Expression<Boolean> predicate,
            @Nonnull List<Expression<?>> projection
    ) {
        throw new UnsupportedOperationException("Full scan not supported for " + typeName());
    }

    /**
     * Creates a vertex to read the given {@code table} as a part of a
     * nested-loop join. The vertex will receive items from the left side of
     * the join as {@code Object[]}. For each record it must read the matching
     * records from the {@code table}, according to the {@code joinInfo} and
     * emit joined records, again as {@code Object[]}. The length of the output
     * array is {@code inputRecordLength + projection.size()}. See {@link
     * ExpressionUtil#join} for a utility to create output records.
     * <p>
     * The given {@code predicate} and {@code projection} apply only to the
     * records of the {@code table} (i.e. of the right-side of the join, before
     * joining). For example, if the table has fields {@code a, b, c} and the
     * query is:
     *
     * <pre>{@code
     *     SELECT l.v, r.b
     *     FROM l
     *     JOIN r ON l.v = r.b
     *     WHERE r.c=10
     * }</pre>
     * <p>
     * then the projection will be <code>{1}</code> and the predicate will be
     * <code>{2}=10</code>.
     * <p>
     * The predicates in the {@code joinInfo} apply to the joined record.
     * <p>
     * The implementation should do these steps for each received row:
     * <ul>
     *     <li>find rows in {@code table} matching the {@code predicate}
     *     <li>join all these rows using {@link ExpressionUtil#join} with the
     *         received row
     *     <li>if no rows matched and {@code joinInfo.isLeftOuter() == true)},
     *         the input row from the left side should be padded with {@code
     *         null}s and returned
     * </ul>
     *
     * @param table      the table object
     * @param predicate  SQL expression to filter the rows
     * @param projection the list of fields to return
     * @param joinInfo   {@link JetJoinInfo}
     * @return {@link VertexWithInputConfig}
     */
    @Nonnull
    default VertexWithInputConfig nestedLoopReader(
            @Nonnull DAG dag,
            @Nonnull Table table,
            @Nullable Expression<Boolean> predicate,
            @Nonnull List<Expression<?>> projection,
            @Nonnull JetJoinInfo joinInfo
    ) {
        throw new UnsupportedOperationException("Nested-loop join not supported for " + typeName());
    }

    /**
     * Returns the supplier for the insert processor.
     */
    @Nonnull
    default VertexWithInputConfig insertProcessor(@Nonnull DAG dag, @Nonnull Table table) {
        throw new UnsupportedOperationException("INSERT INTO not supported for " + typeName());
    }

    /**
     * Returns the supplier for the sink processor.
     */
    @Nonnull
    default Vertex sinkProcessor(@Nonnull DAG dag, @Nonnull Table table) {
        throw new UnsupportedOperationException("SINK INTO not supported for " + typeName());
    }

    /**
     * Returns the supplier for the update processor that will update given
     * {@code table}. The input to the processor will be the fields
     * returned by {@link #getPrimaryKey(Table)}.
     */
    @Nonnull
    default Vertex updateProcessor(
            @Nonnull DAG dag,
            @Nonnull Table table,
            @Nonnull Map<String, Expression<?>> updatesByFieldNames
    ) {
        throw new UnsupportedOperationException("UPDATE not supported for " + typeName());
    }

    /**
     * Returns the supplier for the delete processor that will delete from the
     * given {@code table}. The input to the processor will be the fields
     * returned by {@link #getPrimaryKey(Table)}.
     */
    @Nonnull
    default Vertex deleteProcessor(@Nonnull DAG dag, @Nonnull Table table) {
        throw new UnsupportedOperationException("DELETE not supported for " + typeName());
    }

    /**
     * Return the indexes of fields that are primary key. These fields will be
     * fed to the delete and update processors.
     * <p>
     * Every connector that supports {@link #deleteProcessor} or
     * {@link #updateProcessor} should have a primary key on each table,
     * otherwise deleting/updating cannot work. If some table doesn't have a
     * primary key and an empty node list is returned from this method, an error
     * will be thrown.
     */
    @Nonnull
    default List<String> getPrimaryKey(Table table) {
        throw new UnsupportedOperationException("PRIMARY KEY not supported by connector: " + typeName());
    }

    /**
     * Definition of a vertex along with a function to configure the input
     * edge(s).
     */
    class VertexWithInputConfig {

        private final Vertex vertex;
        private final Consumer<Edge> configureEdgeFn;

        /**
         * Creates a Vertex with default edge config (local, unicast).
         */
        public VertexWithInputConfig(Vertex vertex) {
            this(vertex, null);
        }

        public VertexWithInputConfig(Vertex vertex, Consumer<Edge> configureEdgeFn) {
            this.vertex = vertex;
            this.configureEdgeFn = configureEdgeFn;
        }

        public Vertex vertex() {
            return vertex;
        }

        public Consumer<Edge> configureEdgeFn() {
            return configureEdgeFn;
        }
    }
}<|MERGE_RESOLUTION|>--- conflicted
+++ resolved
@@ -122,11 +122,7 @@
      * Value for {@value #OPTION_KEY_FORMAT}, {@value #OPTION_VALUE_FORMAT}
      * and {@value #OPTION_FORMAT} for JSON serialization.
      */
-<<<<<<< HEAD
-    String JSON_FORMAT = "json_flat";
-=======
     String JSON_FLAT_FORMAT = "json-flat";
->>>>>>> 61b28538
 
     /**
      * Value for {@value #OPTION_FORMAT} for CSV (comma-separated values)
