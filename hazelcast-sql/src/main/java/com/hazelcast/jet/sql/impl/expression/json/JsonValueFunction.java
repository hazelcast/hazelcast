--- conflicted
+++ resolved
@@ -46,17 +46,14 @@
 
 public class JsonValueFunction<T> extends VariExpressionWithType<T> implements IdentifiedDataSerializable {
     private static final ILogger LOGGER = Logger.getLogger(JsonValueFunction.class);
-<<<<<<< HEAD
+    private static final int DEFAULT_ON_EMPTY_OPERAND_INDEX = 2;
+    private static final int DEFAULT_ON_ERROR_OPERAND_INDEX = 3;
     private static final Function<String, JsonPath> COMPILE_FUNCTION = JsonPathUtil::compile;
 
     private ConcurrentInitialSetCache<String, JsonPath> pathCache;
     private JsonPath constantPathCache;
-=======
-    private static final int DEFAULT_ON_EMPTY_OPERAND_INDEX = 2;
-    private static final int DEFAULT_ON_ERROR_OPERAND_INDEX = 3;
 
     private final Cache<String, JsonPath> pathCache = JsonPathUtil.makePathCache();
->>>>>>> 8773c467
 
     private SqlJsonValueEmptyOrErrorBehavior onEmpty;
     private SqlJsonValueEmptyOrErrorBehavior onError;
