--- conflicted
+++ resolved
@@ -113,11 +113,7 @@
             this.iterator = IntStream.iterate(start, i -> i + step)
                     .limit(numberOfItems(start, stop, step))
                     .mapToObj(i -> ExpressionUtil.projection(predicate, projections,
-<<<<<<< HEAD
-                            new CounterRow(i), evalContext))
-=======
                             new SingleIntRow(i), evalContext))
->>>>>>> cd3eea7d
                     .filter(Objects::nonNull)
                     .iterator();
         }
