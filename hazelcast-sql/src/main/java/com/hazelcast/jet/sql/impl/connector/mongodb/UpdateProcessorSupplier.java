--- conflicted
+++ resolved
@@ -23,6 +23,7 @@
 import com.hazelcast.jet.mongodb.impl.WriteMongoParams;
 import com.hazelcast.sql.impl.expression.ExpressionEvalContext;
 import com.hazelcast.sql.impl.row.JetSqlRow;
+import com.hazelcast.sql.impl.type.QueryDataType;
 import com.mongodb.client.MongoClient;
 import com.mongodb.client.MongoClients;
 import com.mongodb.client.model.Aggregates;
@@ -31,6 +32,7 @@
 import com.mongodb.client.model.UpdateManyModel;
 import com.mongodb.client.model.UpdateOneModel;
 import com.mongodb.client.model.WriteModel;
+import org.bson.BsonType;
 import org.bson.Document;
 import org.bson.conversions.Bson;
 
@@ -59,14 +61,8 @@
     private final String collectionName;
     private final List<String> updatedFieldNames;
     private final List<? extends Serializable> updates;
-<<<<<<< HEAD
-    private final String dataLinkName;
+    private final String dataConnectionName;
     private final String[] externalNames;
-=======
-    private final String dataConnectionName;
-    private final QueryDataType pkType;
-    private final BsonType pkExternalType;
->>>>>>> 765cc352
     private ExpressionEvalContext evalContext;
     private transient SupplierEx<MongoClient> clientSupplier;
     private final String pkExternalName;
@@ -108,7 +104,7 @@
                 Processor processor = new UpdateMongoP<>(
                         new WriteMongoParams<Document>()
                                 .setClientSupplier(clientSupplier)
-                                .setDataLinkRef(dataLinkName)
+                                .setDataConnectionRef(dataConnectionName)
                                 .setDatabaseName(databaseName)
                                 .setCollectionName(collectionName)
                                 .setDocumentType(Document.class),
