--- conflicted
+++ resolved
@@ -30,23 +30,15 @@
 
 public class WatermarkLogicalRel extends SingleRel implements LogicalRel {
 
-<<<<<<< HEAD
-    private final FunctionEx<ExpressionEvalContext, EventTimePolicy<Object[]>> eventTimePolicyProvider;
+    private final FunctionEx<ExpressionEvalContext, EventTimePolicy<JetSqlRow>> eventTimePolicyProvider;
     private final int watermarkedColumnIndex;
-=======
-    private final FunctionEx<ExpressionEvalContext, EventTimePolicy<JetSqlRow>> eventTimePolicyProvider;
->>>>>>> a234fbe9
 
     WatermarkLogicalRel(
             RelOptCluster cluster,
             RelTraitSet traits,
             RelNode input,
-<<<<<<< HEAD
-            FunctionEx<ExpressionEvalContext, EventTimePolicy<Object[]>> eventTimePolicyProvider,
+            FunctionEx<ExpressionEvalContext, EventTimePolicy<JetSqlRow>> eventTimePolicyProvider,
             int watermarkedColumnIndex
-=======
-            FunctionEx<ExpressionEvalContext, EventTimePolicy<JetSqlRow>> eventTimePolicyProvider
->>>>>>> a234fbe9
     ) {
         super(cluster, traits, input);
 
