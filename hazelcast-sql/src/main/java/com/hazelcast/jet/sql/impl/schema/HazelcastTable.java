/*
 * Copyright 2021 Hazelcast Inc.
 *
 * Licensed under the Hazelcast Community License (the "License");
 * you may not use this file except in compliance with the License.
 * You may obtain a copy of the License at
 *
 * http://hazelcast.com/hazelcast-community-license
 *
 * Unless required by applicable law or agreed to in writing, software
 * distributed under the License is distributed on an "AS IS" BASIS,
 * WITHOUT WARRANTIES OF ANY KIND, either express or implied.
 * See the License for the specific language governing permissions and
 * limitations under the License.
 */

package com.hazelcast.jet.sql.impl.schema;

import com.hazelcast.jet.sql.impl.opt.OptUtils;
import com.hazelcast.jet.sql.impl.opt.cost.CostUtils;
import com.hazelcast.jet.sql.impl.opt.logical.FilterIntoScanLogicalRule;
import com.hazelcast.jet.sql.impl.opt.logical.ProjectIntoScanLogicalRule;
import com.hazelcast.jet.sql.impl.validate.types.HazelcastTypeFactory;
import com.hazelcast.sql.impl.schema.Table;
import com.hazelcast.sql.impl.schema.TableField;
import org.apache.calcite.rel.RelCollation;
import org.apache.calcite.rel.RelDistribution;
import org.apache.calcite.rel.RelReferentialConstraint;
import org.apache.calcite.rel.metadata.RelMdUtil;
import org.apache.calcite.rel.type.RelDataType;
import org.apache.calcite.rel.type.RelDataTypeFactory;
import org.apache.calcite.rel.type.RelDataTypeField;
import org.apache.calcite.rel.type.RelDataTypeFieldImpl;
import org.apache.calcite.rel.type.RelRecordType;
import org.apache.calcite.rel.type.StructKind;
import org.apache.calcite.rex.RexInputRef;
import org.apache.calcite.rex.RexNode;
import org.apache.calcite.schema.Statistic;
import org.apache.calcite.schema.impl.AbstractTable;
import org.apache.calcite.util.ImmutableBitSet;

import javax.annotation.Nonnull;
import javax.annotation.Nullable;
import java.util.ArrayList;
import java.util.HashSet;
import java.util.List;
import java.util.Objects;
import java.util.Set;
import java.util.StringJoiner;

import static java.util.stream.Collectors.joining;

/**
 * Base class for all tables in the Calcite integration:
 * <ul>
 *     <li>Maps field types defined in the {@code core} module to Calcite types</li>
 *     <li>Provides access to the underlying table and statistics</li>
 *     <li>Encapsulates projects and filter to allow for constrained scans</li>
 * </ul>
 * <p>
 * <h2>Constrained scans</h2>
 * For a sequence of logical project/filter/scan operators we would like to ensure that the resulting relational tree is as
 * flat as possible because this minimizes the processing overhead and memory usage. To achieve this we try to push projects and
 * filters into the table using {@link ProjectIntoScanLogicalRule} and {@link FilterIntoScanLogicalRule}. These rules
 * reduce the amount of data returned from the table during scanning. Pushed-down projection ensures that only columns required
 * by parent operators are returned, thus implementing field trimming. Pushed-down filter reduces the number of returned rows.
 * <p>
 * Projects are indexes of table fields that are returned. Initial projection (i.e. before optimization) returns all the columns.
 * After project pushdown the number and order of columns may change. For example, for the table {@code t[f0, f1, f2]} the
 * initial projection is {@code [0, 1, 2]}. After pushdown of a {@code "SELECT f2, f0"} the projection becomes {@code [2, 0]}
 * which means that the columns {@code [f2, f0]} are returned, in that order.
 * <p>
 * Filter is a conjunctive expression that references table fields via their original indexes. That is, {@code [f2]} is
 * referenced as {@code [2]} even if it is projected as the first field in the example above. This is needed to allow for
 * projections and filters on disjoint sets of attributes.
 * <p>
 * Consider the following SQL statement:
 * <pre>
 * SELECT f2, f0 FROM t WHERE f1 > ?
 * </pre>
 * In this case {@code projects=[2, 0]}, {@code filter=[>$1, ?]}.
 * <p>
 * We do not pushdown the project expressions other than columns, because expressions inside the scan may change its physical
 * properties, thus making further optimization more complex.
 */
public class HazelcastTable extends AbstractTable {

    private final Table target;
    private final Statistic statistic;
    private final RexNode filter;
    private final List<RexNode> projects;

    private final RelDataType rowType;
    private final Set<String> hiddenFieldNames = new HashSet<>();

    public HazelcastTable(Table target, Statistic statistic) {
        this.target = target;
        this.statistic = statistic;
        this.filter = null;

        // produce default projects
        int fieldCount = target.getFieldCount();
        projects = new ArrayList<>(fieldCount);
        for (int i = 0; i < fieldCount; i++) {
            TableField field = target.getField(i);
            RelDataType type = OptUtils.convert(field, HazelcastTypeFactory.INSTANCE);
            projects.add(new RexInputRef(i, type));
        }
        rowType = computeRowType(projects);
    }

    private HazelcastTable(
            Table target,
            Statistic statistic,
            @Nonnull List<RexNode> projects,
            @Nullable RelDataType rowType,
            @Nullable RexNode filter
    ) {
        this.target = target;
        this.statistic = statistic;
        this.projects = projects;
        this.rowType = rowType == null ? computeRowType(projects) : rowType;
        this.filter = filter;
    }

    public HazelcastTable withProject(List<RexNode> projects, @Nullable RelDataType rowType) {
        return new HazelcastTable(target, statistic, projects, rowType, filter);
    }

    public HazelcastTable withFilter(RexNode filter) {
        return new HazelcastTable(target, statistic, projects, rowType, filter);
    }

    @Nonnull
    public List<RexNode> getProjects() {
        return projects;
    }

    public RexNode getFilter() {
        return filter;
    }

    @SuppressWarnings("unchecked")
    public <T extends Table> T getTarget() {
        return (T) target;
    }

    @Override
    public RelDataType getRowType(RelDataTypeFactory typeFactory) {
<<<<<<< HEAD
        if (rowType != null) {
            return rowType;
        }

        hiddenFieldNames = new HashSet<>();

        List<Integer> projects = getProjects();

        List<RelDataTypeField> convertedFields = new ArrayList<>(projects.size());

        for (Integer project : projects) {
            TableField field = target.getField(project);

            String fieldName = field.getName();
            RelDataType relType = OptUtils.convert(field, typeFactory);
            RelDataTypeField convertedField = new RelDataTypeFieldImpl(fieldName, convertedFields.size(), relType);

            convertedFields.add(convertedField);
            if (field.isHidden()) {
                hiddenFieldNames.add(fieldName);
            }
        }

        rowType = new RelRecordType(StructKind.PEEK_FIELDS, convertedFields, false);

=======
>>>>>>> 71ac39a5
        return rowType;
    }

    @Override
    public Statistic getStatistic() {
        if (filter == null) {
            return statistic;
        } else {
            Double selectivity = RelMdUtil.guessSelectivity(filter);
            Double rowCount = CostUtils.adjustFilteredRowCount(statistic.getRowCount(), selectivity);
            return new AdjustedStatistic(rowCount);
        }
    }

    public double getTotalRowCount() {
        return statistic.getRowCount();
    }

    public boolean isHidden(String fieldName) {
        return hiddenFieldNames.contains(fieldName);
    }

    /**
     * Constructs a signature for the table.
     * <p>
     * See {@link HazelcastRelOptTable} for more information.
     *
     * @return Signature.
     */
    public String getSignature() {
        StringJoiner res = new StringJoiner(", ", "[", "]");
        res.setEmptyValue("");
        res.add("projects=" + getProjects().stream().map(Objects::toString).collect(joining(", ", "[", "]")));
        if (filter != null) {
            res.add("filter=" + filter);
        }
        return res.toString();
    }

    private RelDataType computeRowType(List<RexNode> projects) {
        List<RelDataTypeField> typeFields = new ArrayList<>(projects.size());
        for (int i = 0; i < projects.size(); i++) {
            RexNode project = projects.get(i);
            RelDataTypeField fieldType;
            if (project instanceof RexInputRef) {
                TableField field = target.getField(((RexInputRef) project).getIndex());
                fieldType = new RelDataTypeFieldImpl(field.getName(), i, project.getType());
                if (field.isHidden()) {
                    hiddenFieldNames.add(field.getName());
                }
            } else {
                fieldType = new RelDataTypeFieldImpl("EXPR$" + i, i, project.getType());
            }

            typeFields.add(fieldType);
        }
        return new RelRecordType(StructKind.PEEK_FIELDS, typeFields, false);
    }

    /**
     * Statistics that takes into account the row count after the filter is applied.
     */
    private final class AdjustedStatistic implements Statistic {

        private final Double rowCount;

        private AdjustedStatistic(Double rowCount) {
            this.rowCount = rowCount;
        }

        @Override
        public Double getRowCount() {
            return rowCount;
        }

        @Override
        public boolean isKey(ImmutableBitSet columns) {
            return statistic.isKey(columns);
        }

        @Override
        public List<ImmutableBitSet> getKeys() {
            return statistic.getKeys();
        }

        @Override
        public List<RelReferentialConstraint> getReferentialConstraints() {
            return statistic.getReferentialConstraints();
        }

        @Override
        public List<RelCollation> getCollations() {
            return statistic.getCollations();
        }

        @Override
        public RelDistribution getDistribution() {
            return statistic.getDistribution();
        }
    }
}<|MERGE_RESOLUTION|>--- conflicted
+++ resolved
@@ -147,34 +147,6 @@
 
     @Override
     public RelDataType getRowType(RelDataTypeFactory typeFactory) {
-<<<<<<< HEAD
-        if (rowType != null) {
-            return rowType;
-        }
-
-        hiddenFieldNames = new HashSet<>();
-
-        List<Integer> projects = getProjects();
-
-        List<RelDataTypeField> convertedFields = new ArrayList<>(projects.size());
-
-        for (Integer project : projects) {
-            TableField field = target.getField(project);
-
-            String fieldName = field.getName();
-            RelDataType relType = OptUtils.convert(field, typeFactory);
-            RelDataTypeField convertedField = new RelDataTypeFieldImpl(fieldName, convertedFields.size(), relType);
-
-            convertedFields.add(convertedField);
-            if (field.isHidden()) {
-                hiddenFieldNames.add(fieldName);
-            }
-        }
-
-        rowType = new RelRecordType(StructKind.PEEK_FIELDS, convertedFields, false);
-
-=======
->>>>>>> 71ac39a5
         return rowType;
     }
 
