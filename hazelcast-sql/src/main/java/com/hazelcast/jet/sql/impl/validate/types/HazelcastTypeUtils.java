/*
 * Copyright 2021 Hazelcast Inc.
 *
 * Licensed under the Hazelcast Community License (the "License");
 * you may not use this file except in compliance with the License.
 * You may obtain a copy of the License at
 *
 * http://hazelcast.com/hazelcast-community-license
 *
 * Unless required by applicable law or agreed to in writing, software
 * distributed under the License is distributed on an "AS IS" BASIS,
 * WITHOUT WARRANTIES OF ANY KIND, either express or implied.
 * See the License for the specific language governing permissions and
 * limitations under the License.
 */

package com.hazelcast.jet.sql.impl.validate.types;

import com.hazelcast.sql.SqlColumnType;
import com.hazelcast.sql.impl.type.QueryDataType;
import com.hazelcast.sql.impl.type.QueryDataTypeFamily;
import org.apache.calcite.rel.type.RelDataType;
import org.apache.calcite.rel.type.RelDataTypeFactory;
import org.apache.calcite.rel.type.RelDataTypeFamily;
import org.apache.calcite.rel.type.RelDataTypeField;
import org.apache.calcite.sql.SqlCallBinding;
import org.apache.calcite.sql.SqlIdentifier;
import org.apache.calcite.sql.SqlKind;
import org.apache.calcite.sql.type.SqlTypeFamily;
import org.apache.calcite.sql.type.SqlTypeName;

import java.util.HashMap;
import java.util.Map;

import static com.hazelcast.internal.util.StringUtil.equalsIgnoreCase;
import static org.apache.calcite.sql.type.SqlTypeFamily.INTERVAL_DAY_TIME;
import static org.apache.calcite.sql.type.SqlTypeName.DAY_INTERVAL_TYPES;
import static org.apache.calcite.sql.type.SqlTypeName.INTERVAL_DAY_SECOND;
import static org.apache.calcite.sql.type.SqlTypeName.INTERVAL_YEAR_MONTH;
import static org.apache.calcite.sql.type.SqlTypeName.OTHER;
<<<<<<< HEAD
import static org.apache.calcite.sql.type.SqlTypeName.ROW;
=======
>>>>>>> cf280873
import static org.apache.calcite.sql.type.SqlTypeName.YEAR_INTERVAL_TYPES;

/**
 * Provides utilities to map from Calcite's {@link SqlTypeName} to {@link
 * QueryDataType}.
 */
@SuppressWarnings("checkstyle:ExecutableStatementCount")
public final class HazelcastTypeUtils {

    private static final Map<SqlTypeName, QueryDataType> CALCITE_TO_HZ = new HashMap<>();
    private static final Map<QueryDataTypeFamily, SqlTypeName> HZ_TO_CALCITE = new HashMap<>();

    static {
        HZ_TO_CALCITE.put(QueryDataTypeFamily.VARCHAR, SqlTypeName.VARCHAR);
        CALCITE_TO_HZ.put(SqlTypeName.VARCHAR, QueryDataType.VARCHAR);
        CALCITE_TO_HZ.put(SqlTypeName.CHAR, QueryDataType.VARCHAR);

        HZ_TO_CALCITE.put(QueryDataTypeFamily.BOOLEAN, SqlTypeName.BOOLEAN);
        CALCITE_TO_HZ.put(SqlTypeName.BOOLEAN, QueryDataType.BOOLEAN);

        HZ_TO_CALCITE.put(QueryDataTypeFamily.TINYINT, SqlTypeName.TINYINT);
        HZ_TO_CALCITE.put(QueryDataTypeFamily.SMALLINT, SqlTypeName.SMALLINT);
        HZ_TO_CALCITE.put(QueryDataTypeFamily.INTEGER, SqlTypeName.INTEGER);
        HZ_TO_CALCITE.put(QueryDataTypeFamily.BIGINT, SqlTypeName.BIGINT);
        CALCITE_TO_HZ.put(SqlTypeName.TINYINT, QueryDataType.TINYINT);
        CALCITE_TO_HZ.put(SqlTypeName.SMALLINT, QueryDataType.SMALLINT);
        CALCITE_TO_HZ.put(SqlTypeName.INTEGER, QueryDataType.INT);
        CALCITE_TO_HZ.put(SqlTypeName.BIGINT, QueryDataType.BIGINT);

        HZ_TO_CALCITE.put(QueryDataTypeFamily.DECIMAL, SqlTypeName.DECIMAL);
        CALCITE_TO_HZ.put(SqlTypeName.DECIMAL, QueryDataType.DECIMAL);

        HZ_TO_CALCITE.put(QueryDataTypeFamily.REAL, SqlTypeName.REAL);
        HZ_TO_CALCITE.put(QueryDataTypeFamily.DOUBLE, SqlTypeName.DOUBLE);
        CALCITE_TO_HZ.put(SqlTypeName.REAL, QueryDataType.REAL);
        CALCITE_TO_HZ.put(SqlTypeName.DOUBLE, QueryDataType.DOUBLE);

        HZ_TO_CALCITE.put(QueryDataTypeFamily.TIME, SqlTypeName.TIME);
        HZ_TO_CALCITE.put(QueryDataTypeFamily.DATE, SqlTypeName.DATE);
        HZ_TO_CALCITE.put(QueryDataTypeFamily.TIMESTAMP, SqlTypeName.TIMESTAMP);
        HZ_TO_CALCITE.put(QueryDataTypeFamily.TIMESTAMP_WITH_TIME_ZONE, SqlTypeName.TIMESTAMP_WITH_LOCAL_TIME_ZONE);
        CALCITE_TO_HZ.put(SqlTypeName.TIME, QueryDataType.TIME);
        CALCITE_TO_HZ.put(SqlTypeName.DATE, QueryDataType.DATE);
        CALCITE_TO_HZ.put(SqlTypeName.TIMESTAMP, QueryDataType.TIMESTAMP);
        CALCITE_TO_HZ.put(SqlTypeName.TIMESTAMP_WITH_LOCAL_TIME_ZONE, QueryDataType.TIMESTAMP_WITH_TZ_OFFSET_DATE_TIME);

        HZ_TO_CALCITE.put(QueryDataTypeFamily.OBJECT, SqlTypeName.ANY);
        CALCITE_TO_HZ.put(SqlTypeName.ANY, QueryDataType.OBJECT);

        HZ_TO_CALCITE.put(QueryDataTypeFamily.NULL, SqlTypeName.NULL);
        CALCITE_TO_HZ.put(SqlTypeName.NULL, QueryDataType.NULL);

        // The inverse mapping is not needed, because we map multiple interval type to two internal types.
        HZ_TO_CALCITE.put(QueryDataTypeFamily.INTERVAL_YEAR_MONTH, INTERVAL_YEAR_MONTH);
        HZ_TO_CALCITE.put(QueryDataTypeFamily.INTERVAL_DAY_SECOND, INTERVAL_DAY_SECOND);

        CALCITE_TO_HZ.put(SqlTypeName.MAP, QueryDataType.MAP);
        HZ_TO_CALCITE.put(QueryDataTypeFamily.JSON, OTHER);
<<<<<<< HEAD
        HZ_TO_CALCITE.put(QueryDataTypeFamily.ROW, ROW);
=======
>>>>>>> cf280873
    }

    private HazelcastTypeUtils() {
        // No-op.
    }

    public static SqlTypeName toCalciteType(QueryDataType type) {
        return toCalciteType(type.getTypeFamily());
    }

    public static SqlTypeName toCalciteType(QueryDataTypeFamily typeFamily) {
        return HZ_TO_CALCITE.get(typeFamily);
    }

    public static QueryDataType toHazelcastType(RelDataType relDataType) {
        if (relDataType.getSqlTypeName() != OTHER) {
            return toHazelcastType(relDataType.getSqlTypeName());
        }
        final RelDataTypeFamily typeFamily = relDataType.getFamily();

        if (typeFamily instanceof HazelcastJsonType) {
            return QueryDataType.JSON;
        }

        throw new IllegalArgumentException("Unexpected SQL type: " + relDataType);
    }

    public static QueryDataType toHazelcastType(SqlTypeName sqlTypeName) {
        SqlTypeFamily sqlTypeNameFamily = sqlTypeName.getFamily();
        if (sqlTypeNameFamily == SqlTypeFamily.INTERVAL_YEAR_MONTH) {
            return QueryDataType.INTERVAL_YEAR_MONTH;
        } else if (sqlTypeNameFamily == SqlTypeFamily.INTERVAL_DAY_TIME) {
            return QueryDataType.INTERVAL_DAY_SECOND;
        }
        QueryDataType queryDataType = CALCITE_TO_HZ.get(sqlTypeName);
        if (queryDataType == null) {
            throw new IllegalArgumentException("Unexpected SQL type: " + sqlTypeName);
        }
        return queryDataType;
    }

    public static RelDataType createType(RelDataTypeFactory typeFactory, SqlTypeName typeName, boolean nullable) {
        RelDataType type = typeFactory.createSqlType(typeName);

        if (nullable) {
            type = createNullableType(typeFactory, type);
        }

        return type;
    }

    public static RelDataType createNullableType(RelDataTypeFactory typeFactory, RelDataType type) {
        if (!type.isNullable()) {
            type = typeFactory.createTypeWithNullability(type, true);
        }

        return type;
    }

    public static boolean isObjectIdentifier(SqlIdentifier identifier) {
        return identifier.isSimple() && equalsIgnoreCase(SqlColumnType.OBJECT.name(), identifier.getSimple());
    }

    public static boolean isJsonIdentifier(SqlIdentifier identifier) {
        return identifier.isSimple() && equalsIgnoreCase(SqlColumnType.JSON.name(), identifier.getSimple());
    }

    public static boolean isJsonType(RelDataType type) {
        return SqlTypeName.OTHER.equals(type.getSqlTypeName()) && HazelcastJsonType.FAMILY.equals(type.getFamily());
    }

    /**
     * @return {@code true} if the given type is a numeric type, {@code false}
     * otherwise.
     * <p>
     * Numeric types are: TINYINT, SMALLINT, INTEGER, BIGINT, REAL, DOUBLE and
     * DECIMAL.
     */
    public static boolean isNumericType(RelDataType type) {
        return isNumericType(type.getSqlTypeName());
    }

    /**
     * @return {@code true} if the given type is a numeric type, {@code false}
     * otherwise.
     * <p>
     * Numeric types are: TINYINT, SMALLINT, INTEGER, BIGINT, REAL, DOUBLE and
     * DECIMAL.
     */
    public static boolean isNumericType(SqlTypeName typeName) {
        switch (typeName) {
            case TINYINT:
            case SMALLINT:
            case INTEGER:
            case BIGINT:
            case DECIMAL:
            case FLOAT:
            case REAL:
            case DOUBLE:
                return true;

            default:
                return false;
        }
    }

    /**
     * @return {@code true} if the given type is an integer type, {@code false}
     * otherwise.
     * <p>
     * Integer types are: TINYINT, SMALLINT, INTEGER and BIGINT.
     */
    public static boolean isNumericIntegerType(RelDataType type) {
        return isNumericIntegerType(type.getSqlTypeName());
    }

    /**
     * @return {@code true} if the given type is an integer type, {@code false}
     * otherwise.
     * <p>
     * Integer types are: TINYINT, SMALLINT, INTEGER and BIGINT.
     */
    public static boolean isNumericIntegerType(SqlTypeName typeName) {
        switch (typeName) {
            case TINYINT:
            case SMALLINT:
            case INTEGER:
            case BIGINT:
                return true;

            default:
                return false;
        }
    }

    /**
     * @return {@code true} if the given type is an inexact numeric type, {@code false}
     * otherwise.
     * <p>
     * Integer types are: REAL, DOUBLE.
     */
    public static boolean isNumericInexactType(RelDataType type) {
        return isNumericInexactType(type.getSqlTypeName());
    }

    /**
     * @return {@code true} if the given type is an inexact numeric type, {@code false}
     * otherwise.
     * <p>
     * Inexact numeric types are: REAL, DOUBLE.
     */
    public static boolean isNumericInexactType(SqlTypeName typeName) {
        switch (typeName) {
            case REAL:
            case FLOAT:
            case DOUBLE:
                return true;

            default:
                return false;
        }
    }

    public static boolean isTemporalType(RelDataType type) {
        return isTemporalType(type.getSqlTypeName());
    }

    public static boolean isTemporalType(SqlTypeName typeName) {
        switch (typeName) {
            case DATE:
            case TIME:
            case TIMESTAMP:
            case TIMESTAMP_WITH_LOCAL_TIME_ZONE:
                return true;

            default:
                return false;
        }
    }

    public static boolean isIntervalType(RelDataType type) {
        return isIntervalType(type.getSqlTypeName());
    }

    public static boolean isIntervalType(SqlTypeName typeName) {
        SqlTypeFamily typeFamily = typeName.getFamily();

        return typeFamily == INTERVAL_DAY_TIME || typeFamily == SqlTypeFamily.INTERVAL_YEAR_MONTH;
    }

    /**
     * Selects a type having a higher precedence from the two given types.
     * <p>
     * Type precedence is used to determine resulting types of operators and
     * to assign types to their operands.
     *
     * @param type1 the first type.
     * @param type2 the second type.
     * @return the type with the higher precedence.
     */
    public static RelDataType withHigherPrecedence(RelDataType type1, RelDataType type2) {
        int precedence1 = precedenceOf(type1);
        int precedence2 = precedenceOf(type2);
        assert precedence1 != precedence2 || type1.getSqlTypeName() == type2.getSqlTypeName();

        if (precedence1 == precedence2 && isNumericIntegerType(type1) && isNumericIntegerType(type2)) {
            int bitWidth1 = ((HazelcastIntegerType) type1).getBitWidth();
            int bitWidth2 = ((HazelcastIntegerType) type2).getBitWidth();
            return bitWidth1 > bitWidth2 ? type1 : type2;
        }

        return precedence1 > precedence2 ? type1 : type2;
    }

    public static int precedenceOf(RelDataType type) {
        SqlTypeName typeName = type.getSqlTypeName();

        if (YEAR_INTERVAL_TYPES.contains(typeName)) {
            typeName = INTERVAL_YEAR_MONTH;
        } else if (DAY_INTERVAL_TYPES.contains(typeName)) {
            typeName = INTERVAL_DAY_SECOND;
        }

        QueryDataType hzType = HazelcastTypeUtils.toHazelcastType(typeName);

        return hzType.getTypeFamily().getPrecedence();
    }

    public static boolean canCast(RelDataType sourceType, RelDataType targetType) {
        if (targetType.equals(sourceType)) {
            return true;
        }

        if (sourceType.isStruct() || targetType.isStruct()) {
            if (sourceType.getSqlTypeName() != SqlTypeName.ROW) {
                throw new IllegalArgumentException("Unexpected source type: " + sourceType);
            }
            if (targetType.getSqlTypeName() != SqlTypeName.ROW) {
                throw new IllegalArgumentException("Unexpected target type: " + targetType);
            }
            int n = targetType.getFieldCount();
            if (sourceType.getFieldCount() != n) {
                return false;
            }
            for (int i = 0; i < n; ++i) {
                RelDataTypeField toField = targetType.getFieldList().get(i);
                RelDataTypeField fromField = sourceType.getFieldList().get(i);
                if (!canCast(toField.getType(), fromField.getType())) {
                    return false;
                }
            }
            return true;
        }

        QueryDataType queryFrom = toHazelcastType(sourceType);
        QueryDataType queryTo = toHazelcastType(targetType);

        return queryFrom.getConverter().canConvertTo(queryTo.getTypeFamily());
    }

    public static boolean hasParameters(SqlCallBinding binding) {
        return binding.operands().stream().anyMatch((operand) -> operand.getKind() == SqlKind.DYNAMIC_PARAM);
    }
}<|MERGE_RESOLUTION|>--- conflicted
+++ resolved
@@ -38,10 +38,8 @@
 import static org.apache.calcite.sql.type.SqlTypeName.INTERVAL_DAY_SECOND;
 import static org.apache.calcite.sql.type.SqlTypeName.INTERVAL_YEAR_MONTH;
 import static org.apache.calcite.sql.type.SqlTypeName.OTHER;
-<<<<<<< HEAD
 import static org.apache.calcite.sql.type.SqlTypeName.ROW;
-=======
->>>>>>> cf280873
+import static org.apache.calcite.sql.type.SqlTypeName.OTHER;
 import static org.apache.calcite.sql.type.SqlTypeName.YEAR_INTERVAL_TYPES;
 
 /**
@@ -100,10 +98,7 @@
 
         CALCITE_TO_HZ.put(SqlTypeName.MAP, QueryDataType.MAP);
         HZ_TO_CALCITE.put(QueryDataTypeFamily.JSON, OTHER);
-<<<<<<< HEAD
         HZ_TO_CALCITE.put(QueryDataTypeFamily.ROW, ROW);
-=======
->>>>>>> cf280873
     }
 
     private HazelcastTypeUtils() {
