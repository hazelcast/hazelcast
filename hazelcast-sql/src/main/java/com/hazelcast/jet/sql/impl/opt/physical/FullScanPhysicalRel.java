/*
 * Copyright 2021 Hazelcast Inc.
 *
 * Licensed under the Hazelcast Community License (the "License");
 * you may not use this file except in compliance with the License.
 * You may obtain a copy of the License at
 *
 * http://hazelcast.com/hazelcast-community-license
 *
 * Unless required by applicable law or agreed to in writing, software
 * distributed under the License is distributed on an "AS IS" BASIS,
 * WITHOUT WARRANTIES OF ANY KIND, either express or implied.
 * See the License for the specific language governing permissions and
 * limitations under the License.
 */

package com.hazelcast.jet.sql.impl.opt.physical;

import com.hazelcast.function.BiFunctionEx;
import com.hazelcast.jet.core.EventTimePolicy;
import com.hazelcast.jet.core.Vertex;
import com.hazelcast.jet.sql.impl.opt.FullScan;
import com.hazelcast.jet.sql.impl.opt.OptUtils;
import com.hazelcast.jet.sql.impl.opt.cost.CostUtils;
import com.hazelcast.jet.sql.impl.schema.HazelcastTable;
import com.hazelcast.sql.impl.QueryParameterMetadata;
import com.hazelcast.sql.impl.expression.Expression;
import com.hazelcast.sql.impl.expression.ExpressionEvalContext;
import com.hazelcast.sql.impl.plan.node.PlanNodeSchema;
import com.hazelcast.sql.impl.row.JetSqlRow;
import com.hazelcast.sql.impl.type.QueryDataType;
import org.apache.calcite.plan.RelOptCluster;
import org.apache.calcite.plan.RelOptCost;
import org.apache.calcite.plan.RelOptPlanner;
import org.apache.calcite.plan.RelOptTable;
import org.apache.calcite.plan.RelTraitSet;
import org.apache.calcite.rel.RelNode;
import org.apache.calcite.rel.RelWriter;
import org.apache.calcite.rel.metadata.RelMdUtil;
import org.apache.calcite.rel.metadata.RelMetadataQuery;
import org.apache.calcite.rex.RexNode;

import javax.annotation.Nullable;
import java.util.List;

import static com.hazelcast.jet.impl.util.Util.toList;
import static com.hazelcast.jet.sql.impl.opt.cost.CostUtils.TABLE_SCAN_CPU_MULTIPLIER;

public class FullScanPhysicalRel extends FullScan implements PhysicalRel {
    private Byte watermarkKey;

    private byte watermarkKey = -1;

    FullScanPhysicalRel(
            RelOptCluster cluster,
            RelTraitSet traitSet,
            RelOptTable table,
            @Nullable BiFunctionEx<ExpressionEvalContext, Byte, EventTimePolicy<JetSqlRow>> eventTimePolicyProvider,
            int watermarkedColumnIndex
    ) {
        super(cluster, traitSet, table, eventTimePolicyProvider, watermarkedColumnIndex);
    }

    public Expression<Boolean> filter(QueryParameterMetadata parameterMetadata) {
        PlanNodeSchema schema = OptUtils.schema(getTable());

        RexNode filter = getTable().unwrap(HazelcastTable.class).getFilter();

        return filter(schema, filter, parameterMetadata);
    }

    public List<Expression<?>> projection(QueryParameterMetadata parameterMetadata) {
        PlanNodeSchema schema = OptUtils.schema(getTable());

        HazelcastTable table = getTable().unwrap(HazelcastTable.class);

        return project(schema, table.getProjects(), parameterMetadata);
    }

    @Override
    public PlanNodeSchema schema(QueryParameterMetadata parameterMetadata) {
        List<QueryDataType> fieldTypes = toList(projection(parameterMetadata), Expression::getType);
        return new PlanNodeSchema(fieldTypes);
    }

    @Override
    public Vertex accept(CreateDagVisitor visitor) {
        return visitor.onFullScan(this);
    }

    @Override
    public RelOptCost computeSelfCost(RelOptPlanner planner, RelMetadataQuery mq) {
        HazelcastTable table = getTable().unwrap(HazelcastTable.class);
        double totalRowCount = table.getStatistic().getRowCount() != null
                ? table.getTotalRowCount()
                : getTable().getRowCount();

        double filterRowCount = totalRowCount;

        if (table.getFilter() != null) {
            filterRowCount = CostUtils.adjustFilteredRowCount(totalRowCount, RelMdUtil.guessSelectivity(table.getFilter()));
        }

        return computeSelfCost(
                planner,
                totalRowCount,
                table.getFilter() != null,
                filterRowCount,
                table.getProjects().size()
        );
    }

    private static RelOptCost computeSelfCost(
            RelOptPlanner planner,
            double scanRowCount,
            boolean hasFilter,
            double filterRowCount,
            int projectCount
    ) {
        // 1. Get cost of the scan itself.
        double scanCpu = scanRowCount * TABLE_SCAN_CPU_MULTIPLIER;

        // 2. Get cost of the filter, if any.
        double filterCpu = hasFilter ? CostUtils.adjustCpuForConstrainedScan(scanCpu) : 0;

        // 3. Get cost of the project taking into account the filter and number of expressions. Project never produces IO.
        double projectCpu = CostUtils.adjustCpuForConstrainedScan(CostUtils.getProjectCpu(filterRowCount, projectCount));

        // 4. Finally, return sum of both scan and project.
        return planner.getCostFactory().makeCost(
                filterRowCount,
                scanCpu + filterCpu + projectCpu,
                0
        );
    }

    @Override
    public RelWriter explainTerms(RelWriter pw) {
        return super.explainTerms(pw)
                .itemIf("watermarkKey", watermarkKey, watermarkKey >= 0);
    }

    @Override
    public RelNode copy(RelTraitSet traitSet, List<RelNode> inputs) {
        return new FullScanPhysicalRel(getCluster(), traitSet, getTable(), eventTimePolicyProvider(),
                watermarkedColumnIndex());
    }

    public byte getWatermarkKey() {
<<<<<<< HEAD
=======
        if (watermarkKey == null) {
            throw new IllegalStateException("not yet initialized");
        }
>>>>>>> acac4f2d
        return watermarkKey;
    }

    public void setWatermarkKey(byte watermarkKey) {
        this.watermarkKey = watermarkKey;
    }
<<<<<<< HEAD

    public List<RexNode> getProjects() {
        HazelcastTable table = getTable().unwrap(HazelcastTable.class);
        return table.getProjects();
    }
=======
>>>>>>> acac4f2d
}<|MERGE_RESOLUTION|>--- conflicted
+++ resolved
@@ -48,8 +48,6 @@
 
 public class FullScanPhysicalRel extends FullScan implements PhysicalRel {
     private Byte watermarkKey;
-
-    private byte watermarkKey = -1;
 
     FullScanPhysicalRel(
             RelOptCluster cluster,
@@ -137,7 +135,7 @@
     @Override
     public RelWriter explainTerms(RelWriter pw) {
         return super.explainTerms(pw)
-                .itemIf("watermarkKey", watermarkKey, watermarkKey >= 0);
+                .itemIf("watermarkKey", watermarkKey, watermarkKey != null && watermarkKey >= 0);
     }
 
     @Override
@@ -147,24 +145,18 @@
     }
 
     public byte getWatermarkKey() {
-<<<<<<< HEAD
-=======
         if (watermarkKey == null) {
             throw new IllegalStateException("not yet initialized");
         }
->>>>>>> acac4f2d
         return watermarkKey;
     }
 
     public void setWatermarkKey(byte watermarkKey) {
         this.watermarkKey = watermarkKey;
     }
-<<<<<<< HEAD
 
     public List<RexNode> getProjects() {
         HazelcastTable table = getTable().unwrap(HazelcastTable.class);
         return table.getProjects();
     }
-=======
->>>>>>> acac4f2d
 }