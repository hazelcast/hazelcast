--- conflicted
+++ resolved
@@ -84,15 +84,7 @@
                 return;
             }
 
-<<<<<<< HEAD
-            Map.Entry<Integer, RexInputRef> watermarkedField = watermarkedFields.findFirst();
-            if (watermarkedField == null) {
-                call.transformTo(wmRel);
-                return;
-            }
-=======
             int watermarkedField = watermarkedFields.findFirst();
->>>>>>> cf43d341
 
             DropLateItemsLogicalRel dropLateItemsRel = new DropLateItemsLogicalRel(
                     scan.getCluster(),
@@ -108,11 +100,7 @@
         ) {
             int orderingColumnFieldIndex = orderingColumnFieldIndex(function);
             Expression<?> lagExpression = lagExpression(function);
-<<<<<<< HEAD
-            return (context, key) -> {
-=======
             return (context, watermarkKey) -> {
->>>>>>> cf43d341
                 // todo [viliam] move this to CreateDagVisitor
                 long lagMs = WindowUtils.extractMillis(lagExpression, context);
                 return EventTimePolicy.eventTimePolicy(
@@ -122,11 +110,7 @@
                         lagMs,
                         0,
                         EventTimePolicy.DEFAULT_IDLE_TIMEOUT,
-<<<<<<< HEAD
-                        key);
-=======
                         watermarkKey);
->>>>>>> cf43d341
             };
         }
 
