--- conflicted
+++ resolved
@@ -38,14 +38,6 @@
 
     public static final int F_ID = FactoryIdHelper.getFactoryId(JET_SQL_DS_FACTORY, JET_SQL_DS_FACTORY_ID);
 
-<<<<<<< HEAD
-    public static final int IMAP_SCAN_PROCESSOR = 1;
-    public static final int IMAP_SCAN_PROCESSOR_META_SUPPLIER = 2;
-    public static final int IMAP_SCAN_PROCESSOR_SUPPLIER = 3;
-    public static final int IMAP_SCAN_METADATA = 4;
-
-    public static final int IMAP_INDEX_SCAN_METADATA = 5;
-=======
     public static final int MAPPING = 1;
     public static final int MAPPING_FIELD = 2;
     // reserved for mapping related stuff
@@ -58,7 +50,9 @@
     // public static final int IMAP_INDEX_SCAN_PROCESSOR = 13;
     // public static final int IMAP_INDEX_SCAN_PROCESSOR_META_SUPPLIER = 14;
     // public static final int IMAP_INDEX_SCAN_PROCESSOR_SUPPLIER = 15;
->>>>>>> fd718ee0
+
+    public static final int IMAP_SCAN_METADATA = 16;
+    public static final int IMAP_INDEX_SCAN_METADATA = 17;
 
     public static final int LEN = IMAP_INDEX_SCAN_METADATA + 1;
 
@@ -79,12 +73,9 @@
         constructors[IMAP_SCAN_PROCESSOR_META_SUPPLIER] = arg -> new OnHeapMapScanP.OnHeapMapScanMetaSupplier();
         constructors[IMAP_SCAN_PROCESSOR_SUPPLIER] = arg -> new OnHeapMapScanP.OnHeapMapScanSupplier();
 
-<<<<<<< HEAD
         constructors[IMAP_SCAN_METADATA] = arg -> new MapScanMetadata();
         constructors[IMAP_INDEX_SCAN_METADATA] = arg -> new MapIndexScanMetadata();
 
-=======
->>>>>>> fd718ee0
         return new ArrayDataSerializableFactory(constructors);
     }
 }