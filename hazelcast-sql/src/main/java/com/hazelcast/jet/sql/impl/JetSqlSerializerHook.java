/*
 * Copyright (c) 2008-2021, Hazelcast, Inc. All Rights Reserved.
 *
 * Licensed under the Apache License, Version 2.0 (the "License");
 * you may not use this file except in compliance with the License.
 * You may obtain a copy of the License at
 *
 * http://www.apache.org/licenses/LICENSE-2.0
 *
 * Unless required by applicable law or agreed to in writing, software
 * distributed under the License is distributed on an "AS IS" BASIS,
 * WITHOUT WARRANTIES OR CONDITIONS OF ANY KIND, either express or implied.
 * See the License for the specific language governing permissions and
 * limitations under the License.
 */

package com.hazelcast.jet.sql.impl;

import com.hazelcast.internal.serialization.DataSerializerHook;
import com.hazelcast.internal.serialization.impl.ArrayDataSerializableFactory;
import com.hazelcast.internal.serialization.impl.FactoryIdHelper;
import com.hazelcast.internal.util.ConstructorFunction;
<<<<<<< HEAD
import com.hazelcast.jet.sql.impl.connector.map.MapIndexScanP;
import com.hazelcast.jet.sql.impl.connector.map.OnHeapMapScanP;
=======
>>>>>>> f69c3184
import com.hazelcast.jet.sql.impl.schema.Mapping;
import com.hazelcast.jet.sql.impl.schema.MappingField;
import com.hazelcast.nio.serialization.DataSerializableFactory;
import com.hazelcast.nio.serialization.IdentifiedDataSerializable;

import static com.hazelcast.internal.serialization.impl.FactoryIdHelper.JET_SQL_DS_FACTORY;
import static com.hazelcast.internal.serialization.impl.FactoryIdHelper.JET_SQL_DS_FACTORY_ID;

/**
 * Serialization hook for Jet SQL engine classes.
 */
public class JetSqlSerializerHook implements DataSerializerHook {

    public static final int F_ID = FactoryIdHelper.getFactoryId(JET_SQL_DS_FACTORY, JET_SQL_DS_FACTORY_ID);

    public static final int MAPPING = 1;
    public static final int MAPPING_FIELD = 2;
    // reserved for mapping related stuff

    // Reserved for index scan processor
<<<<<<< HEAD
    public static final int IMAP_INDEX_SCAN_PROCESSOR = 13;
    public static final int IMAP_INDEX_SCAN_PROCESSOR_META_SUPPLIER = 14;
    public static final int IMAP_INDEX_SCAN_PROCESSOR_SUPPLIER = 15;

    public static final int LEN = IMAP_INDEX_SCAN_PROCESSOR_SUPPLIER + 1;
=======
    // public static final int IMAP_INDEX_SCAN_PROCESSOR = 10;
    // public static final int IMAP_INDEX_SCAN_PROCESSOR_META_SUPPLIER = 11;
    // public static final int IMAP_INDEX_SCAN_PROCESSOR_SUPPLIER = 12;

    public static final int LEN = MAPPING_FIELD + 1;
>>>>>>> f69c3184

    @Override
    public int getFactoryId() {
        return F_ID;
    }

    @SuppressWarnings("unchecked")
    @Override
    public DataSerializableFactory createFactory() {
        ConstructorFunction<Integer, IdentifiedDataSerializable>[] constructors = new ConstructorFunction[LEN];

        constructors[MAPPING] = arg -> new Mapping();
        constructors[MAPPING_FIELD] = arg -> new MappingField();

<<<<<<< HEAD
        constructors[IMAP_SCAN_PROCESSOR] = arg -> new OnHeapMapScanP();
        constructors[IMAP_SCAN_PROCESSOR_META_SUPPLIER] = arg -> new OnHeapMapScanP.OnHeapMapScanMetaSupplier();
        constructors[IMAP_SCAN_PROCESSOR_SUPPLIER] = arg -> new OnHeapMapScanP.OnHeapMapScanSupplier();

        constructors[IMAP_INDEX_SCAN_PROCESSOR_META_SUPPLIER] =
                arg -> new MapIndexScanP.MapIndexScanProcessorMetaSupplier<>();

        constructors[IMAP_INDEX_SCAN_PROCESSOR_SUPPLIER] =
                arg -> new MapIndexScanP.MapIndexScanProcessorSupplier<>();

=======
>>>>>>> f69c3184
        return new ArrayDataSerializableFactory(constructors);
    }
}<|MERGE_RESOLUTION|>--- conflicted
+++ resolved
@@ -20,11 +20,7 @@
 import com.hazelcast.internal.serialization.impl.ArrayDataSerializableFactory;
 import com.hazelcast.internal.serialization.impl.FactoryIdHelper;
 import com.hazelcast.internal.util.ConstructorFunction;
-<<<<<<< HEAD
 import com.hazelcast.jet.sql.impl.connector.map.MapIndexScanP;
-import com.hazelcast.jet.sql.impl.connector.map.OnHeapMapScanP;
-=======
->>>>>>> f69c3184
 import com.hazelcast.jet.sql.impl.schema.Mapping;
 import com.hazelcast.jet.sql.impl.schema.MappingField;
 import com.hazelcast.nio.serialization.DataSerializableFactory;
@@ -44,20 +40,11 @@
     public static final int MAPPING_FIELD = 2;
     // reserved for mapping related stuff
 
-    // Reserved for index scan processor
-<<<<<<< HEAD
-    public static final int IMAP_INDEX_SCAN_PROCESSOR = 13;
-    public static final int IMAP_INDEX_SCAN_PROCESSOR_META_SUPPLIER = 14;
-    public static final int IMAP_INDEX_SCAN_PROCESSOR_SUPPLIER = 15;
+    public static final int IMAP_INDEX_SCAN_PROCESSOR = 10;
+    public static final int IMAP_INDEX_SCAN_PROCESSOR_META_SUPPLIER = 11;
+    public static final int IMAP_INDEX_SCAN_PROCESSOR_SUPPLIER = 12;
 
     public static final int LEN = IMAP_INDEX_SCAN_PROCESSOR_SUPPLIER + 1;
-=======
-    // public static final int IMAP_INDEX_SCAN_PROCESSOR = 10;
-    // public static final int IMAP_INDEX_SCAN_PROCESSOR_META_SUPPLIER = 11;
-    // public static final int IMAP_INDEX_SCAN_PROCESSOR_SUPPLIER = 12;
-
-    public static final int LEN = MAPPING_FIELD + 1;
->>>>>>> f69c3184
 
     @Override
     public int getFactoryId() {
@@ -72,19 +59,12 @@
         constructors[MAPPING] = arg -> new Mapping();
         constructors[MAPPING_FIELD] = arg -> new MappingField();
 
-<<<<<<< HEAD
-        constructors[IMAP_SCAN_PROCESSOR] = arg -> new OnHeapMapScanP();
-        constructors[IMAP_SCAN_PROCESSOR_META_SUPPLIER] = arg -> new OnHeapMapScanP.OnHeapMapScanMetaSupplier();
-        constructors[IMAP_SCAN_PROCESSOR_SUPPLIER] = arg -> new OnHeapMapScanP.OnHeapMapScanSupplier();
-
         constructors[IMAP_INDEX_SCAN_PROCESSOR_META_SUPPLIER] =
                 arg -> new MapIndexScanP.MapIndexScanProcessorMetaSupplier<>();
 
         constructors[IMAP_INDEX_SCAN_PROCESSOR_SUPPLIER] =
                 arg -> new MapIndexScanP.MapIndexScanProcessorSupplier<>();
 
-=======
->>>>>>> f69c3184
         return new ArrayDataSerializableFactory(constructors);
     }
 }