--- conflicted
+++ resolved
@@ -66,17 +66,12 @@
     public static final int AGGREGATE_SUM_SUPPLIER = 18;
     public static final int AGGREGATE_AVG_SUPPLIER = 19;
     public static final int AGGREGATE_COUNT_SUPPLIER = 20;
-<<<<<<< HEAD
-    public static final int TO_ROW = 21;
-
-    public static final int LEN = TO_ROW + 1;
-=======
     public static final int AGGREGATE_JSON_ARRAY_AGG_SUPPLIER = 21;
     public static final int ROW_IDENTITY_FN = 22;
     public static final int AGGREGATE_EXPORT_FUNCTION = 23;
+    public static final int TO_ROW = 24;
 
-    public static final int LEN = AGGREGATE_EXPORT_FUNCTION + 1;
->>>>>>> fa729d98
+    public static final int LEN = TO_ROW + 1;
 
     @Override
     public int getFactoryId() {
@@ -112,14 +107,11 @@
         constructors[AGGREGATE_SUM_SUPPLIER] = arg -> new AggregateAbstractPhysicalRule.AggregateSumSupplier();
         constructors[AGGREGATE_AVG_SUPPLIER] = arg -> new AggregateAbstractPhysicalRule.AggregateAvgSupplier();
         constructors[AGGREGATE_COUNT_SUPPLIER] = arg -> new AggregateAbstractPhysicalRule.AggregateCountSupplier();
-<<<<<<< HEAD
-        constructors[TO_ROW] = arg -> new ToRowFunction();
-
-=======
         constructors[AGGREGATE_JSON_ARRAY_AGG_SUPPLIER] = arg -> new AggregateAbstractPhysicalRule.AggregateArrayAggSupplier();
         constructors[ROW_IDENTITY_FN] = arg -> new AggregateAbstractPhysicalRule.RowIdentityFn();
         constructors[AGGREGATE_EXPORT_FUNCTION] = arg -> AggregateAbstractPhysicalRule.AggregateExportFunction.INSTANCE;
->>>>>>> fa729d98
+        constructors[TO_ROW] = arg -> new ToRowFunction();
+
         return new ArrayDataSerializableFactory(constructors);
     }
 }