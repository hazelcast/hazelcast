/*
 * Copyright 2023 Hazelcast Inc.
 *
 * Licensed under the Hazelcast Community License (the "License");
 * you may not use this file except in compliance with the License.
 * You may obtain a copy of the License at
 *
 * http://hazelcast.com/hazelcast-community-license
 *
 * Unless required by applicable law or agreed to in writing, software
 * distributed under the License is distributed on an "AS IS" BASIS,
 * WITHOUT WARRANTIES OF ANY KIND, either express or implied.
 * See the License for the specific language governing permissions and
 * limitations under the License.
 */

package com.hazelcast.jet.sql.impl.opt.physical;

import com.hazelcast.cluster.Address;
import com.hazelcast.function.BiFunctionEx;
import com.hazelcast.function.ComparatorEx;
import com.hazelcast.function.ConsumerEx;
import com.hazelcast.function.FunctionEx;
import com.hazelcast.function.SupplierEx;
import com.hazelcast.function.ToLongFunctionEx;
import com.hazelcast.internal.serialization.impl.DefaultSerializationServiceBuilder;
import com.hazelcast.internal.util.MutableByte;
import com.hazelcast.jet.Traverser;
import com.hazelcast.jet.aggregate.AggregateOperation;
import com.hazelcast.jet.core.DAG;
import com.hazelcast.jet.core.Edge;
import com.hazelcast.jet.core.EventTimePolicy;
import com.hazelcast.jet.core.Processor;
import com.hazelcast.jet.core.ProcessorMetaSupplier;
import com.hazelcast.jet.core.ProcessorSupplier;
import com.hazelcast.jet.core.SlidingWindowPolicy;
import com.hazelcast.jet.core.TimestampKind;
import com.hazelcast.jet.core.Vertex;
import com.hazelcast.jet.core.function.KeyedWindowResultFunction;
import com.hazelcast.jet.core.processor.Processors;
import com.hazelcast.jet.pipeline.ServiceFactories;
import com.hazelcast.jet.sql.impl.ExpressionUtil;
import com.hazelcast.jet.sql.impl.HazelcastPhysicalScan;
import com.hazelcast.jet.sql.impl.JetJoinInfo;
import com.hazelcast.jet.sql.impl.ObjectArrayKey;
import com.hazelcast.jet.sql.impl.aggregate.WindowUtils;
import com.hazelcast.jet.sql.impl.connector.SqlConnector.VertexWithInputConfig;
import com.hazelcast.jet.sql.impl.connector.SqlConnectorUtil;
import com.hazelcast.jet.sql.impl.connector.map.IMapSqlConnector;
import com.hazelcast.jet.sql.impl.opt.ExpressionValues;
import com.hazelcast.jet.sql.impl.opt.WatermarkKeysAssigner;
import com.hazelcast.jet.sql.impl.opt.WatermarkThrottlingFrameSizeCalculator;
import com.hazelcast.jet.sql.impl.processors.LateItemsDropP;
import com.hazelcast.jet.sql.impl.processors.SqlHashJoinP;
import com.hazelcast.jet.sql.impl.processors.StreamToStreamJoinP.StreamToStreamJoinProcessorSupplier;
import com.hazelcast.jet.sql.impl.schema.HazelcastTable;
import com.hazelcast.spi.impl.NodeEngine;
import com.hazelcast.sql.impl.QueryException;
import com.hazelcast.sql.impl.QueryParameterMetadata;
import com.hazelcast.sql.impl.expression.ConstantExpression;
import com.hazelcast.sql.impl.expression.Expression;
import com.hazelcast.sql.impl.expression.ExpressionEvalContext;
import com.hazelcast.sql.impl.optimizer.PlanObjectKey;
import com.hazelcast.sql.impl.row.JetSqlRow;
import com.hazelcast.sql.impl.schema.Table;
import com.hazelcast.sql.impl.type.QueryDataType;
import org.apache.calcite.rel.RelNode;
import org.apache.calcite.rel.SingleRel;
import org.apache.calcite.rex.RexProgram;

import javax.annotation.Nullable;
import java.util.HashMap;
import java.util.HashSet;
import java.util.List;
import java.util.Map;
import java.util.Map.Entry;
import java.util.Set;
import java.util.function.Consumer;
import java.util.function.Function;

import static com.hazelcast.function.Functions.entryKey;
import static com.hazelcast.jet.core.Edge.between;
import static com.hazelcast.jet.core.Edge.from;
import static com.hazelcast.jet.core.Vertex.LOCAL_PARALLELISM_USE_DEFAULT;
import static com.hazelcast.jet.core.processor.Processors.flatMapUsingServiceP;
import static com.hazelcast.jet.core.processor.Processors.mapP;
import static com.hazelcast.jet.core.processor.Processors.mapUsingServiceP;
import static com.hazelcast.jet.core.processor.Processors.sortP;
import static com.hazelcast.jet.core.processor.SourceProcessors.convenientSourceP;
import static com.hazelcast.jet.sql.impl.connector.SqlConnectorUtil.getJetSqlConnector;
import static com.hazelcast.jet.sql.impl.processors.RootResultConsumerSink.rootResultConsumerSink;
import static java.util.Collections.emptyList;
import static java.util.Collections.emptyMap;
import static java.util.Collections.singletonList;

public class CreateTopLevelDagVisitor extends CreateDagVisitorBase<Vertex> {

    // TODO https://github.com/hazelcast/hazelcast/issues/20383
    public static final ExpressionEvalContext MOCK_EEC =
            new ExpressionEvalContext(emptyList(), new DefaultSerializationServiceBuilder().build());

    private static final int LOW_PRIORITY = 10;
    private static final int HIGH_PRIORITY = 1;

    private final Set<PlanObjectKey> objectKeys = new HashSet<>();
    private final NodeEngine nodeEngine;
    private final Address localMemberAddress;
    private final WatermarkKeysAssigner watermarkKeysAssigner;
    private long watermarkThrottlingFrameSize = -1;

    private final DagBuildContextImpl dagBuildContext;

    public CreateTopLevelDagVisitor(
            NodeEngine nodeEngine,
            QueryParameterMetadata parameterMetadata,
            @Nullable WatermarkKeysAssigner watermarkKeysAssigner,
            Set<PlanObjectKey> usedViews
    ) {
        super(new DAG());
        this.nodeEngine = nodeEngine;
        this.localMemberAddress = nodeEngine.getThisAddress();
        this.watermarkKeysAssigner = watermarkKeysAssigner;
        this.objectKeys.addAll(usedViews);

        dagBuildContext = new DagBuildContextImpl(getDag(), parameterMetadata);
    }

    @Override
    public Vertex onValues(ValuesPhysicalRel rel) {
        List<ExpressionValues> values = rel.values();

        return dag.newUniqueVertex("Values", convenientSourceP(
                ExpressionEvalContext::from,
                (context, buffer) -> {
                    values.forEach(vs -> vs.toValues(context).forEach(buffer::add));
                    buffer.close();
                },
                ctx -> null,
                (ctx, states) -> {
                },
                ConsumerEx.noop(),
                0,
                true,
                null)
        );
    }

    @Override
    public Vertex onInsert(InsertPhysicalRel rel) {
        watermarkThrottlingFrameSize = WatermarkThrottlingFrameSizeCalculator.calculate((PhysicalRel) rel.getInput());

        Table table = rel.getTable().unwrap(HazelcastTable.class).getTarget();
        collectObjectKeys(table);

        dagBuildContext.setTable(table);
        dagBuildContext.setRel(rel);
        VertexWithInputConfig vertexWithConfig = getJetSqlConnector(table).insertProcessor(dagBuildContext);
        Vertex vertex = vertexWithConfig.vertex();
        connectInput(rel.getInput(), vertex, vertexWithConfig.configureEdgeFn());
        return vertex;
    }

    @Override
    public Vertex onSink(SinkPhysicalRel rel) {
        watermarkThrottlingFrameSize = WatermarkThrottlingFrameSizeCalculator.calculate((PhysicalRel) rel.getInput());

        Table table = rel.getTable().unwrap(HazelcastTable.class).getTarget();
        collectObjectKeys(table);

        dagBuildContext.setTable(table);
        dagBuildContext.setRel(rel);
        Vertex vertex = getJetSqlConnector(table).sinkProcessor(dagBuildContext);
        connectInput(rel.getInput(), vertex, null);
        return vertex;
    }

    @Override
    public Vertex onUpdate(UpdatePhysicalRel rel) {
        // currently it's not possible to have a unbounded UPDATE, but if we do, we'd need this calculation
        watermarkThrottlingFrameSize = WatermarkThrottlingFrameSizeCalculator.calculate((PhysicalRel) rel.getInput());

        Table table = rel.getTable().unwrap(HazelcastTable.class).getTarget();

        dagBuildContext.setTable(table);
        dagBuildContext.setRel(rel);
        Vertex vertex = getJetSqlConnector(table).updateProcessor(
                dagBuildContext, rel.getUpdateColumnList(), rel.getSourceExpressionList());
        connectInput(rel.getInput(), vertex, null);
        return vertex;
    }

    @Override
    public Vertex onDelete(DeletePhysicalRel rel) {
        // currently it's not possible to have a unbounded DELETE, but if we do, we'd need this calculation
        watermarkThrottlingFrameSize = WatermarkThrottlingFrameSizeCalculator.calculate((PhysicalRel) rel.getInput());

        Table table = rel.getTable().unwrap(HazelcastTable.class).getTarget();

        dagBuildContext.setTable(table);
        dagBuildContext.setRel(rel);
        Vertex vertex = getJetSqlConnector(table).deleteProcessor(dagBuildContext);
        connectInput(rel.getInput(), vertex, null);
        return vertex;
    }

    @Override
    public Vertex onFullScan(FullScanPhysicalRel rel) {
        HazelcastTable hazelcastTable = rel.getTable().unwrap(HazelcastTable.class);
        Table table = hazelcastTable.getTarget();
        collectObjectKeys(table);

        BiFunctionEx<ExpressionEvalContext, Byte, EventTimePolicy<JetSqlRow>> policyProvider =
                rel.eventTimePolicyProvider(
                        rel.watermarkedColumnIndex(),
                        rel.lagExpression(),
                        watermarkThrottlingFrameSize);

        Map<Integer, MutableByte> fieldsKey = watermarkKeysAssigner.getWatermarkedFieldsKey(rel);
        Byte wmKey;
        if (fieldsKey != null) {
            wmKey = fieldsKey.get(rel.watermarkedColumnIndex()).getValue();
        } else {
            assert rel.watermarkedColumnIndex() < 0;
            wmKey = null;
        }

        dagBuildContext.setTable(table);
        dagBuildContext.setRel(rel);
        return getJetSqlConnector(table).fullScanReader(
                dagBuildContext,
                rel.filter(),
                rel.projection(),
                policyProvider != null
                        ? context -> policyProvider.apply(context, wmKey)
                        : null
        );
    }

    @Override
    public Vertex onMapIndexScan(IndexScanMapPhysicalRel rel) {
        Table table = rel.getTable().unwrap(HazelcastTable.class).getTarget();
        collectObjectKeys(table);

        dagBuildContext.setTable(table);
        dagBuildContext.setRel(rel);
        return SqlConnectorUtil.<IMapSqlConnector>getJetSqlConnector(table)
                .indexScanReader(
                        dagBuildContext,
                        localMemberAddress,
                        rel.getIndex(),
                        rel.filter(),
                        rel.projection(),
                        rel.getIndexFilter(),
                        rel.getComparator(),
                        rel.isDescending()
                );
    }

    @Override
    public Vertex onCalc(CalcPhysicalRel rel) {
        RexProgram program = rel.getProgram();
        dagBuildContext.setTable(null);
        dagBuildContext.setRel(rel);
        List<Expression<?>> projection = dagBuildContext.convertProjection(rel.projection());

        Vertex vertex;
        if (program.getCondition() != null) {
            Expression<Boolean> filterExpr = dagBuildContext.convertFilter(rel.filter());
            vertex = dag.newUniqueVertex("Calc", mapUsingServiceP(
                    ServiceFactories.nonSharedService(ctx ->
                            ExpressionUtil.calcFn(projection, filterExpr, ExpressionEvalContext.from(ctx))),
                    (Function<JetSqlRow, JetSqlRow> calcFn, JetSqlRow row) -> calcFn.apply(row)));
        } else {
            vertex = dag.newUniqueVertex("Project", mapUsingServiceP(
                    ServiceFactories.nonSharedService(ctx ->
                            ExpressionUtil.projectionFn(projection, ExpressionEvalContext.from(ctx))),
                    (Function<JetSqlRow, JetSqlRow> projectionFn, JetSqlRow row) -> projectionFn.apply(row)
            ));
        }
        connectInputPreserveCollation(rel, vertex);
        return vertex;
    }

    @Override
    public Vertex onSort(SortPhysicalRel rel) {
        ComparatorEx<?> comparator = ExpressionUtil.comparisonFn(rel.getCollations());

        // Use 2-Phase sort for maximum parallelism
        // First, construct processors for local sorting
        Vertex sortVertex = dag.newUniqueVertex("Sort",
                ProcessorMetaSupplier.of(sortP(comparator)));
        connectInput(rel.getInput(), sortVertex, null);

        // Then, combine the locally sorted inputs while preserving the ordering
        Vertex combineVertex = dag.newUniqueVertex("SortCombine",
                ProcessorMetaSupplier.forceTotalParallelismOne(
                        ProcessorSupplier.of(mapP(FunctionEx.identity())),
                        localMemberAddress
                )
        );
        Edge edge = between(sortVertex, combineVertex)
                .ordered(comparator)
                .distributeTo(localMemberAddress)
                .allToOne("");
        dag.edge(edge);

        return combineVertex;
    }

    @Override
    public Vertex onAggregate(AggregatePhysicalRel rel) {
        AggregateOperation<?, JetSqlRow> aggregateOperation = rel.aggrOp();

        Vertex vertex = dag.newUniqueVertex(
                "Aggregate",
                ProcessorMetaSupplier.forceTotalParallelismOne(
                        ProcessorSupplier.of(Processors.aggregateP(aggregateOperation)),
                        localMemberAddress
                )
        );
        connectInput(rel.getInput(), vertex, edge -> edge.distributeTo(localMemberAddress).allToOne(""));
        return vertex;
    }

    @Override
    public Vertex onAccumulate(AggregateAccumulatePhysicalRel rel) {
        AggregateOperation<?, JetSqlRow> aggregateOperation = rel.aggrOp();

        Vertex vertex = dag.newUniqueVertex(
                "Accumulate",
                Processors.accumulateP(aggregateOperation)
        );
        connectInput(rel.getInput(), vertex, null);
        return vertex;
    }

    @Override
    public Vertex onCombine(AggregateCombinePhysicalRel rel) {
        AggregateOperation<?, JetSqlRow> aggregateOperation = rel.aggrOp();

        Vertex vertex = dag.newUniqueVertex(
                "Combine",
                ProcessorMetaSupplier.forceTotalParallelismOne(
                        ProcessorSupplier.of(Processors.combineP(aggregateOperation)),
                        localMemberAddress
                )
        );
        connectInput(rel.getInput(), vertex, edge -> edge.distributeTo(localMemberAddress).allToOne(""));
        return vertex;
    }

    @Override
    public Vertex onAggregateByKey(AggregateByKeyPhysicalRel rel) {
        FunctionEx<JetSqlRow, ?> groupKeyFn = rel.groupKeyFn();
        AggregateOperation<?, JetSqlRow> aggregateOperation = rel.aggrOp();

        Vertex vertex = dag.newUniqueVertex(
                "AggregateByKey",
                Processors.aggregateByKeyP(singletonList(groupKeyFn), aggregateOperation, (key, value) -> value)
        );
        connectInput(rel.getInput(), vertex, edge -> edge.distributed().partitioned(groupKeyFn));
        return vertex;
    }

    @Override
    public Vertex onAccumulateByKey(AggregateAccumulateByKeyPhysicalRel rel) {
        FunctionEx<JetSqlRow, ?> groupKeyFn = rel.groupKeyFn();
        AggregateOperation<?, JetSqlRow> aggregateOperation = rel.aggrOp();

        Vertex vertex = dag.newUniqueVertex(
                "AccumulateByKey",
                Processors.accumulateByKeyP(singletonList(groupKeyFn), aggregateOperation)
        );
        connectInput(rel.getInput(), vertex, edge -> edge.partitioned(groupKeyFn));
        return vertex;
    }

    @Override
    public Vertex onCombineByKey(AggregateCombineByKeyPhysicalRel rel) {
        AggregateOperation<?, JetSqlRow> aggregateOperation = rel.aggrOp();

        Vertex vertex = dag.newUniqueVertex(
                "CombineByKey",
                Processors.combineByKeyP(aggregateOperation, (key, value) -> value)
        );
        connectInput(rel.getInput(), vertex, edge -> edge.distributed().partitioned(entryKey()));
        return vertex;
    }

    @Override
    public Vertex onSlidingWindow(SlidingWindowPhysicalRel rel) {
        int orderingFieldIndex = rel.orderingFieldIndex();
        FunctionEx<ExpressionEvalContext, SlidingWindowPolicy> windowPolicySupplier = rel.windowPolicyProvider();

        // this vertex is used only if there's no aggregation by a window bound
        Vertex vertex = dag.newUniqueVertex(
                "Sliding-Window",
                flatMapUsingServiceP(ServiceFactories.nonSharedService(ctx -> {
                            ExpressionEvalContext evalContext = ExpressionEvalContext.from(ctx);
                            SlidingWindowPolicy windowPolicy = windowPolicySupplier.apply(evalContext);
                            return row -> WindowUtils.addWindowBounds(row, orderingFieldIndex, windowPolicy);
                        }),
                        (BiFunctionEx<Function<JetSqlRow, Traverser<JetSqlRow>>, JetSqlRow, Traverser<JetSqlRow>>) Function::apply
                )
        );
        connectInput(rel.getInput(), vertex, null);
        return vertex;
    }

    @Override
    public Vertex onSlidingWindowAggregate(SlidingWindowAggregatePhysicalRel rel) {
        FunctionEx<JetSqlRow, ?> groupKeyFn = rel.groupKeyFn();
        AggregateOperation<?, JetSqlRow> aggregateOperation = rel.aggrOp();

        Expression<?> timestampExpression = rel.timestampExpression();
        ToLongFunctionEx<JetSqlRow> timestampFn = row ->
                WindowUtils.extractMillis(timestampExpression.eval(row.getRow(), MOCK_EEC));
        SlidingWindowPolicy windowPolicy = rel.windowPolicyProvider().apply(MOCK_EEC);

        KeyedWindowResultFunction<? super Object, ? super JetSqlRow, ?> resultMapping =
                rel.outputValueMapping();

        if (rel.numStages() == 1) {
            Vertex vertex = dag.newUniqueVertex(
                    "Sliding-Window-AggregateByKey",
                    Processors.aggregateToSlidingWindowP(
                            singletonList(groupKeyFn),
                            singletonList(timestampFn),
                            TimestampKind.EVENT,
                            windowPolicy,
                            0,
                            aggregateOperation,
                            resultMapping));
            connectInput(rel.getInput(), vertex, edge -> edge.distributeTo(localMemberAddress).allToOne(""));
            return vertex;
        } else {
            assert rel.numStages() == 2;

            Vertex vertex1 = dag.newUniqueVertex(
                    "Sliding-Window-AccumulateByKey",
                    Processors.accumulateByFrameP(
                            singletonList(groupKeyFn),
                            singletonList(timestampFn),
                            TimestampKind.EVENT,
                            windowPolicy,
                            aggregateOperation));

            Vertex vertex2 = dag.newUniqueVertex(
                    "Sliding-Window-CombineByKey",
                    Processors.combineToSlidingWindowP(
                            windowPolicy,
                            aggregateOperation,
                            resultMapping));

            connectInput(rel.getInput(), vertex1, edge -> edge.partitioned(groupKeyFn));
            dag.edge(between(vertex1, vertex2).distributed().partitioned(entryKey()));
            return vertex2;
        }
    }

    @Override
    public Vertex onDropLateItems(DropLateItemsPhysicalRel rel) {
        Expression<?> timestampExpression = rel.timestampExpression();
        byte key = watermarkKeysAssigner.getWatermarkedFieldsKey(rel).get(rel.wmField()).getValue();
        SupplierEx<Processor> lateItemsDropPSupplier = () -> new LateItemsDropP(key, timestampExpression);
        Vertex vertex = dag.newUniqueVertex("Drop-Late-Items", lateItemsDropPSupplier);

        connectInput(rel.getInput(), vertex, null);
        return vertex;
    }

    public Vertex onNestedLoopJoin(JoinNestedLoopPhysicalRel rel) {
        assert rel.getRight() instanceof HazelcastPhysicalScan : rel.getRight().getClass();

        Table rightTable = rel.getRight().getTable().unwrap(HazelcastTable.class).getTarget();
        collectObjectKeys(rightTable);

        dagBuildContext.setTable(rightTable);
        dagBuildContext.setRel(rel);
        VertexWithInputConfig vertexWithConfig = getJetSqlConnector(rightTable).nestedLoopReader(
                dagBuildContext,
                rel.rightFilter(),
                rel.rightProjection(),
                rel.joinInfo(dagBuildContext.getParameterMetadata())
        );
        Vertex vertex = vertexWithConfig.vertex();
        connectInput(rel.getLeft(), vertex, vertexWithConfig.configureEdgeFn());
        return vertex;
    }

    @Override
    public Vertex onHashJoin(JoinHashPhysicalRel rel) {
        JetJoinInfo joinInfo = rel.joinInfo(dagBuildContext.getParameterMetadata());

        Vertex joinVertex = dag.newUniqueVertex(
                "Hash Join",
                SqlHashJoinP.supplier(
                        joinInfo,
                        rel.getRight().getRowType().getFieldCount()
                )
        );
        connectJoinInput(joinInfo, rel.getLeft(), rel.getRight(), joinVertex);
        return joinVertex;
    }

    @Override
    public Vertex onStreamToStreamJoin(StreamToStreamJoinPhysicalRel rel) {
        JetJoinInfo joinInfo = rel.joinInfo(dagBuildContext.getParameterMetadata());

        Map<Byte, ToLongFunctionEx<JetSqlRow>> leftExtractors = new HashMap<>();
        Map<Byte, ToLongFunctionEx<JetSqlRow>> rightExtractors = new HashMap<>();

        // map watermarked timestamps extractors to enumerated wm keys
        Map<Integer, MutableByte> refByteMap = watermarkKeysAssigner.getWatermarkedFieldsKey(rel.getLeft());
        for (Map.Entry<Integer, ToLongFunctionEx<JetSqlRow>> e : rel.leftTimeExtractors().entrySet()) {
            Byte wmKey = refByteMap.get(e.getKey()).getValue();
            leftExtractors.put(wmKey, e.getValue());
        }

        refByteMap = watermarkKeysAssigner.getWatermarkedFieldsKey(rel.getRight());
        for (Map.Entry<Integer, ToLongFunctionEx<JetSqlRow>> e : rel.rightTimeExtractors().entrySet()) {
            Byte wmKey = refByteMap.get(e.getKey()).getValue();
            rightExtractors.put(wmKey, e.getValue());
        }

        // map field descriptors to enumerated watermark keys
        refByteMap = watermarkKeysAssigner.getWatermarkedFieldsKey(rel);
        Map<Byte, Map<Byte, Long>> postponeTimeMap = new HashMap<>();
        for (Entry<Integer, Map<Integer, Long>> entry : rel.postponeTimeMap().entrySet()) {
            Map<Byte, Long> map = new HashMap<>();
            for (Entry<Integer, Long> innerEntry : entry.getValue().entrySet()) {
                map.put(refByteMap.get(innerEntry.getKey()).getValue(), innerEntry.getValue());
            }
            postponeTimeMap.put(refByteMap.get(entry.getKey()).getValue(), map);
        }

        // fill `postponeTimeMap` with empty inner maps for unused
        // watermarks keys to be counted by the processor as present.
        for (MutableByte key : refByteMap.values()) {
            postponeTimeMap.putIfAbsent(key.getValue(), emptyMap());
        }

        Vertex joinVertex = dag.newUniqueVertex(
                "Stream-Stream Join",
                new StreamToStreamJoinProcessorSupplier(
                        joinInfo,
                        leftExtractors,
                        rightExtractors,
                        postponeTimeMap,
                        rel.getLeft().getRowType().getFieldCount(),
                        rel.getRight().getRowType().getFieldCount()));

        connectStreamToStreamJoinInput(joinInfo, rel.getLeft(), rel.getRight(), joinVertex);

        return joinVertex;
    }

    @Override
    public Vertex onUnion(UnionPhysicalRel rel) {
        // Union[all=false] rel should be never be produced, and it is always replaced by
        // UNION_TO_DISTINCT rule : Union[all=false] -> Union[all=true] + Aggregate.
        if (!rel.all) {
            throw new RuntimeException("Union[all=false] rel should never be produced");
        }

        Vertex merger = dag.newUniqueVertex(
                "UnionMerger",
                ProcessorSupplier.of(mapP(FunctionEx.identity()))
        );

        int ordinal = 0;
        for (RelNode input : rel.getInputs()) {
            Vertex inputVertex = ((PhysicalRel) input).accept(this);
            Edge edge = Edge.from(inputVertex).to(merger, ordinal++);
            dag.edge(edge);
        }
        return merger;
    }

    @Override
    public Vertex onLimit(LimitPhysicalRel rel) {
        throw QueryException.error("FETCH/OFFSET is only supported for the top-level SELECT");
    }

    @Override
    public Vertex onRoot(RootRel rootRel) {
        watermarkThrottlingFrameSize = WatermarkThrottlingFrameSizeCalculator.calculate((PhysicalRel) rootRel.getInput());

        RelNode input = rootRel.getInput();

        Expression<?> fetch = ConstantExpression.create(Long.MAX_VALUE, QueryDataType.BIGINT);
        Expression<?> offset = ConstantExpression.create(0L, QueryDataType.BIGINT);

        // We support only top-level LIMIT ... OFFSET.
        if (input instanceof LimitPhysicalRel) {
            LimitPhysicalRel limit = (LimitPhysicalRel) input;
            if (limit.fetch() != null) {
                fetch = limit.fetch(dagBuildContext.getParameterMetadata());
            }

            if (limit.offset() != null) {
                offset = limit.offset(dagBuildContext.getParameterMetadata());
            }
            input = limit.getInput();
        }

        Vertex vertex = dag.newUniqueVertex(
                "ClientSink",
                rootResultConsumerSink(localMemberAddress, fetch, offset)
        );

        // We use distribute-to-one edge to send all the items to the initiator member.
        // Such edge has to be partitioned, but the sink is LP=1 anyway, so we can use
        // allToOne with any key, it goes to a single processor on a single member anyway.
        connectInput(input, vertex, edge -> edge.distributeTo(localMemberAddress).allToOne(""));
        return vertex;
    }

    public void optimizeFinishedDag() {
        decreaseParallelism(dag, nodeEngine.getConfig().getJetConfig().getCooperativeThreadCount());
    }

    // package-visible for test
    static void decreaseParallelism(DAG dag, int defaultParallelism) {
        if (defaultParallelism == 1) {
            return;
        }

        Set<Vertex> verticesToChangeParallelism = new HashSet<>();
        for (Vertex vertex : dag) {
            for (Edge edge : dag.getInboundEdges(vertex.getName())) {
                if (shouldChangeLocalParallelism(edge) && edge.isLocal()) {
                    verticesToChangeParallelism.add(edge.getSource());
                    verticesToChangeParallelism.add(edge.getDestination());
                    edge.isolated();
                }
            }
        }

        int newParallelism = (int) Math.max(2, Math.sqrt(defaultParallelism));
        verticesToChangeParallelism.forEach(vertex -> {
            if (vertex.getMetaSupplier().preferredLocalParallelism() == LOCAL_PARALLELISM_USE_DEFAULT) {
                vertex.localParallelism(newParallelism);
            }
        });
    }

    private static boolean shouldChangeLocalParallelism(Edge edge) {
        if (edge.getDestination() == null) {
            return false;
        }
        return edge.getSource().getLocalParallelism() == LOCAL_PARALLELISM_USE_DEFAULT &&
                edge.getDestination().getLocalParallelism() == LOCAL_PARALLELISM_USE_DEFAULT;
    }

    public Set<PlanObjectKey> getObjectKeys() {
        return objectKeys;
    }

    /**
     * Converts the {@code inputRel} into a {@code Vertex} by visiting it and
     * create an edge from the input vertex into {@code thisVertex}.
     *
     * @param configureEdgeFn optional function to configure the edge
     * @return the input vertex
     */
    private Vertex connectInput(
            RelNode inputRel,
            Vertex thisVertex,
            @Nullable Consumer<Edge> configureEdgeFn
    ) {
        Vertex inputVertex = ((PhysicalRel) inputRel).accept(this);
        Edge edge = between(inputVertex, thisVertex);
        if (configureEdgeFn != null) {
            configureEdgeFn.accept(edge);
        }
        dag.edge(edge);
        return inputVertex;
    }

    private void connectJoinInput(
            JetJoinInfo joinInfo,
            RelNode leftInputRel,
            RelNode rightInputRel,
            Vertex joinVertex
    ) {
        Vertex leftInput = ((PhysicalRel) leftInputRel).accept(this);
        Vertex rightInput = ((PhysicalRel) rightInputRel).accept(this);

        Edge left = between(leftInput, joinVertex).priority(LOW_PRIORITY).broadcast().distributed();
        Edge right = from(rightInput).to(joinVertex, 1).priority(HIGH_PRIORITY).unicast().local();
        if (joinInfo.isLeftOuter()) {
            left = left.unicast().local();
            right = right.broadcast().distributed();
        }
        if (joinInfo.isEquiJoin()) {
            left = left.distributed().partitioned(ObjectArrayKey.projectFn(joinInfo.leftEquiJoinIndices()));
            right = right.distributed().partitioned(ObjectArrayKey.projectFn(joinInfo.rightEquiJoinIndices()));
        }
        dag.edge(left);
        dag.edge(right);
    }

    private void connectStreamToStreamJoinInput(
            JetJoinInfo joinInfo,
            RelNode leftInputRel,
            RelNode rightInputRel,
            Vertex joinVertex
    ) {
        Vertex leftInput = ((PhysicalRel) leftInputRel).accept(this);
        Vertex rightInput = ((PhysicalRel) rightInputRel).accept(this);

        Edge left = Edge.from(leftInput).to(joinVertex, 0);
        Edge right = Edge.from(rightInput).to(joinVertex, 1);

        if (joinInfo.isEquiJoin()) {
            left = left.distributed().partitioned(ObjectArrayKey.projectFn(joinInfo.leftEquiJoinIndices()));
            right = right.distributed().partitioned(ObjectArrayKey.projectFn(joinInfo.rightEquiJoinIndices()));
        } else if (joinInfo.isRightOuter()) {
            left = left.distributed().broadcast();
            right = right.unicast().local();
        } else {
<<<<<<< HEAD
            // this strategy applies to non-equi left and inner joins
=======
            // this strategy applies to non-equi left and non-equi inner joins
>>>>>>> 77671d7d
            left = left.unicast().local();
            right = right.distributed().broadcast();
        }

        dag.edge(left);
        dag.edge(right);
    }

    /**
     * Same as {@link #connectInput(RelNode, Vertex, Consumer)}, but used for
     * vertices normally connected by an unicast or isolated edge, depending on
     * whether the {@code rel} has collation fields.
     *
     * @param rel    The rel to connect to input
     * @param vertex The vertex for {@code rel}
     */
    private void connectInputPreserveCollation(SingleRel rel, Vertex vertex) {
        boolean preserveCollation = rel.getTraitSet().getCollation().getFieldCollations().size() > 0;
        Vertex inputVertex = connectInput(rel.getInput(), vertex,
                preserveCollation ? Edge::isolated : null);

        if (preserveCollation) {
            int cooperativeThreadCount = nodeEngine.getConfig().getJetConfig().getCooperativeThreadCount();
            int explicitLP = inputVertex.determineLocalParallelism(cooperativeThreadCount);
            // It's not strictly necessary to set the LP to the input,
            // but we do it to ensure that the two vertices indeed have the same LP
            inputVertex.determineLocalParallelism(explicitLP);
            vertex.localParallelism(explicitLP);
        }
    }

    private void collectObjectKeys(Table table) {
        PlanObjectKey objectKey = table.getObjectKey();
        if (objectKey != null) {
            objectKeys.add(objectKey);
        }
    }
}<|MERGE_RESOLUTION|>--- conflicted
+++ resolved
@@ -720,11 +720,7 @@
             left = left.distributed().broadcast();
             right = right.unicast().local();
         } else {
-<<<<<<< HEAD
-            // this strategy applies to non-equi left and inner joins
-=======
             // this strategy applies to non-equi left and non-equi inner joins
->>>>>>> 77671d7d
             left = left.unicast().local();
             right = right.distributed().broadcast();
         }
