/*
 * Copyright 2023 Hazelcast Inc.
 *
 * Licensed under the Hazelcast Community License (the "License");
 * you may not use this file except in compliance with the License.
 * You may obtain a copy of the License at
 *
 * http://hazelcast.com/hazelcast-community-license
 *
 * Unless required by applicable law or agreed to in writing, software
 * distributed under the License is distributed on an "AS IS" BASIS,
 * WITHOUT WARRANTIES OF ANY KIND, either express or implied.
 * See the License for the specific language governing permissions and
 * limitations under the License.
 */

package com.hazelcast.jet.sql.impl.opt.physical;

import com.hazelcast.cluster.Address;
import com.hazelcast.function.BiFunctionEx;
import com.hazelcast.function.ComparatorEx;
import com.hazelcast.function.ConsumerEx;
import com.hazelcast.function.FunctionEx;
import com.hazelcast.function.SupplierEx;
import com.hazelcast.function.ToLongFunctionEx;
import com.hazelcast.internal.util.MutableByte;
import com.hazelcast.jet.Traverser;
import com.hazelcast.jet.aggregate.AggregateOperation;
import com.hazelcast.jet.core.DAG;
import com.hazelcast.jet.core.Edge;
import com.hazelcast.jet.core.EventTimePolicy;
import com.hazelcast.jet.core.Processor;
import com.hazelcast.jet.core.ProcessorMetaSupplier;
import com.hazelcast.jet.core.ProcessorSupplier;
import com.hazelcast.jet.core.SlidingWindowPolicy;
import com.hazelcast.jet.core.TimestampKind;
import com.hazelcast.jet.core.Vertex;
import com.hazelcast.jet.core.function.KeyedWindowResultFunction;
import com.hazelcast.jet.core.processor.Processors;
import com.hazelcast.jet.pipeline.ServiceFactories;
import com.hazelcast.jet.sql.impl.ExpressionUtil;
import com.hazelcast.jet.sql.impl.HazelcastPhysicalScan;
import com.hazelcast.jet.sql.impl.JetJoinInfo;
import com.hazelcast.jet.sql.impl.ObjectArrayKey;
import com.hazelcast.jet.sql.impl.aggregate.WindowUtils;
import com.hazelcast.jet.sql.impl.connector.SqlConnector.VertexWithInputConfig;
import com.hazelcast.jet.sql.impl.connector.SqlConnectorUtil;
import com.hazelcast.jet.sql.impl.connector.map.IMapSqlConnector;
import com.hazelcast.jet.sql.impl.opt.ExpressionValues;
import com.hazelcast.jet.sql.impl.opt.WatermarkKeysAssigner;
import com.hazelcast.jet.sql.impl.opt.WatermarkThrottlingFrameSizeCalculator;
import com.hazelcast.jet.sql.impl.processors.LateItemsDropP;
import com.hazelcast.jet.sql.impl.processors.SqlHashJoinP;
import com.hazelcast.jet.sql.impl.processors.StreamToStreamJoinP.StreamToStreamJoinProcessorSupplier;
import com.hazelcast.jet.sql.impl.schema.HazelcastTable;
import com.hazelcast.spi.impl.NodeEngine;
import com.hazelcast.sql.impl.QueryException;
import com.hazelcast.sql.impl.QueryParameterMetadata;
import com.hazelcast.sql.impl.expression.ConstantExpression;
import com.hazelcast.sql.impl.expression.Expression;
import com.hazelcast.sql.impl.expression.ExpressionEvalContext;
import com.hazelcast.sql.impl.expression.MockExpressionEvalContext;
import com.hazelcast.sql.impl.optimizer.PlanObjectKey;
import com.hazelcast.sql.impl.row.JetSqlRow;
import com.hazelcast.sql.impl.schema.Table;
import com.hazelcast.sql.impl.type.QueryDataType;
import org.apache.calcite.rel.RelNode;
import org.apache.calcite.rel.SingleRel;
import org.apache.calcite.rex.RexProgram;

import javax.annotation.Nullable;
import java.util.HashMap;
import java.util.HashSet;
import java.util.List;
import java.util.Map;
import java.util.Map.Entry;
import java.util.Set;
import java.util.function.Consumer;
import java.util.function.Function;

import static com.hazelcast.function.Functions.entryKey;
import static com.hazelcast.jet.core.Edge.between;
import static com.hazelcast.jet.core.Edge.from;
import static com.hazelcast.jet.core.Vertex.LOCAL_PARALLELISM_USE_DEFAULT;
import static com.hazelcast.jet.core.processor.Processors.flatMapUsingServiceP;
import static com.hazelcast.jet.core.processor.Processors.mapP;
import static com.hazelcast.jet.core.processor.Processors.mapUsingServiceP;
import static com.hazelcast.jet.core.processor.Processors.sortP;
import static com.hazelcast.jet.core.processor.SourceProcessors.convenientSourceP;
import static com.hazelcast.jet.sql.impl.connector.HazelcastRexNode.wrap;
import static com.hazelcast.jet.sql.impl.connector.SqlConnectorUtil.getJetSqlConnector;
import static com.hazelcast.jet.sql.impl.processors.RootResultConsumerSink.rootResultConsumerSink;
import static java.util.Collections.emptyMap;
import static java.util.Collections.singletonList;

public class CreateTopLevelDagVisitor extends CreateDagVisitorBase<Vertex> {
    // TODO https://github.com/hazelcast/hazelcast/issues/20383
    private static final ExpressionEvalContext MOCK_EEC = new MockExpressionEvalContext();

    private static final int HIGH_PRIORITY = 1;
    private static final int LOW_PRIORITY = 10;

    private final Set<PlanObjectKey> objectKeys = new HashSet<>();
    private final NodeEngine nodeEngine;
    private final Address localMemberAddress;
    private final WatermarkKeysAssigner watermarkKeysAssigner;
    private long watermarkThrottlingFrameSize = -1;

    private final DagBuildContextImpl dagBuildContext;

    public CreateTopLevelDagVisitor(
            NodeEngine nodeEngine,
            QueryParameterMetadata parameterMetadata,
            @Nullable WatermarkKeysAssigner watermarkKeysAssigner,
            Set<PlanObjectKey> usedViews
    ) {
        super(new DAG());
        this.nodeEngine = nodeEngine;
        this.localMemberAddress = nodeEngine.getThisAddress();
        this.watermarkKeysAssigner = watermarkKeysAssigner;
        this.objectKeys.addAll(usedViews);

        dagBuildContext = new DagBuildContextImpl(getDag(), parameterMetadata);
    }

    @Override
    public Vertex onValues(ValuesPhysicalRel rel) {
        List<ExpressionValues> values = rel.values();

        return dag.newUniqueVertex("Values", convenientSourceP(
                ExpressionEvalContext::from,
                (context, buffer) -> {
                    values.forEach(vs -> vs.toValues(context).forEach(buffer::add));
                    buffer.close();
                },
                ctx -> null,
                (ctx, states) -> {
                },
                ConsumerEx.noop(),
                0,
                true,
                null)
        );
    }

    @Override
    public Vertex onInsert(InsertPhysicalRel rel) {
        watermarkThrottlingFrameSize = WatermarkThrottlingFrameSizeCalculator.calculate(
                (PhysicalRel) rel.getInput(), MOCK_EEC);

        Table table = rel.getTable().unwrap(HazelcastTable.class).getTarget();
        collectObjectKeys(table);

        dagBuildContext.setTable(table);
        dagBuildContext.setRel(rel);
        VertexWithInputConfig vertexWithConfig = getJetSqlConnector(table).insertProcessor(dagBuildContext);
        Vertex vertex = vertexWithConfig.vertex();
        connectInput(rel.getInput(), vertex, vertexWithConfig.configureEdgeFn());
        return vertex;
    }

    @Override
    public Vertex onSink(SinkPhysicalRel rel) {
        watermarkThrottlingFrameSize = WatermarkThrottlingFrameSizeCalculator.calculate(
                (PhysicalRel) rel.getInput(), MOCK_EEC);

        Table table = rel.getTable().unwrap(HazelcastTable.class).getTarget();
        collectObjectKeys(table);

        dagBuildContext.setTable(table);
        dagBuildContext.setRel(rel);
        Vertex vertex = getJetSqlConnector(table).sinkProcessor(dagBuildContext);
        connectInput(rel.getInput(), vertex, null);
        return vertex;
    }

    @Override
    public Vertex onUpdate(UpdatePhysicalRel rel) {
        // currently it's not possible to have a unbounded UPDATE, but if we do, we'd need this calculation
        watermarkThrottlingFrameSize = WatermarkThrottlingFrameSizeCalculator.calculate(
                (PhysicalRel) rel.getInput(), MOCK_EEC);

        Table table = rel.getTable().unwrap(HazelcastTable.class).getTarget();

        dagBuildContext.setTable(table);
        dagBuildContext.setRel(rel);
        Vertex vertex = getJetSqlConnector(table).updateProcessor(
                dagBuildContext, rel.getUpdateColumnList(), wrap(rel.getSourceExpressionList()));
        connectInput(rel.getInput(), vertex, null);
        return vertex;
    }

    @Override
    public Vertex onDelete(DeletePhysicalRel rel) {
        // currently it's not possible to have a unbounded DELETE, but if we do, we'd need this calculation
        watermarkThrottlingFrameSize = WatermarkThrottlingFrameSizeCalculator.calculate(
                (PhysicalRel) rel.getInput(), MOCK_EEC);

        Table table = rel.getTable().unwrap(HazelcastTable.class).getTarget();

        dagBuildContext.setTable(table);
        dagBuildContext.setRel(rel);
        Vertex vertex = getJetSqlConnector(table).deleteProcessor(dagBuildContext);
        connectInput(rel.getInput(), vertex, null);
        return vertex;
    }

    @Override
    public Vertex onFullScan(FullScanPhysicalRel rel) {
        HazelcastTable hazelcastTable = rel.getTable().unwrap(HazelcastTable.class);
        Table table = hazelcastTable.getTarget();
        collectObjectKeys(table);

        BiFunctionEx<ExpressionEvalContext, Byte, EventTimePolicy<JetSqlRow>> policyProvider =
                rel.eventTimePolicyProvider(
                        rel.watermarkedColumnIndex(),
                        rel.lagExpression(),
                        watermarkThrottlingFrameSize);

        Map<Integer, MutableByte> fieldsKey = watermarkKeysAssigner.getWatermarkedFieldsKey(rel);
        Byte wmKey;
        if (fieldsKey != null) {
            wmKey = fieldsKey.get(rel.watermarkedColumnIndex()).getValue();
        } else {
            assert rel.watermarkedColumnIndex() < 0;
            wmKey = null;
        }

        dagBuildContext.setTable(table);
        dagBuildContext.setRel(rel);
        return getJetSqlConnector(table).fullScanReader(
                dagBuildContext,
                wrap(rel.filter()),
                wrap(rel.projection()),
                policyProvider != null
                        ? context -> policyProvider.apply(context, wmKey)
                        : null
        );
    }

    @Override
    public Vertex onMapIndexScan(IndexScanMapPhysicalRel rel) {
        Table table = rel.getTable().unwrap(HazelcastTable.class).getTarget();
        collectObjectKeys(table);

        dagBuildContext.setTable(table);
        dagBuildContext.setRel(rel);
        return SqlConnectorUtil.<IMapSqlConnector>getJetSqlConnector(table)
                .indexScanReader(
                        dagBuildContext,
                        localMemberAddress,
                        rel.getIndex(),
                        wrap(rel.filter()),
                        wrap(rel.projection()),
                        rel.getIndexFilter(),
                        rel.getComparator(),
                        rel.isDescending()
                );
    }

    @Override
    public Vertex onCalc(CalcPhysicalRel rel) {
        RexProgram program = rel.getProgram();
        dagBuildContext.setTable(null);
        dagBuildContext.setRel(rel);
        List<Expression<?>> projection = dagBuildContext.convertProjection(wrap(rel.projection()));

        Vertex vertex;
        boolean projectionsCooperative = projection.stream().allMatch(Expression::isCooperative);
        if (program.getCondition() != null) {
            Expression<Boolean> filterExpr = dagBuildContext.convertFilter(wrap(rel.filter()));
            assert filterExpr != null;
            vertex = dag.newUniqueVertex("Calc", mapUsingServiceP(
                    ServiceFactories.nonSharedService(ctx ->
                                    ExpressionUtil.calcFn(projection, filterExpr, ExpressionEvalContext.from(ctx)))
                            .setCooperative(projectionsCooperative && filterExpr.isCooperative()),
                    (Function<JetSqlRow, JetSqlRow> calcFn, JetSqlRow row) -> calcFn.apply(row)));
        } else {
            vertex = dag.newUniqueVertex("Project", mapUsingServiceP(
                    ServiceFactories.nonSharedService(ctx ->
                                    ExpressionUtil.projectionFn(projection, ExpressionEvalContext.from(ctx)))
                            .setCooperative(projectionsCooperative),
                    (Function<JetSqlRow, JetSqlRow> projectionFn, JetSqlRow row) -> projectionFn.apply(row)
            ));
        }
        connectInputPreserveCollation(rel, vertex);
        return vertex;
    }

    @Override
    public Vertex onSort(SortPhysicalRel rel) {
        ComparatorEx<?> comparator = ExpressionUtil.comparisonFn(rel.getCollations());

        // Use 2-Phase sort for maximum parallelism
        // First, construct processors for local sorting
        Vertex sortVertex = dag.newUniqueVertex("Sort",
                ProcessorMetaSupplier.of(sortP(comparator)));
        connectInput(rel.getInput(), sortVertex, null);

        // Then, combine the locally sorted inputs while preserving the ordering
        Vertex combineVertex = dag.newUniqueVertex("SortCombine",
                ProcessorMetaSupplier.forceTotalParallelismOne(
                        ProcessorSupplier.of(mapP(FunctionEx.identity())),
                        localMemberAddress
                )
        );
        Edge edge = between(sortVertex, combineVertex)
                .ordered(comparator)
                .distributeTo(localMemberAddress)
                .allToOne("");
        dag.edge(edge);

        return combineVertex;
    }

    @Override
    public Vertex onAggregate(AggregatePhysicalRel rel) {
        AggregateOperation<?, JetSqlRow> aggregateOperation = rel.aggrOp();

        Vertex vertex = dag.newUniqueVertex(
                "Aggregate",
                ProcessorMetaSupplier.forceTotalParallelismOne(
                        ProcessorSupplier.of(Processors.aggregateP(aggregateOperation)),
                        localMemberAddress
                )
        );
        connectInput(rel.getInput(), vertex, edge -> edge.distributeTo(localMemberAddress).allToOne(""));
        return vertex;
    }

    @Override
    public Vertex onAccumulate(AggregateAccumulatePhysicalRel rel) {
        AggregateOperation<?, JetSqlRow> aggregateOperation = rel.aggrOp();

        Vertex vertex = dag.newUniqueVertex(
                "Accumulate",
                Processors.accumulateP(aggregateOperation)
        );
        connectInput(rel.getInput(), vertex, null);
        return vertex;
    }

    @Override
    public Vertex onCombine(AggregateCombinePhysicalRel rel) {
        AggregateOperation<?, JetSqlRow> aggregateOperation = rel.aggrOp();

        Vertex vertex = dag.newUniqueVertex(
                "Combine",
                ProcessorMetaSupplier.forceTotalParallelismOne(
                        ProcessorSupplier.of(Processors.combineP(aggregateOperation)),
                        localMemberAddress
                )
        );
        connectInput(rel.getInput(), vertex, edge -> edge.distributeTo(localMemberAddress).allToOne(""));
        return vertex;
    }

    @Override
    public Vertex onAggregateByKey(AggregateByKeyPhysicalRel rel) {
        FunctionEx<JetSqlRow, ?> groupKeyFn = rel.groupKeyFn();
        AggregateOperation<?, JetSqlRow> aggregateOperation = rel.aggrOp();

        Vertex vertex = dag.newUniqueVertex(
                "AggregateByKey",
                Processors.aggregateByKeyP(singletonList(groupKeyFn), aggregateOperation, (key, value) -> value)
        );
        connectInput(rel.getInput(), vertex, edge -> edge.distributed().partitioned(groupKeyFn));
        return vertex;
    }

    @Override
    public Vertex onAccumulateByKey(AggregateAccumulateByKeyPhysicalRel rel) {
        FunctionEx<JetSqlRow, ?> groupKeyFn = rel.groupKeyFn();
        AggregateOperation<?, JetSqlRow> aggregateOperation = rel.aggrOp();

        Vertex vertex = dag.newUniqueVertex(
                "AccumulateByKey",
                Processors.accumulateByKeyP(singletonList(groupKeyFn), aggregateOperation)
        );
        connectInput(rel.getInput(), vertex, edge -> edge.partitioned(groupKeyFn));
        return vertex;
    }

    @Override
    public Vertex onCombineByKey(AggregateCombineByKeyPhysicalRel rel) {
        AggregateOperation<?, JetSqlRow> aggregateOperation = rel.aggrOp();

        Vertex vertex = dag.newUniqueVertex(
                "CombineByKey",
                Processors.combineByKeyP(aggregateOperation, (key, value) -> value)
        );
        connectInput(rel.getInput(), vertex, edge -> edge.distributed().partitioned(entryKey()));
        return vertex;
    }

    @Override
    public Vertex onSlidingWindow(SlidingWindowPhysicalRel rel) {
        int orderingFieldIndex = rel.orderingFieldIndex();
        FunctionEx<ExpressionEvalContext, SlidingWindowPolicy> windowPolicySupplier = rel.windowPolicyProvider();

        // this vertex is used only if there's no aggregation by a window bound
        Vertex vertex = dag.newUniqueVertex(
                "Sliding-Window",
                flatMapUsingServiceP(ServiceFactories.nonSharedService(ctx -> {
                            ExpressionEvalContext evalContext = ExpressionEvalContext.from(ctx);
                            SlidingWindowPolicy windowPolicy = windowPolicySupplier.apply(evalContext);
                            return row -> WindowUtils.addWindowBounds(row, orderingFieldIndex, windowPolicy);
                        }),
                        (BiFunctionEx<Function<JetSqlRow, Traverser<JetSqlRow>>, JetSqlRow, Traverser<JetSqlRow>>) Function::apply
                )
        );
        connectInput(rel.getInput(), vertex, null);
        return vertex;
    }

    @Override
    public Vertex onSlidingWindowAggregate(SlidingWindowAggregatePhysicalRel rel) {
        FunctionEx<JetSqlRow, ?> groupKeyFn = rel.groupKeyFn();
        AggregateOperation<?, JetSqlRow> aggregateOperation = rel.aggrOp();

        Expression<?> timestampExpression = rel.timestampExpression();
        ToLongFunctionEx<JetSqlRow> timestampFn = row ->
                WindowUtils.extractMillis(timestampExpression.eval(row.getRow(), MOCK_EEC));
        SlidingWindowPolicy windowPolicy = rel.windowPolicyProvider().apply(MOCK_EEC);

        KeyedWindowResultFunction<? super Object, ? super JetSqlRow, ?> resultMapping =
                rel.outputValueMapping();

        Map<Integer, MutableByte> watermarkedFieldsKeys = watermarkKeysAssigner.getWatermarkedFieldsKey(rel);
<<<<<<< HEAD
=======
        MutableByte mutableWatermarkKey = watermarkedFieldsKeys.isEmpty()
                ? watermarkKeysAssigner.getInputWatermarkKey(rel)
                : watermarkedFieldsKeys.get(rel.timestampFieldIndex());

        byte watermarkKey = mutableWatermarkKey != null
                ? mutableWatermarkKey.getValue()
                : watermarkedFieldsKeys.get(rel.watermarkedFields().findFirst(rel.getGroupSet())).getValue();

>>>>>>> cc8c8612
        if (rel.numStages() == 1) {
            Vertex vertex = dag.newUniqueVertex(
                    "Sliding-Window-AggregateByKey",
                    Processors.aggregateToSlidingWindowP(
                            singletonList(groupKeyFn),
                            singletonList(timestampFn),
                            TimestampKind.EVENT,
                            windowPolicy,
                            0,
                            aggregateOperation,
                            resultMapping,
<<<<<<< HEAD
                            // Note : resulting project may not have any watermarked field
                            watermarkedFieldsKeys.isEmpty()
                                    ? (byte) 0
                                    : watermarkedFieldsKeys.get(rel.watermarkedFields().findFirst()).getValue()));
=======
                            watermarkKey));
>>>>>>> cc8c8612
            connectInput(rel.getInput(), vertex, edge -> edge.distributeTo(localMemberAddress).allToOne(""));
            return vertex;
        } else {
            assert rel.numStages() == 2;

            Vertex vertex1 = dag.newUniqueVertex(
                    "Sliding-Window-AccumulateByKey",
                    Processors.accumulateByFrameP(
                            singletonList(groupKeyFn),
                            singletonList(timestampFn),
                            TimestampKind.EVENT,
                            windowPolicy,
                            aggregateOperation,
<<<<<<< HEAD
                            watermarkedFieldsKeys.isEmpty()
                                    ? (byte) 0
                                    : watermarkedFieldsKeys.get(rel.watermarkedFields().findFirst()).getValue()));
=======
                            watermarkKey));
>>>>>>> cc8c8612

            Vertex vertex2 = dag.newUniqueVertex(
                    "Sliding-Window-CombineByKey",
                    Processors.combineToSlidingWindowP(
                            windowPolicy,
                            aggregateOperation,
                            resultMapping,
<<<<<<< HEAD
                            // Note : resulting project may not have any watermarked field
                            watermarkedFieldsKeys.isEmpty()
                                    ? (byte) 0
                                    : watermarkedFieldsKeys.get(rel.watermarkedFields().findFirst()).getValue()));
=======
                            watermarkKey));
>>>>>>> cc8c8612

            connectInput(rel.getInput(), vertex1, edge -> edge.partitioned(groupKeyFn));
            dag.edge(between(vertex1, vertex2).distributed().partitioned(entryKey()));
            return vertex2;
        }
    }

    @Override
    public Vertex onDropLateItems(DropLateItemsPhysicalRel rel) {
        Expression<?> timestampExpression = rel.timestampExpression();
        byte key = watermarkKeysAssigner.getWatermarkedFieldsKey(rel).get(rel.wmField()).getValue();
        SupplierEx<Processor> lateItemsDropPSupplier = () -> new LateItemsDropP(key, timestampExpression);
        Vertex vertex = dag.newUniqueVertex("Drop-Late-Items", lateItemsDropPSupplier);

        connectInput(rel.getInput(), vertex, null);
        return vertex;
    }

    public Vertex onNestedLoopJoin(JoinNestedLoopPhysicalRel rel) {
        assert rel.getRight() instanceof HazelcastPhysicalScan : rel.getRight().getClass();

        Table rightTable = rel.getRight().getTable().unwrap(HazelcastTable.class).getTarget();
        collectObjectKeys(rightTable);

        dagBuildContext.setTable(rightTable);
        dagBuildContext.setRel(rel);
        VertexWithInputConfig vertexWithConfig = getJetSqlConnector(rightTable).nestedLoopReader(
                dagBuildContext,
                wrap(rel.rightFilter()),
                wrap(rel.rightProjection()),
                rel.joinInfo(dagBuildContext.getParameterMetadata())
        );
        Vertex vertex = vertexWithConfig.vertex();
        connectInput(rel.getLeft(), vertex, vertexWithConfig.configureEdgeFn());
        return vertex;
    }

    @Override
    public Vertex onHashJoin(JoinHashPhysicalRel rel) {
        JetJoinInfo joinInfo = rel.joinInfo(dagBuildContext.getParameterMetadata());

        Vertex joinVertex = dag.newUniqueVertex(
                "Hash Join",
                SqlHashJoinP.supplier(
                        joinInfo,
                        rel.getRight().getRowType().getFieldCount()
                )
        );
        connectJoinInput(joinInfo, rel.getLeft(), rel.getRight(), joinVertex);
        return joinVertex;
    }

    @Override
    public Vertex onStreamToStreamJoin(StreamToStreamJoinPhysicalRel rel) {
        JetJoinInfo joinInfo = rel.joinInfo(dagBuildContext.getParameterMetadata());

        Map<Byte, ToLongFunctionEx<JetSqlRow>> leftExtractors = new HashMap<>();
        Map<Byte, ToLongFunctionEx<JetSqlRow>> rightExtractors = new HashMap<>();

        // map watermarked timestamps extractors to enumerated wm keys
        Map<Integer, MutableByte> refByteMap = watermarkKeysAssigner.getWatermarkedFieldsKey(rel.getLeft());
        for (Map.Entry<Integer, ToLongFunctionEx<JetSqlRow>> e : rel.leftTimeExtractors().entrySet()) {
            Byte wmKey = refByteMap.get(e.getKey()).getValue();
            leftExtractors.put(wmKey, e.getValue());
        }

        refByteMap = watermarkKeysAssigner.getWatermarkedFieldsKey(rel.getRight());
        for (Map.Entry<Integer, ToLongFunctionEx<JetSqlRow>> e : rel.rightTimeExtractors().entrySet()) {
            Byte wmKey = refByteMap.get(e.getKey()).getValue();
            rightExtractors.put(wmKey, e.getValue());
        }

        // map field descriptors to enumerated watermark keys
        refByteMap = watermarkKeysAssigner.getWatermarkedFieldsKey(rel);
        Map<Byte, Map<Byte, Long>> postponeTimeMap = new HashMap<>();
        for (Entry<Integer, Map<Integer, Long>> entry : rel.postponeTimeMap().entrySet()) {
            Map<Byte, Long> map = new HashMap<>();
            for (Entry<Integer, Long> innerEntry : entry.getValue().entrySet()) {
                map.put(refByteMap.get(innerEntry.getKey()).getValue(), innerEntry.getValue());
            }
            postponeTimeMap.put(refByteMap.get(entry.getKey()).getValue(), map);
        }

        // fill `postponeTimeMap` with empty inner maps for unused
        // watermarks keys to be counted by the processor as present.
        for (MutableByte key : refByteMap.values()) {
            postponeTimeMap.putIfAbsent(key.getValue(), emptyMap());
        }

        Vertex joinVertex = dag.newUniqueVertex(
                "Stream-Stream Join",
                new StreamToStreamJoinProcessorSupplier(
                        joinInfo,
                        leftExtractors,
                        rightExtractors,
                        postponeTimeMap,
                        rel.getLeft().getRowType().getFieldCount(),
                        rel.getRight().getRowType().getFieldCount()));

        connectStreamToStreamJoinInput(joinInfo, rel.getLeft(), rel.getRight(), joinVertex);

        return joinVertex;
    }

    @Override
    public Vertex onUnion(UnionPhysicalRel rel) {
        // Union[all=false] rel should be never be produced, and it is always replaced by
        // UNION_TO_DISTINCT rule : Union[all=false] -> Union[all=true] + Aggregate.
        if (!rel.all) {
            throw new RuntimeException("Union[all=false] rel should never be produced");
        }

        Vertex merger = dag.newUniqueVertex(
                "UnionMerger",
                ProcessorSupplier.of(mapP(FunctionEx.identity()))
        );

        int ordinal = 0;
        for (RelNode input : rel.getInputs()) {
            Vertex inputVertex = ((PhysicalRel) input).accept(this);
            Edge edge = Edge.from(inputVertex).to(merger, ordinal++);
            dag.edge(edge);
        }
        return merger;
    }

    @Override
    public Vertex onLimit(LimitPhysicalRel rel) {
        throw QueryException.error("FETCH/OFFSET is only supported for the top-level SELECT");
    }

    @Override
    public Vertex onRoot(RootRel rootRel) {
        watermarkThrottlingFrameSize = WatermarkThrottlingFrameSizeCalculator.calculate(
                (PhysicalRel) rootRel.getInput(), MOCK_EEC);

        RelNode input = rootRel.getInput();

        Expression<?> fetch = ConstantExpression.create(Long.MAX_VALUE, QueryDataType.BIGINT);
        Expression<?> offset = ConstantExpression.create(0L, QueryDataType.BIGINT);

        // We support only top-level LIMIT ... OFFSET.
        if (input instanceof LimitPhysicalRel) {
            LimitPhysicalRel limit = (LimitPhysicalRel) input;
            if (limit.fetch() != null) {
                fetch = limit.fetch(dagBuildContext.getParameterMetadata());
            }

            if (limit.offset() != null) {
                offset = limit.offset(dagBuildContext.getParameterMetadata());
            }
            input = limit.getInput();
        }

        Vertex vertex = dag.newUniqueVertex(
                "ClientSink",
                rootResultConsumerSink(localMemberAddress, fetch, offset)
        );

        // We use distribute-to-one edge to send all the items to the initiator member.
        // Such edge has to be partitioned, but the sink is LP=1 anyway, so we can use
        // allToOne with any key, it goes to a single processor on a single member anyway.
        connectInput(input, vertex, edge -> edge.distributeTo(localMemberAddress).allToOne(""));
        return vertex;
    }

    public void optimizeFinishedDag() {
        decreaseParallelism(dag, nodeEngine.getConfig().getJetConfig().getCooperativeThreadCount());
    }

    // package-visible for test
    static void decreaseParallelism(DAG dag, int defaultParallelism) {
        if (defaultParallelism == 1) {
            return;
        }

        Set<Vertex> verticesToChangeParallelism = new HashSet<>();
        for (Vertex vertex : dag) {
            for (Edge edge : dag.getInboundEdges(vertex.getName())) {
                if (shouldChangeLocalParallelism(edge) && edge.isLocal()) {
                    verticesToChangeParallelism.add(edge.getSource());
                    verticesToChangeParallelism.add(edge.getDestination());
                    edge.isolated();
                }
            }
        }

        int newParallelism = (int) Math.max(2, Math.sqrt(defaultParallelism));
        verticesToChangeParallelism.forEach(vertex -> {
            if (vertex.getMetaSupplier().preferredLocalParallelism() == LOCAL_PARALLELISM_USE_DEFAULT) {
                vertex.localParallelism(newParallelism);
            }
        });
    }

    private static boolean shouldChangeLocalParallelism(Edge edge) {
        if (edge.getDestination() == null) {
            return false;
        }
        return edge.getSource().getLocalParallelism() == LOCAL_PARALLELISM_USE_DEFAULT &&
                edge.getDestination().getLocalParallelism() == LOCAL_PARALLELISM_USE_DEFAULT;
    }

    public Set<PlanObjectKey> getObjectKeys() {
        return objectKeys;
    }

    /**
     * Converts the {@code inputRel} into a {@code Vertex} by visiting it and
     * create an edge from the input vertex into {@code thisVertex}.
     *
     * @param configureEdgeFn optional function to configure the edge
     * @return the input vertex
     */
    private Vertex connectInput(
            RelNode inputRel,
            Vertex thisVertex,
            @Nullable Consumer<Edge> configureEdgeFn
    ) {
        Vertex inputVertex = ((PhysicalRel) inputRel).accept(this);
        Edge edge = between(inputVertex, thisVertex);
        if (configureEdgeFn != null) {
            configureEdgeFn.accept(edge);
        }
        dag.edge(edge);
        return inputVertex;
    }

    private void connectJoinInput(
            JetJoinInfo joinInfo,
            RelNode leftInputRel,
            RelNode rightInputRel,
            Vertex joinVertex
    ) {
        Vertex leftInput = ((PhysicalRel) leftInputRel).accept(this);
        Vertex rightInput = ((PhysicalRel) rightInputRel).accept(this);

        Edge left = between(leftInput, joinVertex).priority(LOW_PRIORITY).broadcast().distributed();
        Edge right = from(rightInput).to(joinVertex, 1).priority(HIGH_PRIORITY).unicast().local();
        if (joinInfo.isLeftOuter()) {
            left = left.unicast().local();
            right = right.broadcast().distributed();
        }
        if (joinInfo.isEquiJoin()) {
            left = left.distributed().partitioned(ObjectArrayKey.projectFn(joinInfo.leftEquiJoinIndices()));
            right = right.distributed().partitioned(ObjectArrayKey.projectFn(joinInfo.rightEquiJoinIndices()));
        }
        dag.edge(left);
        dag.edge(right);
    }

    private void connectStreamToStreamJoinInput(
            JetJoinInfo joinInfo,
            RelNode leftInputRel,
            RelNode rightInputRel,
            Vertex joinVertex
    ) {
        Vertex leftInput = ((PhysicalRel) leftInputRel).accept(this);
        Vertex rightInput = ((PhysicalRel) rightInputRel).accept(this);

        Edge left = Edge.from(leftInput).to(joinVertex, 0);
        Edge right = Edge.from(rightInput).to(joinVertex, 1);

        if (joinInfo.isEquiJoin()) {
            left = left.distributed().partitioned(ObjectArrayKey.projectFn(joinInfo.leftEquiJoinIndices()));
            right = right.distributed().partitioned(ObjectArrayKey.projectFn(joinInfo.rightEquiJoinIndices()));
        } else if (joinInfo.isRightOuter()) {
            left = left.distributed().broadcast();
            right = right.unicast().local();
        } else {
            // this strategy applies to non-equi left and non-equi inner joins
            left = left.unicast().local();
            right = right.distributed().broadcast();
        }

        dag.edge(left);
        dag.edge(right);
    }

    /**
     * Same as {@link #connectInput(RelNode, Vertex, Consumer)}, but used for
     * vertices normally connected by an unicast or isolated edge, depending on
     * whether the {@code rel} has collation fields.
     *
     * @param rel    The rel to connect to input
     * @param vertex The vertex for {@code rel}
     */
    private void connectInputPreserveCollation(SingleRel rel, Vertex vertex) {
        boolean preserveCollation = rel.getTraitSet().getCollation().getFieldCollations().size() > 0;
        Vertex inputVertex = connectInput(rel.getInput(), vertex,
                preserveCollation ? Edge::isolated : null);

        if (preserveCollation) {
            int cooperativeThreadCount = nodeEngine.getConfig().getJetConfig().getCooperativeThreadCount();
            int explicitLP = inputVertex.determineLocalParallelism(cooperativeThreadCount);
            // It's not strictly necessary to set the LP to the input,
            // but we do it to ensure that the two vertices indeed have the same LP
            inputVertex.determineLocalParallelism(explicitLP);
            vertex.localParallelism(explicitLP);
        }
    }

    private void collectObjectKeys(Table table) {
        PlanObjectKey objectKey = table.getObjectKey();
        if (objectKey != null) {
            objectKeys.add(objectKey);
        }
    }
}<|MERGE_RESOLUTION|>--- conflicted
+++ resolved
@@ -427,8 +427,6 @@
                 rel.outputValueMapping();
 
         Map<Integer, MutableByte> watermarkedFieldsKeys = watermarkKeysAssigner.getWatermarkedFieldsKey(rel);
-<<<<<<< HEAD
-=======
         MutableByte mutableWatermarkKey = watermarkedFieldsKeys.isEmpty()
                 ? watermarkKeysAssigner.getInputWatermarkKey(rel)
                 : watermarkedFieldsKeys.get(rel.timestampFieldIndex());
@@ -437,7 +435,6 @@
                 ? mutableWatermarkKey.getValue()
                 : watermarkedFieldsKeys.get(rel.watermarkedFields().findFirst(rel.getGroupSet())).getValue();
 
->>>>>>> cc8c8612
         if (rel.numStages() == 1) {
             Vertex vertex = dag.newUniqueVertex(
                     "Sliding-Window-AggregateByKey",
@@ -449,14 +446,7 @@
                             0,
                             aggregateOperation,
                             resultMapping,
-<<<<<<< HEAD
-                            // Note : resulting project may not have any watermarked field
-                            watermarkedFieldsKeys.isEmpty()
-                                    ? (byte) 0
-                                    : watermarkedFieldsKeys.get(rel.watermarkedFields().findFirst()).getValue()));
-=======
                             watermarkKey));
->>>>>>> cc8c8612
             connectInput(rel.getInput(), vertex, edge -> edge.distributeTo(localMemberAddress).allToOne(""));
             return vertex;
         } else {
@@ -470,13 +460,7 @@
                             TimestampKind.EVENT,
                             windowPolicy,
                             aggregateOperation,
-<<<<<<< HEAD
-                            watermarkedFieldsKeys.isEmpty()
-                                    ? (byte) 0
-                                    : watermarkedFieldsKeys.get(rel.watermarkedFields().findFirst()).getValue()));
-=======
                             watermarkKey));
->>>>>>> cc8c8612
 
             Vertex vertex2 = dag.newUniqueVertex(
                     "Sliding-Window-CombineByKey",
@@ -484,14 +468,7 @@
                             windowPolicy,
                             aggregateOperation,
                             resultMapping,
-<<<<<<< HEAD
-                            // Note : resulting project may not have any watermarked field
-                            watermarkedFieldsKeys.isEmpty()
-                                    ? (byte) 0
-                                    : watermarkedFieldsKeys.get(rel.watermarkedFields().findFirst()).getValue()));
-=======
                             watermarkKey));
->>>>>>> cc8c8612
 
             connectInput(rel.getInput(), vertex1, edge -> edge.partitioned(groupKeyFn));
             dag.edge(between(vertex1, vertex2).distributed().partitioned(entryKey()));
