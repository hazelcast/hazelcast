/*
 * Copyright 2023 Hazelcast Inc.
 *
 * Licensed under the Hazelcast Community License (the "License");
 * you may not use this file except in compliance with the License.
 * You may obtain a copy of the License at
 *
 * http://hazelcast.com/hazelcast-community-license
 *
 * Unless required by applicable law or agreed to in writing, software
 * distributed under the License is distributed on an "AS IS" BASIS,
 * WITHOUT WARRANTIES OF ANY KIND, either express or implied.
 * See the License for the specific language governing permissions and
 * limitations under the License.
 */

package com.hazelcast.jet.sql.impl.opt.physical;

import com.hazelcast.cluster.Address;
import com.hazelcast.function.BiFunctionEx;
import com.hazelcast.function.ComparatorEx;
import com.hazelcast.function.ConsumerEx;
import com.hazelcast.function.FunctionEx;
import com.hazelcast.function.SupplierEx;
import com.hazelcast.function.ToLongFunctionEx;
import com.hazelcast.internal.util.MutableByte;
import com.hazelcast.jet.Traverser;
import com.hazelcast.jet.aggregate.AggregateOperation;
import com.hazelcast.jet.core.DAG;
import com.hazelcast.jet.core.Edge;
import com.hazelcast.jet.core.EventTimePolicy;
import com.hazelcast.jet.core.Processor;
import com.hazelcast.jet.core.ProcessorMetaSupplier;
import com.hazelcast.jet.core.ProcessorSupplier;
import com.hazelcast.jet.core.SlidingWindowPolicy;
import com.hazelcast.jet.core.TimestampKind;
import com.hazelcast.jet.core.Vertex;
import com.hazelcast.jet.core.function.KeyedWindowResultFunction;
import com.hazelcast.jet.core.processor.Processors;
import com.hazelcast.jet.pipeline.ServiceFactories;
import com.hazelcast.jet.sql.impl.ExpressionUtil;
import com.hazelcast.jet.sql.impl.HazelcastPhysicalScan;
import com.hazelcast.jet.sql.impl.JetJoinInfo;
import com.hazelcast.jet.sql.impl.ObjectArrayKey;
import com.hazelcast.jet.sql.impl.aggregate.WindowUtils;
import com.hazelcast.jet.sql.impl.connector.SqlConnector;
import com.hazelcast.jet.sql.impl.connector.SqlConnector.VertexWithInputConfig;
import com.hazelcast.jet.sql.impl.connector.SqlConnectorUtil;
import com.hazelcast.jet.sql.impl.connector.map.IMapSqlConnector;
import com.hazelcast.jet.sql.impl.opt.ExpressionValues;
import com.hazelcast.jet.sql.impl.opt.WatermarkKeysAssigner;
import com.hazelcast.jet.sql.impl.opt.WatermarkThrottlingFrameSizeCalculator;
import com.hazelcast.jet.sql.impl.processors.LateItemsDropP;
import com.hazelcast.jet.sql.impl.processors.SqlHashJoinP;
import com.hazelcast.jet.sql.impl.processors.StreamToStreamJoinP.StreamToStreamJoinProcessorSupplier;
import com.hazelcast.jet.sql.impl.schema.HazelcastTable;
import com.hazelcast.spi.impl.NodeEngine;
import com.hazelcast.sql.impl.QueryException;
import com.hazelcast.sql.impl.QueryParameterMetadata;
import com.hazelcast.sql.impl.expression.ConstantExpression;
import com.hazelcast.sql.impl.expression.Expression;
import com.hazelcast.sql.impl.expression.ExpressionEvalContext;
import com.hazelcast.sql.impl.expression.MockExpressionEvalContext;
import com.hazelcast.sql.impl.optimizer.PlanObjectKey;
import com.hazelcast.sql.impl.row.JetSqlRow;
import com.hazelcast.sql.impl.schema.Table;
import com.hazelcast.sql.impl.type.QueryDataType;
import org.apache.calcite.rel.RelNode;
import org.apache.calcite.rel.SingleRel;
import org.apache.calcite.rex.RexProgram;

import javax.annotation.Nullable;
import java.util.HashMap;
import java.util.HashSet;
import java.util.List;
import java.util.Map;
import java.util.Map.Entry;
import java.util.Set;
import java.util.function.Consumer;
import java.util.function.Function;

import static com.hazelcast.function.Functions.entryKey;
import static com.hazelcast.jet.core.Edge.between;
import static com.hazelcast.jet.core.Edge.from;
import static com.hazelcast.jet.core.Vertex.LOCAL_PARALLELISM_USE_DEFAULT;
import static com.hazelcast.jet.core.processor.Processors.flatMapUsingServiceP;
import static com.hazelcast.jet.core.processor.Processors.mapP;
import static com.hazelcast.jet.core.processor.Processors.mapUsingServiceP;
import static com.hazelcast.jet.core.processor.Processors.sortP;
import static com.hazelcast.jet.core.processor.SourceProcessors.convenientSourceP;
import static com.hazelcast.jet.sql.impl.connector.HazelcastRexNode.wrap;
import static com.hazelcast.jet.sql.impl.connector.SqlConnectorUtil.getJetSqlConnector;
import static com.hazelcast.jet.sql.impl.processors.RootResultConsumerSink.rootResultConsumerSink;
import static java.util.Collections.emptyMap;
import static java.util.Collections.singletonList;

public class CreateTopLevelDagVisitor extends CreateDagVisitorBase<Vertex> {
    // TODO https://github.com/hazelcast/hazelcast/issues/20383
    private static final ExpressionEvalContext MOCK_EEC = new MockExpressionEvalContext();

    private static final int HIGH_PRIORITY = 1;
    private static final int LOW_PRIORITY = 10;

    private final Set<PlanObjectKey> objectKeys = new HashSet<>();
    private final NodeEngine nodeEngine;
    private final Address localMemberAddress;
    private final WatermarkKeysAssigner watermarkKeysAssigner;
    private long watermarkThrottlingFrameSize = -1;
    private final Map<String, List<Map<String, Expression<?>>>> partitionStrategyCandidates;

    private final DagBuildContextImpl dagBuildContext;

    public CreateTopLevelDagVisitor(
            NodeEngine nodeEngine,
            QueryParameterMetadata parameterMetadata,
<<<<<<< HEAD
            WatermarkKeysAssigner watermarkKeysAssigner,
            Set<PlanObjectKey> usedViews
=======
            @Nullable WatermarkKeysAssigner watermarkKeysAssigner,
            Set<PlanObjectKey> usedViews,
            @Nullable Map<String, List<Map<String, Expression<?>>>> partitionStrategyCandidates
>>>>>>> 09e9b024
    ) {
        super(new DAG());
        this.nodeEngine = nodeEngine;
        this.localMemberAddress = nodeEngine.getThisAddress();
        this.watermarkKeysAssigner = watermarkKeysAssigner;
        this.objectKeys.addAll(usedViews);
        this.partitionStrategyCandidates = partitionStrategyCandidates;

        dagBuildContext = new DagBuildContextImpl(nodeEngine, getDag(), parameterMetadata);
    }

    @Override
    public Vertex onValues(ValuesPhysicalRel rel) {
        List<ExpressionValues> values = rel.values();

        return dag.newUniqueVertex("Values", convenientSourceP(
                ExpressionEvalContext::from,
                (context, buffer) -> {
                    values.forEach(vs -> vs.toValues(context).forEach(buffer::add));
                    buffer.close();
                },
                ctx -> null,
                (ctx, states) -> {
                },
                ConsumerEx.noop(),
                0,
                true,
                null)
        );
    }

    @Override
    public Vertex onInsert(InsertPhysicalRel rel) {
        watermarkThrottlingFrameSize = WatermarkThrottlingFrameSizeCalculator.calculate(
                (PhysicalRel) rel.getInput(), MOCK_EEC);

        Table table = rel.getTable().unwrap(HazelcastTable.class).getTarget();
        collectObjectKeys(table);

        dagBuildContext.setTable(table);
        dagBuildContext.setRel(rel);
        VertexWithInputConfig vertexWithConfig = getJetSqlConnector(table).insertProcessor(dagBuildContext);
        Vertex vertex = vertexWithConfig.vertex();
        connectInput(rel.getInput(), vertex, vertexWithConfig.configureEdgeFn());
        return vertex;
    }

    @Override
    public Vertex onSink(SinkPhysicalRel rel) {
        watermarkThrottlingFrameSize = WatermarkThrottlingFrameSizeCalculator.calculate(
                (PhysicalRel) rel.getInput(), MOCK_EEC);

        Table table = rel.getTable().unwrap(HazelcastTable.class).getTarget();
        collectObjectKeys(table);

        dagBuildContext.setTable(table);
        dagBuildContext.setRel(rel);
        Vertex vertex = getJetSqlConnector(table).sinkProcessor(dagBuildContext);
        connectInput(rel.getInput(), vertex, null);
        return vertex;
    }

    @Override
    public Vertex onUpdate(UpdatePhysicalRel rel) {
        // currently it's not possible to have an unbounded UPDATE, but if we do, we'd need this calculation
        watermarkThrottlingFrameSize = WatermarkThrottlingFrameSizeCalculator.calculate(rel, MOCK_EEC);

        Table table = rel.getTable().unwrap(HazelcastTable.class).getTarget();

        dagBuildContext.setTable(table);
        dagBuildContext.setRel(rel);
        Vertex vertex = getJetSqlConnector(table).updateProcessor(
                dagBuildContext, rel.getUpdateColumnList(), wrap(rel.getSourceExpressionList()),
                wrap(rel.getPredicate()), rel.getInput() != null);
        if (rel.getInput() != null) {
            connectInput(rel.getInput(), vertex, null);
        }
        return vertex;
    }

    @Override
    public Vertex onDelete(DeletePhysicalRel rel) {
        // currently it's not possible to have an unbounded DELETE, but if we do, we'd need this calculation
        watermarkThrottlingFrameSize = WatermarkThrottlingFrameSizeCalculator.calculate(rel, MOCK_EEC);

        Table table = rel.getTable().unwrap(HazelcastTable.class).getTarget();

        dagBuildContext.setTable(table);
        dagBuildContext.setRel(rel);
        Vertex vertex = getJetSqlConnector(table).deleteProcessor(dagBuildContext,
                wrap(rel.getPredicate()), rel.getInput() != null);
        if (rel.getInput() != null) {
            connectInput(rel.getInput(), vertex, null);
        }
        return vertex;
    }

    @Override
    public Vertex onFullScan(FullScanPhysicalRel rel) {
        HazelcastTable hazelcastTable = rel.getTable().unwrap(HazelcastTable.class);
        Table table = hazelcastTable.getTarget();
        collectObjectKeys(table);

        BiFunctionEx<ExpressionEvalContext, Byte, EventTimePolicy<JetSqlRow>> policyProvider =
                rel.eventTimePolicyProvider(
                        rel.watermarkedColumnIndex(),
                        rel.lagExpression(),
                        watermarkThrottlingFrameSize);

        Map<Integer, MutableByte> fieldsKey = watermarkKeysAssigner.getWatermarkedFieldsKey(rel);
        Byte wmKey;
        if (fieldsKey != null) {
            wmKey = fieldsKey.get(rel.watermarkedColumnIndex()).getValue();
        } else {
            assert rel.watermarkedColumnIndex() < 0;
            wmKey = null;
        }

        dagBuildContext.setTable(table);
        dagBuildContext.setRel(rel);

        List<Map<String, Expression<?>>> partitionStrategyCandidate = null;
        if (partitionStrategyCandidates != null) {
            partitionStrategyCandidate = partitionStrategyCandidates.get(table.getSqlName());
        }

        SqlConnector sqlConnector = getJetSqlConnector(table);
        return sqlConnector.fullScanReader(
                dagBuildContext,
                wrap(rel.filter()),
                wrap(rel.projection()),
                partitionStrategyCandidate,
                policyProvider != null
                        ? context -> policyProvider.apply(context, wmKey)
                        : null);
    }

    @Override
    public Vertex onMapIndexScan(IndexScanMapPhysicalRel rel) {
        Table table = rel.getTable().unwrap(HazelcastTable.class).getTarget();
        collectObjectKeys(table);

        dagBuildContext.setTable(table);
        dagBuildContext.setRel(rel);
        return SqlConnectorUtil.<IMapSqlConnector>getJetSqlConnector(table)
                .indexScanReader(
                        dagBuildContext,
                        localMemberAddress,
                        rel.getIndex(),
                        wrap(rel.filter()),
                        wrap(rel.projection()),
                        rel.getIndexFilter(),
                        rel.getComparator(),
                        rel.isDescending()
                );
    }

    @Override
    public Vertex onCalc(CalcPhysicalRel rel) {
        RexProgram program = rel.getProgram();
        dagBuildContext.setTable(null);
        dagBuildContext.setRel(rel);
        List<Expression<?>> projection = dagBuildContext.convertProjection(wrap(rel.projection()));

        Vertex vertex;
        boolean projectionsCooperative = projection.stream().allMatch(Expression::isCooperative);
        if (program.getCondition() != null) {
            Expression<Boolean> filterExpr = dagBuildContext.convertFilter(wrap(rel.filter()));
            assert filterExpr != null;
            vertex = dag.newUniqueVertex("Calc", mapUsingServiceP(
                    ServiceFactories.nonSharedService(ctx ->
                                    ExpressionUtil.calcFn(projection, filterExpr, ExpressionEvalContext.from(ctx)))
                            .setCooperative(projectionsCooperative && filterExpr.isCooperative()),
                    (Function<JetSqlRow, JetSqlRow> calcFn, JetSqlRow row) -> calcFn.apply(row)));
        } else {
            vertex = dag.newUniqueVertex("Project", mapUsingServiceP(
                    ServiceFactories.nonSharedService(ctx ->
                                    ExpressionUtil.projectionFn(projection, ExpressionEvalContext.from(ctx)))
                            .setCooperative(projectionsCooperative),
                    (Function<JetSqlRow, JetSqlRow> projectionFn, JetSqlRow row) -> projectionFn.apply(row)
            ));
        }
        connectInputPreserveCollation(rel, vertex);
        return vertex;
    }

    @Override
    public Vertex onSort(SortPhysicalRel rel) {
        ComparatorEx<?> comparator = ExpressionUtil.comparisonFn(rel.getCollations());

        // Use 2-Phase sort for maximum parallelism
        // First, construct processors for local sorting
        Vertex sortVertex = dag.newUniqueVertex("Sort",
                ProcessorMetaSupplier.of(sortP(comparator)));
        connectInput(rel.getInput(), sortVertex, null);

        // Then, combine the locally sorted inputs while preserving the ordering
        Vertex combineVertex = dag.newUniqueVertex("SortCombine",
                ProcessorMetaSupplier.forceTotalParallelismOne(
                        ProcessorSupplier.of(mapP(FunctionEx.identity())),
                        localMemberAddress
                )
        );
        Edge edge = between(sortVertex, combineVertex)
                .ordered(comparator)
                .distributeTo(localMemberAddress)
                .allToOne("");
        dag.edge(edge);

        return combineVertex;
    }

    @Override
    public Vertex onAggregate(AggregatePhysicalRel rel) {
        AggregateOperation<?, JetSqlRow> aggregateOperation = rel.aggrOp();

        Vertex vertex = dag.newUniqueVertex(
                "Aggregate",
                ProcessorMetaSupplier.forceTotalParallelismOne(
                        ProcessorSupplier.of(Processors.aggregateP(aggregateOperation)),
                        localMemberAddress
                )
        );
        connectInput(rel.getInput(), vertex, edge ->
                edge.distributeTo(localMemberAddress).allToOne(""));
        return vertex;
    }

    @Override
    public Vertex onAccumulate(AggregateAccumulatePhysicalRel rel) {
        AggregateOperation<?, JetSqlRow> aggregateOperation = rel.aggrOp();

        Vertex vertex = dag.newUniqueVertex(
                "Accumulate",
                Processors.accumulateP(aggregateOperation)
        );
        connectInput(rel.getInput(), vertex, null);
        return vertex;
    }

    @Override
    public Vertex onCombine(AggregateCombinePhysicalRel rel) {
        AggregateOperation<?, JetSqlRow> aggregateOperation = rel.aggrOp();

        Vertex vertex = dag.newUniqueVertex(
                "Combine",
                ProcessorMetaSupplier.forceTotalParallelismOne(
                        ProcessorSupplier.of(Processors.combineP(aggregateOperation)),
                        localMemberAddress
                )
        );
        connectInput(rel.getInput(), vertex, edge ->
                edge.distributeTo(localMemberAddress).allToOne(""));
        return vertex;
    }

    @Override
    public Vertex onAggregateByKey(AggregateByKeyPhysicalRel rel) {
        FunctionEx<JetSqlRow, ?> groupKeyFn = rel.groupKeyFn();
        AggregateOperation<?, JetSqlRow> aggregateOperation = rel.aggrOp();

        Vertex vertex = dag.newUniqueVertex(
                "AggregateByKey",
                Processors.aggregateByKeyP(singletonList(groupKeyFn), aggregateOperation, (key, value) -> value)
        );
        connectInput(rel.getInput(), vertex, edge -> edge.distributed().partitioned(groupKeyFn));
        return vertex;
    }

    @Override
    public Vertex onAccumulateByKey(AggregateAccumulateByKeyPhysicalRel rel) {
        FunctionEx<JetSqlRow, ?> groupKeyFn = rel.groupKeyFn();
        AggregateOperation<?, JetSqlRow> aggregateOperation = rel.aggrOp();

        Vertex vertex = dag.newUniqueVertex(
                "AccumulateByKey",
                Processors.accumulateByKeyP(singletonList(groupKeyFn), aggregateOperation)
        );
        connectInput(rel.getInput(), vertex, edge -> edge.partitioned(groupKeyFn));
        return vertex;
    }

    @Override
    public Vertex onCombineByKey(AggregateCombineByKeyPhysicalRel rel) {
        AggregateOperation<?, JetSqlRow> aggregateOperation = rel.aggrOp();

        Vertex vertex = dag.newUniqueVertex(
                "CombineByKey",
                Processors.combineByKeyP(aggregateOperation, (key, value) -> value)
        );
        connectInput(rel.getInput(), vertex, edge -> edge.distributed().partitioned(entryKey()));
        return vertex;
    }

    @Override
    public Vertex onSlidingWindow(SlidingWindowPhysicalRel rel) {
        int orderingFieldIndex = rel.orderingFieldIndex();
        FunctionEx<ExpressionEvalContext, SlidingWindowPolicy> windowPolicySupplier = rel.windowPolicyProvider();

        // this vertex is used only if there's no aggregation by a window bound
        Vertex vertex = dag.newUniqueVertex(
                "Sliding-Window",
                flatMapUsingServiceP(ServiceFactories.nonSharedService(ctx -> {
                            ExpressionEvalContext evalContext = ExpressionEvalContext.from(ctx);
                            SlidingWindowPolicy windowPolicy = windowPolicySupplier.apply(evalContext);
                            return row -> WindowUtils.addWindowBounds(row, orderingFieldIndex, windowPolicy);
                        }),
                        (BiFunctionEx<Function<JetSqlRow, Traverser<JetSqlRow>>, JetSqlRow, Traverser<JetSqlRow>>) Function::apply
                )
        );
        connectInput(rel.getInput(), vertex, null);
        return vertex;
    }

    @Override
    public Vertex onSlidingWindowAggregate(SlidingWindowAggregatePhysicalRel rel) {
        FunctionEx<JetSqlRow, ?> groupKeyFn = rel.groupKeyFn();
        AggregateOperation<?, JetSqlRow> aggregateOperation = rel.aggrOp();

        Expression<?> timestampExpression = rel.timestampExpression();
        ToLongFunctionEx<JetSqlRow> timestampFn = row ->
                WindowUtils.extractMillis(timestampExpression.eval(row.getRow(), MOCK_EEC));
        SlidingWindowPolicy windowPolicy = rel.windowPolicyProvider().apply(MOCK_EEC);

        KeyedWindowResultFunction<? super Object, ? super JetSqlRow, ?> resultMapping =
                rel.outputValueMapping();

        Map<Integer, MutableByte> watermarkedFieldsKeys = watermarkKeysAssigner.getWatermarkedFieldsKey(rel);
        MutableByte mutableWatermarkKey = watermarkedFieldsKeys.isEmpty()
                ? watermarkKeysAssigner.getInputWatermarkKey(rel)
                : watermarkedFieldsKeys.get(rel.timestampFieldIndex());

        byte watermarkKey = mutableWatermarkKey != null
                ? mutableWatermarkKey.getValue()
                : watermarkedFieldsKeys.get(rel.watermarkedFields().findFirst(rel.getGroupSet())).getValue();

        if (rel.numStages() == 1) {
            Vertex vertex = dag.newUniqueVertex(
                    "Sliding-Window-AggregateByKey",
                    Processors.aggregateToSlidingWindowP(
                            singletonList(groupKeyFn),
                            singletonList(timestampFn),
                            TimestampKind.EVENT,
                            windowPolicy,
                            0,
                            aggregateOperation,
                            resultMapping,
                            watermarkKey));
            connectInput(rel.getInput(), vertex, edge ->
                    edge.distributeTo(localMemberAddress).allToOne(""));
            return vertex;
        } else {
            assert rel.numStages() == 2;

            Vertex vertex1 = dag.newUniqueVertex(
                    "Sliding-Window-AccumulateByKey",
                    Processors.accumulateByFrameP(
                            singletonList(groupKeyFn),
                            singletonList(timestampFn),
                            TimestampKind.EVENT,
                            windowPolicy,
                            aggregateOperation,
                            watermarkKey));

            Vertex vertex2 = dag.newUniqueVertex(
                    "Sliding-Window-CombineByKey",
                    Processors.combineToSlidingWindowP(
                            windowPolicy,
                            aggregateOperation,
                            resultMapping,
                            watermarkKey));

            connectInput(rel.getInput(), vertex1, edge -> edge.partitioned(groupKeyFn));
            dag.edge(between(vertex1, vertex2).distributed().partitioned(entryKey()));
            return vertex2;
        }
    }

    @Override
    public Vertex onDropLateItems(DropLateItemsPhysicalRel rel) {
        Expression<?> timestampExpression = rel.timestampExpression();
        byte key = watermarkKeysAssigner.getWatermarkedFieldsKey(rel).get(rel.wmField()).getValue();
        SupplierEx<Processor> lateItemsDropPSupplier = () -> new LateItemsDropP(key, timestampExpression);
        Vertex vertex = dag.newUniqueVertex("Drop-Late-Items", lateItemsDropPSupplier);

        connectInput(rel.getInput(), vertex, null);
        return vertex;
    }

    public Vertex onNestedLoopJoin(JoinNestedLoopPhysicalRel rel) {
        assert rel.getRight() instanceof HazelcastPhysicalScan : rel.getRight().getClass();

        Table rightTable = rel.getRight().getTable().unwrap(HazelcastTable.class).getTarget();
        collectObjectKeys(rightTable);

        dagBuildContext.setTable(rightTable);
        dagBuildContext.setRel(rel);
        VertexWithInputConfig vertexWithConfig = getJetSqlConnector(rightTable).nestedLoopReader(
                dagBuildContext,
                wrap(rel.rightFilter()),
                wrap(rel.rightProjection()),
                rel.joinInfo(dagBuildContext.getParameterMetadata())
        );
        Vertex vertex = vertexWithConfig.vertex();
        connectInput(rel.getLeft(), vertex, vertexWithConfig.configureEdgeFn());
        return vertex;
    }

    @Override
    public Vertex onHashJoin(JoinHashPhysicalRel rel) {
        JetJoinInfo joinInfo = rel.joinInfo(dagBuildContext.getParameterMetadata());

        Vertex joinVertex = dag.newUniqueVertex(
                "Hash Join",
                SqlHashJoinP.supplier(
                        joinInfo,
                        rel.getRight().getRowType().getFieldCount()
                )
        );
        connectJoinInput(joinInfo, rel.getLeft(), rel.getRight(), joinVertex);
        return joinVertex;
    }

    @Override
    public Vertex onStreamToStreamJoin(StreamToStreamJoinPhysicalRel rel) {
        JetJoinInfo joinInfo = rel.joinInfo(dagBuildContext.getParameterMetadata());

        Map<Byte, ToLongFunctionEx<JetSqlRow>> leftExtractors = new HashMap<>();
        Map<Byte, ToLongFunctionEx<JetSqlRow>> rightExtractors = new HashMap<>();

        // map watermarked timestamps extractors to enumerated wm keys
        Map<Integer, MutableByte> refByteMap = watermarkKeysAssigner.getWatermarkedFieldsKey(rel.getLeft());
        for (Map.Entry<Integer, ToLongFunctionEx<JetSqlRow>> e : rel.leftTimeExtractors().entrySet()) {
            Byte wmKey = refByteMap.get(e.getKey()).getValue();
            leftExtractors.put(wmKey, e.getValue());
        }

        refByteMap = watermarkKeysAssigner.getWatermarkedFieldsKey(rel.getRight());
        for (Map.Entry<Integer, ToLongFunctionEx<JetSqlRow>> e : rel.rightTimeExtractors().entrySet()) {
            Byte wmKey = refByteMap.get(e.getKey()).getValue();
            rightExtractors.put(wmKey, e.getValue());
        }

        // map field descriptors to enumerated watermark keys
        refByteMap = watermarkKeysAssigner.getWatermarkedFieldsKey(rel);
        Map<Byte, Map<Byte, Long>> postponeTimeMap = new HashMap<>();
        for (Entry<Integer, Map<Integer, Long>> entry : rel.postponeTimeMap().entrySet()) {
            Map<Byte, Long> map = new HashMap<>();
            for (Entry<Integer, Long> innerEntry : entry.getValue().entrySet()) {
                map.put(refByteMap.get(innerEntry.getKey()).getValue(), innerEntry.getValue());
            }
            postponeTimeMap.put(refByteMap.get(entry.getKey()).getValue(), map);
        }

        // fill `postponeTimeMap` with empty inner maps for unused
        // watermarks keys to be counted by the processor as present.
        for (MutableByte key : refByteMap.values()) {
            postponeTimeMap.putIfAbsent(key.getValue(), emptyMap());
        }

        Vertex joinVertex = dag.newUniqueVertex(
                "Stream-Stream Join",
                new StreamToStreamJoinProcessorSupplier(
                        joinInfo,
                        leftExtractors,
                        rightExtractors,
                        postponeTimeMap,
                        rel.getLeft().getRowType().getFieldCount(),
                        rel.getRight().getRowType().getFieldCount()));

        connectStreamToStreamJoinInput(joinInfo, rel.getLeft(), rel.getRight(), joinVertex);

        return joinVertex;
    }

    @Override
    public Vertex onUnion(UnionPhysicalRel rel) {
        // Union[all=false] rel should be never be produced, and it is always replaced by
        // UNION_TO_DISTINCT rule : Union[all=false] -> Union[all=true] + Aggregate.
        if (!rel.all) {
            throw new RuntimeException("Union[all=false] rel should never be produced");
        }

        Vertex merger = dag.newUniqueVertex(
                "UnionMerger",
                ProcessorSupplier.of(mapP(FunctionEx.identity()))
        );

        int ordinal = 0;
        for (RelNode input : rel.getInputs()) {
            Vertex inputVertex = ((PhysicalRel) input).accept(this);
            Edge edge = Edge.from(inputVertex).to(merger, ordinal++);
            dag.edge(edge);
        }
        return merger;
    }

    @Override
    public Vertex onLimit(LimitPhysicalRel rel) {
        throw QueryException.error("FETCH/OFFSET is only supported for the top-level SELECT");
    }

    @Override
    public Vertex onRoot(RootRel rootRel) {
        watermarkThrottlingFrameSize = WatermarkThrottlingFrameSizeCalculator.calculate(
                (PhysicalRel) rootRel.getInput(), MOCK_EEC);

        RelNode input = rootRel.getInput();
        Expression<?> fetch = ConstantExpression.create(Long.MAX_VALUE, QueryDataType.BIGINT);
        Expression<?> offset = ConstantExpression.create(0L, QueryDataType.BIGINT);

        // We support only top-level LIMIT ... OFFSET.
        if (input instanceof LimitPhysicalRel) {
            LimitPhysicalRel limit = (LimitPhysicalRel) input;
            if (limit.fetch() != null) {
                fetch = limit.fetch(dagBuildContext.getParameterMetadata());
            }

            if (limit.offset() != null) {
                offset = limit.offset(dagBuildContext.getParameterMetadata());
            }
            input = limit.getInput();
        }

        Vertex vertex = dag.newUniqueVertex(
                "ClientSink",
                rootResultConsumerSink(localMemberAddress, fetch, offset)
        );

        // We use distribute-to-one edge to send all the items to the initiator member.
        // Such edge has to be partitioned, but the sink is LP=1 anyway, so we can use
        // allToOne with any key, it goes to a single processor on a single member anyway.
        connectInput(input, vertex, edge -> edge.distributeTo(localMemberAddress)
                .allToOne(""));
        return vertex;
    }

    public void optimizeFinishedDag() {
        decreaseParallelism(dag, nodeEngine.getConfig().getJetConfig().getCooperativeThreadCount());
    }

    // package-visible for test
    static void decreaseParallelism(DAG dag, int defaultParallelism) {
        if (defaultParallelism == 1) {
            return;
        }

        Set<Vertex> verticesToChangeParallelism = new HashSet<>();
        for (Vertex vertex : dag) {
            for (Edge edge : dag.getInboundEdges(vertex.getName())) {
                if (shouldChangeLocalParallelism(edge) && edge.isLocal()) {
                    verticesToChangeParallelism.add(edge.getSource());
                    verticesToChangeParallelism.add(edge.getDestination());
                    edge.isolated();
                }
            }
        }

        int newParallelism = (int) Math.max(2, Math.sqrt(defaultParallelism));
        verticesToChangeParallelism.forEach(vertex -> {
            if (vertex.getMetaSupplier().preferredLocalParallelism() == LOCAL_PARALLELISM_USE_DEFAULT) {
                vertex.localParallelism(newParallelism);
            }
        });
    }

    private static boolean shouldChangeLocalParallelism(Edge edge) {
        if (edge.getDestination() == null) {
            return false;
        }
        return edge.getSource().getLocalParallelism() == LOCAL_PARALLELISM_USE_DEFAULT &&
                edge.getDestination().getLocalParallelism() == LOCAL_PARALLELISM_USE_DEFAULT;
    }

    public Set<PlanObjectKey> getObjectKeys() {
        return objectKeys;
    }

    /**
     * Converts the {@code inputRel} into a {@code Vertex} by visiting it and
     * create an edge from the input vertex into {@code thisVertex}.
     *
     * @param configureEdgeFn optional function to configure the edge
     * @return the input vertex
     */
    private Vertex connectInput(
            RelNode inputRel,
            Vertex thisVertex,
            @Nullable Consumer<Edge> configureEdgeFn
    ) {
        Vertex inputVertex = ((PhysicalRel) inputRel).accept(this);
        Edge edge = between(inputVertex, thisVertex);
        if (configureEdgeFn != null) {
            configureEdgeFn.accept(edge);
        }
        dag.edge(edge);
        return inputVertex;
    }

    private void connectJoinInput(
            JetJoinInfo joinInfo,
            RelNode leftInputRel,
            RelNode rightInputRel,
            Vertex joinVertex
    ) {
        Vertex leftInput = ((PhysicalRel) leftInputRel).accept(this);
        Vertex rightInput = ((PhysicalRel) rightInputRel).accept(this);

        Edge left = between(leftInput, joinVertex).priority(LOW_PRIORITY).broadcast().distributed();
        Edge right = from(rightInput).to(joinVertex, 1).priority(HIGH_PRIORITY).unicast().local();
        if (joinInfo.isLeftOuter()) {
            left = left.unicast().local();
            right = right.broadcast().distributed();
        }
        if (joinInfo.isEquiJoin()) {
            left = left.distributed().partitioned(ObjectArrayKey.projectFn(joinInfo.leftEquiJoinIndices()));
            right = right.distributed().partitioned(ObjectArrayKey.projectFn(joinInfo.rightEquiJoinIndices()));
        }
        dag.edge(left);
        dag.edge(right);
    }

    private void connectStreamToStreamJoinInput(
            JetJoinInfo joinInfo,
            RelNode leftInputRel,
            RelNode rightInputRel,
            Vertex joinVertex
    ) {
        Vertex leftInput = ((PhysicalRel) leftInputRel).accept(this);
        Vertex rightInput = ((PhysicalRel) rightInputRel).accept(this);

        Edge left = Edge.from(leftInput).to(joinVertex, 0);
        Edge right = Edge.from(rightInput).to(joinVertex, 1);

        if (joinInfo.isEquiJoin()) {
            left = left.distributed().partitioned(ObjectArrayKey.projectFn(joinInfo.leftEquiJoinIndices()));
            right = right.distributed().partitioned(ObjectArrayKey.projectFn(joinInfo.rightEquiJoinIndices()));
        } else if (joinInfo.isRightOuter()) {
            left = left.distributed().broadcast();
            right = right.unicast().local();
        } else {
            // this strategy applies to non-equi left and non-equi inner joins
            left = left.unicast().local();
            right = right.distributed().broadcast();
        }

        dag.edge(left);
        dag.edge(right);
    }

    /**
     * Same as {@link #connectInput(RelNode, Vertex, Consumer)}, but used for
     * vertices normally connected by an unicast or isolated edge, depending on
     * whether the {@code rel} has collation fields.
     *
     * @param rel    The rel to connect to input
     * @param vertex The vertex for {@code rel}
     */
    private void connectInputPreserveCollation(SingleRel rel, Vertex vertex) {
        boolean preserveCollation = rel.getTraitSet().getCollation().getFieldCollations().size() > 0;
        Vertex inputVertex = connectInput(rel.getInput(), vertex,
                preserveCollation ? Edge::isolated : null);

        if (preserveCollation) {
            int cooperativeThreadCount = nodeEngine.getConfig().getJetConfig().getCooperativeThreadCount();
            int explicitLP = inputVertex.determineLocalParallelism(cooperativeThreadCount);
            // It's not strictly necessary to set the LP to the input,
            // but we do it to ensure that the two vertices indeed have the same LP
            inputVertex.determineLocalParallelism(explicitLP);
            vertex.localParallelism(explicitLP);
        }
    }

    private void collectObjectKeys(Table table) {
        PlanObjectKey objectKey = table.getObjectKey();
        if (objectKey != null) {
            objectKeys.add(objectKey);
        }
    }
}<|MERGE_RESOLUTION|>--- conflicted
+++ resolved
@@ -113,14 +113,9 @@
     public CreateTopLevelDagVisitor(
             NodeEngine nodeEngine,
             QueryParameterMetadata parameterMetadata,
-<<<<<<< HEAD
             WatermarkKeysAssigner watermarkKeysAssigner,
-            Set<PlanObjectKey> usedViews
-=======
-            @Nullable WatermarkKeysAssigner watermarkKeysAssigner,
             Set<PlanObjectKey> usedViews,
             @Nullable Map<String, List<Map<String, Expression<?>>>> partitionStrategyCandidates
->>>>>>> 09e9b024
     ) {
         super(new DAG());
         this.nodeEngine = nodeEngine;
