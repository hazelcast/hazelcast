--- conflicted
+++ resolved
@@ -173,17 +173,11 @@
         InternalDataLinkService dlService = nodeEngine.getDataLinkService();
         assert !plan.ifNotExists() || !plan.isReplace();
 
-<<<<<<< HEAD
-        dlService.createSqlDataLink(plan.name(), plan.type(), plan.options(), plan.isReplace());
-        dataLinksCatalog.createDataLink(
-                new DataLink(plan.name(), plan.type(), plan.options(), plan.isReplace()),
-=======
         if (dlService.existsConfigDataLink(plan.name())) {
             throw new HazelcastException("Cannot replace a data link created from configuration");
         }
         boolean added = dataLinksCatalog.createDataLink(
                 new DataLinkCatalogEntry(plan.name(), plan.type(), plan.options()),
->>>>>>> c6f0fe6c
                 plan.isReplace(),
                 plan.ifNotExists());
         if (added) {
