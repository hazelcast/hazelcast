/*
 * Copyright 2023 Hazelcast Inc.
 *
 * Licensed under the Hazelcast Community License (the "License");
 * you may not use this file except in compliance with the License.
 * You may obtain a copy of the License at
 *
 * http://hazelcast.com/hazelcast-community-license
 *
 * Unless required by applicable law or agreed to in writing, software
 * distributed under the License is distributed on an "AS IS" BASIS,
 * WITHOUT WARRANTIES OF ANY KIND, either express or implied.
 * See the License for the specific language governing permissions and
 * limitations under the License.
 */

package com.hazelcast.jet.sql.impl;

import com.hazelcast.config.BitmapIndexOptions;
import com.hazelcast.config.IndexConfig;
import com.hazelcast.config.IndexType;
import com.hazelcast.core.HazelcastException;
import com.hazelcast.core.HazelcastInstance;
import com.hazelcast.datalink.impl.InternalDataLinkService;
import com.hazelcast.internal.serialization.InternalSerializationService;
import com.hazelcast.jet.Job;
import com.hazelcast.jet.JobStateSnapshot;
import com.hazelcast.jet.RestartableException;
import com.hazelcast.jet.config.JobConfig;
import com.hazelcast.jet.impl.AbstractJetInstance;
import com.hazelcast.jet.impl.JetServiceBackend;
import com.hazelcast.jet.impl.util.ReflectionUtils;
import com.hazelcast.jet.impl.util.Util;
import com.hazelcast.jet.sql.impl.SqlPlanImpl.AlterJobPlan;
import com.hazelcast.jet.sql.impl.SqlPlanImpl.CreateIndexPlan;
import com.hazelcast.jet.sql.impl.SqlPlanImpl.CreateJobPlan;
import com.hazelcast.jet.sql.impl.SqlPlanImpl.CreateMappingPlan;
import com.hazelcast.jet.sql.impl.SqlPlanImpl.CreateSnapshotPlan;
import com.hazelcast.jet.sql.impl.SqlPlanImpl.CreateTypePlan;
import com.hazelcast.jet.sql.impl.SqlPlanImpl.CreateViewPlan;
import com.hazelcast.jet.sql.impl.SqlPlanImpl.DmlPlan;
import com.hazelcast.jet.sql.impl.SqlPlanImpl.DropDataLinkPlan;
import com.hazelcast.jet.sql.impl.SqlPlanImpl.DropJobPlan;
import com.hazelcast.jet.sql.impl.SqlPlanImpl.DropMappingPlan;
import com.hazelcast.jet.sql.impl.SqlPlanImpl.DropSnapshotPlan;
import com.hazelcast.jet.sql.impl.SqlPlanImpl.DropTypePlan;
import com.hazelcast.jet.sql.impl.SqlPlanImpl.DropViewPlan;
import com.hazelcast.jet.sql.impl.SqlPlanImpl.ExplainStatementPlan;
import com.hazelcast.jet.sql.impl.SqlPlanImpl.IMapDeletePlan;
import com.hazelcast.jet.sql.impl.SqlPlanImpl.IMapInsertPlan;
import com.hazelcast.jet.sql.impl.SqlPlanImpl.IMapSelectPlan;
import com.hazelcast.jet.sql.impl.SqlPlanImpl.IMapSinkPlan;
import com.hazelcast.jet.sql.impl.SqlPlanImpl.IMapUpdatePlan;
import com.hazelcast.jet.sql.impl.SqlPlanImpl.SelectPlan;
import com.hazelcast.jet.sql.impl.SqlPlanImpl.ShowStatementPlan;
import com.hazelcast.jet.sql.impl.connector.SqlConnector;
import com.hazelcast.jet.sql.impl.schema.DataLinksResolver;
import com.hazelcast.jet.sql.impl.schema.TableResolverImpl;
import com.hazelcast.jet.sql.impl.schema.TypeDefinitionColumn;
import com.hazelcast.jet.sql.impl.schema.TypesUtils;
import com.hazelcast.map.IMap;
import com.hazelcast.map.impl.EntryRemovingProcessor;
import com.hazelcast.map.impl.MapContainer;
import com.hazelcast.map.impl.MapService;
import com.hazelcast.map.impl.MapServiceContext;
import com.hazelcast.map.impl.proxy.MapProxyImpl;
import com.hazelcast.nio.serialization.ClassDefinition;
import com.hazelcast.query.impl.getters.Extractors;
import com.hazelcast.spi.impl.NodeEngine;
import com.hazelcast.spi.impl.NodeEngineImpl;
import com.hazelcast.sql.SqlColumnMetadata;
import com.hazelcast.sql.SqlResult;
import com.hazelcast.sql.SqlRowMetadata;
import com.hazelcast.sql.impl.ParameterConverter;
import com.hazelcast.sql.impl.QueryException;
import com.hazelcast.sql.impl.QueryId;
import com.hazelcast.sql.impl.QueryParameterMetadata;
import com.hazelcast.sql.impl.SqlErrorCode;
import com.hazelcast.sql.impl.UpdateSqlResultImpl;
import com.hazelcast.sql.impl.expression.ExpressionEvalContext;
import com.hazelcast.sql.impl.row.EmptyRow;
import com.hazelcast.sql.impl.row.JetSqlRow;
import com.hazelcast.sql.impl.schema.datalink.DataLink;
import com.hazelcast.sql.impl.schema.type.Type;
import com.hazelcast.sql.impl.schema.type.TypeKind;
import com.hazelcast.sql.impl.schema.view.View;
import com.hazelcast.sql.impl.state.QueryResultRegistry;
import com.hazelcast.sql.impl.type.QueryDataType;
import org.apache.calcite.rel.RelNode;
import org.apache.calcite.rel.type.RelDataTypeField;
import org.apache.calcite.sql.SqlNode;

import java.util.ArrayList;
import java.util.Arrays;
import java.util.List;
import java.util.Map;
import java.util.Map.Entry;
import java.util.Optional;
import java.util.concurrent.CancellationException;
import java.util.concurrent.CompletableFuture;
import java.util.concurrent.ExecutionException;
import java.util.concurrent.TimeUnit;
import java.util.concurrent.TimeoutException;
import java.util.stream.Collectors;
import java.util.stream.Stream;

import static com.hazelcast.config.BitmapIndexOptions.UniqueKeyTransformation;
import static com.hazelcast.jet.config.JobConfigArguments.KEY_SQL_QUERY_TEXT;
import static com.hazelcast.jet.config.JobConfigArguments.KEY_SQL_UNBOUNDED;
import static com.hazelcast.jet.impl.util.ExceptionUtil.isTopologyException;
import static com.hazelcast.jet.impl.util.Util.getNodeEngine;
import static com.hazelcast.jet.impl.util.Util.getSerializationService;
import static com.hazelcast.jet.sql.impl.SqlPlanImpl.CreateDataLinkPlan;
import static com.hazelcast.jet.sql.impl.parse.SqlCreateIndex.UNIQUE_KEY;
import static com.hazelcast.jet.sql.impl.parse.SqlCreateIndex.UNIQUE_KEY_TRANSFORMATION;
import static com.hazelcast.jet.sql.impl.validate.types.HazelcastTypeUtils.toHazelcastType;
import static com.hazelcast.spi.properties.ClusterProperty.SQL_CUSTOM_TYPES_ENABLED;
import static com.hazelcast.sql.SqlColumnType.VARCHAR;
import static com.hazelcast.sql.impl.expression.ExpressionEvalContext.SQL_ARGUMENTS_KEY_NAME;
import static java.util.Collections.emptyIterator;
import static java.util.Collections.singletonList;

public class PlanExecutor {
    private static final String LE = System.lineSeparator();
    private static final String DEFAULT_UNIQUE_KEY = "__key";
    private static final String DEFAULT_UNIQUE_KEY_TRANSFORMATION = "OBJECT";

    private final TableResolverImpl catalog;
    private final DataLinksResolver dataLinksCatalog;
    private final HazelcastInstance hazelcastInstance;
    private final QueryResultRegistry resultRegistry;

    public PlanExecutor(
            TableResolverImpl catalog,
            DataLinksResolver dataLinksCatalog,
            HazelcastInstance hazelcastInstance,
            QueryResultRegistry resultRegistry
    ) {
        this.catalog = catalog;
        this.dataLinksCatalog = dataLinksCatalog;
        this.hazelcastInstance = hazelcastInstance;
        this.resultRegistry = resultRegistry;
    }

    SqlResult execute(CreateMappingPlan plan) {
        catalog.createMapping(plan.mapping(), plan.replace(), plan.ifNotExists());
        return UpdateSqlResultImpl.createUpdateCountResult(0);
    }

    SqlResult execute(DropMappingPlan plan) {
        catalog.removeMapping(plan.name(), plan.ifExists());
        return UpdateSqlResultImpl.createUpdateCountResult(0);
    }

    SqlResult execute(CreateDataLinkPlan plan) {
        InternalDataLinkService dlService = getNodeEngine(hazelcastInstance).getDataLinkService();
        if (plan.ifNotExists() && dlService.existsDataLink(plan.name())) {
            throw new HazelcastException("Data link '" + plan.name() + "' already exists");
        }

<<<<<<< HEAD
        dlService.createSqlDataLink(plan.name(), plan.type(), plan.options());
=======
        dlService.createSqlDataLink(plan.name(), plan.type(), plan.options(), plan.isReplace());
>>>>>>> a6e4d173
        dataLinksCatalog.createDataLink(
                new DataLink(plan.name(), plan.type(), plan.options()),
                plan.isReplace(),
                plan.ifNotExists());
        return UpdateSqlResultImpl.createUpdateCountResult(0);
    }

    SqlResult execute(DropDataLinkPlan plan) {
        InternalDataLinkService dlService = getNodeEngine(hazelcastInstance).getDataLinkService();
        if (plan.ifExists()) {
            if (!dlService.existsDataLink(plan.name())) {
                throw new HazelcastException("Data link '" + plan.name() + "' not found");
            }
        }
        dlService.removeDataLink(plan.name());
        dataLinksCatalog.removeDataLink(plan.name(), plan.ifExists());
        return UpdateSqlResultImpl.createUpdateCountResult(0);
    }

    SqlResult execute(CreateIndexPlan plan) {
        if (!plan.ifNotExists()) {
            // If `IF NOT EXISTS` isn't specified, we do a simple check for the existence of the index. This is not
            // OK if two clients concurrently try to create the index (they could both succeed), but covers the
            // common case. There's no atomic operation to create an index in IMDG, so it's not easy to implement.
            MapContainer mapContainer = getMapContainer(hazelcastInstance.getMap(plan.mapName()));

            if (mapContainer.getIndexes().getIndex(plan.indexName()) != null) {
                throw QueryException.error("Can't create index: index '" + plan.indexName() + "' already exists");
            }
        }

        IndexConfig indexConfig = new IndexConfig(plan.indexType(), plan.attributes())
                .setName(plan.indexName());

        if (plan.indexType().equals(IndexType.BITMAP)) {
            Map<String, String> options = plan.options();

            String uniqueKey = options.get(UNIQUE_KEY);
            if (uniqueKey == null) {
                uniqueKey = DEFAULT_UNIQUE_KEY;
            }

            String uniqueKeyTransform = options.get(UNIQUE_KEY_TRANSFORMATION);
            if (uniqueKeyTransform == null) {
                uniqueKeyTransform = DEFAULT_UNIQUE_KEY_TRANSFORMATION;
            }

            BitmapIndexOptions bitmapIndexOptions = new BitmapIndexOptions();
            bitmapIndexOptions.setUniqueKey(uniqueKey);
            bitmapIndexOptions.setUniqueKeyTransformation(UniqueKeyTransformation.fromName(uniqueKeyTransform));

            indexConfig.setBitmapIndexOptions(bitmapIndexOptions);
        }

        // The `addIndex()` call does nothing, if an index with the same name already exists.
        // Even if its config is different.
        hazelcastInstance.getMap(plan.mapName()).addIndex(indexConfig);

        return UpdateSqlResultImpl.createUpdateCountResult(0);
    }

    SqlResult execute(CreateJobPlan plan, List<Object> arguments) {
        List<Object> args = prepareArguments(plan.getParameterMetadata(), arguments);
        boolean isStreamingJob = plan.isInfiniteRows();
        JobConfig jobConfig = plan.getJobConfig()
                .setArgument(SQL_ARGUMENTS_KEY_NAME, args)
                .setArgument(KEY_SQL_QUERY_TEXT, plan.getQuery())
                .setArgument(KEY_SQL_UNBOUNDED, isStreamingJob);
        jobConfig.setSuspendOnFailure(isStreamingJob);
        if (plan.isIfNotExists()) {
            hazelcastInstance.getJet().newJobIfAbsent(plan.getExecutionPlan().getDag(), jobConfig);
        } else {
            hazelcastInstance.getJet().newJob(plan.getExecutionPlan().getDag(), jobConfig);
        }
        return UpdateSqlResultImpl.createUpdateCountResult(0);
    }

    SqlResult execute(AlterJobPlan plan) {
        Job job = hazelcastInstance.getJet().getJob(plan.getJobName());
        if (job == null) {
            throw QueryException.error("The job '" + plan.getJobName() + "' doesn't exist");
        }
        switch (plan.getOperation()) {
            case SUSPEND:
                job.suspend();
                break;

            case RESUME:
                job.resume();
                break;

            case RESTART:
                job.restart();
                break;

            default:
        }
        return UpdateSqlResultImpl.createUpdateCountResult(0);
    }

    SqlResult execute(DropJobPlan plan) {
        Job job = hazelcastInstance.getJet().getJob(plan.getJobName());
        boolean jobTerminated = job != null && job.getStatus().isTerminal();
        if (job == null || jobTerminated) {
            if (plan.isIfExists()) {
                return UpdateSqlResultImpl.createUpdateCountResult(0);
            }
            if (jobTerminated) {
                throw QueryException.error("Job already terminated: " + plan.getJobName());
            } else {
                throw QueryException.error("Job doesn't exist: " + plan.getJobName());
            }
        }
        if (plan.getWithSnapshotName() != null) {
            job.cancelAndExportSnapshot(plan.getWithSnapshotName());
        } else {
            job.cancel();
        }
        try {
            job.join();
        } catch (CancellationException ignored) {
        }
        return UpdateSqlResultImpl.createUpdateCountResult(0);
    }

    SqlResult execute(CreateSnapshotPlan plan) {
        Job job = hazelcastInstance.getJet().getJob(plan.getJobName());
        if (job == null) {
            throw QueryException.error("The job '" + plan.getJobName() + "' doesn't exist");
        }
        job.exportSnapshot(plan.getSnapshotName());
        return UpdateSqlResultImpl.createUpdateCountResult(0);
    }

    SqlResult execute(DropSnapshotPlan plan) {
        JobStateSnapshot snapshot = hazelcastInstance.getJet().getJobStateSnapshot(plan.getSnapshotName());
        if (snapshot == null) {
            if (plan.isIfExists()) {
                return UpdateSqlResultImpl.createUpdateCountResult(0);
            }
            throw QueryException.error("The snapshot doesn't exist: " + plan.getSnapshotName());
        }
        snapshot.destroy();
        return UpdateSqlResultImpl.createUpdateCountResult(0);
    }

    SqlResult execute(CreateViewPlan plan) {
        OptimizerContext context = plan.context();
        SqlNode sqlNode = context.parse(plan.viewQuery()).getNode();
        RelNode relNode = context.convert(sqlNode).getRel();
        List<RelDataTypeField> fieldList = relNode.getRowType().getFieldList();

        List<String> fieldNames = new ArrayList<>();
        List<QueryDataType> fieldTypes = new ArrayList<>();

        for (RelDataTypeField field : fieldList) {
            fieldNames.add(field.getName());
            fieldTypes.add(toHazelcastType(field.getType()));
        }

        View view = new View(plan.viewName(), plan.viewQuery(), fieldNames, fieldTypes);
        catalog.createView(view, plan.isReplace(), plan.ifNotExists());
        return UpdateSqlResultImpl.createUpdateCountResult(0);
    }

    SqlResult execute(DropViewPlan plan) {
        catalog.removeView(plan.viewName(), plan.isIfExists());
        return UpdateSqlResultImpl.createUpdateCountResult(0);
    }

    SqlResult execute(DropTypePlan plan) {
        catalog.removeType(plan.typeName(), plan.isIfExists());
        return UpdateSqlResultImpl.createUpdateCountResult(0);
    }

    SqlResult execute(ShowStatementPlan plan) {
        Stream<String> rows;

        switch (plan.getShowTarget()) {
            case MAPPINGS:
                rows = catalog.getMappingNames().stream();
                break;
            case VIEWS:
                rows = catalog.getViewNames().stream();
                break;
            case JOBS:
                NodeEngine nodeEngine = getNodeEngine(hazelcastInstance);
                JetServiceBackend jetServiceBackend = nodeEngine.getService(JetServiceBackend.SERVICE_NAME);
                rows = jetServiceBackend.getJobRepository().getActiveJobNames().stream();
                break;
            case TYPES:
                rows = catalog.getTypeNames().stream();
                break;
            default:
                throw new AssertionError("Unsupported SHOW statement target");
        }
        SqlRowMetadata metadata = new SqlRowMetadata(singletonList(new SqlColumnMetadata("name", VARCHAR, false)));
        InternalSerializationService serializationService = Util.getSerializationService(hazelcastInstance);

        return new SqlResultImpl(
                QueryId.create(hazelcastInstance.getLocalEndpoint().getUuid()),
                new StaticQueryResultProducerImpl(
                        rows.sorted().map(name -> new JetSqlRow(serializationService, new Object[]{name})).iterator()),
                metadata,
                false
        );
    }

    SqlResult execute(ExplainStatementPlan plan) {
        Stream<String> planRows;
        SqlRowMetadata metadata = new SqlRowMetadata(
                singletonList(
                        new SqlColumnMetadata("rel", VARCHAR, false)
                )
        );
        InternalSerializationService serializationService = Util.getSerializationService(hazelcastInstance);

        planRows = Arrays.stream(plan.getRel().explain().split(LE));
        return new SqlResultImpl(
                QueryId.create(hazelcastInstance.getLocalEndpoint().getUuid()),
                new StaticQueryResultProducerImpl(
                        planRows.map(rel -> new JetSqlRow(serializationService, new Object[]{rel})).iterator()),
                metadata,
                false
        );
    }

    SqlResult execute(SelectPlan plan, QueryId queryId, List<Object> arguments, long timeout) {
        List<Object> args = prepareArguments(plan.getParameterMetadata(), arguments);
        JobConfig jobConfig = new JobConfig()
                .setArgument(SQL_ARGUMENTS_KEY_NAME, args)
                .setArgument(KEY_SQL_QUERY_TEXT, plan.getQuery())
                .setArgument(KEY_SQL_UNBOUNDED, plan.isStreaming())
                .setTimeoutMillis(timeout);

        QueryResultProducerImpl queryResultProducer = new QueryResultProducerImpl(!plan.isStreaming());
        AbstractJetInstance<?> jet = (AbstractJetInstance<?>) hazelcastInstance.getJet();
        long jobId = jet.newJobId();
        Object oldValue = resultRegistry.store(jobId, queryResultProducer);
        assert oldValue == null : oldValue;
        try {
            Job job = jet.newLightJob(jobId, plan.getDag(), jobConfig);
            job.getFuture().whenComplete((r, t) -> {
                // make sure the queryResultProducer is cleaned up after the job completes. This normally
                // takes effect when the job fails before the QRP is removed by the RootResultConsumerSink
                resultRegistry.remove(jobId);
                if (t != null) {
                    int errorCode = findQueryExceptionCode(t);
                    String errorMessage = findQueryExceptionMessage(t);
                    queryResultProducer.onError(QueryException.error(errorCode, "The Jet SQL job failed: " + errorMessage, t));
                }
            });
        } catch (Throwable e) {
            resultRegistry.remove(jobId);
            throw e;
        }

        return new SqlResultImpl(
                queryId,
                queryResultProducer,
                plan.getRowMetadata(),
                plan.isStreaming()
        );
    }

    SqlResult execute(DmlPlan plan, QueryId queryId, List<Object> arguments, long timeout) {
        List<Object> args = prepareArguments(plan.getParameterMetadata(), arguments);
        JobConfig jobConfig = new JobConfig()
                .setArgument(SQL_ARGUMENTS_KEY_NAME, args)
                .setArgument(KEY_SQL_QUERY_TEXT, plan.getQuery())
                .setArgument(KEY_SQL_UNBOUNDED, plan.isInfiniteRows())
                .setTimeoutMillis(timeout);

        Job job = hazelcastInstance.getJet().newLightJob(plan.getDag(), jobConfig);
        job.join();

        return UpdateSqlResultImpl.createUpdateCountResult(0);
    }

    SqlResult execute(IMapSelectPlan plan, QueryId queryId, List<Object> arguments, long timeout) {
        List<Object> args = prepareArguments(plan.parameterMetadata(), arguments);
        InternalSerializationService serializationService = Util.getSerializationService(hazelcastInstance);
        ExpressionEvalContext evalContext = new ExpressionEvalContext(args, serializationService);
        Object key = plan.keyCondition().eval(EmptyRow.INSTANCE, evalContext);
        CompletableFuture<JetSqlRow> future = hazelcastInstance.getMap(plan.mapName())
                .getAsync(key)
                .toCompletableFuture()
                .thenApply(value -> value == null ? null : plan.rowProjectorSupplier()
                        .get(evalContext, Extractors.newBuilder(serializationService).build())
                        .project(key, value));
        JetSqlRow row = await(future, timeout);
        StaticQueryResultProducerImpl resultProducer = row != null
                ? new StaticQueryResultProducerImpl(row)
                : new StaticQueryResultProducerImpl(emptyIterator());
        return new SqlResultImpl(queryId, resultProducer, plan.rowMetadata(), false);
    }

    SqlResult execute(IMapInsertPlan plan, List<Object> arguments, long timeout) {
        List<Object> args = prepareArguments(plan.parameterMetadata(), arguments);
        ExpressionEvalContext evalContext = new ExpressionEvalContext(args, Util.getSerializationService(hazelcastInstance));
        List<Entry<Object, Object>> entries = plan.entriesFn().apply(evalContext);
        if (!entries.isEmpty()) {
            assert entries.size() == 1;
            Entry<Object, Object> entry = entries.get(0);
            CompletableFuture<Object> future = ((MapProxyImpl<Object, Object>) hazelcastInstance.getMap(plan.mapName()))
                    .putIfAbsentAsync(entry.getKey(), entry.getValue())
                    .toCompletableFuture();
            Object previous = await(future, timeout);
            if (previous != null) {
                throw QueryException.error("Duplicate key");
            }
        }
        return UpdateSqlResultImpl.createUpdateCountResult(0);
    }

    SqlResult execute(IMapSinkPlan plan, List<Object> arguments, long timeout) {
        List<Object> args = prepareArguments(plan.parameterMetadata(), arguments);
        ExpressionEvalContext evalContext = new ExpressionEvalContext(args, Util.getSerializationService(hazelcastInstance));
        Map<Object, Object> entries = plan.entriesFn().apply(evalContext);
        CompletableFuture<Void> future = hazelcastInstance.getMap(plan.mapName())
                .putAllAsync(entries)
                .toCompletableFuture();
        await(future, timeout);
        return UpdateSqlResultImpl.createUpdateCountResult(0);
    }

    SqlResult execute(IMapUpdatePlan plan, List<Object> arguments, long timeout) {
        List<Object> args = prepareArguments(plan.parameterMetadata(), arguments);
        ExpressionEvalContext evalContext = new ExpressionEvalContext(args, Util.getSerializationService(hazelcastInstance));
        Object key = plan.keyCondition().eval(EmptyRow.INSTANCE, evalContext);
        CompletableFuture<Long> future = hazelcastInstance.getMap(plan.mapName())
                .submitToKey(key, plan.updaterSupplier().get(arguments))
                .toCompletableFuture();
        await(future, timeout);
        return UpdateSqlResultImpl.createUpdateCountResult(0);
    }

    SqlResult execute(IMapDeletePlan plan, List<Object> arguments, long timeout) {
        List<Object> args = prepareArguments(plan.parameterMetadata(), arguments);
        ExpressionEvalContext evalContext = new ExpressionEvalContext(args, Util.getSerializationService(hazelcastInstance));
        Object key = plan.keyCondition().eval(EmptyRow.INSTANCE, evalContext);
        CompletableFuture<Void> future = hazelcastInstance.getMap(plan.mapName())
                .submitToKey(key, EntryRemovingProcessor.ENTRY_REMOVING_PROCESSOR)
                .toCompletableFuture();
        await(future, timeout);
        return UpdateSqlResultImpl.createUpdateCountResult(0);
    }

    SqlResult execute(CreateTypePlan plan) {
        NodeEngineImpl nodeEngine = getNodeEngine(hazelcastInstance);
        if (!nodeEngine.getProperties().getBoolean(SQL_CUSTOM_TYPES_ENABLED)) {
            throw QueryException.error("Experimental feature of creating custom types isn't enabled. To enable, set "
                    + SQL_CUSTOM_TYPES_ENABLED + " to true");
        }
        final String format = plan.options().get(SqlConnector.OPTION_FORMAT);
        final Type type;

        if (SqlConnector.PORTABLE_FORMAT.equals(format)) {
            final Integer factoryId = Optional.ofNullable(plan.option(SqlConnector.OPTION_TYPE_PORTABLE_FACTORY_ID))
                    .map(Integer::parseInt)
                    .orElse(null);
            final Integer classId = Optional.ofNullable(plan.option(SqlConnector.OPTION_TYPE_PORTABLE_CLASS_ID))
                    .map(Integer::parseInt)
                    .orElse(null);
            final Integer version = Optional.ofNullable(plan.option(SqlConnector.OPTION_TYPE_PORTABLE_CLASS_VERSION))
                    .map(Integer::parseInt)
                    .orElse(0);

            if (factoryId == null || classId == null) {
                throw QueryException.error("FactoryID and ClassID are required for Portable Types");
            }

            final ClassDefinition existingClassDef = getSerializationService(hazelcastInstance).getPortableContext()
                    .lookupClassDefinition(factoryId, classId, version);

            if (existingClassDef != null) {
                type = TypesUtils.convertPortableClassToType(plan.name(), existingClassDef, catalog);
            } else {
                if (plan.columns().isEmpty()) {
                    throw QueryException.error("The given FactoryID/ClassID/Version combination not known to the member. " +
                            "You need to provide column list for this type");
                }

                type = new Type();
                type.setName(plan.name());
                type.setKind(TypeKind.PORTABLE);
                type.setPortableFactoryId(factoryId);
                type.setPortableClassId(classId);
                type.setPortableVersion(version);
                type.setFields(new ArrayList<>());

                for (int i = 0; i < plan.columns().size(); i++) {
                    final TypeDefinitionColumn planColumn = plan.columns().get(i);
                    type.getFields().add(new Type.TypeField(planColumn.name(), planColumn.dataType()));
                }
            }
        } else if (SqlConnector.COMPACT_FORMAT.equals(format)) {
            if (plan.columns().isEmpty()) {
                throw QueryException.error("Column list is required to create Compact-based Types");
            }
            type = new Type();
            type.setKind(TypeKind.COMPACT);
            type.setName(plan.name());
            final List<Type.TypeField> typeFields = plan.columns().stream()
                    .map(typeColumn -> new Type.TypeField(typeColumn.name(), typeColumn.dataType()))
                    .collect(Collectors.toList());
            type.setFields(typeFields);

            final String compactTypeName = plan.option(SqlConnector.OPTION_TYPE_COMPACT_TYPE_NAME);
            if (compactTypeName == null || compactTypeName.isEmpty()) {
                throw QueryException.error("Compact Type Name must not be empty for Compact-based Types.");
            }
            type.setCompactTypeName(compactTypeName);
        } else if (SqlConnector.JAVA_FORMAT.equals(format)) {
            final Class<?> typeClass;
            try {
                typeClass = ReflectionUtils.loadClass(plan.options().get(SqlConnector.OPTION_TYPE_JAVA_CLASS));
            } catch (Exception e) {
                throw QueryException.error("Unable to load class: '"
                        + plan.options().get(SqlConnector.OPTION_TYPE_JAVA_CLASS) + "'", e);
            }

            type = TypesUtils.convertJavaClassToType(plan.name(), plan.columns(), typeClass);
        } else {
            throw QueryException.error("Unsupported type format: " + format);
        }

        catalog.createType(type, plan.replace(), plan.ifNotExists());

        return UpdateSqlResultImpl.createUpdateCountResult(0);
    }

    private List<Object> prepareArguments(QueryParameterMetadata parameterMetadata, List<Object> arguments) {
        assert arguments != null;

        int parameterCount = parameterMetadata.getParameterCount();
        if (parameterCount != arguments.size()) {
            throw QueryException.error(
                    SqlErrorCode.DATA_EXCEPTION,
                    "Unexpected parameter count: expected " + parameterCount + ", got " + arguments.size()
            );
        }

        for (int i = 0; i < arguments.size(); ++i) {
            Object value = arguments.get(i);

            ParameterConverter parameterConverter = parameterMetadata.getParameterConverter(i);

            Object newValue = parameterConverter.convert(value);

            if (newValue != value) {
                arguments.set(i, newValue);
            }
        }

        return arguments;
    }

    private static int findQueryExceptionCode(Throwable t) {
        while (t != null) {
            if (t instanceof QueryException) {
                return ((QueryException) t).getCode();
            }
            if (isTopologyException(t)) {
                return SqlErrorCode.TOPOLOGY_CHANGE;
            }
            if (t instanceof RestartableException) {
                return SqlErrorCode.RESTARTABLE_ERROR;
            }
            t = t.getCause();
        }

        return SqlErrorCode.GENERIC;
    }

    private static String findQueryExceptionMessage(Throwable t) {
        while (t != null) {
            if (t.getMessage() != null) {
                return t.getMessage();
            }
            t = t.getCause();
        }
        return "";
    }

    private <T> T await(CompletableFuture<T> future, long timeout) {
        try {
            return timeout > 0 ? future.get(timeout, TimeUnit.MILLISECONDS) : future.get();
        } catch (TimeoutException e) {
            future.cancel(true);
            throw QueryException.error("Timeout occurred while executing statement");
        } catch (InterruptedException | ExecutionException e) {
            throw QueryException.error(e.getMessage(), e);
        }
    }

    private static <K, V> MapContainer getMapContainer(IMap<K, V> map) {
        MapProxyImpl<K, V> mapProxy = (MapProxyImpl<K, V>) map;
        MapService mapService = mapProxy.getService();
        MapServiceContext mapServiceContext = mapService.getMapServiceContext();
        return mapServiceContext.getMapContainer(map.getName());
    }
}<|MERGE_RESOLUTION|>--- conflicted
+++ resolved
@@ -158,11 +158,7 @@
             throw new HazelcastException("Data link '" + plan.name() + "' already exists");
         }
 
-<<<<<<< HEAD
-        dlService.createSqlDataLink(plan.name(), plan.type(), plan.options());
-=======
         dlService.createSqlDataLink(plan.name(), plan.type(), plan.options(), plan.isReplace());
->>>>>>> a6e4d173
         dataLinksCatalog.createDataLink(
                 new DataLink(plan.name(), plan.type(), plan.options()),
                 plan.isReplace(),
