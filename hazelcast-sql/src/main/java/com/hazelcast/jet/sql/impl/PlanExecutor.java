--- conflicted
+++ resolved
@@ -519,72 +519,11 @@
                 .setArgument(KEY_SQL_UNBOUNDED, plan.isStreaming())
                 .setTimeoutMillis(timeout);
 
-<<<<<<< HEAD
         if (!plan.getPartitionStrategyCandidates().isEmpty()) {
             final Set<Integer> partitions = tryUsePrunability(plan, evalContext);
             if (!partitions.isEmpty()) {
-                if (plan.requiredRootPartitionId() != null) {
-                    partitions.add(plan.requiredRootPartitionId());
-                }
                 jobConfig.setArgument(JobConfigArguments.KEY_REQUIRED_PARTITIONS, partitions);
             }
-=======
-        final Set<Integer> partitions = new HashSet<>();
-        boolean allVariantsValid = true;
-        for (final String mapName : plan.getPartitionStrategyCandidates().keySet()) {
-            var perMapCandidates = plan.getPartitionStrategyCandidates().get(mapName);
-            final PartitioningStrategy<?> strategy = ((MapProxyImpl) hazelcastInstance.getMap(mapName))
-                    .getPartitionStrategy();
-
-            // We only support Default and Attribute strategies, even if one of the maps uses non-Default/Attribute
-            // strategy, we should abort the process and clear list of already populated partitions so that partition
-            // pruning doesn't get activated at all for this query.
-            if (strategy != null
-                    && !(strategy instanceof DefaultPartitioningStrategy)
-                    && !(strategy instanceof AttributePartitioningStrategy)) {
-                allVariantsValid = false;
-                break;
-            }
-
-            // ordering of attributes matters for partitioning (1,2) produces different partition than (2,1).
-            final List<String> orderedKeyAttributes = new ArrayList<>();
-            if (strategy instanceof AttributePartitioningStrategy) {
-                final var attributeStrategy = (AttributePartitioningStrategy) strategy;
-                orderedKeyAttributes.addAll(asList(attributeStrategy.getPartitioningAttributes()));
-            } else {
-                orderedKeyAttributes.add(KEY_ATTRIBUTE_NAME.value());
-            }
-
-            for (final Map<String, Expression<?>> perMapCandidate : perMapCandidates) {
-                Object[] partitionKeyComponents = new Object[orderedKeyAttributes.size()];
-                for (int i = 0; i < orderedKeyAttributes.size(); i++) {
-                    final String attribute = orderedKeyAttributes.get(i);
-                    if (!perMapCandidate.containsKey(attribute)) {
-                        // Shouldn't happen, defensive check in case Opt logic breaks and produces variants
-                        // that do not contain all the required partitioning attributes.
-                        throw new HazelcastException("Partition Pruning candidate"
-                                + " does not contain mandatory attribute: " + attribute);
-                    }
-
-                    partitionKeyComponents[i] = perMapCandidate.get(attribute).eval(null, evalContext);
-                }
-
-                final Partition partition = hazelcastInstance.getPartitionService().getPartition(
-                        PartitioningStrategyUtil.constructAttributeBasedKey(partitionKeyComponents)
-                );
-                if (partition == null) {
-                    // Can happen if the cluster is mid-repartitioning/migration, in this case we revert to
-                    // non-pruning logic. Alternative scenario is if the produced partitioning key somehow invalid.
-                    allVariantsValid = false;
-                    break;
-                }
-                partitions.add(partition.getPartitionId());
-            }
-        }
-
-        if (!partitions.isEmpty() && allVariantsValid) {
-            jobConfig.setArgument(JobConfigArguments.KEY_REQUIRED_PARTITIONS, partitions);
->>>>>>> e9c339df
         }
 
         QueryResultProducerImpl queryResultProducer = new QueryResultProducerImpl(!plan.isStreaming());
@@ -842,7 +781,7 @@
                 final var attributeStrategy = (AttributePartitioningStrategy) strategy;
                 orderedKeyAttributes.addAll(asList(attributeStrategy.getPartitioningAttributes()));
             } else {
-                orderedKeyAttributes.add(DEFAULT_UNIQUE_KEY);
+                orderedKeyAttributes.add(KEY_ATTRIBUTE_NAME.value());
             }
 
             for (final Map<String, Expression<?>> perMapCandidate : perMapCandidates) {
