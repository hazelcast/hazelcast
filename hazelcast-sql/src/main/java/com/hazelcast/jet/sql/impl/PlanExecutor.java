--- conflicted
+++ resolved
@@ -309,13 +309,9 @@
 
         return new SqlResultImpl(
                 QueryId.create(hazelcastInstance.getLocalEndpoint().getUuid()),
-<<<<<<< HEAD
-                new StaticQueryResultProducerImpl(rows.sorted().map(name -> new HeapRow(new Object[]{name})).iterator()),
-                null,
-=======
                 new StaticQueryResultProducerImpl(
                         rows.sorted().map(name -> new JetSqlRow(serializationService, new Object[]{name})).iterator()),
->>>>>>> 73f11adc
+                null,
                 metadata,
                 false
         );
@@ -333,13 +329,9 @@
         planRows = Arrays.stream(plan.getRel().explain().split(LE));
         return new SqlResultImpl(
                 QueryId.create(hazelcastInstance.getLocalEndpoint().getUuid()),
-<<<<<<< HEAD
-                new StaticQueryResultProducerImpl(planRows.map(rel -> new HeapRow(new Object[]{rel})).iterator()),
-                null,
-=======
                 new StaticQueryResultProducerImpl(
                         planRows.map(rel -> new JetSqlRow(serializationService, new Object[]{rel})).iterator()),
->>>>>>> 73f11adc
+                null,
                 metadata,
                 false
         );
@@ -349,14 +341,10 @@
         List<Object> args = prepareArguments(plan.getParameterMetadata(), arguments);
         JobConfig jobConfig = new JobConfig()
                 .setArgument(SQL_ARGUMENTS_KEY_NAME, args)
-<<<<<<< HEAD
+                .setArgument(KEY_SQL_QUERY_TEXT, plan.getQuery())
+                .setArgument(KEY_SQL_UNBOUNDED, plan.isStreaming())
                 .setTimeoutMillis(timeout)
                 .setPreventShutdown(!plan.isStreaming());
-=======
-                .setArgument(KEY_SQL_QUERY_TEXT, plan.getQuery())
-                .setArgument(KEY_SQL_UNBOUNDED, plan.isStreaming())
-                .setTimeoutMillis(timeout);
->>>>>>> 73f11adc
 
         QueryResultProducerImpl queryResultProducer = new QueryResultProducerImpl(!plan.isStreaming());
         AbstractJetInstance<?> jet = (AbstractJetInstance<?>) hazelcastInstance.getJet();
@@ -381,13 +369,10 @@
             // the SubmitJobOperation is executed directly in this thread - but we check it in the `whenComplete`
             // because the job future might not be terminated yet
             job.getFuture().whenComplete((r, t) -> {
-<<<<<<< HEAD
                 assert lightMasterContext != null || t != null : "null context && job not failed";
-=======
                 // make sure the queryResultProducer is cleaned up after the job completes. This normally
                 // takes effect when the job fails before the QRP is removed by the RootResultConsumerSink
                 resultRegistry.remove(jobId);
->>>>>>> 73f11adc
                 if (t != null) {
                     int errorCode = findQueryExceptionCode(t);
                     String errorMessage = findQueryExceptionMessage(t);
