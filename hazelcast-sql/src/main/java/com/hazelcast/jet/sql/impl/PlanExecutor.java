/*
 * Copyright 2023 Hazelcast Inc.
 *
 * Licensed under the Hazelcast Community License (the "License");
 * you may not use this file except in compliance with the License.
 * You may obtain a copy of the License at
 *
 * http://hazelcast.com/hazelcast-community-license
 *
 * Unless required by applicable law or agreed to in writing, software
 * distributed under the License is distributed on an "AS IS" BASIS,
 * WITHOUT WARRANTIES OF ANY KIND, either express or implied.
 * See the License for the specific language governing permissions and
 * limitations under the License.
 */

package com.hazelcast.jet.sql.impl;

import com.hazelcast.cluster.Address;
import com.hazelcast.cluster.Member;
import com.hazelcast.config.BitmapIndexOptions;
import com.hazelcast.config.IndexConfig;
import com.hazelcast.config.IndexType;
import com.hazelcast.core.HazelcastException;
import com.hazelcast.core.HazelcastInstance;
import com.hazelcast.dataconnection.DataConnection;
import com.hazelcast.dataconnection.impl.DataConnectionServiceImpl;
import com.hazelcast.dataconnection.impl.InternalDataConnectionService;
import com.hazelcast.internal.serialization.InternalSerializationService;
import com.hazelcast.jet.Job;
import com.hazelcast.jet.JobStateSnapshot;
import com.hazelcast.jet.RestartableException;
import com.hazelcast.jet.config.JobConfig;
import com.hazelcast.jet.config.JobConfigArguments;
import com.hazelcast.jet.datamodel.Tuple2;
import com.hazelcast.jet.impl.AbstractJetInstance;
import com.hazelcast.jet.impl.JetServiceBackend;
import com.hazelcast.jet.impl.util.ReflectionUtils;
import com.hazelcast.jet.impl.util.Util;
import com.hazelcast.jet.sql.impl.SqlPlanImpl.AlterJobPlan;
import com.hazelcast.jet.sql.impl.SqlPlanImpl.CreateIndexPlan;
import com.hazelcast.jet.sql.impl.SqlPlanImpl.CreateJobPlan;
import com.hazelcast.jet.sql.impl.SqlPlanImpl.CreateMappingPlan;
import com.hazelcast.jet.sql.impl.SqlPlanImpl.CreateSnapshotPlan;
import com.hazelcast.jet.sql.impl.SqlPlanImpl.CreateTypePlan;
import com.hazelcast.jet.sql.impl.SqlPlanImpl.CreateViewPlan;
import com.hazelcast.jet.sql.impl.SqlPlanImpl.DmlPlan;
import com.hazelcast.jet.sql.impl.SqlPlanImpl.DropDataConnectionPlan;
import com.hazelcast.jet.sql.impl.SqlPlanImpl.DropJobPlan;
import com.hazelcast.jet.sql.impl.SqlPlanImpl.DropMappingPlan;
import com.hazelcast.jet.sql.impl.SqlPlanImpl.DropSnapshotPlan;
import com.hazelcast.jet.sql.impl.SqlPlanImpl.DropTypePlan;
import com.hazelcast.jet.sql.impl.SqlPlanImpl.DropViewPlan;
import com.hazelcast.jet.sql.impl.SqlPlanImpl.ExplainStatementPlan;
import com.hazelcast.jet.sql.impl.SqlPlanImpl.IMapDeletePlan;
import com.hazelcast.jet.sql.impl.SqlPlanImpl.IMapInsertPlan;
import com.hazelcast.jet.sql.impl.SqlPlanImpl.IMapSelectPlan;
import com.hazelcast.jet.sql.impl.SqlPlanImpl.IMapSinkPlan;
import com.hazelcast.jet.sql.impl.SqlPlanImpl.IMapUpdatePlan;
import com.hazelcast.jet.sql.impl.SqlPlanImpl.SelectPlan;
import com.hazelcast.jet.sql.impl.SqlPlanImpl.ShowStatementPlan;
import com.hazelcast.jet.sql.impl.connector.SqlConnector;
import com.hazelcast.jet.sql.impl.parse.SqlShowStatement.ShowStatementTarget;
import com.hazelcast.jet.sql.impl.schema.DataConnectionResolver;
import com.hazelcast.jet.sql.impl.schema.TableResolverImpl;
import com.hazelcast.jet.sql.impl.schema.TypeDefinitionColumn;
import com.hazelcast.jet.sql.impl.schema.TypesUtils;
import com.hazelcast.jet.sql.impl.validate.UpdateDataConnectionOperation;
import com.hazelcast.logging.ILogger;
import com.hazelcast.map.IMap;
import com.hazelcast.map.impl.EntryRemovingProcessor;
import com.hazelcast.map.impl.MapContainer;
import com.hazelcast.map.impl.MapService;
import com.hazelcast.map.impl.MapServiceContext;
import com.hazelcast.map.impl.proxy.MapProxyImpl;
import com.hazelcast.nio.serialization.ClassDefinition;
import com.hazelcast.partition.Partition;
import com.hazelcast.partition.PartitioningStrategy;
import com.hazelcast.partition.strategy.AttributePartitioningStrategy;
import com.hazelcast.partition.strategy.DefaultPartitioningStrategy;
import com.hazelcast.query.impl.getters.Extractors;
import com.hazelcast.spi.impl.NodeEngine;
import com.hazelcast.spi.impl.operationservice.impl.InvocationFuture;
import com.hazelcast.sql.SqlColumnMetadata;
import com.hazelcast.sql.SqlResult;
import com.hazelcast.sql.SqlRowMetadata;
import com.hazelcast.sql.impl.ParameterConverter;
import com.hazelcast.sql.impl.QueryException;
import com.hazelcast.sql.impl.QueryId;
import com.hazelcast.sql.impl.QueryParameterMetadata;
import com.hazelcast.sql.impl.SqlErrorCode;
import com.hazelcast.sql.impl.UpdateSqlResultImpl;
import com.hazelcast.sql.impl.expression.Expression;
import com.hazelcast.sql.impl.expression.ExpressionEvalContext;
import com.hazelcast.sql.impl.expression.ExpressionEvalContextImpl;
import com.hazelcast.sql.impl.row.EmptyRow;
import com.hazelcast.sql.impl.row.JetSqlRow;
import com.hazelcast.sql.impl.schema.dataconnection.DataConnectionCatalogEntry;
import com.hazelcast.sql.impl.schema.type.Type;
import com.hazelcast.sql.impl.schema.type.TypeKind;
import com.hazelcast.sql.impl.schema.view.View;
import com.hazelcast.sql.impl.state.QueryResultRegistry;
import com.hazelcast.sql.impl.type.QueryDataType;
import org.apache.calcite.rel.RelNode;
import org.apache.calcite.rel.type.RelDataTypeField;
import org.apache.calcite.sql.SqlNode;

import javax.annotation.Nonnull;
import javax.annotation.Nullable;
import java.util.ArrayList;
import java.util.Arrays;
import java.util.Collections;
import java.util.HashSet;
import java.util.List;
import java.util.Locale;
import java.util.Map;
import java.util.Map.Entry;
import java.util.Optional;
import java.util.Set;
import java.util.concurrent.CancellationException;
import java.util.concurrent.CompletableFuture;
import java.util.concurrent.ExecutionException;
import java.util.concurrent.TimeUnit;
import java.util.concurrent.TimeoutException;
import java.util.concurrent.atomic.AtomicLong;
import java.util.stream.Collectors;
import java.util.stream.Stream;

import static com.hazelcast.cluster.memberselector.MemberSelectors.DATA_MEMBER_SELECTOR;
import static com.hazelcast.config.BitmapIndexOptions.UniqueKeyTransformation;
import static com.hazelcast.jet.config.JobConfigArguments.KEY_SQL_QUERY_TEXT;
import static com.hazelcast.jet.config.JobConfigArguments.KEY_SQL_UNBOUNDED;
import static com.hazelcast.jet.datamodel.Tuple2.tuple2;
import static com.hazelcast.jet.impl.JetServiceBackend.SQL_ARGUMENTS_KEY_NAME;
import static com.hazelcast.jet.impl.util.ExceptionUtil.isTopologyException;
import static com.hazelcast.jet.impl.util.Util.getNodeEngine;
import static com.hazelcast.jet.impl.util.Util.getSerializationService;
import static com.hazelcast.jet.sql.impl.SqlPlanImpl.CreateDataConnectionPlan;
import static com.hazelcast.jet.sql.impl.parse.SqlCreateIndex.UNIQUE_KEY;
import static com.hazelcast.jet.sql.impl.parse.SqlCreateIndex.UNIQUE_KEY_TRANSFORMATION;
import static com.hazelcast.jet.sql.impl.validate.types.HazelcastTypeUtils.toHazelcastType;
import static com.hazelcast.spi.properties.ClusterProperty.SQL_CUSTOM_TYPES_ENABLED;
import static com.hazelcast.sql.SqlColumnType.JSON;
import static com.hazelcast.sql.SqlColumnType.VARCHAR;
import static com.hazelcast.sql.impl.QueryUtils.quoteCompoundIdentifier;
import static java.util.Arrays.asList;
import static java.util.Collections.emptyIterator;
import static java.util.Collections.singletonList;
import static java.util.Comparator.comparing;

public class PlanExecutor {
    private static final String LE = System.lineSeparator();
    private static final String DEFAULT_UNIQUE_KEY = "__key";
    private static final String DEFAULT_UNIQUE_KEY_TRANSFORMATION = "OBJECT";

    private final TableResolverImpl catalog;
    private final DataConnectionResolver dataConnectionCatalog;
    private final HazelcastInstance hazelcastInstance;
    private final NodeEngine nodeEngine;
    private final QueryResultRegistry resultRegistry;

    private final ILogger logger;

    // test-only
    private final AtomicLong directIMapQueriesExecuted = new AtomicLong();

    public PlanExecutor(
            NodeEngine nodeEngine,
            TableResolverImpl catalog,
            DataConnectionResolver dataConnectionResolver,
            QueryResultRegistry resultRegistry
    ) {
        this.nodeEngine = nodeEngine;
        this.hazelcastInstance = nodeEngine.getHazelcastInstance();
        this.catalog = catalog;
        this.dataConnectionCatalog = dataConnectionResolver;
        this.resultRegistry = resultRegistry;

        logger = nodeEngine.getLogger(getClass());
    }

    SqlResult execute(CreateMappingPlan plan) {
        catalog.createMapping(plan.mapping(), plan.replace(), plan.ifNotExists());
        return UpdateSqlResultImpl.createUpdateCountResult(0);
    }

    SqlResult execute(DropMappingPlan plan) {
        catalog.removeMapping(plan.name(), plan.ifExists());
        return UpdateSqlResultImpl.createUpdateCountResult(0);
    }

    SqlResult execute(CreateDataConnectionPlan plan) {
        InternalDataConnectionService dlService = nodeEngine.getDataConnectionService();
        assert !plan.ifNotExists() || !plan.isReplace();

        if (dlService.existsConfigDataConnection(plan.name())) {
            throw new HazelcastException("Cannot replace a data connection created from configuration");
        }

        // checks if type is correct
        dlService.classForDataConnectionType(plan.type());

        boolean added = dataConnectionCatalog.createDataConnection(
                new DataConnectionCatalogEntry(
                        plan.name(),
                        plan.type().toLowerCase(Locale.ROOT),
                        plan.shared(),
                        plan.options()),
                plan.isReplace(),
                plan.ifNotExists());
        if (added) {
            broadcastUpdateDataConnectionOperations(plan.name());
            // TODO invoke the listeners so plans can be invalidated after the
            //  change was propagated to InternalDataConnectionService
            dataConnectionCatalog.invokeChangeListeners();
        }
        return UpdateSqlResultImpl.createUpdateCountResult(0);
    }

    SqlResult execute(DropDataConnectionPlan plan) {
        InternalDataConnectionService dlService = nodeEngine.getDataConnectionService();
        if (dlService.existsConfigDataConnection(plan.name())) {
            throw new HazelcastException("Data connection '" + plan.name() + "' is configured via Config and can't be removed");
        }
        dataConnectionCatalog.removeDataConnection(plan.name(), plan.ifExists());
        broadcastUpdateDataConnectionOperations(plan.name());
        // TODO invoke the listeners so plans can be invalidated after the
        //  change was propagated to InternalDataConnectionService
        dataConnectionCatalog.invokeChangeListeners();
        return UpdateSqlResultImpl.createUpdateCountResult(0);
    }

    SqlResult execute(CreateIndexPlan plan) {
        if (!plan.ifNotExists()) {
            // If `IF NOT EXISTS` isn't specified, we do a simple check for the existence of the index. This is not
            // OK if two clients concurrently try to create the index (they could both succeed), but covers the
            // common case. There's no atomic operation to create an index in IMDG, so it's not easy to implement.
            MapContainer mapContainer = getMapContainer(hazelcastInstance.getMap(plan.mapName()));

            if (mapContainer.getIndexes().getIndex(plan.indexName()) != null) {
                throw QueryException.error("Can't create index: index '" + plan.indexName() + "' already exists");
            }
        }

        IndexConfig indexConfig = new IndexConfig(plan.indexType(), plan.attributes())
                .setName(plan.indexName());

        if (plan.indexType().equals(IndexType.BITMAP)) {
            Map<String, String> options = plan.options();

            String uniqueKey = options.get(UNIQUE_KEY);
            if (uniqueKey == null) {
                uniqueKey = DEFAULT_UNIQUE_KEY;
            }

            String uniqueKeyTransform = options.get(UNIQUE_KEY_TRANSFORMATION);
            if (uniqueKeyTransform == null) {
                uniqueKeyTransform = DEFAULT_UNIQUE_KEY_TRANSFORMATION;
            }

            BitmapIndexOptions bitmapIndexOptions = new BitmapIndexOptions();
            bitmapIndexOptions.setUniqueKey(uniqueKey);
            bitmapIndexOptions.setUniqueKeyTransformation(UniqueKeyTransformation.fromName(uniqueKeyTransform));

            indexConfig.setBitmapIndexOptions(bitmapIndexOptions);
        }

        // The `addIndex()` call does nothing, if an index with the same name already exists.
        // Even if its config is different.
        hazelcastInstance.getMap(plan.mapName()).addIndex(indexConfig);

        return UpdateSqlResultImpl.createUpdateCountResult(0);
    }

    SqlResult execute(CreateJobPlan plan, List<Object> arguments) {
        List<Object> args = prepareArguments(plan.getParameterMetadata(), arguments);
        boolean isStreamingJob = plan.isInfiniteRows();
        JobConfig jobConfig = plan.getJobConfig()
                .setArgument(SQL_ARGUMENTS_KEY_NAME, args)
                .setArgument(KEY_SQL_QUERY_TEXT, plan.getQuery())
                .setArgument(KEY_SQL_UNBOUNDED, isStreamingJob);
        if (!jobConfig.isSuspendOnFailure()) {
            jobConfig.setSuspendOnFailure(isStreamingJob);
        }
        if (plan.isIfNotExists()) {
            hazelcastInstance.getJet().newJobIfAbsent(plan.getExecutionPlan().getDag(), jobConfig);
        } else {
            hazelcastInstance.getJet().newJob(plan.getExecutionPlan().getDag(), jobConfig);
        }
        return UpdateSqlResultImpl.createUpdateCountResult(0);
    }

    SqlResult execute(AlterJobPlan plan) {
        Job job = hazelcastInstance.getJet().getJob(plan.getJobName());
        if (job == null) {
            throw QueryException.error("The job '" + plan.getJobName() + "' doesn't exist");
        }
        assert plan.getDeltaConfig() != null || plan.getOperation() != null;
        if (plan.getDeltaConfig() != null) {
            try {
                job.updateConfig(plan.getDeltaConfig());
            } catch (IllegalStateException e) {
                throw QueryException.error(e.getMessage(), e);
            }
        }
        if (plan.getOperation() != null) {
            switch (plan.getOperation()) {
                case SUSPEND:
                    job.suspend();
                    break;
                case RESUME:
                    job.resume();
                    break;
                case RESTART:
                    job.restart();
                    break;
                default:
            }
        }
        return UpdateSqlResultImpl.createUpdateCountResult(0);
    }

    SqlResult execute(DropJobPlan plan) {
        Job job = hazelcastInstance.getJet().getJob(plan.getJobName());
        boolean jobTerminated = job != null && job.getStatus().isTerminal();
        if (job == null || jobTerminated) {
            if (plan.isIfExists()) {
                return UpdateSqlResultImpl.createUpdateCountResult(0);
            }
            if (jobTerminated) {
                throw QueryException.error("Job already terminated: " + plan.getJobName());
            } else {
                throw QueryException.error("Job doesn't exist: " + plan.getJobName());
            }
        }
        if (plan.getWithSnapshotName() != null) {
            job.cancelAndExportSnapshot(plan.getWithSnapshotName());
        } else {
            job.cancel();
        }
        try {
            job.join();
        } catch (CancellationException ignored) {
        }
        return UpdateSqlResultImpl.createUpdateCountResult(0);
    }

    SqlResult execute(CreateSnapshotPlan plan) {
        Job job = hazelcastInstance.getJet().getJob(plan.getJobName());
        if (job == null) {
            throw QueryException.error("The job '" + plan.getJobName() + "' doesn't exist");
        }
        job.exportSnapshot(plan.getSnapshotName());
        return UpdateSqlResultImpl.createUpdateCountResult(0);
    }

    SqlResult execute(DropSnapshotPlan plan) {
        JobStateSnapshot snapshot = hazelcastInstance.getJet().getJobStateSnapshot(plan.getSnapshotName());
        if (snapshot == null) {
            if (plan.isIfExists()) {
                return UpdateSqlResultImpl.createUpdateCountResult(0);
            }
            throw QueryException.error("The snapshot doesn't exist: " + plan.getSnapshotName());
        }
        snapshot.destroy();
        return UpdateSqlResultImpl.createUpdateCountResult(0);
    }

    SqlResult execute(CreateViewPlan plan) {
        OptimizerContext context = plan.context();
        SqlNode sqlNode = context.parse(plan.viewQuery()).getNode();
        RelNode relNode = context.convert(sqlNode).getRel();
        List<RelDataTypeField> fieldList = relNode.getRowType().getFieldList();

        List<String> fieldNames = new ArrayList<>();
        List<QueryDataType> fieldTypes = new ArrayList<>();

        for (RelDataTypeField field : fieldList) {
            fieldNames.add(field.getName());
            fieldTypes.add(toHazelcastType(field.getType()));
        }

        View view = new View(plan.viewName(), plan.viewQuery(), fieldNames, fieldTypes);
        catalog.createView(view, plan.isReplace(), plan.ifNotExists());
        return UpdateSqlResultImpl.createUpdateCountResult(0);
    }

    SqlResult execute(DropViewPlan plan) {
        catalog.removeView(plan.viewName(), plan.isIfExists());
        return UpdateSqlResultImpl.createUpdateCountResult(0);
    }

    SqlResult execute(DropTypePlan plan) {
        catalog.removeType(plan.typeName(), plan.isIfExists());
        return UpdateSqlResultImpl.createUpdateCountResult(0);
    }

    @SuppressWarnings({"unchecked", "rawtypes"})
    SqlResult execute(ShowStatementPlan plan) {
        Stream<List<?>> rows;

        switch (plan.getShowTarget()) {
            case MAPPINGS:
                rows = catalog.getMappingNames().stream().map(Collections::singletonList);
                break;
            case VIEWS:
                rows = catalog.getViewNames().stream().map(Collections::singletonList);
                break;
            case JOBS:
                JetServiceBackend jetServiceBackend = nodeEngine.getService(JetServiceBackend.SERVICE_NAME);
                rows = jetServiceBackend.getJobRepository().getActiveJobNames().stream().map(Collections::singletonList);
                break;
            case TYPES:
                rows = catalog.getTypeNames().stream().map(Collections::singletonList);
                break;
            case DATACONNECTIONS:
                InternalDataConnectionService service = nodeEngine.getDataConnectionService();
                DataConnectionServiceImpl dataConnectionService = (DataConnectionServiceImpl) service;
                rows = DataConnectionResolver
                        .getAllDataConnectionNameWithTypes(dataConnectionService)
                        .stream();
                break;
            case RESOURCES:
                return executeShowResources(plan.getDataConnectionName());
            default:
                throw new AssertionError("Unsupported SHOW statement target");
        }
        SqlRowMetadata metadata =
                plan.getShowTarget() == ShowStatementTarget.DATACONNECTIONS
                        ? new SqlRowMetadata(asList(
                        new SqlColumnMetadata("name", VARCHAR, false),
                        new SqlColumnMetadata("connection_type", VARCHAR, false),
                        new SqlColumnMetadata("resource_types", JSON, false)
                ))
                        : new SqlRowMetadata(singletonList(new SqlColumnMetadata("name", VARCHAR, false)));
        InternalSerializationService serializationService = Util.getSerializationService(hazelcastInstance);

        return new SqlResultImpl(
                QueryId.create(hazelcastInstance.getLocalEndpoint().getUuid()),
                new StaticQueryResultProducerImpl(
                        rows.sorted(comparing(r -> (Comparable) r.get(0)))
                                .map(row -> new JetSqlRow(serializationService, ((List<?>) row).toArray(new Object[0])))
                                .iterator()),
                metadata,
                false
        );
    }

    private SqlResult executeShowResources(@Nullable String dataConnectionName) {
        if (dataConnectionName == null) {
            throw QueryException.error("Data connections exist only in the 'public' schema");
        }

        final SqlRowMetadata metadata = new SqlRowMetadata(asList(
                new SqlColumnMetadata("name", VARCHAR, false),
                new SqlColumnMetadata("type", VARCHAR, false)
        ));
        final InternalSerializationService serializationService = Util.getSerializationService(hazelcastInstance);
        final InternalDataConnectionService dataConnectionService = getNodeEngine(hazelcastInstance).getDataConnectionService();

        final List<JetSqlRow> rows;
        final DataConnection dataConnection = dataConnectionService.getAndRetainDataConnection(
                dataConnectionName, DataConnection.class);
        try {
            rows = dataConnection.listResources().stream()
                    .map(resource -> new JetSqlRow(
                            serializationService,
                            new Object[]{
                                    quoteCompoundIdentifier(resource.name()),
                                    resource.type()
                            }
                    ))
                    .collect(Collectors.toList());
        } finally {
            dataConnection.release();
        }

        return new SqlResultImpl(
                QueryId.create(hazelcastInstance.getLocalEndpoint().getUuid()),
                new StaticQueryResultProducerImpl(rows.iterator()),
                metadata,
                false
        );
    }

    SqlResult execute(ExplainStatementPlan plan) {
        Stream<String> planRows;
        SqlRowMetadata metadata = new SqlRowMetadata(
                singletonList(
                        new SqlColumnMetadata("rel", VARCHAR, false)
                )
        );
        InternalSerializationService serializationService = Util.getSerializationService(hazelcastInstance);

        planRows = Arrays.stream(plan.getRel().explain().split(LE));
        return new SqlResultImpl(
                QueryId.create(hazelcastInstance.getLocalEndpoint().getUuid()),
                new StaticQueryResultProducerImpl(
                        planRows.map(rel -> new JetSqlRow(serializationService, new Object[]{rel})).iterator()),
                metadata,
                false
        );
    }

    SqlResult execute(SelectPlan plan, QueryId queryId, List<Object> arguments, long timeout) {
        List<Object> args = prepareArguments(plan.getParameterMetadata(), arguments);
        InternalSerializationService serializationService = Util.getSerializationService(hazelcastInstance);
        ExpressionEvalContext evalContext = new ExpressionEvalContextImpl(
                args,
                serializationService,
                Util.getNodeEngine(hazelcastInstance));

        JobConfig jobConfig = new JobConfig()
                .setArgument(SQL_ARGUMENTS_KEY_NAME, args)
                .setArgument(KEY_SQL_QUERY_TEXT, plan.getQuery())
                .setArgument(KEY_SQL_UNBOUNDED, plan.isStreaming())
                .setTimeoutMillis(timeout);

        final Set<Integer> partitions = new HashSet<>();
        boolean allVariantsValid = true;
        for (final String mapName : plan.getPartitionStrategyCandidates().keySet()) {
            var perMapCandidates = plan.getPartitionStrategyCandidates().get(mapName);
            final var container = getMapContainer(hazelcastInstance.getMap(mapName));
            final PartitioningStrategy<?> strategy = container.getPartitioningStrategy();

            // We only support Default and Attribute strategies, even if one of the maps uses non-Default/Attribute
            // strategy, we should abort the process and clear list of already populated partitions so that partition
            // pruning doesn't get activated at all for this query.
            if (!(strategy instanceof DefaultPartitioningStrategy)
                    && !(strategy instanceof AttributePartitioningStrategy)) {
                allVariantsValid = false;
                break;
            }

            // ordering of attributes matters for partitioning (1,2) produces different partition than (2,1).
            final List<String> orderedKeyAttributes = new ArrayList<>();
            if (strategy instanceof AttributePartitioningStrategy) {
                final var attributeStrategy = (AttributePartitioningStrategy) strategy;
                orderedKeyAttributes.addAll(asList(attributeStrategy.getPartitioningAttributes()));
            } else {
                orderedKeyAttributes.add(DEFAULT_UNIQUE_KEY);
            }

            for (final Map<String, Expression<?>> perMapCandidate : perMapCandidates) {
                Object[] partitionKey = new Object[orderedKeyAttributes.size()];
                for (int i = 0; i < orderedKeyAttributes.size(); i++) {
                    final String attribute = orderedKeyAttributes.get(i);
                    if (!perMapCandidate.containsKey(attribute)) {
                        // Shouldn't happen, defensive check in case Opt logic breaks and produces variants
                        // that do not contain all the required partitioning attributes.
                        throw new HazelcastException("Partition Pruning candidate"
                                + " does not contain mandatory attribute: " + attribute);
                    }

                    partitionKey[i] = perMapCandidate.get(attribute).eval(null, evalContext);
                }

<<<<<<< HEAD
                final Partition partition = hazelcastInstance.getPartitionService().getPartition(partitionKey);
=======
                // In case of default strategy there is only a single key, not an array.
                // AttributePartitioningStrategy with single attribute also does not use array.
                // TODO: this code must be in sync with logic in other places. Do this better.
                final Partition partition = hazelcastInstance.getPartitionService().getPartition(
                        partitionKey.length == 1 ? partitionKey[0] : partitionKey);
>>>>>>> 4616e739
                if (partition == null) {
                    // Can happen if the cluster is mid-repartitioning/migration, in this case we revert to
                    // non-pruning logic. Alternative scenario is if the produced partitioning key somehow invalid.
                    allVariantsValid = false;
                    break;
                }
                partitions.add(partition.getPartitionId());
            }
        }

        if (!partitions.isEmpty() && allVariantsValid) {
<<<<<<< HEAD
=======
            // add partitionId required for allToOne("") routing to ClientSink
            // TODO: this artificially adds redundant partition
            partitions.add(hazelcastInstance.getPartitionService().getPartition("").getPartitionId());
>>>>>>> 4616e739
            jobConfig.setArgument(JobConfigArguments.KEY_REQUIRED_PARTITIONS, partitions);
        }

        QueryResultProducerImpl queryResultProducer = new QueryResultProducerImpl(!plan.isStreaming());
        AbstractJetInstance<?> jet = (AbstractJetInstance<?>) hazelcastInstance.getJet();
        long jobId = jet.newJobId();
        Object oldValue = resultRegistry.store(jobId, queryResultProducer);
        assert oldValue == null : oldValue;
        try {
            Job job = jet.newLightJob(jobId, plan.getDag(), jobConfig);
            job.getFuture().whenComplete((r, t) -> {
                // make sure the queryResultProducer is cleaned up after the job completes. This normally
                // takes effect when the job fails before the QRP is removed by the RootResultConsumerSink
                resultRegistry.remove(jobId);
                if (t != null) {
                    int errorCode = findQueryExceptionCode(t);
                    String errorMessage = findQueryExceptionMessage(t);
                    queryResultProducer.onError(QueryException.error(errorCode, "The Jet SQL job failed: " + errorMessage, t));
                }
            });
        } catch (Throwable e) {
            resultRegistry.remove(jobId);
            throw e;
        }

        return new SqlResultImpl(
                queryId,
                queryResultProducer,
                plan.getRowMetadata(),
                plan.isStreaming()
        );
    }

    SqlResult execute(DmlPlan plan, QueryId queryId, List<Object> arguments, long timeout) {
        List<Object> args = prepareArguments(plan.getParameterMetadata(), arguments);
        JobConfig jobConfig = new JobConfig()
                .setArgument(SQL_ARGUMENTS_KEY_NAME, args)
                .setArgument(KEY_SQL_QUERY_TEXT, plan.getQuery())
                .setArgument(KEY_SQL_UNBOUNDED, plan.isInfiniteRows())
                .setTimeoutMillis(timeout);

        Job job = hazelcastInstance.getJet().newLightJob(plan.getDag(), jobConfig);
        job.join();

        return UpdateSqlResultImpl.createUpdateCountResult(0);
    }

    SqlResult execute(IMapSelectPlan plan, QueryId queryId, List<Object> arguments, long timeout) {
        List<Object> args = prepareArguments(plan.parameterMetadata(), arguments);
        InternalSerializationService serializationService = Util.getSerializationService(hazelcastInstance);
        ExpressionEvalContext evalContext = new ExpressionEvalContextImpl(
                args,
                serializationService,
                Util.getNodeEngine(hazelcastInstance));
        Object key = plan.keyCondition().eval(EmptyRow.INSTANCE, evalContext);
        CompletableFuture<JetSqlRow> future = hazelcastInstance.getMap(plan.mapName())
                .getAsync(key)
                .toCompletableFuture()
                .thenApply(value -> value == null ? null : plan.rowProjectorSupplier()
                        .get(evalContext, Extractors.newBuilder(serializationService).build())
                        .project(key, value));
        JetSqlRow row = await(future, timeout);
        StaticQueryResultProducerImpl resultProducer = row != null
                ? new StaticQueryResultProducerImpl(row)
                : new StaticQueryResultProducerImpl(emptyIterator());

        directIMapQueriesExecuted.getAndIncrement();

        return new SqlResultImpl(
                queryId,
                resultProducer,
                plan.rowMetadata(),
                false,
                plan.keyConditionParamIndex()
        );
    }

    SqlResult execute(IMapInsertPlan plan, List<Object> arguments, long timeout) {
        List<Object> args = prepareArguments(plan.parameterMetadata(), arguments);
        ExpressionEvalContext evalContext = new ExpressionEvalContextImpl(
                args,
                Util.getSerializationService(hazelcastInstance),
                Util.getNodeEngine(hazelcastInstance));
        List<Entry<Object, Object>> entries = plan.entriesFn().apply(evalContext);
        if (!entries.isEmpty()) {
            assert entries.size() == 1;
            Entry<Object, Object> entry = entries.get(0);
            CompletableFuture<Object> future = ((MapProxyImpl<Object, Object>) hazelcastInstance.getMap(plan.mapName()))
                    .putIfAbsentAsync(entry.getKey(), entry.getValue())
                    .toCompletableFuture();
            Object previous = await(future, timeout);
            if (previous != null) {
                throw QueryException.error("Duplicate key");
            }
        }

        directIMapQueriesExecuted.getAndIncrement();

        return UpdateSqlResultImpl.createUpdateCountResult(0, plan.keyParamIndex());
    }

    SqlResult execute(IMapSinkPlan plan, List<Object> arguments, long timeout) {
        List<Object> args = prepareArguments(plan.parameterMetadata(), arguments);
        ExpressionEvalContext evalContext = new ExpressionEvalContextImpl(
                args,
                Util.getSerializationService(hazelcastInstance),
                Util.getNodeEngine(hazelcastInstance));
        Map<Object, Object> entries = plan.entriesFn().apply(evalContext);
        CompletableFuture<Void> future = hazelcastInstance.getMap(plan.mapName())
                .putAllAsync(entries)
                .toCompletableFuture();
        await(future, timeout);
        return UpdateSqlResultImpl.createUpdateCountResult(0);
    }

    SqlResult execute(IMapUpdatePlan plan, List<Object> arguments, long timeout) {
        List<Object> args = prepareArguments(plan.parameterMetadata(), arguments);
        ExpressionEvalContext evalContext = new ExpressionEvalContextImpl(
                args,
                Util.getSerializationService(hazelcastInstance),
                Util.getNodeEngine(hazelcastInstance));
        Object key = plan.keyCondition().eval(EmptyRow.INSTANCE, evalContext);
        CompletableFuture<Long> future = hazelcastInstance.getMap(plan.mapName())
                .submitToKey(key, plan.updaterSupplier().get(arguments))
                .toCompletableFuture();
        await(future, timeout);
        directIMapQueriesExecuted.getAndIncrement();
        return UpdateSqlResultImpl.createUpdateCountResult(0, plan.keyConditionParamIndex());
    }

    SqlResult execute(IMapDeletePlan plan, List<Object> arguments, long timeout) {
        List<Object> args = prepareArguments(plan.parameterMetadata(), arguments);
        ExpressionEvalContext evalContext = new ExpressionEvalContextImpl(
                args,
                Util.getSerializationService(hazelcastInstance),
                Util.getNodeEngine(hazelcastInstance));
        Object key = plan.keyCondition().eval(EmptyRow.INSTANCE, evalContext);
        CompletableFuture<Void> future = hazelcastInstance.getMap(plan.mapName())
                .submitToKey(key, EntryRemovingProcessor.ENTRY_REMOVING_PROCESSOR)
                .toCompletableFuture();
        await(future, timeout);

        directIMapQueriesExecuted.getAndIncrement();

        return UpdateSqlResultImpl.createUpdateCountResult(0, plan.keyConditionParamIndex());
    }

    SqlResult execute(CreateTypePlan plan) {
        if (!nodeEngine.getProperties().getBoolean(SQL_CUSTOM_TYPES_ENABLED)) {
            throw QueryException.error("Experimental feature of creating custom types isn't enabled. To enable, set "
                    + SQL_CUSTOM_TYPES_ENABLED + " to true");
        }
        final String format = plan.options().get(SqlConnector.OPTION_FORMAT);
        final Type type;

        if (SqlConnector.PORTABLE_FORMAT.equals(format)) {
            final Integer factoryId = Optional.ofNullable(plan.option(SqlConnector.OPTION_TYPE_PORTABLE_FACTORY_ID))
                    .map(Integer::parseInt)
                    .orElse(null);
            final Integer classId = Optional.ofNullable(plan.option(SqlConnector.OPTION_TYPE_PORTABLE_CLASS_ID))
                    .map(Integer::parseInt)
                    .orElse(null);
            final Integer version = Optional.ofNullable(plan.option(SqlConnector.OPTION_TYPE_PORTABLE_CLASS_VERSION))
                    .map(Integer::parseInt)
                    .orElse(0);

            if (factoryId == null || classId == null) {
                throw QueryException.error("FactoryID and ClassID are required for Portable Types");
            }

            final ClassDefinition existingClassDef = getSerializationService(hazelcastInstance).getPortableContext()
                    .lookupClassDefinition(factoryId, classId, version);

            if (existingClassDef != null) {
                type = TypesUtils.convertPortableClassToType(plan.name(), existingClassDef, catalog);
            } else {
                if (plan.columns().isEmpty()) {
                    throw QueryException.error("The given FactoryID/ClassID/Version combination not known to the member. " +
                            "You need to provide column list for this type");
                }

                type = new Type();
                type.setName(plan.name());
                type.setKind(TypeKind.PORTABLE);
                type.setPortableFactoryId(factoryId);
                type.setPortableClassId(classId);
                type.setPortableVersion(version);
                type.setFields(new ArrayList<>());

                for (int i = 0; i < plan.columns().size(); i++) {
                    final TypeDefinitionColumn planColumn = plan.columns().get(i);
                    type.getFields().add(new Type.TypeField(planColumn.name(), planColumn.dataType()));
                }
            }
        } else if (SqlConnector.COMPACT_FORMAT.equals(format)) {
            if (plan.columns().isEmpty()) {
                throw QueryException.error("Column list is required to create Compact-based Types");
            }
            type = new Type();
            type.setKind(TypeKind.COMPACT);
            type.setName(plan.name());
            final List<Type.TypeField> typeFields = plan.columns().stream()
                    .map(typeColumn -> new Type.TypeField(typeColumn.name(), typeColumn.dataType()))
                    .collect(Collectors.toList());
            type.setFields(typeFields);

            final String compactTypeName = plan.option(SqlConnector.OPTION_TYPE_COMPACT_TYPE_NAME);
            if (compactTypeName == null || compactTypeName.isEmpty()) {
                throw QueryException.error("Compact Type Name must not be empty for Compact-based Types.");
            }
            type.setCompactTypeName(compactTypeName);
        } else if (SqlConnector.JAVA_FORMAT.equals(format)) {
            final Class<?> typeClass;
            try {
                typeClass = ReflectionUtils.loadClass(plan.options().get(SqlConnector.OPTION_TYPE_JAVA_CLASS));
            } catch (Exception e) {
                throw QueryException.error("Unable to load class: '"
                        + plan.options().get(SqlConnector.OPTION_TYPE_JAVA_CLASS) + "'", e);
            }

            type = TypesUtils.convertJavaClassToType(plan.name(), plan.columns(), typeClass);
        } else {
            throw QueryException.error("Unsupported type format: " + format);
        }

        catalog.createType(type, plan.replace(), plan.ifNotExists());

        return UpdateSqlResultImpl.createUpdateCountResult(0);
    }

    private List<Object> prepareArguments(QueryParameterMetadata parameterMetadata, List<Object> arguments) {
        assert arguments != null;

        int parameterCount = parameterMetadata.getParameterCount();
        if (parameterCount != arguments.size()) {
            throw QueryException.error(
                    SqlErrorCode.DATA_EXCEPTION,
                    "Unexpected parameter count: expected " + parameterCount + ", got " + arguments.size()
            );
        }

        for (int i = 0; i < arguments.size(); ++i) {
            Object value = arguments.get(i);

            ParameterConverter parameterConverter = parameterMetadata.getParameterConverter(i);

            Object newValue = parameterConverter.convert(value);

            if (newValue != value) {
                arguments.set(i, newValue);
            }
        }

        return arguments;
    }

    private static int findQueryExceptionCode(Throwable t) {
        while (t != null) {
            if (t instanceof QueryException) {
                return ((QueryException) t).getCode();
            }
            if (isTopologyException(t)) {
                return SqlErrorCode.TOPOLOGY_CHANGE;
            }
            if (t instanceof RestartableException) {
                return SqlErrorCode.RESTARTABLE_ERROR;
            }
            t = t.getCause();
        }

        return SqlErrorCode.GENERIC;
    }

    private static String findQueryExceptionMessage(Throwable t) {
        while (t != null) {
            if (t.getMessage() != null) {
                return t.getMessage();
            }
            t = t.getCause();
        }
        return "";
    }

    private <T> T await(CompletableFuture<T> future, long timeout) {
        try {
            return timeout > 0 ? future.get(timeout, TimeUnit.MILLISECONDS) : future.get();
        } catch (TimeoutException e) {
            future.cancel(true);
            throw QueryException.error("Timeout occurred while executing statement");
        } catch (InterruptedException | ExecutionException e) {
            throw QueryException.error(e.getMessage(), e);
        }
    }

    private static <K, V> MapContainer getMapContainer(IMap<K, V> map) {
        MapProxyImpl<K, V> mapProxy = (MapProxyImpl<K, V>) map;
        MapService mapService = mapProxy.getService();
        MapServiceContext mapServiceContext = mapService.getMapServiceContext();
        return mapServiceContext.getMapContainer(map.getName());
    }

    private void broadcastUpdateDataConnectionOperations(@Nonnull String dataConnectionName) {
        List<Tuple2<Address, CompletableFuture<?>>> futures = new ArrayList<>();
        for (Member m : nodeEngine.getClusterService().getMembers(DATA_MEMBER_SELECTOR)) {
            UpdateDataConnectionOperation op = new UpdateDataConnectionOperation(dataConnectionName);
            Address target = m.getAddress();
            InvocationFuture<Object> future = nodeEngine.getOperationService()
                    .createInvocationBuilder(JetServiceBackend.SERVICE_NAME, op, target)
                    .invoke();
            futures.add(tuple2(target, future));
        }

        for (Tuple2<Address, CompletableFuture<?>> tuple : futures) {
            try {
                assert tuple.f1() != null;
                tuple.f1().get();
            } catch (InterruptedException e) {
                Thread.currentThread().interrupt();
                break;
            } catch (ExecutionException e) {
                logger.warning("Failed to update data connection '" + dataConnectionName + "' on member '" + tuple.f0()
                        + "'. Background process should resolve this");
            }
        }
    }

    public long getDirectIMapQueriesExecuted() {
        return directIMapQueriesExecuted.get();
    }
}<|MERGE_RESOLUTION|>--- conflicted
+++ resolved
@@ -555,15 +555,11 @@
                     partitionKey[i] = perMapCandidate.get(attribute).eval(null, evalContext);
                 }
 
-<<<<<<< HEAD
-                final Partition partition = hazelcastInstance.getPartitionService().getPartition(partitionKey);
-=======
                 // In case of default strategy there is only a single key, not an array.
                 // AttributePartitioningStrategy with single attribute also does not use array.
                 // TODO: this code must be in sync with logic in other places. Do this better.
                 final Partition partition = hazelcastInstance.getPartitionService().getPartition(
                         partitionKey.length == 1 ? partitionKey[0] : partitionKey);
->>>>>>> 4616e739
                 if (partition == null) {
                     // Can happen if the cluster is mid-repartitioning/migration, in this case we revert to
                     // non-pruning logic. Alternative scenario is if the produced partitioning key somehow invalid.
@@ -575,12 +571,9 @@
         }
 
         if (!partitions.isEmpty() && allVariantsValid) {
-<<<<<<< HEAD
-=======
             // add partitionId required for allToOne("") routing to ClientSink
             // TODO: this artificially adds redundant partition
             partitions.add(hazelcastInstance.getPartitionService().getPartition("").getPartitionId());
->>>>>>> 4616e739
             jobConfig.setArgument(JobConfigArguments.KEY_REQUIRED_PARTITIONS, partitions);
         }
 
