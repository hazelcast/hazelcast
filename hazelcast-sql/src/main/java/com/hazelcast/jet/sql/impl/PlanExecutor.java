/*
 * Copyright 2023 Hazelcast Inc.
 *
 * Licensed under the Hazelcast Community License (the "License");
 * you may not use this file except in compliance with the License.
 * You may obtain a copy of the License at
 *
 * http://hazelcast.com/hazelcast-community-license
 *
 * Unless required by applicable law or agreed to in writing, software
 * distributed under the License is distributed on an "AS IS" BASIS,
 * WITHOUT WARRANTIES OF ANY KIND, either express or implied.
 * See the License for the specific language governing permissions and
 * limitations under the License.
 */

package com.hazelcast.jet.sql.impl;

import com.hazelcast.cluster.Address;
import com.hazelcast.cluster.Member;
import com.hazelcast.config.BitmapIndexOptions;
import com.hazelcast.config.IndexConfig;
import com.hazelcast.config.IndexType;
import com.hazelcast.core.HazelcastException;
import com.hazelcast.core.HazelcastInstance;
import com.hazelcast.dataconnection.DataConnection;
import com.hazelcast.dataconnection.impl.DataConnectionServiceImpl;
import com.hazelcast.dataconnection.impl.InternalDataConnectionService;
import com.hazelcast.internal.serialization.InternalSerializationService;
import com.hazelcast.internal.util.PartitioningStrategyUtil;
import com.hazelcast.jet.Job;
import com.hazelcast.jet.JobStateSnapshot;
import com.hazelcast.jet.RestartableException;
import com.hazelcast.jet.config.JobConfig;
import com.hazelcast.jet.config.JobConfigArguments;
import com.hazelcast.jet.datamodel.Tuple2;
import com.hazelcast.jet.impl.AbstractJetInstance;
import com.hazelcast.jet.impl.JetServiceBackend;
import com.hazelcast.jet.impl.util.ReflectionUtils;
import com.hazelcast.jet.impl.util.Util;
import com.hazelcast.jet.sql.impl.SqlPlanImpl.AlterJobPlan;
import com.hazelcast.jet.sql.impl.SqlPlanImpl.CreateIndexPlan;
import com.hazelcast.jet.sql.impl.SqlPlanImpl.CreateJobPlan;
import com.hazelcast.jet.sql.impl.SqlPlanImpl.CreateMappingPlan;
import com.hazelcast.jet.sql.impl.SqlPlanImpl.CreateSnapshotPlan;
import com.hazelcast.jet.sql.impl.SqlPlanImpl.CreateTypePlan;
import com.hazelcast.jet.sql.impl.SqlPlanImpl.CreateViewPlan;
import com.hazelcast.jet.sql.impl.SqlPlanImpl.DmlPlan;
import com.hazelcast.jet.sql.impl.SqlPlanImpl.DropDataConnectionPlan;
import com.hazelcast.jet.sql.impl.SqlPlanImpl.DropJobPlan;
import com.hazelcast.jet.sql.impl.SqlPlanImpl.DropMappingPlan;
import com.hazelcast.jet.sql.impl.SqlPlanImpl.DropSnapshotPlan;
import com.hazelcast.jet.sql.impl.SqlPlanImpl.DropTypePlan;
import com.hazelcast.jet.sql.impl.SqlPlanImpl.DropViewPlan;
import com.hazelcast.jet.sql.impl.SqlPlanImpl.ExplainStatementPlan;
import com.hazelcast.jet.sql.impl.SqlPlanImpl.IMapDeletePlan;
import com.hazelcast.jet.sql.impl.SqlPlanImpl.IMapInsertPlan;
import com.hazelcast.jet.sql.impl.SqlPlanImpl.IMapSelectPlan;
import com.hazelcast.jet.sql.impl.SqlPlanImpl.IMapSinkPlan;
import com.hazelcast.jet.sql.impl.SqlPlanImpl.IMapUpdatePlan;
import com.hazelcast.jet.sql.impl.SqlPlanImpl.SelectPlan;
import com.hazelcast.jet.sql.impl.SqlPlanImpl.ShowStatementPlan;
import com.hazelcast.jet.sql.impl.connector.SqlConnector;
import com.hazelcast.jet.sql.impl.parse.SqlShowStatement.ShowStatementTarget;
import com.hazelcast.jet.sql.impl.schema.DataConnectionResolver;
import com.hazelcast.jet.sql.impl.schema.TableResolverImpl;
import com.hazelcast.jet.sql.impl.schema.TypeDefinitionColumn;
import com.hazelcast.jet.sql.impl.schema.TypesUtils;
import com.hazelcast.jet.sql.impl.validate.UpdateDataConnectionOperation;
import com.hazelcast.logging.ILogger;
import com.hazelcast.map.IMap;
import com.hazelcast.map.impl.EntryRemovingProcessor;
import com.hazelcast.map.impl.MapContainer;
import com.hazelcast.map.impl.MapService;
import com.hazelcast.map.impl.MapServiceContext;
import com.hazelcast.map.impl.proxy.MapProxyImpl;
import com.hazelcast.nio.serialization.ClassDefinition;
import com.hazelcast.partition.PartitioningStrategy;
import com.hazelcast.partition.strategy.AttributePartitioningStrategy;
import com.hazelcast.partition.strategy.DefaultPartitioningStrategy;
import com.hazelcast.query.impl.getters.Extractors;
import com.hazelcast.spi.impl.NodeEngine;
import com.hazelcast.spi.impl.operationservice.impl.InvocationFuture;
import com.hazelcast.spi.properties.ClusterProperty;
import com.hazelcast.sql.SqlColumnMetadata;
import com.hazelcast.sql.SqlResult;
import com.hazelcast.sql.SqlRowMetadata;
import com.hazelcast.sql.impl.ParameterConverter;
import com.hazelcast.sql.impl.QueryException;
import com.hazelcast.sql.impl.QueryId;
import com.hazelcast.sql.impl.QueryParameterMetadata;
import com.hazelcast.sql.impl.SqlErrorCode;
import com.hazelcast.sql.impl.UpdateSqlResultImpl;
import com.hazelcast.sql.impl.expression.Expression;
import com.hazelcast.sql.impl.expression.ExpressionEvalContext;
import com.hazelcast.sql.impl.row.EmptyRow;
import com.hazelcast.sql.impl.row.JetSqlRow;
import com.hazelcast.sql.impl.schema.dataconnection.DataConnectionCatalogEntry;
import com.hazelcast.sql.impl.schema.type.Type;
import com.hazelcast.sql.impl.schema.type.TypeKind;
import com.hazelcast.sql.impl.schema.view.View;
import com.hazelcast.sql.impl.security.SqlSecurityContext;
import com.hazelcast.sql.impl.state.QueryResultRegistry;
import com.hazelcast.sql.impl.type.QueryDataType;
import org.apache.calcite.rel.RelNode;
import org.apache.calcite.rel.type.RelDataTypeField;
import org.apache.calcite.sql.SqlNode;

import javax.annotation.Nonnull;
import javax.annotation.Nullable;
import java.util.ArrayList;
import java.util.Arrays;
import java.util.Collections;
import java.util.HashSet;
import java.util.List;
import java.util.Locale;
import java.util.Map;
import java.util.Map.Entry;
import java.util.Optional;
import java.util.Set;
import java.util.concurrent.CancellationException;
import java.util.concurrent.CompletableFuture;
import java.util.concurrent.ExecutionException;
import java.util.concurrent.TimeUnit;
import java.util.concurrent.TimeoutException;
import java.util.concurrent.atomic.AtomicLong;
import java.util.stream.Collectors;
import java.util.stream.Stream;

import static com.hazelcast.cluster.memberselector.MemberSelectors.DATA_MEMBER_SELECTOR;
import static com.hazelcast.config.BitmapIndexOptions.UniqueKeyTransformation;
import static com.hazelcast.jet.config.JobConfigArguments.KEY_SQL_QUERY_TEXT;
import static com.hazelcast.jet.config.JobConfigArguments.KEY_SQL_UNBOUNDED;
import static com.hazelcast.jet.datamodel.Tuple2.tuple2;
import static com.hazelcast.jet.impl.JetServiceBackend.SQL_ARGUMENTS_KEY_NAME;
import static com.hazelcast.jet.impl.util.ExceptionUtil.isTopologyException;
import static com.hazelcast.jet.impl.util.Util.getNodeEngine;
import static com.hazelcast.jet.impl.util.Util.getSerializationService;
import static com.hazelcast.jet.sql.impl.SqlPlanImpl.CreateDataConnectionPlan;
import static com.hazelcast.jet.sql.impl.parse.SqlCreateIndex.UNIQUE_KEY;
import static com.hazelcast.jet.sql.impl.parse.SqlCreateIndex.UNIQUE_KEY_TRANSFORMATION;
import static com.hazelcast.jet.sql.impl.validate.types.HazelcastTypeUtils.toHazelcastType;
import static com.hazelcast.query.QueryConstants.KEY_ATTRIBUTE_NAME;
import static com.hazelcast.spi.properties.ClusterProperty.SQL_CUSTOM_TYPES_ENABLED;
import static com.hazelcast.sql.SqlColumnType.JSON;
import static com.hazelcast.sql.SqlColumnType.VARCHAR;
import static com.hazelcast.sql.impl.QueryUtils.quoteCompoundIdentifier;
import static java.util.Arrays.asList;
import static java.util.Collections.emptyIterator;
import static java.util.Collections.emptySet;
import static java.util.Collections.singletonList;
import static java.util.Comparator.comparing;

public class PlanExecutor {
    private static final String LE = System.lineSeparator();
    private static final String DEFAULT_UNIQUE_KEY_TRANSFORMATION = "OBJECT";

    private final TableResolverImpl catalog;
    private final DataConnectionResolver dataConnectionCatalog;
    private final HazelcastInstance hazelcastInstance;
    private final NodeEngine nodeEngine;
    private final QueryResultRegistry resultRegistry;
    private final List<SqlJobInvocationObserver> sqlJobInvocationObservers = new ArrayList<>();

    private final ILogger logger;

    // test-only
    private final AtomicLong directIMapQueriesExecuted = new AtomicLong();

    public PlanExecutor(
            NodeEngine nodeEngine,
            TableResolverImpl catalog,
            DataConnectionResolver dataConnectionResolver,
            QueryResultRegistry resultRegistry
    ) {
        this.nodeEngine = nodeEngine;
        this.hazelcastInstance = nodeEngine.getHazelcastInstance();
        this.catalog = catalog;
        this.dataConnectionCatalog = dataConnectionResolver;
        this.resultRegistry = resultRegistry;

        logger = nodeEngine.getLogger(getClass());
    }

    SqlResult execute(CreateMappingPlan plan) {
        catalog.createMapping(plan.mapping(), plan.replace(), plan.ifNotExists());
        return UpdateSqlResultImpl.createUpdateCountResult(0);
    }

    SqlResult execute(DropMappingPlan plan) {
        catalog.removeMapping(plan.name(), plan.ifExists());
        return UpdateSqlResultImpl.createUpdateCountResult(0);
    }

    SqlResult execute(CreateDataConnectionPlan plan) {
        InternalDataConnectionService dlService = nodeEngine.getDataConnectionService();
        assert !plan.ifNotExists() || !plan.isReplace();

        if (dlService.existsConfigDataConnection(plan.name())) {
            throw new HazelcastException("Cannot replace a data connection created from configuration");
        }

        // checks if type is correct
        dlService.classForDataConnectionType(plan.type());

        boolean added = dataConnectionCatalog.createDataConnection(
                new DataConnectionCatalogEntry(
                        plan.name(),
                        plan.type().toLowerCase(Locale.ROOT),
                        plan.shared(),
                        plan.options()),
                plan.isReplace(),
                plan.ifNotExists());
        if (added) {
            broadcastUpdateDataConnectionOperations(plan.name());
            // TODO invoke the listeners so plans can be invalidated after the
            //  change was propagated to InternalDataConnectionService
            dataConnectionCatalog.invokeChangeListeners();
        }
        return UpdateSqlResultImpl.createUpdateCountResult(0);
    }

    SqlResult execute(DropDataConnectionPlan plan) {
        InternalDataConnectionService dlService = nodeEngine.getDataConnectionService();
        if (dlService.existsConfigDataConnection(plan.name())) {
            throw new HazelcastException("Data connection '" + plan.name() + "' is configured via Config and can't be removed");
        }
        dataConnectionCatalog.removeDataConnection(plan.name(), plan.ifExists());
        broadcastUpdateDataConnectionOperations(plan.name());
        // TODO invoke the listeners so plans can be invalidated after the
        //  change was propagated to InternalDataConnectionService
        dataConnectionCatalog.invokeChangeListeners();
        return UpdateSqlResultImpl.createUpdateCountResult(0);
    }

    SqlResult execute(CreateIndexPlan plan) {
        MapContainer mapContainer = getMapContainer(hazelcastInstance.getMap(plan.mapName()));
        if (!mapContainer.isGlobalIndexEnabled()) {
            // for local indexes checking existence is more complicated
            // and SQL cannot yet use local indexes
            throw QueryException.error(SqlErrorCode.INDEX_INVALID, "Cannot create index \"" + plan.indexName()
                    + "\" on the IMap \"" + plan.mapName() + "\" because it would not be global "
                    + "(make sure the property \"" + ClusterProperty.GLOBAL_HD_INDEX_ENABLED
                    + "\" is set to \"true\")");
        }

        if (!plan.ifNotExists()) {
            // If `IF NOT EXISTS` isn't specified, we do a simple check for the existence of the index. This is not
            // OK if two clients concurrently try to create the index (they could both succeed), but covers the
            // common case. There's no atomic operation to create an index in IMDG, so it's not easy to implement.
            if (mapContainer.getGlobalIndexRegistry().getIndex(plan.indexName()) != null) {
                throw QueryException.error("Can't create index: index '" + plan.indexName() + "' already exists");
            }
        }

        IndexConfig indexConfig = new IndexConfig(plan.indexType(), plan.attributes())
                .setName(plan.indexName());

        if (plan.indexType().equals(IndexType.BITMAP)) {
            Map<String, String> options = plan.options();

            String uniqueKey = options.get(UNIQUE_KEY);
            if (uniqueKey == null) {
                uniqueKey = KEY_ATTRIBUTE_NAME.value();
            }

            String uniqueKeyTransform = options.get(UNIQUE_KEY_TRANSFORMATION);
            if (uniqueKeyTransform == null) {
                uniqueKeyTransform = DEFAULT_UNIQUE_KEY_TRANSFORMATION;
            }

            BitmapIndexOptions bitmapIndexOptions = new BitmapIndexOptions();
            bitmapIndexOptions.setUniqueKey(uniqueKey);
            bitmapIndexOptions.setUniqueKeyTransformation(UniqueKeyTransformation.fromName(uniqueKeyTransform));

            indexConfig.setBitmapIndexOptions(bitmapIndexOptions);
        }

        // The `addIndex()` call does nothing, if an index with the same name already exists.
        // Even if its config is different.
        hazelcastInstance.getMap(plan.mapName()).addIndex(indexConfig);

        return UpdateSqlResultImpl.createUpdateCountResult(0);
    }

    SqlResult execute(CreateJobPlan plan, List<Object> arguments) {
        List<Object> args = prepareArguments(plan.getParameterMetadata(), arguments);
        boolean isStreamingJob = plan.isInfiniteRows();
        JobConfig jobConfig = plan.getJobConfig()
                .setArgument(SQL_ARGUMENTS_KEY_NAME, args)
                .setArgument(KEY_SQL_QUERY_TEXT, plan.getQuery())
                .setArgument(KEY_SQL_UNBOUNDED, isStreamingJob);
        if (!jobConfig.isSuspendOnFailure()) {
            jobConfig.setSuspendOnFailure(isStreamingJob);
        }
        if (plan.isIfNotExists()) {
            hazelcastInstance.getJet().newJobIfAbsent(plan.getExecutionPlan().getDag(), jobConfig);
        } else {
            hazelcastInstance.getJet().newJob(plan.getExecutionPlan().getDag(), jobConfig);
        }
        return UpdateSqlResultImpl.createUpdateCountResult(0);
    }

    SqlResult execute(AlterJobPlan plan) {
        Job job = hazelcastInstance.getJet().getJob(plan.getJobName());
        if (job == null) {
            throw QueryException.error("The job '" + plan.getJobName() + "' doesn't exist");
        }
        assert plan.getDeltaConfig() != null || plan.getOperation() != null;
        if (plan.getDeltaConfig() != null) {
            try {
                job.updateConfig(plan.getDeltaConfig());
            } catch (IllegalStateException e) {
                throw QueryException.error(e.getMessage(), e);
            }
        }
        if (plan.getOperation() != null) {
            switch (plan.getOperation()) {
                case SUSPEND:
                    job.suspend();
                    break;
                case RESUME:
                    job.resume();
                    break;
                case RESTART:
                    job.restart();
                    break;
                default:
            }
        }
        return UpdateSqlResultImpl.createUpdateCountResult(0);
    }

    SqlResult execute(DropJobPlan plan) {
        Job job = hazelcastInstance.getJet().getJob(plan.getJobName());
        boolean jobTerminated = job != null && job.getStatus().isTerminal();
        if (job == null || jobTerminated) {
            if (plan.isIfExists()) {
                return UpdateSqlResultImpl.createUpdateCountResult(0);
            }
            if (jobTerminated) {
                throw QueryException.error("Job already terminated: " + plan.getJobName());
            } else {
                throw QueryException.error("Job doesn't exist: " + plan.getJobName());
            }
        }
        if (plan.getWithSnapshotName() != null) {
            job.cancelAndExportSnapshot(plan.getWithSnapshotName());
        } else {
            job.cancel();
        }
        try {
            job.join();
        } catch (CancellationException ignored) {
        }
        return UpdateSqlResultImpl.createUpdateCountResult(0);
    }

    SqlResult execute(CreateSnapshotPlan plan) {
        Job job = hazelcastInstance.getJet().getJob(plan.getJobName());
        if (job == null) {
            throw QueryException.error("The job '" + plan.getJobName() + "' doesn't exist");
        }
        job.exportSnapshot(plan.getSnapshotName());
        return UpdateSqlResultImpl.createUpdateCountResult(0);
    }

    SqlResult execute(DropSnapshotPlan plan) {
        JobStateSnapshot snapshot = hazelcastInstance.getJet().getJobStateSnapshot(plan.getSnapshotName());
        if (snapshot == null) {
            if (plan.isIfExists()) {
                return UpdateSqlResultImpl.createUpdateCountResult(0);
            }
            throw QueryException.error("The snapshot doesn't exist: " + plan.getSnapshotName());
        }
        snapshot.destroy();
        return UpdateSqlResultImpl.createUpdateCountResult(0);
    }

    SqlResult execute(CreateViewPlan plan) {
        OptimizerContext context = plan.context();
        SqlNode sqlNode = context.parse(plan.viewQuery()).getNode();
        RelNode relNode = context.convert(sqlNode).getRel();
        List<RelDataTypeField> fieldList = relNode.getRowType().getFieldList();

        List<String> fieldNames = new ArrayList<>();
        List<QueryDataType> fieldTypes = new ArrayList<>();

        for (RelDataTypeField field : fieldList) {
            fieldNames.add(field.getName());
            fieldTypes.add(toHazelcastType(field.getType()));
        }

        View view = new View(plan.viewName(), plan.viewQuery(), fieldNames, fieldTypes);
        catalog.createView(view, plan.isReplace(), plan.ifNotExists());
        return UpdateSqlResultImpl.createUpdateCountResult(0);
    }

    SqlResult execute(DropViewPlan plan) {
        catalog.removeView(plan.viewName(), plan.isIfExists());
        return UpdateSqlResultImpl.createUpdateCountResult(0);
    }

    SqlResult execute(DropTypePlan plan) {
        catalog.removeType(plan.typeName(), plan.isIfExists());
        return UpdateSqlResultImpl.createUpdateCountResult(0);
    }

    @SuppressWarnings({"unchecked", "rawtypes"})
    SqlResult execute(ShowStatementPlan plan) {
        Stream<List<?>> rows;

        switch (plan.getShowTarget()) {
            case MAPPINGS:
                rows = catalog.getMappingNames().stream().map(Collections::singletonList);
                break;
            case VIEWS:
                rows = catalog.getViewNames().stream().map(Collections::singletonList);
                break;
            case JOBS:
                JetServiceBackend jetServiceBackend = nodeEngine.getService(JetServiceBackend.SERVICE_NAME);
                rows = jetServiceBackend.getJobRepository().getActiveJobNames().stream().map(Collections::singletonList);
                break;
            case TYPES:
                rows = catalog.getTypeNames().stream().map(Collections::singletonList);
                break;
            case DATACONNECTIONS:
                InternalDataConnectionService service = nodeEngine.getDataConnectionService();
                DataConnectionServiceImpl dataConnectionService = (DataConnectionServiceImpl) service;
                rows = DataConnectionResolver
                        .getAllDataConnectionNameWithTypes(dataConnectionService)
                        .stream();
                break;
            case RESOURCES:
                return executeShowResources(plan.getDataConnectionName());
            default:
                throw new AssertionError("Unsupported SHOW statement target");
        }
        SqlRowMetadata metadata =
                plan.getShowTarget() == ShowStatementTarget.DATACONNECTIONS
                        ? new SqlRowMetadata(asList(
                        new SqlColumnMetadata("name", VARCHAR, false),
                        new SqlColumnMetadata("connection_type", VARCHAR, false),
                        new SqlColumnMetadata("resource_types", JSON, false)
                ))
                        : new SqlRowMetadata(singletonList(new SqlColumnMetadata("name", VARCHAR, false)));
        InternalSerializationService serializationService = Util.getSerializationService(hazelcastInstance);

        return new SqlResultImpl(
                QueryId.create(hazelcastInstance.getLocalEndpoint().getUuid()),
                new StaticQueryResultProducerImpl(
                        rows.sorted(comparing(r -> (Comparable) r.get(0)))
                                .map(row -> new JetSqlRow(serializationService, ((List<?>) row).toArray(new Object[0])))
                                .iterator()),
                metadata,
                false
        );
    }

    private SqlResult executeShowResources(@Nullable String dataConnectionName) {
        if (dataConnectionName == null) {
            throw QueryException.error("Data connections exist only in the 'public' schema");
        }

        final SqlRowMetadata metadata = new SqlRowMetadata(asList(
                new SqlColumnMetadata("name", VARCHAR, false),
                new SqlColumnMetadata("type", VARCHAR, false)
        ));
        final InternalSerializationService serializationService = Util.getSerializationService(hazelcastInstance);
        final InternalDataConnectionService dataConnectionService = getNodeEngine(hazelcastInstance).getDataConnectionService();

        final List<JetSqlRow> rows;
        final DataConnection dataConnection = dataConnectionService.getAndRetainDataConnection(
                dataConnectionName, DataConnection.class);
        try {
            rows = dataConnection.listResources().stream()
                    .map(resource -> new JetSqlRow(
                            serializationService,
                            new Object[]{
                                    quoteCompoundIdentifier(resource.name()),
                                    resource.type()
                            }
                    ))
                    .collect(Collectors.toList());
        } finally {
            dataConnection.release();
        }

        return new SqlResultImpl(
                QueryId.create(hazelcastInstance.getLocalEndpoint().getUuid()),
                new StaticQueryResultProducerImpl(rows.iterator()),
                metadata,
                false
        );
    }

    SqlResult execute(ExplainStatementPlan plan) {
        Stream<String> planRows;
        SqlRowMetadata metadata = new SqlRowMetadata(
                singletonList(
                        new SqlColumnMetadata("rel", VARCHAR, false)
                )
        );
        InternalSerializationService serializationService = Util.getSerializationService(hazelcastInstance);

        planRows = Arrays.stream(plan.getRel().explain().split(LE));
        return new SqlResultImpl(
                QueryId.create(hazelcastInstance.getLocalEndpoint().getUuid()),
                new StaticQueryResultProducerImpl(
                        planRows.map(rel -> new JetSqlRow(serializationService, new Object[]{rel})).iterator()),
                metadata,
                false
        );
    }

    SqlResult execute(SelectPlan plan,
                      QueryId queryId,
                      List<Object> arguments,
                      long timeout,
                      @Nonnull SqlSecurityContext ssc) {
        List<Object> args = prepareArguments(plan.getParameterMetadata(), arguments);
        ExpressionEvalContext evalContext = ExpressionEvalContext.createContext(
                args,
                hazelcastInstance,
                Util.getSerializationService(hazelcastInstance),
                ssc
        );

        JobConfig jobConfig = new JobConfig()
                .setArgument(SQL_ARGUMENTS_KEY_NAME, args)
                .setArgument(KEY_SQL_QUERY_TEXT, plan.getQuery())
                .setArgument(KEY_SQL_UNBOUNDED, plan.isStreaming())
                .setTimeoutMillis(timeout);

        if (!plan.getPartitionStrategyCandidates().isEmpty()) {
            final Set<Integer> partitions = tryUsePrunability(plan, evalContext);
            if (!partitions.isEmpty()) {
                jobConfig.setArgument(JobConfigArguments.KEY_REQUIRED_PARTITIONS, partitions);
            }
        }

        QueryResultProducerImpl queryResultProducer = new QueryResultProducerImpl(!plan.isStreaming());
        AbstractJetInstance<?> jet = (AbstractJetInstance<?>) hazelcastInstance.getJet();
        long jobId = jet.newJobId();
        Object oldValue = resultRegistry.store(jobId, queryResultProducer);
        assert oldValue == null : oldValue;
        try {
            sqlJobInvocationObservers.forEach(observer -> observer.onJobInvocation(plan.getDag(), jobConfig));
            Job job = jet.newLightJob(jobId, plan.getDag(), jobConfig, ssc.subject());

            job.getFuture().whenComplete((r, t) -> {
                // make sure the queryResultProducer is cleaned up after the job completes. This normally
                // takes effect when the job fails before the QRP is removed by the RootResultConsumerSink
                resultRegistry.remove(jobId);
                if (t != null) {
                    int errorCode = findQueryExceptionCode(t);
                    String errorMessage = findQueryExceptionMessage(t);
                    queryResultProducer.onError(
                            QueryException.error(errorCode, "The Jet SQL job failed: " + errorMessage, t));
                }
            });
        } catch (Throwable e) {
            resultRegistry.remove(jobId);
            throw e;
        }

        return new SqlResultImpl(
                queryId,
                queryResultProducer,
                plan.getRowMetadata(),
                plan.isStreaming()
        );
    }

    SqlResult execute(DmlPlan plan,
                      QueryId queryId,
                      List<Object> arguments,
                      long timeout,
                      @Nonnull SqlSecurityContext ssc) {
        List<Object> args = prepareArguments(plan.getParameterMetadata(), arguments);
        JobConfig jobConfig = new JobConfig()
                .setArgument(SQL_ARGUMENTS_KEY_NAME, args)
                .setArgument(KEY_SQL_QUERY_TEXT, plan.getQuery())
                .setArgument(KEY_SQL_UNBOUNDED, plan.isInfiniteRows())
                .setTimeoutMillis(timeout);

        AbstractJetInstance<?> jet = (AbstractJetInstance<?>) hazelcastInstance.getJet();
        sqlJobInvocationObservers.forEach(observer -> observer.onJobInvocation(plan.getDag(), jobConfig));
        Job job = jet.newLightJob(plan.getDag(), jobConfig, ssc.subject());
        job.join();

        return UpdateSqlResultImpl.createUpdateCountResult(0);
    }

    SqlResult execute(IMapSelectPlan plan,
                      QueryId queryId,
                      List<Object> arguments,
                      long timeout,
                      @Nonnull SqlSecurityContext ssc) {
        List<Object> args = prepareArguments(plan.parameterMetadata(), arguments);
        InternalSerializationService serializationService = getSerializationService(hazelcastInstance);
        ExpressionEvalContext evalContext = ExpressionEvalContext.createContext(
                args,
                hazelcastInstance,
                serializationService,
<<<<<<< HEAD
                Util.getNodeEngine(hazelcastInstance),
                ssc);
=======
                ssc
        );

>>>>>>> 617fe7f8
        Object key = plan.keyCondition().eval(EmptyRow.INSTANCE, evalContext);
        CompletableFuture<JetSqlRow> future = hazelcastInstance.getMap(plan.mapName())
                .getAsync(key)
                .toCompletableFuture()
                .thenApply(value -> value == null ? null : plan.rowProjectorSupplier()
                        .get(evalContext, Extractors.newBuilder(serializationService).build())
                        .project(key, value));
        JetSqlRow row = await(future, timeout);
        StaticQueryResultProducerImpl resultProducer = row != null
                ? new StaticQueryResultProducerImpl(row)
                : new StaticQueryResultProducerImpl(emptyIterator());

        directIMapQueriesExecuted.getAndIncrement();

        return new SqlResultImpl(
                queryId,
                resultProducer,
                plan.rowMetadata(),
                false,
                plan.keyConditionParamIndex()
        );
    }

    SqlResult execute(IMapInsertPlan plan, List<Object> arguments, long timeout, SqlSecurityContext ssc) {
        List<Object> args = prepareArguments(plan.parameterMetadata(), arguments);
        ExpressionEvalContext evalContext = ExpressionEvalContext.createContext(
                args,
                hazelcastInstance,
                Util.getSerializationService(hazelcastInstance),
                ssc
        );

        List<Entry<Object, Object>> entries = plan.entriesFn().apply(evalContext);
        if (!entries.isEmpty()) {
            assert entries.size() == 1;
            Entry<Object, Object> entry = entries.get(0);
            CompletableFuture<Object> future = ((MapProxyImpl<Object, Object>) hazelcastInstance.getMap(plan.mapName()))
                    .putIfAbsentAsync(entry.getKey(), entry.getValue())
                    .toCompletableFuture();
            Object previous = await(future, timeout);
            if (previous != null) {
                throw QueryException.error("Duplicate key");
            }
        }

        directIMapQueriesExecuted.getAndIncrement();

        return UpdateSqlResultImpl.createUpdateCountResult(0, plan.keyParamIndex());
    }

    SqlResult execute(IMapSinkPlan plan, List<Object> arguments, long timeout, @Nonnull SqlSecurityContext ssc) {
        List<Object> args = prepareArguments(plan.parameterMetadata(), arguments);
        ExpressionEvalContext evalContext = ExpressionEvalContext.createContext(
                args,
                hazelcastInstance,
                Util.getSerializationService(hazelcastInstance),
                ssc
        );

        Map<Object, Object> entries = plan.entriesFn().apply(evalContext);
        CompletableFuture<Void> future = hazelcastInstance.getMap(plan.mapName())
                .putAllAsync(entries)
                .toCompletableFuture();
        await(future, timeout);
        return UpdateSqlResultImpl.createUpdateCountResult(0);
    }

    SqlResult execute(IMapUpdatePlan plan, List<Object> arguments, long timeout, @Nonnull SqlSecurityContext ssc) {
        List<Object> args = prepareArguments(plan.parameterMetadata(), arguments);
        ExpressionEvalContext evalContext = ExpressionEvalContext.createContext(
                args,
                hazelcastInstance,
                Util.getSerializationService(hazelcastInstance),
                ssc
        );

        Object key = plan.keyCondition().eval(EmptyRow.INSTANCE, evalContext);
        CompletableFuture<Long> future = hazelcastInstance.getMap(plan.mapName())
                .submitToKey(key, plan.updaterSupplier().get(evalContext))
                .toCompletableFuture();
        await(future, timeout);
        directIMapQueriesExecuted.getAndIncrement();
        return UpdateSqlResultImpl.createUpdateCountResult(0, plan.keyConditionParamIndex());
    }

    SqlResult execute(IMapDeletePlan plan, List<Object> arguments, long timeout, @Nonnull SqlSecurityContext ssc) {
        List<Object> args = prepareArguments(plan.parameterMetadata(), arguments);
        ExpressionEvalContext evalContext = ExpressionEvalContext.createContext(
                args,
                hazelcastInstance,
                Util.getSerializationService(hazelcastInstance),
                ssc
        );

        Object key = plan.keyCondition().eval(EmptyRow.INSTANCE, evalContext);
        CompletableFuture<Void> future = hazelcastInstance.getMap(plan.mapName())
                .submitToKey(key, EntryRemovingProcessor.ENTRY_REMOVING_PROCESSOR)
                .toCompletableFuture();
        await(future, timeout);

        directIMapQueriesExecuted.getAndIncrement();

        return UpdateSqlResultImpl.createUpdateCountResult(0, plan.keyConditionParamIndex());
    }

    SqlResult execute(CreateTypePlan plan) {
        if (!nodeEngine.getProperties().getBoolean(SQL_CUSTOM_TYPES_ENABLED)) {
            throw QueryException.error("Experimental feature of creating custom types isn't enabled. To enable, set "
                    + SQL_CUSTOM_TYPES_ENABLED + " to true");
        }
        final String format = plan.options().get(SqlConnector.OPTION_FORMAT);
        final Type type;

        if (SqlConnector.PORTABLE_FORMAT.equals(format)) {
            final Integer factoryId = Optional.ofNullable(plan.option(SqlConnector.OPTION_TYPE_PORTABLE_FACTORY_ID))
                    .map(Integer::parseInt)
                    .orElse(null);
            final Integer classId = Optional.ofNullable(plan.option(SqlConnector.OPTION_TYPE_PORTABLE_CLASS_ID))
                    .map(Integer::parseInt)
                    .orElse(null);
            final Integer version = Optional.ofNullable(plan.option(SqlConnector.OPTION_TYPE_PORTABLE_CLASS_VERSION))
                    .map(Integer::parseInt)
                    .orElse(0);

            if (factoryId == null || classId == null) {
                throw QueryException.error("FactoryID and ClassID are required for Portable Types");
            }

            final ClassDefinition existingClassDef = getSerializationService(hazelcastInstance).getPortableContext()
                    .lookupClassDefinition(factoryId, classId, version);

            if (existingClassDef != null) {
                type = TypesUtils.convertPortableClassToType(plan.name(), existingClassDef, catalog);
            } else {
                if (plan.columns().isEmpty()) {
                    throw QueryException.error("The given FactoryID/ClassID/Version combination not known to the member. " +
                            "You need to provide column list for this type");
                }

                type = new Type();
                type.setName(plan.name());
                type.setKind(TypeKind.PORTABLE);
                type.setPortableFactoryId(factoryId);
                type.setPortableClassId(classId);
                type.setPortableVersion(version);
                type.setFields(new ArrayList<>());

                for (int i = 0; i < plan.columns().size(); i++) {
                    final TypeDefinitionColumn planColumn = plan.columns().get(i);
                    type.getFields().add(new Type.TypeField(planColumn.name(), planColumn.dataType()));
                }
            }
        } else if (SqlConnector.COMPACT_FORMAT.equals(format)) {
            if (plan.columns().isEmpty()) {
                throw QueryException.error("Column list is required to create Compact-based Types");
            }
            type = new Type();
            type.setKind(TypeKind.COMPACT);
            type.setName(plan.name());
            final List<Type.TypeField> typeFields = plan.columns().stream()
                    .map(typeColumn -> new Type.TypeField(typeColumn.name(), typeColumn.dataType()))
                    .collect(Collectors.toList());
            type.setFields(typeFields);

            final String compactTypeName = plan.option(SqlConnector.OPTION_TYPE_COMPACT_TYPE_NAME);
            if (compactTypeName == null || compactTypeName.isEmpty()) {
                throw QueryException.error("Compact Type Name must not be empty for Compact-based Types.");
            }
            type.setCompactTypeName(compactTypeName);
        } else if (SqlConnector.JAVA_FORMAT.equals(format)) {
            final Class<?> typeClass;
            try {
                typeClass = ReflectionUtils.loadClass(plan.options().get(SqlConnector.OPTION_TYPE_JAVA_CLASS));
            } catch (Exception e) {
                throw QueryException.error("Unable to load class: '"
                        + plan.options().get(SqlConnector.OPTION_TYPE_JAVA_CLASS) + "'", e);
            }

            type = TypesUtils.convertJavaClassToType(plan.name(), plan.columns(), typeClass);
        } else {
            throw QueryException.error("Unsupported type format: " + format);
        }

        catalog.createType(type, plan.replace(), plan.ifNotExists());

        return UpdateSqlResultImpl.createUpdateCountResult(0);
    }

    // package-private for test purposes
    @Nonnull
    @SuppressWarnings("java:S3776")
    Set<Integer> tryUsePrunability(SelectPlan plan, ExpressionEvalContext evalContext) {
        Set<Integer> partitions = new HashSet<>();
        boolean allVariantsValid = true;
        for (final String mapName : plan.getPartitionStrategyCandidates().keySet()) {
            var perMapCandidates = plan.getPartitionStrategyCandidates().get(mapName);
            final PartitioningStrategy<?> strategy = ((MapProxyImpl) hazelcastInstance.getMap(mapName))
                    .getPartitionStrategy();

            // We only support Default and Attribute strategies, even if one of the maps uses non-Default/Attribute
            // strategy, we should abort the process and clear list of already populated partitions so that partition
            // pruning doesn't get activated at all for this query.
            if (strategy != null
                    && !(strategy instanceof DefaultPartitioningStrategy)
                    && !(strategy instanceof AttributePartitioningStrategy)) {
                allVariantsValid = false;
                break;
            }

            // ordering of attributes matters for partitioning (1,2) produces different partition than (2,1).
            final List<String> orderedKeyAttributes = new ArrayList<>();
            if (strategy instanceof AttributePartitioningStrategy) {
                final var attributeStrategy = (AttributePartitioningStrategy) strategy;
                orderedKeyAttributes.addAll(asList(attributeStrategy.getPartitioningAttributes()));
            } else {
                orderedKeyAttributes.add(KEY_ATTRIBUTE_NAME.value());
            }

            for (final Map<String, Expression<?>> perMapCandidate : perMapCandidates) {
                Object[] partitionKeyComponents = new Object[orderedKeyAttributes.size()];
                for (int i = 0; i < orderedKeyAttributes.size(); i++) {
                    final String attribute = orderedKeyAttributes.get(i);
                    if (!perMapCandidate.containsKey(attribute)) {
                        // Shouldn't happen, defensive check in case Opt logic breaks and produces variants
                        // that do not contain all the required partitioning attributes.
                        throw new HazelcastException("Partition Pruning candidate"
                                + " does not contain mandatory attribute: " + attribute);
                    }

                    partitionKeyComponents[i] = perMapCandidate.get(attribute).eval(null, evalContext);
                }

                final Integer partitionId = PartitioningStrategyUtil.getPartitionIdFromKeyComponents(
                        nodeEngine, strategy, partitionKeyComponents);

                if (partitionId == null) {
                    // The produced partitioning key is somehow invalid, most likely null.
                    // In this case we revert to non-pruning logic.
                    allVariantsValid = false;
                    break;
                }
                partitions.add(partitionId);
            }
        }
        return allVariantsValid && !partitions.isEmpty() ? partitions : emptySet();
    }

    // package-private for test purposes
    void registerJobInvocationObserver(SqlJobInvocationObserver jobInvocationObserver) {
        sqlJobInvocationObservers.add(jobInvocationObserver);
    }

    private List<Object> prepareArguments(QueryParameterMetadata parameterMetadata, List<Object> arguments) {
        assert arguments != null;

        int parameterCount = parameterMetadata.getParameterCount();
        if (parameterCount != arguments.size()) {
            throw QueryException.error(
                    SqlErrorCode.DATA_EXCEPTION,
                    "Unexpected parameter count: expected " + parameterCount + ", got " + arguments.size()
            );
        }

        for (int i = 0; i < arguments.size(); ++i) {
            Object value = arguments.get(i);

            ParameterConverter parameterConverter = parameterMetadata.getParameterConverter(i);

            Object newValue = parameterConverter.convert(value);

            if (newValue != value) {
                arguments.set(i, newValue);
            }
        }

        return arguments;
    }

    private static int findQueryExceptionCode(Throwable t) {
        while (t != null) {
            if (t instanceof QueryException) {
                return ((QueryException) t).getCode();
            }
            if (isTopologyException(t)) {
                return SqlErrorCode.TOPOLOGY_CHANGE;
            }
            if (t instanceof RestartableException) {
                return SqlErrorCode.RESTARTABLE_ERROR;
            }
            t = t.getCause();
        }

        return SqlErrorCode.GENERIC;
    }

    private static String findQueryExceptionMessage(Throwable t) {
        while (t != null) {
            if (t.getMessage() != null) {
                return t.getMessage();
            }
            t = t.getCause();
        }
        return "";
    }

    private <T> T await(CompletableFuture<T> future, long timeout) {
        try {
            return timeout > 0 ? future.get(timeout, TimeUnit.MILLISECONDS) : future.get();
        } catch (TimeoutException e) {
            future.cancel(true);
            throw QueryException.error("Timeout occurred while executing statement");
        } catch (InterruptedException | ExecutionException e) {
            throw QueryException.error(e.getMessage(), e);
        }
    }

    private static <K, V> MapContainer getMapContainer(IMap<K, V> map) {
        MapProxyImpl<K, V> mapProxy = (MapProxyImpl<K, V>) map;
        MapService mapService = mapProxy.getService();
        MapServiceContext mapServiceContext = mapService.getMapServiceContext();
        return mapServiceContext.getMapContainer(map.getName());
    }

    private void broadcastUpdateDataConnectionOperations(@Nonnull String dataConnectionName) {
        List<Tuple2<Address, CompletableFuture<?>>> futures = new ArrayList<>();
        for (Member m : nodeEngine.getClusterService().getMembers(DATA_MEMBER_SELECTOR)) {
            UpdateDataConnectionOperation op = new UpdateDataConnectionOperation(dataConnectionName);
            Address target = m.getAddress();
            InvocationFuture<Object> future = nodeEngine.getOperationService()
                    .createInvocationBuilder(JetServiceBackend.SERVICE_NAME, op, target)
                    .invoke();
            futures.add(tuple2(target, future));
        }

        for (Tuple2<Address, CompletableFuture<?>> tuple : futures) {
            try {
                assert tuple.f1() != null;
                tuple.f1().get();
            } catch (InterruptedException e) {
                Thread.currentThread().interrupt();
                break;
            } catch (ExecutionException e) {
                logger.warning("Failed to update data connection '" + dataConnectionName + "' on member '" + tuple.f0()
                        + "'. Background process should resolve this");
            }
        }
    }

    public long getDirectIMapQueriesExecuted() {
        return directIMapQueriesExecuted.get();
    }
}<|MERGE_RESOLUTION|>--- conflicted
+++ resolved
@@ -603,14 +603,9 @@
                 args,
                 hazelcastInstance,
                 serializationService,
-<<<<<<< HEAD
-                Util.getNodeEngine(hazelcastInstance),
-                ssc);
-=======
                 ssc
         );
 
->>>>>>> 617fe7f8
         Object key = plan.keyCondition().eval(EmptyRow.INSTANCE, evalContext);
         CompletableFuture<JetSqlRow> future = hazelcastInstance.getMap(plan.mapName())
                 .getAsync(key)
