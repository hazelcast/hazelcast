--- conflicted
+++ resolved
@@ -159,11 +159,7 @@
     private final HazelcastInstance hazelcastInstance;
     private final NodeEngine nodeEngine;
     private final QueryResultRegistry resultRegistry;
-<<<<<<< HEAD
-    private final List<PreJobInvocationObserver> preJobInvocationObservers = new ArrayList<>();
-=======
     private final List<SqlJobInvocationObserver> sqlJobInvocationObservers = new ArrayList<>();
->>>>>>> 225c0e7d
 
     private final ILogger logger;
 
@@ -535,11 +531,7 @@
         Object oldValue = resultRegistry.store(jobId, queryResultProducer);
         assert oldValue == null : oldValue;
         try {
-<<<<<<< HEAD
-            preJobInvocationObservers.forEach(observer -> observer.onJobInvocation(plan.getDag(), jobConfig));
-=======
             sqlJobInvocationObservers.forEach(observer -> observer.onJobInvocation(plan.getDag(), jobConfig));
->>>>>>> 225c0e7d
             Job job = jet.newLightJob(jobId, plan.getDag(), jobConfig);
             job.getFuture().whenComplete((r, t) -> {
                 // make sure the queryResultProducer is cleaned up after the job completes. This normally
@@ -822,13 +814,8 @@
     }
 
     // package-private for test purposes
-<<<<<<< HEAD
-    void registerJobInvocationObserver(PreJobInvocationObserver jobInvocationObserver) {
-        preJobInvocationObservers.add(jobInvocationObserver);
-=======
     void registerJobInvocationObserver(SqlJobInvocationObserver jobInvocationObserver) {
         sqlJobInvocationObservers.add(jobInvocationObserver);
->>>>>>> 225c0e7d
     }
 
     private List<Object> prepareArguments(QueryParameterMetadata parameterMetadata, List<Object> arguments) {
