--- conflicted
+++ resolved
@@ -186,14 +186,11 @@
             throw new HazelcastException("Cannot replace a data link created from configuration");
         }
         boolean added = dataLinksCatalog.createDataLink(
-<<<<<<< HEAD
-                new DataLinkCatalogEntry(plan.name(), plan.type(), plan.shared(), plan.options()),
-=======
                 new DataLinkCatalogEntry(
                         plan.name(),
                         dlService.classForDataLinkType(plan.type()).getName(),
+                        plan.shared(),
                         plan.options()),
->>>>>>> d8e94b42
                 plan.isReplace(),
                 plan.ifNotExists());
         if (added) {
