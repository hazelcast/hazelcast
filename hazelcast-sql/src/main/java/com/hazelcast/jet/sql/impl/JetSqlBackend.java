/*
 * Copyright 2021 Hazelcast Inc.
 *
 * Licensed under the Hazelcast Community License (the "License");
 * you may not use this file except in compliance with the License.
 * You may obtain a copy of the License at
 *
 * http://hazelcast.com/hazelcast-community-license
 *
 * Unless required by applicable law or agreed to in writing, software
 * distributed under the License is distributed on an "AS IS" BASIS,
 * WITHOUT WARRANTIES OF ANY KIND, either express or implied.
 * See the License for the specific language governing permissions and
 * limitations under the License.
 */

package com.hazelcast.jet.sql.impl;

import com.hazelcast.cluster.Address;
import com.hazelcast.jet.sql.impl.JetPlan.AlterJobPlan;
import com.hazelcast.jet.sql.impl.JetPlan.CreateJobPlan;
import com.hazelcast.jet.sql.impl.JetPlan.CreateMappingPlan;
import com.hazelcast.jet.sql.impl.JetPlan.CreateSnapshotPlan;
import com.hazelcast.jet.sql.impl.JetPlan.DmlPlan;
import com.hazelcast.jet.sql.impl.JetPlan.DropJobPlan;
import com.hazelcast.jet.sql.impl.JetPlan.DropMappingPlan;
import com.hazelcast.jet.sql.impl.JetPlan.DropSnapshotPlan;
import com.hazelcast.jet.sql.impl.JetPlan.IMapDeletePlan;
<<<<<<< HEAD
import com.hazelcast.jet.sql.impl.JetPlan.IMapInsertPlan;
=======
import com.hazelcast.jet.sql.impl.JetPlan.IMapSinkPlan;
>>>>>>> 183e8a1b
import com.hazelcast.jet.sql.impl.JetPlan.SelectPlan;
import com.hazelcast.jet.sql.impl.JetPlan.ShowStatementPlan;
import com.hazelcast.jet.sql.impl.calcite.parser.JetSqlParser;
import com.hazelcast.jet.sql.impl.opt.OptUtils;
import com.hazelcast.jet.sql.impl.opt.logical.LogicalRel;
import com.hazelcast.jet.sql.impl.opt.logical.LogicalRules;
import com.hazelcast.jet.sql.impl.opt.physical.CreateDagVisitor;
import com.hazelcast.jet.sql.impl.opt.physical.DeleteByKeyMapPhysicalRel;
import com.hazelcast.jet.sql.impl.opt.physical.InsertMapPhysicalRel;
import com.hazelcast.jet.sql.impl.opt.physical.JetRootRel;
import com.hazelcast.jet.sql.impl.opt.physical.PhysicalRel;
import com.hazelcast.jet.sql.impl.opt.physical.PhysicalRules;
import com.hazelcast.jet.sql.impl.opt.physical.SinkMapPhysicalRel;
import com.hazelcast.jet.sql.impl.parse.SqlAlterJob;
import com.hazelcast.jet.sql.impl.parse.SqlCreateJob;
import com.hazelcast.jet.sql.impl.parse.SqlCreateMapping;
import com.hazelcast.jet.sql.impl.parse.SqlCreateSnapshot;
import com.hazelcast.jet.sql.impl.parse.SqlDropJob;
import com.hazelcast.jet.sql.impl.parse.SqlDropMapping;
import com.hazelcast.jet.sql.impl.parse.SqlDropSnapshot;
import com.hazelcast.jet.sql.impl.parse.SqlShowStatement;
import com.hazelcast.jet.sql.impl.validate.JetSqlValidator;
import com.hazelcast.jet.sql.impl.validate.UnsupportedOperationVisitor;
import com.hazelcast.logging.ILogger;
import com.hazelcast.security.permission.ActionConstants;
import com.hazelcast.security.permission.MapPermission;
import com.hazelcast.spi.impl.NodeEngine;
import com.hazelcast.sql.SqlColumnMetadata;
import com.hazelcast.sql.SqlRowMetadata;
import com.hazelcast.sql.impl.QueryParameterMetadata;
import com.hazelcast.sql.impl.QueryUtils;
import com.hazelcast.sql.impl.calcite.OptimizerContext;
import com.hazelcast.sql.impl.calcite.SqlBackend;
import com.hazelcast.sql.impl.calcite.parse.QueryConvertResult;
import com.hazelcast.sql.impl.calcite.parse.QueryParseResult;
import com.hazelcast.sql.impl.calcite.schema.HazelcastTable;
import com.hazelcast.sql.impl.calcite.validate.types.HazelcastTypeFactory;
import com.hazelcast.sql.impl.optimizer.OptimizationTask;
import com.hazelcast.sql.impl.optimizer.PlanKey;
import com.hazelcast.sql.impl.optimizer.SqlPlan;
import com.hazelcast.sql.impl.schema.Mapping;
import com.hazelcast.sql.impl.schema.MappingField;
import com.hazelcast.sql.impl.schema.map.AbstractMapTable;
import com.hazelcast.sql.impl.type.QueryDataType;
import org.apache.calcite.plan.RelOptCluster;
import org.apache.calcite.plan.RelOptTable;
import org.apache.calcite.plan.RelOptTable.ViewExpander;
import org.apache.calcite.plan.RelOptUtil;
import org.apache.calcite.prepare.Prepare.CatalogReader;
import org.apache.calcite.rel.RelNode;
import org.apache.calcite.rel.RelShuttleImpl;
import org.apache.calcite.rel.core.TableModify;
import org.apache.calcite.rel.core.TableModify.Operation;
import org.apache.calcite.rel.core.TableScan;
import org.apache.calcite.sql.SqlNode;
import org.apache.calcite.sql.parser.SqlParserImplFactory;
import org.apache.calcite.sql.util.SqlVisitor;
import org.apache.calcite.sql.validate.SqlConformance;
import org.apache.calcite.sql.validate.SqlValidator;
import org.apache.calcite.sql2rel.SqlRexConvertletTable;
import org.apache.calcite.sql2rel.SqlToRelConverter;
import org.apache.calcite.sql2rel.SqlToRelConverter.Config;

import java.security.Permission;
import java.util.ArrayList;
import java.util.List;

import static java.util.stream.Collectors.toList;

public class JetSqlBackend implements SqlBackend {

    private final NodeEngine nodeEngine;
    private final JetPlanExecutor planExecutor;

    private final ILogger logger;

    public JetSqlBackend(NodeEngine nodeEngine, JetPlanExecutor planExecutor) {
        this.nodeEngine = nodeEngine;
        this.planExecutor = planExecutor;

        this.logger = nodeEngine.getLogger(getClass());
    }

    @Override
    public SqlParserImplFactory parserFactory() {
        return JetSqlParser.FACTORY;
    }

    @Override
    public SqlValidator validator(
            CatalogReader catalogReader,
            HazelcastTypeFactory typeFactory,
            SqlConformance sqlConformance,
            List<Object> arguments
    ) {
        return new JetSqlValidator(catalogReader, typeFactory, sqlConformance, arguments);
    }

    @Override
    public SqlVisitor<Void> unsupportedOperationVisitor(CatalogReader catalogReader) {
        return new UnsupportedOperationVisitor();
    }

    @Override
    public SqlToRelConverter converter(
            ViewExpander viewExpander,
            SqlValidator sqlValidator,
            CatalogReader catalogReader,
            RelOptCluster relOptCluster,
            SqlRexConvertletTable sqlRexConvertletTable,
            Config config
    ) {
        return new JetSqlToRelConverter(
                viewExpander,
                sqlValidator,
                catalogReader,
                relOptCluster,
                sqlRexConvertletTable,
                config
        );
    }

    @Override
    @SuppressWarnings("checkstyle:ReturnCount")
    public SqlPlan createPlan(
            OptimizationTask task,
            QueryParseResult parseResult,
            OptimizerContext context
    ) {
        SqlNode node = parseResult.getNode();

        PlanKey planKey = new PlanKey(task.getSearchPaths(), task.getSql());
        if (node instanceof SqlCreateMapping) {
            return toCreateMappingPlan(planKey, (SqlCreateMapping) node);
        } else if (node instanceof SqlDropMapping) {
            return toDropMappingPlan(planKey, (SqlDropMapping) node);
        } else if (node instanceof SqlCreateJob) {
            return toCreateJobPlan(planKey, parseResult, context);
        } else if (node instanceof SqlAlterJob) {
            return toAlterJobPlan(planKey, (SqlAlterJob) node);
        } else if (node instanceof SqlDropJob) {
            return toDropJobPlan(planKey, (SqlDropJob) node);
        } else if (node instanceof SqlCreateSnapshot) {
            return toCreateSnapshotPlan(planKey, (SqlCreateSnapshot) node);
        } else if (node instanceof SqlDropSnapshot) {
            return toDropSnapshotPlan(planKey, (SqlDropSnapshot) node);
        } else if (node instanceof SqlShowStatement) {
            return toShowStatementPlan(planKey, (SqlShowStatement) node);
        } else {
            QueryConvertResult convertResult = context.convert(parseResult);
            return toPlan(
                    planKey,
                    parseResult.getParameterMetadata(),
                    convertResult.getRel(),
                    convertResult.getFieldNames(),
                    context,
                    parseResult.isInfiniteRows()
            );
        }
    }

    private SqlPlan toCreateMappingPlan(PlanKey planKey, SqlCreateMapping sqlCreateMapping) {
        List<MappingField> mappingFields = sqlCreateMapping.columns()
                .map(field -> new MappingField(field.name(), field.type(), field.externalName()))
                .collect(toList());
        Mapping mapping = new Mapping(
                sqlCreateMapping.nameWithoutSchema(),
                sqlCreateMapping.externalName(),
                sqlCreateMapping.type(),
                mappingFields,
                sqlCreateMapping.options()
        );

        return new CreateMappingPlan(
                planKey,
                mapping,
                sqlCreateMapping.getReplace(),
                sqlCreateMapping.ifNotExists(),
                planExecutor
        );
    }

    private SqlPlan toDropMappingPlan(PlanKey planKey, SqlDropMapping sqlDropMapping) {
        return new DropMappingPlan(planKey, sqlDropMapping.nameWithoutSchema(), sqlDropMapping.ifExists(), planExecutor);
    }

    private SqlPlan toCreateJobPlan(PlanKey planKey, QueryParseResult parseResult, OptimizerContext context) {
        SqlCreateJob sqlCreateJob = (SqlCreateJob) parseResult.getNode();
        SqlNode source = sqlCreateJob.dmlStatement();

        QueryParseResult dmlParseResult =
                new QueryParseResult(source, parseResult.getParameterMetadata(), parseResult.getValidator(), this, false);
        QueryConvertResult dmlConvertedResult = context.convert(dmlParseResult);
        JetPlan dmlPlan = toPlan(
                null,
                parseResult.getParameterMetadata(),
                dmlConvertedResult.getRel(),
                dmlConvertedResult.getFieldNames(),
                context,
                dmlParseResult.isInfiniteRows()
        );
        assert dmlPlan instanceof DmlPlan && ((DmlPlan) dmlPlan).getOperation() == Operation.INSERT;

        return new CreateJobPlan(
                planKey,
                sqlCreateJob.jobConfig(),
                sqlCreateJob.ifNotExists(),
                (DmlPlan) dmlPlan,
                planExecutor
        );
    }

    private SqlPlan toAlterJobPlan(PlanKey planKey, SqlAlterJob sqlAlterJob) {
        return new AlterJobPlan(planKey, sqlAlterJob.name(), sqlAlterJob.getOperation(), planExecutor);
    }

    private SqlPlan toDropJobPlan(PlanKey planKey, SqlDropJob sqlDropJob) {
        return new DropJobPlan(
                planKey,
                sqlDropJob.name(),
                sqlDropJob.ifExists(),
                sqlDropJob.withSnapshotName(),
                planExecutor
        );
    }

    private SqlPlan toCreateSnapshotPlan(PlanKey planKey, SqlCreateSnapshot sqlNode) {
        return new CreateSnapshotPlan(planKey, sqlNode.getSnapshotName(), sqlNode.getJobName(), planExecutor);
    }

    private SqlPlan toDropSnapshotPlan(PlanKey planKey, SqlDropSnapshot sqlNode) {
        return new DropSnapshotPlan(planKey, sqlNode.getSnapshotName(), sqlNode.isIfExists(), planExecutor);
    }

    private SqlPlan toShowStatementPlan(PlanKey planKey, SqlShowStatement sqlNode) {
        return new ShowStatementPlan(planKey, sqlNode.getTarget(), planExecutor);
    }

    private JetPlan toPlan(
            PlanKey planKey,
            QueryParameterMetadata parameterMetadata,
            RelNode rel,
            List<String> fieldNames,
            OptimizerContext context,
            boolean isInfiniteRows
    ) {
        PhysicalRel physicalRel = optimize(parameterMetadata, rel, context);

        Address localAddress = nodeEngine.getThisAddress();
        List<Permission> permissions = extractPermissions(physicalRel);

<<<<<<< HEAD
        if (physicalRel instanceof InsertMapPhysicalRel) {
            InsertMapPhysicalRel insertRel = (InsertMapPhysicalRel) physicalRel;
            return new IMapInsertPlan(planKey, insertRel.objectKey(), parameterMetadata, insertRel.mapName(),
                    insertRel.entryFn(), planExecutor, permissions);
=======
        if (physicalRel instanceof SinkMapPhysicalRel) {
            SinkMapPhysicalRel sinkRel = (SinkMapPhysicalRel) physicalRel;
            return new IMapSinkPlan(planKey, sinkRel.objectKey(), parameterMetadata, sinkRel.mapName(),
                    sinkRel.entriesFn(), planExecutor, permissions);
>>>>>>> 183e8a1b
        } else if (physicalRel instanceof DeleteByKeyMapPhysicalRel) {
            DeleteByKeyMapPhysicalRel deleteRel = (DeleteByKeyMapPhysicalRel) physicalRel;
            return new IMapDeletePlan(planKey, deleteRel.objectKey(), parameterMetadata, deleteRel.mapName(),
                    deleteRel.keyCondition(parameterMetadata), planExecutor, permissions);
        } else if (physicalRel instanceof TableModify) {
            CreateDagVisitor visitor = traverseRel(physicalRel, parameterMetadata);
            Operation operation = ((TableModify) physicalRel).getOperation();
            return new DmlPlan(operation, planKey, parameterMetadata,
                    visitor.getObjectKeys(), visitor.getDag(), planExecutor, permissions);
        } else {
            CreateDagVisitor visitor = traverseRel(new JetRootRel(physicalRel, localAddress), parameterMetadata);
            SqlRowMetadata rowMetadata = createRowMetadata(fieldNames, physicalRel.schema(parameterMetadata).getTypes());
            return new SelectPlan(planKey, parameterMetadata,
                    visitor.getObjectKeys(), visitor.getDag(), isInfiniteRows, rowMetadata, planExecutor, permissions);
        }
    }

    private List<Permission> extractPermissions(PhysicalRel physicalRel) {
        List<Permission> permissions = new ArrayList<>();

        physicalRel.accept(new RelShuttleImpl() {
            @Override
            public RelNode visit(TableScan scan) {
                addPermissionForTable(scan.getTable(), ActionConstants.ACTION_READ);
                return super.visit(scan);
            }

            @Override
            public RelNode visit(RelNode other) {
                addPermissionForTable(other.getTable(), ActionConstants.ACTION_PUT);
                return super.visit(other);
            }

            private void addPermissionForTable(RelOptTable t, String action) {
                if (t == null) {
                    return;
                }
                HazelcastTable table = t.unwrap(HazelcastTable.class);
                if (table != null && table.getTarget() instanceof AbstractMapTable) {
                    String mapName = ((AbstractMapTable) table.getTarget()).getMapName();
                    permissions.add(new MapPermission(mapName, action));
                }
            }
        });

        return permissions;
    }

    private PhysicalRel optimize(QueryParameterMetadata parameterMetadata, RelNode rel, OptimizerContext context) {
        context.setParameterMetadata(parameterMetadata);

        logger.fine("Before logical opt:\n" + RelOptUtil.toString(rel));
        LogicalRel logicalRel = optimizeLogical(context, rel);
        logger.fine("After logical opt:\n" + RelOptUtil.toString(logicalRel));
        PhysicalRel physicalRel = optimizePhysical(context, logicalRel);
        logger.fine("After physical opt:\n" + RelOptUtil.toString(physicalRel));
        return physicalRel;
    }

    /**
     * Perform logical optimization.
     *
     * @param rel Original logical tree.
     * @return Optimized logical tree.
     */
    private LogicalRel optimizeLogical(OptimizerContext context, RelNode rel) {
        return (LogicalRel) context.optimize(
                rel,
                LogicalRules.getRuleSet(),
                OptUtils.toLogicalConvention(rel.getTraitSet())
        );
    }

    /**
     * Perform physical optimization.
     * This is where proper access methods and algorithms for joins and aggregations are chosen.
     *
     * @param rel Optimized logical tree.
     * @return Optimized physical tree.
     */
    private PhysicalRel optimizePhysical(OptimizerContext context, RelNode rel) {
        return (PhysicalRel) context.optimize(
                rel,
                PhysicalRules.getRuleSet(),
                OptUtils.toPhysicalConvention(rel.getTraitSet())
        );
    }

    private SqlRowMetadata createRowMetadata(List<String> columnNames, List<QueryDataType> columnTypes) {
        assert columnNames.size() == columnTypes.size();

        List<SqlColumnMetadata> columns = new ArrayList<>(columnNames.size());
        for (int i = 0; i < columnNames.size(); i++) {
            SqlColumnMetadata column = QueryUtils.getColumnMetadata(columnNames.get(i), columnTypes.get(i), true);
            columns.add(column);
        }
        return new SqlRowMetadata(columns);
    }

    private CreateDagVisitor traverseRel(
            PhysicalRel physicalRel,
            QueryParameterMetadata parameterMetadata
    ) {
        CreateDagVisitor visitor = new CreateDagVisitor(this.nodeEngine, parameterMetadata);
        physicalRel.accept(visitor);
        return visitor;
    }
}<|MERGE_RESOLUTION|>--- conflicted
+++ resolved
@@ -26,11 +26,8 @@
 import com.hazelcast.jet.sql.impl.JetPlan.DropMappingPlan;
 import com.hazelcast.jet.sql.impl.JetPlan.DropSnapshotPlan;
 import com.hazelcast.jet.sql.impl.JetPlan.IMapDeletePlan;
-<<<<<<< HEAD
+import com.hazelcast.jet.sql.impl.JetPlan.IMapSinkPlan;
 import com.hazelcast.jet.sql.impl.JetPlan.IMapInsertPlan;
-=======
-import com.hazelcast.jet.sql.impl.JetPlan.IMapSinkPlan;
->>>>>>> 183e8a1b
 import com.hazelcast.jet.sql.impl.JetPlan.SelectPlan;
 import com.hazelcast.jet.sql.impl.JetPlan.ShowStatementPlan;
 import com.hazelcast.jet.sql.impl.calcite.parser.JetSqlParser;
@@ -282,31 +279,28 @@
         Address localAddress = nodeEngine.getThisAddress();
         List<Permission> permissions = extractPermissions(physicalRel);
 
-<<<<<<< HEAD
         if (physicalRel instanceof InsertMapPhysicalRel) {
-            InsertMapPhysicalRel insertRel = (InsertMapPhysicalRel) physicalRel;
-            return new IMapInsertPlan(planKey, insertRel.objectKey(), parameterMetadata, insertRel.mapName(),
-                    insertRel.entryFn(), planExecutor, permissions);
-=======
-        if (physicalRel instanceof SinkMapPhysicalRel) {
-            SinkMapPhysicalRel sinkRel = (SinkMapPhysicalRel) physicalRel;
-            return new IMapSinkPlan(planKey, sinkRel.objectKey(), parameterMetadata, sinkRel.mapName(),
-                    sinkRel.entriesFn(), planExecutor, permissions);
->>>>>>> 183e8a1b
+            InsertMapPhysicalRel insert = (InsertMapPhysicalRel) physicalRel;
+            return new IMapInsertPlan(planKey, insert.objectKey(), parameterMetadata, insert.mapName(), insert.entryFn(),
+                    planExecutor, permissions);
+        } else if (physicalRel instanceof SinkMapPhysicalRel) {
+            SinkMapPhysicalRel sink = (SinkMapPhysicalRel) physicalRel;
+            return new IMapSinkPlan(planKey, sink.objectKey(), parameterMetadata, sink.mapName(), sink.entriesFn(),
+                    planExecutor, permissions);
         } else if (physicalRel instanceof DeleteByKeyMapPhysicalRel) {
-            DeleteByKeyMapPhysicalRel deleteRel = (DeleteByKeyMapPhysicalRel) physicalRel;
-            return new IMapDeletePlan(planKey, deleteRel.objectKey(), parameterMetadata, deleteRel.mapName(),
-                    deleteRel.keyCondition(parameterMetadata), planExecutor, permissions);
+            DeleteByKeyMapPhysicalRel delete = (DeleteByKeyMapPhysicalRel) physicalRel;
+            return new IMapDeletePlan(planKey, delete.objectKey(), parameterMetadata, delete.mapName(),
+                    delete.keyCondition(parameterMetadata), planExecutor, permissions);
         } else if (physicalRel instanceof TableModify) {
             CreateDagVisitor visitor = traverseRel(physicalRel, parameterMetadata);
             Operation operation = ((TableModify) physicalRel).getOperation();
-            return new DmlPlan(operation, planKey, parameterMetadata,
-                    visitor.getObjectKeys(), visitor.getDag(), planExecutor, permissions);
+            return new DmlPlan(operation, planKey, parameterMetadata, visitor.getObjectKeys(), visitor.getDag(),
+                    planExecutor, permissions);
         } else {
             CreateDagVisitor visitor = traverseRel(new JetRootRel(physicalRel, localAddress), parameterMetadata);
             SqlRowMetadata rowMetadata = createRowMetadata(fieldNames, physicalRel.schema(parameterMetadata).getTypes());
-            return new SelectPlan(planKey, parameterMetadata,
-                    visitor.getObjectKeys(), visitor.getDag(), isInfiniteRows, rowMetadata, planExecutor, permissions);
+            return new SelectPlan(planKey, parameterMetadata, visitor.getObjectKeys(), visitor.getDag(), isInfiniteRows,
+                    rowMetadata, planExecutor, permissions);
         }
     }
 
