/*
 * Copyright 2021 Hazelcast Inc.
 *
 * Licensed under the Hazelcast Community License (the "License");
 * you may not use this file except in compliance with the License.
 * You may obtain a copy of the License at
 *
 * http://hazelcast.com/hazelcast-community-license
 *
 * Unless required by applicable law or agreed to in writing, software
 * distributed under the License is distributed on an "AS IS" BASIS,
 * WITHOUT WARRANTIES OF ANY KIND, either express or implied.
 * See the License for the specific language governing permissions and
 * limitations under the License.
 */

package com.hazelcast.jet.sql.impl;

import com.hazelcast.cluster.Address;
import com.hazelcast.jet.sql.impl.JetPlan.AlterJobPlan;
import com.hazelcast.jet.sql.impl.JetPlan.CreateJobPlan;
import com.hazelcast.jet.sql.impl.JetPlan.CreateMappingPlan;
import com.hazelcast.jet.sql.impl.JetPlan.CreateSnapshotPlan;
import com.hazelcast.jet.sql.impl.JetPlan.DmlPlan;
import com.hazelcast.jet.sql.impl.JetPlan.DropJobPlan;
import com.hazelcast.jet.sql.impl.JetPlan.DropMappingPlan;
import com.hazelcast.jet.sql.impl.JetPlan.DropSnapshotPlan;
import com.hazelcast.jet.sql.impl.JetPlan.IMapDeletePlan;
<<<<<<< HEAD
import com.hazelcast.jet.sql.impl.JetPlan.IMapSelectPlan;
=======
import com.hazelcast.jet.sql.impl.JetPlan.IMapSinkPlan;
import com.hazelcast.jet.sql.impl.JetPlan.IMapUpdatePlan;
import com.hazelcast.jet.sql.impl.JetPlan.IMapInsertPlan;
>>>>>>> c080e5fe
import com.hazelcast.jet.sql.impl.JetPlan.SelectPlan;
import com.hazelcast.jet.sql.impl.JetPlan.ShowStatementPlan;
import com.hazelcast.jet.sql.impl.calcite.parser.JetSqlParser;
import com.hazelcast.jet.sql.impl.opt.OptUtils;
import com.hazelcast.jet.sql.impl.opt.logical.LogicalRel;
import com.hazelcast.jet.sql.impl.opt.logical.LogicalRules;
import com.hazelcast.jet.sql.impl.opt.physical.CreateDagVisitor;
import com.hazelcast.jet.sql.impl.opt.physical.DeleteByKeyMapPhysicalRel;
import com.hazelcast.jet.sql.impl.opt.physical.InsertMapPhysicalRel;
import com.hazelcast.jet.sql.impl.opt.physical.JetRootRel;
import com.hazelcast.jet.sql.impl.opt.physical.PhysicalRel;
import com.hazelcast.jet.sql.impl.opt.physical.PhysicalRules;
<<<<<<< HEAD
import com.hazelcast.jet.sql.impl.opt.physical.SelectByKeyMapPhysicalRel;
=======
import com.hazelcast.jet.sql.impl.opt.physical.SinkMapPhysicalRel;
import com.hazelcast.jet.sql.impl.opt.physical.UpdateByKeyMapPhysicalRel;
>>>>>>> c080e5fe
import com.hazelcast.jet.sql.impl.parse.SqlAlterJob;
import com.hazelcast.jet.sql.impl.parse.SqlCreateJob;
import com.hazelcast.jet.sql.impl.parse.SqlCreateMapping;
import com.hazelcast.jet.sql.impl.parse.SqlCreateSnapshot;
import com.hazelcast.jet.sql.impl.parse.SqlDropJob;
import com.hazelcast.jet.sql.impl.parse.SqlDropMapping;
import com.hazelcast.jet.sql.impl.parse.SqlDropSnapshot;
import com.hazelcast.jet.sql.impl.parse.SqlShowStatement;
import com.hazelcast.jet.sql.impl.validate.JetSqlValidator;
import com.hazelcast.jet.sql.impl.validate.UnsupportedOperationVisitor;
import com.hazelcast.logging.ILogger;
import com.hazelcast.security.permission.ActionConstants;
import com.hazelcast.security.permission.MapPermission;
import com.hazelcast.spi.impl.NodeEngine;
import com.hazelcast.sql.SqlColumnMetadata;
import com.hazelcast.sql.SqlRowMetadata;
import com.hazelcast.sql.impl.QueryParameterMetadata;
import com.hazelcast.sql.impl.QueryUtils;
import com.hazelcast.sql.impl.calcite.OptimizerContext;
import com.hazelcast.sql.impl.calcite.SqlBackend;
import com.hazelcast.sql.impl.calcite.parse.QueryConvertResult;
import com.hazelcast.sql.impl.calcite.parse.QueryParseResult;
import com.hazelcast.sql.impl.calcite.schema.HazelcastTable;
import com.hazelcast.sql.impl.calcite.validate.types.HazelcastTypeFactory;
import com.hazelcast.sql.impl.optimizer.OptimizationTask;
import com.hazelcast.sql.impl.optimizer.PlanKey;
import com.hazelcast.sql.impl.optimizer.SqlPlan;
import com.hazelcast.sql.impl.schema.Mapping;
import com.hazelcast.sql.impl.schema.MappingField;
import com.hazelcast.sql.impl.schema.map.AbstractMapTable;
import com.hazelcast.sql.impl.type.QueryDataType;
import org.apache.calcite.plan.RelOptCluster;
import org.apache.calcite.plan.RelOptTable;
import org.apache.calcite.plan.RelOptTable.ViewExpander;
import org.apache.calcite.plan.RelOptUtil;
import org.apache.calcite.prepare.Prepare.CatalogReader;
import org.apache.calcite.rel.RelNode;
import org.apache.calcite.rel.RelShuttleImpl;
import org.apache.calcite.rel.core.TableModify;
import org.apache.calcite.rel.core.TableModify.Operation;
import org.apache.calcite.rel.core.TableScan;
import org.apache.calcite.sql.SqlNode;
import org.apache.calcite.sql.parser.SqlParserImplFactory;
import org.apache.calcite.sql.util.SqlVisitor;
import org.apache.calcite.sql.validate.SqlConformance;
import org.apache.calcite.sql.validate.SqlValidator;
import org.apache.calcite.sql2rel.SqlRexConvertletTable;
import org.apache.calcite.sql2rel.SqlToRelConverter;
import org.apache.calcite.sql2rel.SqlToRelConverter.Config;

import java.security.Permission;
import java.util.ArrayList;
import java.util.List;

import static java.util.stream.Collectors.toList;

public class JetSqlBackend implements SqlBackend {

    private final NodeEngine nodeEngine;
    private final JetPlanExecutor planExecutor;

    private final ILogger logger;

    public JetSqlBackend(NodeEngine nodeEngine, JetPlanExecutor planExecutor) {
        this.nodeEngine = nodeEngine;
        this.planExecutor = planExecutor;

        this.logger = nodeEngine.getLogger(getClass());
    }

    @Override
    public SqlParserImplFactory parserFactory() {
        return JetSqlParser.FACTORY;
    }

    @Override
    public SqlValidator validator(
            CatalogReader catalogReader,
            HazelcastTypeFactory typeFactory,
            SqlConformance sqlConformance,
            List<Object> arguments
    ) {
        return new JetSqlValidator(catalogReader, typeFactory, sqlConformance, arguments);
    }

    @Override
    public SqlVisitor<Void> unsupportedOperationVisitor(CatalogReader catalogReader) {
        return new UnsupportedOperationVisitor();
    }

    @Override
    public SqlToRelConverter converter(
            ViewExpander viewExpander,
            SqlValidator sqlValidator,
            CatalogReader catalogReader,
            RelOptCluster relOptCluster,
            SqlRexConvertletTable sqlRexConvertletTable,
            Config config
    ) {
        return new JetSqlToRelConverter(
                viewExpander,
                sqlValidator,
                catalogReader,
                relOptCluster,
                sqlRexConvertletTable,
                config
        );
    }

    @Override
    @SuppressWarnings("checkstyle:ReturnCount")
    public SqlPlan createPlan(
            OptimizationTask task,
            QueryParseResult parseResult,
            OptimizerContext context
    ) {
        SqlNode node = parseResult.getNode();

        PlanKey planKey = new PlanKey(task.getSearchPaths(), task.getSql());
        if (node instanceof SqlCreateMapping) {
            return toCreateMappingPlan(planKey, (SqlCreateMapping) node);
        } else if (node instanceof SqlDropMapping) {
            return toDropMappingPlan(planKey, (SqlDropMapping) node);
        } else if (node instanceof SqlCreateJob) {
            return toCreateJobPlan(planKey, parseResult, context);
        } else if (node instanceof SqlAlterJob) {
            return toAlterJobPlan(planKey, (SqlAlterJob) node);
        } else if (node instanceof SqlDropJob) {
            return toDropJobPlan(planKey, (SqlDropJob) node);
        } else if (node instanceof SqlCreateSnapshot) {
            return toCreateSnapshotPlan(planKey, (SqlCreateSnapshot) node);
        } else if (node instanceof SqlDropSnapshot) {
            return toDropSnapshotPlan(planKey, (SqlDropSnapshot) node);
        } else if (node instanceof SqlShowStatement) {
            return toShowStatementPlan(planKey, (SqlShowStatement) node);
        } else {
            QueryConvertResult convertResult = context.convert(parseResult);
            return toPlan(
                    planKey,
                    parseResult.getParameterMetadata(),
                    convertResult.getRel(),
                    convertResult.getFieldNames(),
                    context,
                    parseResult.isInfiniteRows()
            );
        }
    }

    private SqlPlan toCreateMappingPlan(PlanKey planKey, SqlCreateMapping sqlCreateMapping) {
        List<MappingField> mappingFields = sqlCreateMapping.columns()
                .map(field -> new MappingField(field.name(), field.type(), field.externalName()))
                .collect(toList());
        Mapping mapping = new Mapping(
                sqlCreateMapping.nameWithoutSchema(),
                sqlCreateMapping.externalName(),
                sqlCreateMapping.type(),
                mappingFields,
                sqlCreateMapping.options()
        );

        return new CreateMappingPlan(
                planKey,
                mapping,
                sqlCreateMapping.getReplace(),
                sqlCreateMapping.ifNotExists(),
                planExecutor
        );
    }

    private SqlPlan toDropMappingPlan(PlanKey planKey, SqlDropMapping sqlDropMapping) {
        return new DropMappingPlan(planKey, sqlDropMapping.nameWithoutSchema(), sqlDropMapping.ifExists(), planExecutor);
    }

    private SqlPlan toCreateJobPlan(PlanKey planKey, QueryParseResult parseResult, OptimizerContext context) {
        SqlCreateJob sqlCreateJob = (SqlCreateJob) parseResult.getNode();
        SqlNode source = sqlCreateJob.dmlStatement();

        QueryParseResult dmlParseResult =
                new QueryParseResult(source, parseResult.getParameterMetadata(), parseResult.getValidator(), this, false);
        QueryConvertResult dmlConvertedResult = context.convert(dmlParseResult);
        JetPlan dmlPlan = toPlan(
                null,
                parseResult.getParameterMetadata(),
                dmlConvertedResult.getRel(),
                dmlConvertedResult.getFieldNames(),
                context,
                dmlParseResult.isInfiniteRows()
        );
        assert dmlPlan instanceof DmlPlan && ((DmlPlan) dmlPlan).getOperation() == Operation.INSERT;

        return new CreateJobPlan(
                planKey,
                sqlCreateJob.jobConfig(),
                sqlCreateJob.ifNotExists(),
                (DmlPlan) dmlPlan,
                planExecutor
        );
    }

    private SqlPlan toAlterJobPlan(PlanKey planKey, SqlAlterJob sqlAlterJob) {
        return new AlterJobPlan(planKey, sqlAlterJob.name(), sqlAlterJob.getOperation(), planExecutor);
    }

    private SqlPlan toDropJobPlan(PlanKey planKey, SqlDropJob sqlDropJob) {
        return new DropJobPlan(
                planKey,
                sqlDropJob.name(),
                sqlDropJob.ifExists(),
                sqlDropJob.withSnapshotName(),
                planExecutor
        );
    }

    private SqlPlan toCreateSnapshotPlan(PlanKey planKey, SqlCreateSnapshot sqlNode) {
        return new CreateSnapshotPlan(planKey, sqlNode.getSnapshotName(), sqlNode.getJobName(), planExecutor);
    }

    private SqlPlan toDropSnapshotPlan(PlanKey planKey, SqlDropSnapshot sqlNode) {
        return new DropSnapshotPlan(planKey, sqlNode.getSnapshotName(), sqlNode.isIfExists(), planExecutor);
    }

    private SqlPlan toShowStatementPlan(PlanKey planKey, SqlShowStatement sqlNode) {
        return new ShowStatementPlan(planKey, sqlNode.getTarget(), planExecutor);
    }

    private JetPlan toPlan(
            PlanKey planKey,
            QueryParameterMetadata parameterMetadata,
            RelNode rel,
            List<String> fieldNames,
            OptimizerContext context,
            boolean isInfiniteRows
    ) {
        PhysicalRel physicalRel = optimize(parameterMetadata, rel, context);

        Address localAddress = nodeEngine.getThisAddress();
        List<Permission> permissions = extractPermissions(physicalRel);

<<<<<<< HEAD
        if (physicalRel instanceof SelectByKeyMapPhysicalRel) {
            SelectByKeyMapPhysicalRel select = (SelectByKeyMapPhysicalRel) physicalRel; // TODO: rename other rels
            SqlRowMetadata rowMetadata = createRowMetadata(fieldNames, physicalRel.schema(parameterMetadata).getTypes());
            return new IMapSelectPlan(planKey, select.objectKey(), parameterMetadata, select.mapName(),
                    select.keyCondition(parameterMetadata), select.rowProjectorSupplier(parameterMetadata), rowMetadata,
                    planExecutor, permissions);
=======
        if (physicalRel instanceof InsertMapPhysicalRel) {
            InsertMapPhysicalRel insert = (InsertMapPhysicalRel) physicalRel;
            return new IMapInsertPlan(planKey, insert.objectKey(), parameterMetadata, insert.mapName(), insert.entriesFn(),
                    planExecutor, permissions);
        } else if (physicalRel instanceof SinkMapPhysicalRel) {
            SinkMapPhysicalRel sink = (SinkMapPhysicalRel) physicalRel;
            return new IMapSinkPlan(planKey, sink.objectKey(), parameterMetadata, sink.mapName(), sink.entriesFn(),
                    planExecutor, permissions);
        } else if (physicalRel instanceof UpdateByKeyMapPhysicalRel) {
            UpdateByKeyMapPhysicalRel update = (UpdateByKeyMapPhysicalRel) physicalRel;
            return new IMapUpdatePlan(planKey, update.objectKey(), parameterMetadata, update.mapName(),
                    update.keyCondition(parameterMetadata), update.updaterSupplier(parameterMetadata), planExecutor,
                    permissions);
>>>>>>> c080e5fe
        } else if (physicalRel instanceof DeleteByKeyMapPhysicalRel) {
            DeleteByKeyMapPhysicalRel delete = (DeleteByKeyMapPhysicalRel) physicalRel;
            return new IMapDeletePlan(planKey, delete.objectKey(), parameterMetadata, delete.mapName(),
                    delete.keyCondition(parameterMetadata), planExecutor, permissions);
        } else if (physicalRel instanceof TableModify) {
            CreateDagVisitor visitor = traverseRel(physicalRel, parameterMetadata);
            Operation operation = ((TableModify) physicalRel).getOperation();
            return new DmlPlan(operation, planKey, parameterMetadata, visitor.getObjectKeys(), visitor.getDag(),
                    planExecutor, permissions);
        } else {
            CreateDagVisitor visitor = traverseRel(new JetRootRel(physicalRel, localAddress), parameterMetadata);
            SqlRowMetadata rowMetadata = createRowMetadata(fieldNames, physicalRel.schema(parameterMetadata).getTypes());
            return new SelectPlan(planKey, parameterMetadata, visitor.getObjectKeys(), visitor.getDag(), isInfiniteRows,
                    rowMetadata, planExecutor, permissions);
        }
    }

    private List<Permission> extractPermissions(PhysicalRel physicalRel) {
        List<Permission> permissions = new ArrayList<>();

        physicalRel.accept(new RelShuttleImpl() {
            @Override
            public RelNode visit(TableScan scan) {
                addPermissionForTable(scan.getTable(), ActionConstants.ACTION_READ);
                return super.visit(scan);
            }

            @Override
            public RelNode visit(RelNode other) {
                addPermissionForTable(other.getTable(), ActionConstants.ACTION_PUT);
                return super.visit(other);
            }

            private void addPermissionForTable(RelOptTable t, String action) {
                if (t == null) {
                    return;
                }
                HazelcastTable table = t.unwrap(HazelcastTable.class);
                if (table != null && table.getTarget() instanceof AbstractMapTable) {
                    String mapName = ((AbstractMapTable) table.getTarget()).getMapName();
                    permissions.add(new MapPermission(mapName, action));
                }
            }
        });

        return permissions;
    }

    private PhysicalRel optimize(QueryParameterMetadata parameterMetadata, RelNode rel, OptimizerContext context) {
        context.setParameterMetadata(parameterMetadata);

        logger.fine("Before logical opt:\n" + RelOptUtil.toString(rel));
        LogicalRel logicalRel = optimizeLogical(context, rel);
        logger.fine("After logical opt:\n" + RelOptUtil.toString(logicalRel));
        PhysicalRel physicalRel = optimizePhysical(context, logicalRel);
        logger.fine("After physical opt:\n" + RelOptUtil.toString(physicalRel));
        return physicalRel;
    }

    /**
     * Perform logical optimization.
     *
     * @param rel Original logical tree.
     * @return Optimized logical tree.
     */
    private LogicalRel optimizeLogical(OptimizerContext context, RelNode rel) {
        return (LogicalRel) context.optimize(
                rel,
                LogicalRules.getRuleSet(),
                OptUtils.toLogicalConvention(rel.getTraitSet())
        );
    }

    /**
     * Perform physical optimization.
     * This is where proper access methods and algorithms for joins and aggregations are chosen.
     *
     * @param rel Optimized logical tree.
     * @return Optimized physical tree.
     */
    private PhysicalRel optimizePhysical(OptimizerContext context, RelNode rel) {
        return (PhysicalRel) context.optimize(
                rel,
                PhysicalRules.getRuleSet(),
                OptUtils.toPhysicalConvention(rel.getTraitSet())
        );
    }

    private SqlRowMetadata createRowMetadata(List<String> columnNames, List<QueryDataType> columnTypes) {
        assert columnNames.size() == columnTypes.size();

        List<SqlColumnMetadata> columns = new ArrayList<>(columnNames.size());
        for (int i = 0; i < columnNames.size(); i++) {
            SqlColumnMetadata column = QueryUtils.getColumnMetadata(columnNames.get(i), columnTypes.get(i), true);
            columns.add(column);
        }
        return new SqlRowMetadata(columns);
    }

    private CreateDagVisitor traverseRel(
            PhysicalRel physicalRel,
            QueryParameterMetadata parameterMetadata
    ) {
        CreateDagVisitor visitor = new CreateDagVisitor(this.nodeEngine, parameterMetadata);
        physicalRel.accept(visitor);
        return visitor;
    }
}<|MERGE_RESOLUTION|>--- conflicted
+++ resolved
@@ -16,7 +16,6 @@
 
 package com.hazelcast.jet.sql.impl;
 
-import com.hazelcast.cluster.Address;
 import com.hazelcast.jet.sql.impl.JetPlan.AlterJobPlan;
 import com.hazelcast.jet.sql.impl.JetPlan.CreateJobPlan;
 import com.hazelcast.jet.sql.impl.JetPlan.CreateMappingPlan;
@@ -26,13 +25,10 @@
 import com.hazelcast.jet.sql.impl.JetPlan.DropMappingPlan;
 import com.hazelcast.jet.sql.impl.JetPlan.DropSnapshotPlan;
 import com.hazelcast.jet.sql.impl.JetPlan.IMapDeletePlan;
-<<<<<<< HEAD
+import com.hazelcast.jet.sql.impl.JetPlan.IMapInsertPlan;
 import com.hazelcast.jet.sql.impl.JetPlan.IMapSelectPlan;
-=======
 import com.hazelcast.jet.sql.impl.JetPlan.IMapSinkPlan;
 import com.hazelcast.jet.sql.impl.JetPlan.IMapUpdatePlan;
-import com.hazelcast.jet.sql.impl.JetPlan.IMapInsertPlan;
->>>>>>> c080e5fe
 import com.hazelcast.jet.sql.impl.JetPlan.SelectPlan;
 import com.hazelcast.jet.sql.impl.JetPlan.ShowStatementPlan;
 import com.hazelcast.jet.sql.impl.calcite.parser.JetSqlParser;
@@ -45,12 +41,9 @@
 import com.hazelcast.jet.sql.impl.opt.physical.JetRootRel;
 import com.hazelcast.jet.sql.impl.opt.physical.PhysicalRel;
 import com.hazelcast.jet.sql.impl.opt.physical.PhysicalRules;
-<<<<<<< HEAD
 import com.hazelcast.jet.sql.impl.opt.physical.SelectByKeyMapPhysicalRel;
-=======
 import com.hazelcast.jet.sql.impl.opt.physical.SinkMapPhysicalRel;
 import com.hazelcast.jet.sql.impl.opt.physical.UpdateByKeyMapPhysicalRel;
->>>>>>> c080e5fe
 import com.hazelcast.jet.sql.impl.parse.SqlAlterJob;
 import com.hazelcast.jet.sql.impl.parse.SqlCreateJob;
 import com.hazelcast.jet.sql.impl.parse.SqlCreateMapping;
@@ -286,45 +279,86 @@
     ) {
         PhysicalRel physicalRel = optimize(parameterMetadata, rel, context);
 
-        Address localAddress = nodeEngine.getThisAddress();
-        List<Permission> permissions = extractPermissions(physicalRel);
-
-<<<<<<< HEAD
         if (physicalRel instanceof SelectByKeyMapPhysicalRel) {
-            SelectByKeyMapPhysicalRel select = (SelectByKeyMapPhysicalRel) physicalRel; // TODO: rename other rels
+            SelectByKeyMapPhysicalRel select = (SelectByKeyMapPhysicalRel) physicalRel;
             SqlRowMetadata rowMetadata = createRowMetadata(fieldNames, physicalRel.schema(parameterMetadata).getTypes());
-            return new IMapSelectPlan(planKey, select.objectKey(), parameterMetadata, select.mapName(),
-                    select.keyCondition(parameterMetadata), select.rowProjectorSupplier(parameterMetadata), rowMetadata,
-                    planExecutor, permissions);
-=======
-        if (physicalRel instanceof InsertMapPhysicalRel) {
+            return new IMapSelectPlan(
+                    planKey,
+                    select.objectKey(),
+                    parameterMetadata, select.mapName(),
+                    select.keyCondition(parameterMetadata),
+                    select.rowProjectorSupplier(parameterMetadata),
+                    rowMetadata,
+                    planExecutor
+            );
+        } else if (physicalRel instanceof InsertMapPhysicalRel) {
             InsertMapPhysicalRel insert = (InsertMapPhysicalRel) physicalRel;
-            return new IMapInsertPlan(planKey, insert.objectKey(), parameterMetadata, insert.mapName(), insert.entriesFn(),
-                    planExecutor, permissions);
+            return new IMapInsertPlan(
+                    planKey,
+                    insert.objectKey(),
+                    parameterMetadata,
+                    insert.mapName(),
+                    insert.entriesFn(),
+                    planExecutor
+            );
         } else if (physicalRel instanceof SinkMapPhysicalRel) {
             SinkMapPhysicalRel sink = (SinkMapPhysicalRel) physicalRel;
-            return new IMapSinkPlan(planKey, sink.objectKey(), parameterMetadata, sink.mapName(), sink.entriesFn(),
-                    planExecutor, permissions);
+            return new IMapSinkPlan(
+                    planKey,
+                    sink.objectKey(),
+                    parameterMetadata,
+                    sink.mapName(),
+                    sink.entriesFn(),
+                    planExecutor
+            );
         } else if (physicalRel instanceof UpdateByKeyMapPhysicalRel) {
             UpdateByKeyMapPhysicalRel update = (UpdateByKeyMapPhysicalRel) physicalRel;
-            return new IMapUpdatePlan(planKey, update.objectKey(), parameterMetadata, update.mapName(),
-                    update.keyCondition(parameterMetadata), update.updaterSupplier(parameterMetadata), planExecutor,
-                    permissions);
->>>>>>> c080e5fe
+            return new IMapUpdatePlan(
+                    planKey,
+                    update.objectKey(),
+                    parameterMetadata,
+                    update.mapName(),
+                    update.keyCondition(parameterMetadata),
+                    update.updaterSupplier(parameterMetadata),
+                    planExecutor
+            );
         } else if (physicalRel instanceof DeleteByKeyMapPhysicalRel) {
             DeleteByKeyMapPhysicalRel delete = (DeleteByKeyMapPhysicalRel) physicalRel;
-            return new IMapDeletePlan(planKey, delete.objectKey(), parameterMetadata, delete.mapName(),
-                    delete.keyCondition(parameterMetadata), planExecutor, permissions);
+            return new IMapDeletePlan(
+                    planKey,
+                    delete.objectKey(),
+                    parameterMetadata,
+                    delete.mapName(),
+                    delete.keyCondition(parameterMetadata),
+                    planExecutor
+            );
         } else if (physicalRel instanceof TableModify) {
+            Operation operation = ((TableModify) physicalRel).getOperation();
             CreateDagVisitor visitor = traverseRel(physicalRel, parameterMetadata);
-            Operation operation = ((TableModify) physicalRel).getOperation();
-            return new DmlPlan(operation, planKey, parameterMetadata, visitor.getObjectKeys(), visitor.getDag(),
-                    planExecutor, permissions);
+            List<Permission> permissions = extractPermissions(physicalRel);
+            return new DmlPlan(
+                    operation,
+                    planKey,
+                    parameterMetadata,
+                    visitor.getObjectKeys(),
+                    visitor.getDag(),
+                    planExecutor,
+                    permissions
+            );
         } else {
-            CreateDagVisitor visitor = traverseRel(new JetRootRel(physicalRel, localAddress), parameterMetadata);
+            CreateDagVisitor visitor = traverseRel(new JetRootRel(physicalRel, nodeEngine.getThisAddress()), parameterMetadata);
             SqlRowMetadata rowMetadata = createRowMetadata(fieldNames, physicalRel.schema(parameterMetadata).getTypes());
-            return new SelectPlan(planKey, parameterMetadata, visitor.getObjectKeys(), visitor.getDag(), isInfiniteRows,
-                    rowMetadata, planExecutor, permissions);
+            List<Permission> permissions = extractPermissions(physicalRel);
+            return new SelectPlan(
+                    planKey,
+                    parameterMetadata,
+                    visitor.getObjectKeys(),
+                    visitor.getDag(),
+                    isInfiniteRows,
+                    rowMetadata,
+                    planExecutor,
+                    permissions
+            );
         }
     }
 
