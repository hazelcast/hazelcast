/*
 * Copyright (c) 2008-2021, Hazelcast, Inc. All Rights Reserved.
 *
 * Licensed under the Apache License, Version 2.0 (the "License");
 * you may not use this file except in compliance with the License.
 * You may obtain a copy of the License at
 *
 * http://www.apache.org/licenses/LICENSE-2.0
 *
 * Unless required by applicable law or agreed to in writing, software
 * distributed under the License is distributed on an "AS IS" BASIS,
 * WITHOUT WARRANTIES OR CONDITIONS OF ANY KIND, either express or implied.
 * See the License for the specific language governing permissions and
 * limitations under the License.
 */

package com.hazelcast.jet.sql.impl;

import com.hazelcast.cluster.Address;
import com.hazelcast.jet.sql.impl.JetPlan.AlterJobPlan;
import com.hazelcast.jet.sql.impl.JetPlan.CreateJobPlan;
import com.hazelcast.jet.sql.impl.JetPlan.CreateMappingPlan;
import com.hazelcast.jet.sql.impl.JetPlan.CreateSnapshotPlan;
import com.hazelcast.jet.sql.impl.JetPlan.DmlPlan;
import com.hazelcast.jet.sql.impl.JetPlan.DropJobPlan;
import com.hazelcast.jet.sql.impl.JetPlan.DropMappingPlan;
import com.hazelcast.jet.sql.impl.JetPlan.DropSnapshotPlan;
import com.hazelcast.jet.sql.impl.JetPlan.SelectPlan;
import com.hazelcast.jet.sql.impl.JetPlan.ShowStatementPlan;
import com.hazelcast.jet.sql.impl.calcite.parser.JetSqlParser;
import com.hazelcast.jet.sql.impl.opt.OptUtils;
import com.hazelcast.jet.sql.impl.opt.logical.LogicalRel;
import com.hazelcast.jet.sql.impl.opt.logical.LogicalRules;
import com.hazelcast.jet.sql.impl.opt.physical.CreateDagVisitor;
import com.hazelcast.jet.sql.impl.opt.physical.JetRootRel;
import com.hazelcast.jet.sql.impl.opt.physical.PhysicalRel;
import com.hazelcast.jet.sql.impl.opt.physical.PhysicalRules;
import com.hazelcast.jet.sql.impl.parse.SqlAlterJob;
import com.hazelcast.jet.sql.impl.parse.SqlCreateJob;
import com.hazelcast.jet.sql.impl.parse.SqlCreateMapping;
import com.hazelcast.jet.sql.impl.parse.SqlCreateSnapshot;
import com.hazelcast.jet.sql.impl.parse.SqlDropJob;
import com.hazelcast.jet.sql.impl.parse.SqlDropMapping;
import com.hazelcast.jet.sql.impl.parse.SqlDropSnapshot;
import com.hazelcast.jet.sql.impl.parse.SqlShowStatement;
import com.hazelcast.jet.sql.impl.schema.Mapping;
import com.hazelcast.jet.sql.impl.schema.MappingField;
import com.hazelcast.jet.sql.impl.validate.JetSqlValidator;
import com.hazelcast.jet.sql.impl.validate.UnsupportedOperationVisitor;
import com.hazelcast.logging.ILogger;
import com.hazelcast.security.permission.ActionConstants;
import com.hazelcast.security.permission.MapPermission;
import com.hazelcast.spi.impl.NodeEngine;
import com.hazelcast.sql.SqlColumnMetadata;
import com.hazelcast.sql.SqlRowMetadata;
import com.hazelcast.sql.impl.QueryParameterMetadata;
import com.hazelcast.sql.impl.QueryUtils;
import com.hazelcast.sql.impl.calcite.OptimizerContext;
import com.hazelcast.sql.impl.calcite.SqlBackend;
import com.hazelcast.sql.impl.calcite.parse.QueryConvertResult;
import com.hazelcast.sql.impl.calcite.parse.QueryParseResult;
import com.hazelcast.sql.impl.calcite.schema.HazelcastTable;
import com.hazelcast.sql.impl.calcite.validate.types.HazelcastTypeFactory;
import com.hazelcast.sql.impl.optimizer.OptimizationTask;
import com.hazelcast.sql.impl.optimizer.PlanKey;
import com.hazelcast.sql.impl.optimizer.SqlPlan;
import com.hazelcast.sql.impl.schema.map.AbstractMapTable;
import com.hazelcast.sql.impl.type.QueryDataType;
import org.apache.calcite.plan.RelOptCluster;
import org.apache.calcite.plan.RelOptTable;
import org.apache.calcite.plan.RelOptTable.ViewExpander;
import org.apache.calcite.plan.RelOptUtil;
import org.apache.calcite.prepare.Prepare.CatalogReader;
import org.apache.calcite.rel.RelNode;
import org.apache.calcite.rel.RelShuttleImpl;
import org.apache.calcite.rel.core.TableModify;
import org.apache.calcite.rel.core.TableModify.Operation;
import org.apache.calcite.rel.core.TableScan;
import org.apache.calcite.sql.SqlNode;
import org.apache.calcite.sql.parser.SqlParserImplFactory;
import org.apache.calcite.sql.util.SqlVisitor;
import org.apache.calcite.sql.validate.SqlConformance;
import org.apache.calcite.sql.validate.SqlValidator;
import org.apache.calcite.sql2rel.SqlRexConvertletTable;
import org.apache.calcite.sql2rel.SqlToRelConverter;
import org.apache.calcite.sql2rel.SqlToRelConverter.Config;

import java.security.Permission;
import java.util.ArrayList;
import java.util.List;

import static java.util.stream.Collectors.toList;

class JetSqlBackend implements SqlBackend {

    private final NodeEngine nodeEngine;
    private final JetPlanExecutor planExecutor;

    private final ILogger logger;

    JetSqlBackend(NodeEngine nodeEngine, JetPlanExecutor planExecutor) {
        this.nodeEngine = nodeEngine;
        this.planExecutor = planExecutor;

        this.logger = nodeEngine.getLogger(getClass());
    }

    @Override
    public SqlParserImplFactory parserFactory() {
        return JetSqlParser.FACTORY;
    }

    @Override
    public SqlValidator validator(
            CatalogReader catalogReader,
            HazelcastTypeFactory typeFactory,
            SqlConformance sqlConformance,
            List<Object> arguments
    ) {
        return new JetSqlValidator(catalogReader, typeFactory, sqlConformance, arguments);
    }

    @Override
    public SqlVisitor<Void> unsupportedOperationVisitor(CatalogReader catalogReader) {
        return UnsupportedOperationVisitor.INSTANCE;
    }

    @Override
    public SqlToRelConverter converter(
            ViewExpander viewExpander,
            SqlValidator sqlValidator,
            CatalogReader catalogReader,
            RelOptCluster relOptCluster,
            SqlRexConvertletTable sqlRexConvertletTable,
            Config config
    ) {
        return new JetSqlToRelConverter(
                viewExpander,
                sqlValidator,
                catalogReader,
                relOptCluster,
                sqlRexConvertletTable,
                config
        );
    }

    @Override
    @SuppressWarnings("checkstyle:ReturnCount")
    public SqlPlan createPlan(
            OptimizationTask task,
            QueryParseResult parseResult,
            OptimizerContext context
    ) {
        SqlNode node = parseResult.getNode();

        PlanKey planKey = new PlanKey(task.getSearchPaths(), task.getSql());
        if (node instanceof SqlCreateMapping) {
            return toCreateMappingPlan(planKey, (SqlCreateMapping) node);
        } else if (node instanceof SqlDropMapping) {
            return toDropMappingPlan(planKey, (SqlDropMapping) node);
        } else if (node instanceof SqlCreateJob) {
            return toCreateJobPlan(planKey, parseResult, context);
        } else if (node instanceof SqlAlterJob) {
            return toAlterJobPlan(planKey, (SqlAlterJob) node);
        } else if (node instanceof SqlDropJob) {
            return toDropJobPlan(planKey, (SqlDropJob) node);
        } else if (node instanceof SqlCreateSnapshot) {
            return toCreateSnapshotPlan(planKey, (SqlCreateSnapshot) node);
        } else if (node instanceof SqlDropSnapshot) {
            return toDropSnapshotPlan(planKey, (SqlDropSnapshot) node);
        } else if (node instanceof SqlShowStatement) {
            return toShowStatementPlan(planKey, (SqlShowStatement) node);
        } else {
            QueryConvertResult convertResult = context.convert(parseResult);
            return toPlan(
                    planKey,
                    parseResult.getParameterMetadata(),
                    convertResult.getRel(),
                    convertResult.getFieldNames(),
                    context,
                    parseResult.isInfiniteRows()
            );
        }
    }

    private SqlPlan toCreateMappingPlan(PlanKey planKey, SqlCreateMapping sqlCreateMapping) {
        List<MappingField> mappingFields = sqlCreateMapping.columns()
                .map(field -> new MappingField(field.name(), field.type(), field.externalName()))
                .collect(toList());
        Mapping mapping = new Mapping(
                sqlCreateMapping.nameWithoutSchema(),
                sqlCreateMapping.externalName(),
                sqlCreateMapping.type(),
                mappingFields,
                sqlCreateMapping.options()
        );

        return new CreateMappingPlan(
                planKey,
                mapping,
                sqlCreateMapping.getReplace(),
                sqlCreateMapping.ifNotExists(),
                planExecutor
        );
    }

    private SqlPlan toDropMappingPlan(PlanKey planKey, SqlDropMapping sqlDropMapping) {
        return new DropMappingPlan(planKey, sqlDropMapping.nameWithoutSchema(), sqlDropMapping.ifExists(), planExecutor);
    }

    private SqlPlan toCreateJobPlan(PlanKey planKey, QueryParseResult parseResult, OptimizerContext context) {
        SqlCreateJob sqlCreateJob = (SqlCreateJob) parseResult.getNode();
        SqlNode source = sqlCreateJob.dmlStatement();

        QueryParseResult dmlParseResult =
                new QueryParseResult(source, parseResult.getParameterMetadata(), parseResult.getValidator(), this, false);
        QueryConvertResult dmlConvertedResult = context.convert(dmlParseResult);
        JetPlan dmlPlan = toPlan(
                null,
                parseResult.getParameterMetadata(),
                dmlConvertedResult.getRel(),
                dmlConvertedResult.getFieldNames(),
                context,
                dmlParseResult.isInfiniteRows()
        );
        assert dmlPlan instanceof DmlPlan && ((DmlPlan) dmlPlan).getOperation() == Operation.INSERT;

        return new CreateJobPlan(
                planKey,
                sqlCreateJob.jobConfig(),
                sqlCreateJob.ifNotExists(),
                (DmlPlan) dmlPlan,
                planExecutor
        );
    }

    private SqlPlan toAlterJobPlan(PlanKey planKey, SqlAlterJob sqlAlterJob) {
        return new AlterJobPlan(planKey, sqlAlterJob.name(), sqlAlterJob.getOperation(), planExecutor);
    }

    private SqlPlan toDropJobPlan(PlanKey planKey, SqlDropJob sqlDropJob) {
        return new DropJobPlan(
                planKey,
                sqlDropJob.name(),
                sqlDropJob.ifExists(),
                sqlDropJob.withSnapshotName(),
                planExecutor
        );
    }

    private SqlPlan toCreateSnapshotPlan(PlanKey planKey, SqlCreateSnapshot sqlNode) {
        return new CreateSnapshotPlan(planKey, sqlNode.getSnapshotName(), sqlNode.getJobName(), planExecutor);
    }

    private SqlPlan toDropSnapshotPlan(PlanKey planKey, SqlDropSnapshot sqlNode) {
        return new DropSnapshotPlan(planKey, sqlNode.getSnapshotName(), sqlNode.isIfExists(), planExecutor);
    }

    private SqlPlan toShowStatementPlan(PlanKey planKey, SqlShowStatement sqlNode) {
        return new ShowStatementPlan(planKey, sqlNode.getTarget(), planExecutor);
    }

    private JetPlan toPlan(
            PlanKey planKey,
            QueryParameterMetadata parameterMetadata,
            RelNode rel,
            List<String> fieldNames,
            OptimizerContext context,
            boolean isInfiniteRows
    ) {
        PhysicalRel physicalRel = optimize(parameterMetadata, rel, context);

        Address localAddress = nodeEngine.getThisAddress();
        List<Permission> permissions = extractPermissions(physicalRel);

<<<<<<< HEAD
        if (physicalRel instanceof TableModify) {
            CreateDagVisitor result = traverseRel(physicalRel, localAddress, parameterMetadata);
            Operation operation = ((TableModify) physicalRel).getOperation();
            return new DmlPlan(operation, planKey, parameterMetadata, result.getObjectKeys(), result.getDag(),
                    planExecutor, permissions);
        } else {
            CreateDagVisitor result =
                    traverseRel(new JetRootRel(physicalRel, localAddress), localAddress, parameterMetadata);
=======
        if (isInsert) {
            Tuple2<DAG, Set<PlanObjectKey>> result = createDag(physicalRel, parameterMetadata);
            return new SelectOrSinkPlan(planKey, parameterMetadata, result.f1(), result.f0(), isInfiniteRows, true,
                    null, planExecutor, permissions);
        } else {
            Tuple2<DAG, Set<PlanObjectKey>> result =
                    createDag(new JetRootRel(physicalRel, localAddress), parameterMetadata);
>>>>>>> 1302fa13
            SqlRowMetadata rowMetadata = createRowMetadata(fieldNames, physicalRel.schema(parameterMetadata).getTypes());
            return new SelectPlan(planKey, parameterMetadata, result.getObjectKeys(), result.getDag(), isInfiniteRows,
                    rowMetadata, planExecutor, permissions);
        }
    }

    private List<Permission> extractPermissions(PhysicalRel physicalRel) {
        List<Permission> permissions = new ArrayList<>();

        physicalRel.accept(new RelShuttleImpl() {
            @Override
            public RelNode visit(TableScan scan) {
                addPermissionForTable(scan.getTable(), ActionConstants.ACTION_READ);
                return super.visit(scan);
            }

            @Override
            public RelNode visit(RelNode other) {
                addPermissionForTable(other.getTable(), ActionConstants.ACTION_PUT);
                return super.visit(other);
            }

            private void addPermissionForTable(RelOptTable t, String action) {
                if (t == null) {
                    return;
                }
                HazelcastTable table = t.unwrap(HazelcastTable.class);
                if (table != null && table.getTarget() instanceof AbstractMapTable) {
                    String mapName = ((AbstractMapTable) table.getTarget()).getMapName();
                    permissions.add(new MapPermission(mapName, action));
                }
            }
        });

        return permissions;
    }

    private PhysicalRel optimize(QueryParameterMetadata parameterMetadata, RelNode rel, OptimizerContext context) {
        context.setParameterMetadata(parameterMetadata);

        logger.fine("Before logical opt:\n" + RelOptUtil.toString(rel));
        LogicalRel logicalRel = optimizeLogical(context, rel);
        logger.fine("After logical opt:\n" + RelOptUtil.toString(logicalRel));
        PhysicalRel physicalRel = optimizePhysical(context, logicalRel);
        logger.fine("After physical opt:\n" + RelOptUtil.toString(physicalRel));
        return physicalRel;
    }

    /**
     * Perform logical optimization.
     *
     * @param rel Original logical tree.
     * @return Optimized logical tree.
     */
    private LogicalRel optimizeLogical(OptimizerContext context, RelNode rel) {
        return (LogicalRel) context.optimize(
                rel,
                LogicalRules.getRuleSet(),
                OptUtils.toLogicalConvention(rel.getTraitSet())
        );
    }

    /**
     * Perform physical optimization.
     * This is where proper access methods and algorithms for joins and aggregations are chosen.
     *
     * @param rel Optimized logical tree.
     * @return Optimized physical tree.
     */
    private PhysicalRel optimizePhysical(OptimizerContext context, RelNode rel) {
        return (PhysicalRel) context.optimize(
                rel,
                PhysicalRules.getRuleSet(),
                OptUtils.toPhysicalConvention(rel.getTraitSet())
        );
    }

    private SqlRowMetadata createRowMetadata(List<String> columnNames, List<QueryDataType> columnTypes) {
        assert columnNames.size() == columnTypes.size();

        List<SqlColumnMetadata> columns = new ArrayList<>(columnNames.size());
        for (int i = 0; i < columnNames.size(); i++) {
            SqlColumnMetadata column = QueryUtils.getColumnMetadata(columnNames.get(i), columnTypes.get(i), true);
            columns.add(column);
        }
        return new SqlRowMetadata(columns);
    }

    private CreateDagVisitor traverseRel(
            PhysicalRel physicalRel,
            QueryParameterMetadata parameterMetadata
    ) {
        CreateDagVisitor visitor = new CreateDagVisitor(this.nodeEngine, parameterMetadata);
        physicalRel.accept(visitor);
        return visitor;
    }
}<|MERGE_RESOLUTION|>--- conflicted
+++ resolved
@@ -273,24 +273,14 @@
         Address localAddress = nodeEngine.getThisAddress();
         List<Permission> permissions = extractPermissions(physicalRel);
 
-<<<<<<< HEAD
         if (physicalRel instanceof TableModify) {
-            CreateDagVisitor result = traverseRel(physicalRel, localAddress, parameterMetadata);
+            CreateDagVisitor result = traverseRel(physicalRel, parameterMetadata);
             Operation operation = ((TableModify) physicalRel).getOperation();
             return new DmlPlan(operation, planKey, parameterMetadata, result.getObjectKeys(), result.getDag(),
                     planExecutor, permissions);
         } else {
             CreateDagVisitor result =
-                    traverseRel(new JetRootRel(physicalRel, localAddress), localAddress, parameterMetadata);
-=======
-        if (isInsert) {
-            Tuple2<DAG, Set<PlanObjectKey>> result = createDag(physicalRel, parameterMetadata);
-            return new SelectOrSinkPlan(planKey, parameterMetadata, result.f1(), result.f0(), isInfiniteRows, true,
-                    null, planExecutor, permissions);
-        } else {
-            Tuple2<DAG, Set<PlanObjectKey>> result =
-                    createDag(new JetRootRel(physicalRel, localAddress), parameterMetadata);
->>>>>>> 1302fa13
+                    traverseRel(new JetRootRel(physicalRel, localAddress), parameterMetadata);
             SqlRowMetadata rowMetadata = createRowMetadata(fieldNames, physicalRel.schema(parameterMetadata).getTypes());
             return new SelectPlan(planKey, parameterMetadata, result.getObjectKeys(), result.getDag(), isInfiniteRows,
                     rowMetadata, planExecutor, permissions);
