--- conflicted
+++ resolved
@@ -82,17 +82,7 @@
                 SinkLogicalRule.INSTANCE,
                 UpdateLogicalRules.SCAN_INSTANCE,
                 UpdateLogicalRules.VALUES_INSTANCE,
-<<<<<<< HEAD
                 DeleteLogicalRule.INSTANCE
-=======
-                DeleteLogicalRule.INSTANCE,
-
-                // imap-by-key access optimization rules
-                InsertMapLogicalRule.INSTANCE,
-                SinkMapLogicalRule.INSTANCE,
-                UpdateByKeyMapLogicalRule.INSTANCE,
-                DeleteByKeyMapLogicalRule.INSTANCE
->>>>>>> e4372a41
         );
     }
 }