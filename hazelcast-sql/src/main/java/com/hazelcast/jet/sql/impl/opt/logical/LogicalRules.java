--- conflicted
+++ resolved
@@ -82,11 +82,8 @@
 
                 // DML rules
                 InsertLogicalRule.INSTANCE,
-<<<<<<< HEAD
                 SinkLogicalRule.INSTANCE,
-=======
                 UpdateLogicalRule.INSTANCE,
->>>>>>> 78d6e2a6
                 DeleteLogicalRule.INSTANCE,
 
                 // Miscellaneous
