--- conflicted
+++ resolved
@@ -87,14 +87,11 @@
                 UpdateLogicalRules.NOOP_INSTANCE,
                 DeleteLogicalRule.INSTANCE,
 
-<<<<<<< HEAD
                 SelectByKeyMapLogicalRules.INSTANCE,
                 SelectByKeyMapLogicalRules.PROJECT_INSTANCE,
-=======
                 InsertMapLogicalRule.INSTANCE,
                 SinkMapLogicalRule.INSTANCE,
                 UpdateByKeyMapLogicalRule.INSTANCE,
->>>>>>> c080e5fe
                 DeleteByKeyMapLogicalRule.INSTANCE,
 
                 // Miscellaneous
