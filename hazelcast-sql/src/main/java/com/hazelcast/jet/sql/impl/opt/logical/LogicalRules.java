/*
 * Copyright 2021 Hazelcast Inc.
 *
 * Licensed under the Hazelcast Community License (the "License");
 * you may not use this file except in compliance with the License.
 * You may obtain a copy of the License at
 *
 * http://hazelcast.com/hazelcast-community-license
 *
 * Unless required by applicable law or agreed to in writing, software
 * distributed under the License is distributed on an "AS IS" BASIS,
 * WITHOUT WARRANTIES OF ANY KIND, either express or implied.
 * See the License for the specific language governing permissions and
 * limitations under the License.
 */

package com.hazelcast.jet.sql.impl.opt.logical;

import com.hazelcast.sql.impl.calcite.opt.logical.FilterIntoScanLogicalRule;
import com.hazelcast.sql.impl.calcite.opt.logical.ProjectIntoScanLogicalRule;
import org.apache.calcite.rel.rules.FilterAggregateTransposeRule;
import org.apache.calcite.rel.rules.FilterJoinRule.FilterIntoJoinRule;
import org.apache.calcite.rel.rules.FilterMergeRule;
import org.apache.calcite.rel.rules.FilterProjectTransposeRule;
import org.apache.calcite.rel.rules.JoinProjectTransposeRule;
import org.apache.calcite.rel.rules.ProjectFilterTransposeRule;
import org.apache.calcite.rel.rules.ProjectMergeRule;
import org.apache.calcite.rel.rules.ProjectRemoveRule;
import org.apache.calcite.rel.rules.PruneEmptyRules;
import org.apache.calcite.rel.rules.ReduceExpressionsRule;
import org.apache.calcite.tools.RuleSet;
import org.apache.calcite.tools.RuleSets;

public final class LogicalRules {

    private LogicalRules() {
    }

    public static RuleSet getRuleSet() {
        return RuleSets.ofList(
                // Filter rules
                FilterLogicalRule.INSTANCE,
                FilterMergeRule.INSTANCE,
                FilterProjectTransposeRule.INSTANCE,
                FilterIntoScanLogicalRule.INSTANCE,
                FilterAggregateTransposeRule.INSTANCE,
                FilterIntoJoinRule.FILTER_ON_JOIN,
                ReduceExpressionsRule.FILTER_INSTANCE,

                // Project rules
                ProjectLogicalRule.INSTANCE,
                ProjectMergeRule.INSTANCE,
                ProjectRemoveRule.INSTANCE,
                ProjectFilterTransposeRule.INSTANCE,
                ProjectIntoScanLogicalRule.INSTANCE,

                // Scan rules
                FullScanLogicalRule.INSTANCE,
                FullFunctionScanLogicalRules.SPECIFIC_FUNCTION_INSTANCE,
                FullFunctionScanLogicalRules.DYNAMIC_FUNCTION_INSTANCE,

                // Aggregate rules
                AggregateLogicalRule.INSTANCE,

                // Sort rules
                SortLogicalRule.INSTANCE,

                // Join rules
                JoinLogicalRule.INSTANCE,
                JoinProjectTransposeRule.RIGHT_PROJECT_INCLUDE_OUTER,
                ReduceExpressionsRule.JOIN_INSTANCE,

                // Union rules
                UnionLogicalRule.INSTANCE,

                // Value rules
                ValuesLogicalRules.CONVERT_INSTANCE,
                ValuesLogicalRules.FILTER_INSTANCE,
                ValuesLogicalRules.PROJECT_INSTANCE,
                ValuesLogicalRules.PROJECT_FILTER_INSTANCE,
                ValuesLogicalRules.UNION_INSTANCE,

                // DML rules
                InsertLogicalRule.INSTANCE,
                SinkLogicalRule.INSTANCE,
                UpdateLogicalRules.INSTANCE,
                UpdateLogicalRules.NOOP_INSTANCE,
                DeleteLogicalRule.INSTANCE,

<<<<<<< HEAD
                UpdateByKeyMapLogicalRule.INSTANCE,
=======
                SinkMapLogicalRule.INSTANCE,
>>>>>>> 1b9155f3
                DeleteByKeyMapLogicalRule.INSTANCE,

                // Miscellaneous
                PruneEmptyRules.PROJECT_INSTANCE,
                PruneEmptyRules.FILTER_INSTANCE
        );
    }
}<|MERGE_RESOLUTION|>--- conflicted
+++ resolved
@@ -87,11 +87,8 @@
                 UpdateLogicalRules.NOOP_INSTANCE,
                 DeleteLogicalRule.INSTANCE,
 
-<<<<<<< HEAD
+                SinkMapLogicalRule.INSTANCE,
                 UpdateByKeyMapLogicalRule.INSTANCE,
-=======
-                SinkMapLogicalRule.INSTANCE,
->>>>>>> 1b9155f3
                 DeleteByKeyMapLogicalRule.INSTANCE,
 
                 // Miscellaneous
