/*
 * Copyright 2023 Hazelcast Inc.
 *
 * Licensed under the Hazelcast Community License (the "License");
 * you may not use this file except in compliance with the License.
 * You may obtain a copy of the License at
 *
 * http://hazelcast.com/hazelcast-community-license
 *
 * Unless required by applicable law or agreed to in writing, software
 * distributed under the License is distributed on an "AS IS" BASIS,
 * WITHOUT WARRANTIES OF ANY KIND, either express or implied.
 * See the License for the specific language governing permissions and
 * limitations under the License.
 */

package com.hazelcast.jet.sql.impl.validate;

import com.hazelcast.jet.sql.impl.parse.SqlAlterJob;
import com.hazelcast.jet.sql.impl.parse.SqlCreateDataLink;
import com.hazelcast.jet.sql.impl.parse.SqlCreateJob;
import com.hazelcast.jet.sql.impl.parse.SqlCreateSnapshot;
import com.hazelcast.jet.sql.impl.parse.SqlDropDataLink;
import com.hazelcast.jet.sql.impl.parse.SqlDropJob;
import com.hazelcast.jet.sql.impl.parse.SqlDropSnapshot;
import com.hazelcast.jet.sql.impl.parse.SqlOption;
import com.hazelcast.jet.sql.impl.parse.SqlShowStatement;
import com.hazelcast.jet.sql.impl.schema.HazelcastDynamicTableFunction;
import com.hazelcast.jet.sql.impl.validate.types.HazelcastTypeUtils;
import org.apache.calcite.runtime.CalciteContextException;
import org.apache.calcite.runtime.Resources.ExInst;
import org.apache.calcite.sql.JoinConditionType;
import org.apache.calcite.sql.JoinType;
import org.apache.calcite.sql.SqlBasicTypeNameSpec;
import org.apache.calcite.sql.SqlCall;
import org.apache.calcite.sql.SqlDataTypeSpec;
import org.apache.calcite.sql.SqlIdentifier;
import org.apache.calcite.sql.SqlJoin;
import org.apache.calcite.sql.SqlJsonConstructorNullClause;
import org.apache.calcite.sql.SqlJsonEmptyOrError;
import org.apache.calcite.sql.SqlJsonQueryEmptyOrErrorBehavior;
import org.apache.calcite.sql.SqlJsonQueryWrapperBehavior;
import org.apache.calcite.sql.SqlJsonValueEmptyOrErrorBehavior;
import org.apache.calcite.sql.SqlJsonValueReturning;
import org.apache.calcite.sql.SqlKind;
import org.apache.calcite.sql.SqlLiteral;
import org.apache.calcite.sql.SqlNode;
import org.apache.calcite.sql.SqlOperator;
import org.apache.calcite.sql.SqlSelect;
import org.apache.calcite.sql.SqlSelectKeyword;
import org.apache.calcite.sql.SqlUserDefinedTypeNameSpec;
import org.apache.calcite.sql.SqlUtil;
import org.apache.calcite.sql.fun.SqlStdOperatorTable;
import org.apache.calcite.sql.fun.SqlTrimFunction;
import org.apache.calcite.sql.type.SqlTypeName;
import org.apache.calcite.sql.util.SqlBasicVisitor;
import org.apache.calcite.sql.validate.SqlValidatorException;

import java.util.HashSet;
import java.util.Set;

import static com.hazelcast.jet.sql.impl.validate.ValidatorResource.RESOURCE;

/**
 * Visitor that throws exceptions for unsupported SQL features.
 */
@SuppressWarnings("checkstyle:ExecutableStatementCount")
public final class UnsupportedOperationVisitor extends SqlBasicVisitor<Void> {

    /**
     * A set of {@link SqlKind} values that are supported without any additional validation.
     */
    private static final Set<SqlKind> SUPPORTED_KINDS;

    /**
     * A set of supported operators for functions.
     */
    private static final Set<SqlOperator> SUPPORTED_OPERATORS;

    /**
     * A set of supported parser symbols.
     */
    private static final Set<Enum<?>> SUPPORTED_SYMBOLS;


    static {
        // We define all supported features explicitly instead of getting them from predefined sets of SqlKind class.
        // This is needed to ensure that we do not miss any unsupported features when something is added to a new version
        // of Apache Calcite.
        SUPPORTED_KINDS = new HashSet<>();

        // Predicates
        SUPPORTED_KINDS.add(SqlKind.AND);
        SUPPORTED_KINDS.add(SqlKind.OR);
        SUPPORTED_KINDS.add(SqlKind.NOT);
        SUPPORTED_KINDS.add(SqlKind.IN);
        SUPPORTED_KINDS.add(SqlKind.NOT_IN);
        SUPPORTED_KINDS.add(SqlKind.BETWEEN);
        SUPPORTED_KINDS.add(SqlKind.EXISTS);

        // Arithmetics
        SUPPORTED_KINDS.add(SqlKind.PLUS);
        SUPPORTED_KINDS.add(SqlKind.MINUS);
        SUPPORTED_KINDS.add(SqlKind.TIMES);
        SUPPORTED_KINDS.add(SqlKind.DIVIDE);
        SUPPORTED_KINDS.add(SqlKind.MOD);
        SUPPORTED_KINDS.add(SqlKind.MINUS_PREFIX);
        SUPPORTED_KINDS.add(SqlKind.PLUS_PREFIX);

        // "IS" predicates
        SUPPORTED_KINDS.add(SqlKind.IS_TRUE);
        SUPPORTED_KINDS.add(SqlKind.IS_NOT_TRUE);
        SUPPORTED_KINDS.add(SqlKind.IS_FALSE);
        SUPPORTED_KINDS.add(SqlKind.IS_NOT_FALSE);
        SUPPORTED_KINDS.add(SqlKind.IS_NULL);
        SUPPORTED_KINDS.add(SqlKind.IS_NOT_NULL);

        // Comparison predicates
        SUPPORTED_KINDS.add(SqlKind.EQUALS);
        SUPPORTED_KINDS.add(SqlKind.NOT_EQUALS);
        SUPPORTED_KINDS.add(SqlKind.LESS_THAN);
        SUPPORTED_KINDS.add(SqlKind.GREATER_THAN);
        SUPPORTED_KINDS.add(SqlKind.GREATER_THAN_OR_EQUAL);
        SUPPORTED_KINDS.add(SqlKind.LESS_THAN_OR_EQUAL);

        // Miscellaneous
        SUPPORTED_KINDS.add(SqlKind.AS);
        SUPPORTED_KINDS.add(SqlKind.CAST);
        SUPPORTED_KINDS.add(SqlKind.CEIL);
        SUPPORTED_KINDS.add(SqlKind.FLOOR);
        SUPPORTED_KINDS.add(SqlKind.LIKE);
        SUPPORTED_KINDS.add(SqlKind.TRIM);

        SUPPORTED_KINDS.add(SqlKind.CASE);
        SUPPORTED_KINDS.add(SqlKind.NULLIF);
        SUPPORTED_KINDS.add(SqlKind.COALESCE);
        SUPPORTED_KINDS.add(SqlKind.UNION);

        SUPPORTED_KINDS.add(SqlKind.EXPLAIN);

        // Aggregations
        SUPPORTED_KINDS.add(SqlKind.COUNT);
        SUPPORTED_KINDS.add(SqlKind.MIN);
        SUPPORTED_KINDS.add(SqlKind.MAX);
        SUPPORTED_KINDS.add(SqlKind.SUM);
        SUPPORTED_KINDS.add(SqlKind.AVG);

        // DDL & DML
        SUPPORTED_KINDS.add(SqlKind.CREATE_TABLE);
        SUPPORTED_KINDS.add(SqlKind.CREATE_VIEW);
        SUPPORTED_KINDS.add(SqlKind.DROP_TABLE);
        SUPPORTED_KINDS.add(SqlKind.CREATE_INDEX);
        SUPPORTED_KINDS.add(SqlKind.DROP_VIEW);
        SUPPORTED_KINDS.add(SqlKind.COLUMN_DECL);
        SUPPORTED_KINDS.add(SqlKind.CREATE_TYPE);
        SUPPORTED_KINDS.add(SqlKind.DROP_TYPE);

        SUPPORTED_KINDS.add(SqlKind.ROW);
        SUPPORTED_KINDS.add(SqlKind.VALUES);
        SUPPORTED_KINDS.add(SqlKind.INSERT);

        // Table functions
        SUPPORTED_KINDS.add(SqlKind.COLLECTION_TABLE);
        SUPPORTED_KINDS.add(SqlKind.ARGUMENT_ASSIGNMENT);
        SUPPORTED_KINDS.add(SqlKind.DESCRIPTOR);

        // Ordering
        SUPPORTED_KINDS.add(SqlKind.DESCENDING);

        SUPPORTED_KINDS.add(SqlKind.JSON_ARRAYAGG);
        SUPPORTED_KINDS.add(SqlKind.JSON_OBJECTAGG);
        SUPPORTED_KINDS.add(SqlKind.WITHIN_GROUP);

        // Nested Fields
        SUPPORTED_KINDS.add(SqlKind.DOT);

        // Supported operators
        SUPPORTED_OPERATORS = new HashSet<>();

        // Math
        SUPPORTED_OPERATORS.add(HazelcastSqlOperatorTable.POWER);
        SUPPORTED_OPERATORS.add(HazelcastSqlOperatorTable.SQUARE);
        SUPPORTED_OPERATORS.add(HazelcastSqlOperatorTable.SQRT);
        SUPPORTED_OPERATORS.add(HazelcastSqlOperatorTable.CBRT);
        SUPPORTED_OPERATORS.add(HazelcastSqlOperatorTable.COS);
        SUPPORTED_OPERATORS.add(HazelcastSqlOperatorTable.SIN);
        SUPPORTED_OPERATORS.add(HazelcastSqlOperatorTable.TAN);
        SUPPORTED_OPERATORS.add(HazelcastSqlOperatorTable.COT);
        SUPPORTED_OPERATORS.add(HazelcastSqlOperatorTable.ACOS);
        SUPPORTED_OPERATORS.add(HazelcastSqlOperatorTable.ASIN);
        SUPPORTED_OPERATORS.add(HazelcastSqlOperatorTable.ATAN);
        SUPPORTED_OPERATORS.add(HazelcastSqlOperatorTable.ATAN2);
        SUPPORTED_OPERATORS.add(HazelcastSqlOperatorTable.EXP);
        SUPPORTED_OPERATORS.add(HazelcastSqlOperatorTable.LN);
        SUPPORTED_OPERATORS.add(HazelcastSqlOperatorTable.LOG10);
        SUPPORTED_OPERATORS.add(HazelcastSqlOperatorTable.RAND);
        SUPPORTED_OPERATORS.add(HazelcastSqlOperatorTable.ABS);
        SUPPORTED_OPERATORS.add(SqlStdOperatorTable.PI);
        SUPPORTED_OPERATORS.add(HazelcastSqlOperatorTable.SIGN);
        SUPPORTED_OPERATORS.add(HazelcastSqlOperatorTable.DEGREES);
        SUPPORTED_OPERATORS.add(HazelcastSqlOperatorTable.RADIANS);
        SUPPORTED_OPERATORS.add(HazelcastSqlOperatorTable.ROUND);
        SUPPORTED_OPERATORS.add(HazelcastSqlOperatorTable.TRUNCATE);

        // Strings
        SUPPORTED_OPERATORS.add(HazelcastSqlOperatorTable.ASCII);
        SUPPORTED_OPERATORS.add(HazelcastSqlOperatorTable.INITCAP);
        SUPPORTED_OPERATORS.add(HazelcastSqlOperatorTable.CHAR_LENGTH);
        SUPPORTED_OPERATORS.add(HazelcastSqlOperatorTable.CHARACTER_LENGTH);
        SUPPORTED_OPERATORS.add(HazelcastSqlOperatorTable.LENGTH);
        SUPPORTED_OPERATORS.add(HazelcastSqlOperatorTable.LOWER);
        SUPPORTED_OPERATORS.add(HazelcastSqlOperatorTable.UPPER);
        SUPPORTED_OPERATORS.add(HazelcastSqlOperatorTable.CONCAT);
        SUPPORTED_OPERATORS.add(HazelcastSqlOperatorTable.CONCAT_WS);
        SUPPORTED_OPERATORS.add(HazelcastSqlOperatorTable.SUBSTRING);
        SUPPORTED_OPERATORS.add(HazelcastSqlOperatorTable.LTRIM);
        SUPPORTED_OPERATORS.add(HazelcastSqlOperatorTable.RTRIM);
        SUPPORTED_OPERATORS.add(HazelcastSqlOperatorTable.BTRIM);
        SUPPORTED_OPERATORS.add(HazelcastSqlOperatorTable.REPLACE);
        SUPPORTED_OPERATORS.add(HazelcastSqlOperatorTable.POSITION);
        SUPPORTED_OPERATORS.add(HazelcastSqlOperatorTable.NOT_LIKE);

        // Datetime
        SUPPORTED_OPERATORS.add(HazelcastSqlOperatorTable.EXTRACT);
        SUPPORTED_OPERATORS.add(HazelcastSqlOperatorTable.TO_TIMESTAMP_TZ);
        SUPPORTED_OPERATORS.add(HazelcastSqlOperatorTable.TO_EPOCH_MILLIS);
        SUPPORTED_OPERATORS.add(HazelcastSqlOperatorTable.TO_CHAR);

        // Windowing
        SUPPORTED_OPERATORS.add(HazelcastSqlOperatorTable.IMPOSE_ORDER);
        SUPPORTED_OPERATORS.add(HazelcastSqlOperatorTable.TUMBLE);
        SUPPORTED_OPERATORS.add(HazelcastSqlOperatorTable.HOP);

        // JSON
        SUPPORTED_OPERATORS.add(HazelcastSqlOperatorTable.JSON_QUERY);
        SUPPORTED_OPERATORS.add(HazelcastSqlOperatorTable.JSON_VALUE);
        SUPPORTED_OPERATORS.add(HazelcastSqlOperatorTable.JSON_OBJECT);
        SUPPORTED_OPERATORS.add(HazelcastSqlOperatorTable.JSON_ARRAY);
        SUPPORTED_OPERATORS.add(HazelcastSqlOperatorTable.JSON_ARRAYAGG_ABSENT_ON_NULL);
        SUPPORTED_OPERATORS.add(HazelcastSqlOperatorTable.JSON_ARRAYAGG_NULL_ON_NULL);
        SUPPORTED_OPERATORS.add(HazelcastSqlOperatorTable.JSON_OBJECTAGG_ABSENT_ON_NULL);
        SUPPORTED_OPERATORS.add(HazelcastSqlOperatorTable.JSON_OBJECTAGG_NULL_ON_NULL);

        SUPPORTED_OPERATORS.add(HazelcastSqlOperatorTable.WITHIN_GROUP);

        // Extensions
        SUPPORTED_OPERATORS.add(SqlOption.OPERATOR);
        SUPPORTED_OPERATORS.add(SqlCreateDataLink.CREATE_DATA_LINK);
        SUPPORTED_OPERATORS.add(SqlDropDataLink.DROP_DATA_LINK);
        SUPPORTED_OPERATORS.add(SqlShowStatement.SHOW_MAPPINGS);
        SUPPORTED_OPERATORS.add(SqlShowStatement.SHOW_VIEWS);
        SUPPORTED_OPERATORS.add(SqlShowStatement.SHOW_JOBS);
        SUPPORTED_OPERATORS.add(SqlShowStatement.SHOW_TYPES);
<<<<<<< HEAD
        SUPPORTED_OPERATORS.add(SqlShowStatement.SHOW_DATALINKS);
=======
        SUPPORTED_OPERATORS.add(SqlShowStatement.SHOW_RESOURCES);
>>>>>>> aa7c8b91

        SUPPORTED_OPERATORS.add(HazelcastSqlOperatorTable.GENERATE_SERIES);
        SUPPORTED_OPERATORS.add(HazelcastSqlOperatorTable.GENERATE_STREAM);

        SUPPORTED_OPERATORS.add(HazelcastSqlOperatorTable.CSV_FILE);
        SUPPORTED_OPERATORS.add(HazelcastSqlOperatorTable.JSON_FLAT_FILE);
        SUPPORTED_OPERATORS.add(HazelcastSqlOperatorTable.AVRO_FILE);
        SUPPORTED_OPERATORS.add(HazelcastSqlOperatorTable.PARQUET_FILE);
        SUPPORTED_OPERATORS.add(HazelcastSqlOperatorTable.DOT);

        // SYMBOLS
        SUPPORTED_SYMBOLS = new HashSet<>();

        SUPPORTED_SYMBOLS.add(SqlTrimFunction.Flag.LEADING);
        SUPPORTED_SYMBOLS.add(SqlTrimFunction.Flag.TRAILING);
        SUPPORTED_SYMBOLS.add(SqlTrimFunction.Flag.BOTH);

        // `SELECT ALL` is the opposite of `SELECT DISTINCT` and it's the default if neither is used, we allow it
        SUPPORTED_SYMBOLS.add(SqlSelectKeyword.DISTINCT);
        SUPPORTED_SYMBOLS.add(SqlSelectKeyword.ALL);

        SUPPORTED_SYMBOLS.add(JoinType.INNER);
        SUPPORTED_SYMBOLS.add(JoinType.COMMA);
        SUPPORTED_SYMBOLS.add(JoinType.CROSS);
        SUPPORTED_SYMBOLS.add(JoinType.LEFT);
        SUPPORTED_SYMBOLS.add(JoinType.RIGHT);

        SUPPORTED_SYMBOLS.add(JoinConditionType.ON);
        SUPPORTED_SYMBOLS.add(JoinConditionType.NONE);
        SUPPORTED_SYMBOLS.add(JoinConditionType.USING);

        SUPPORTED_SYMBOLS.add(SqlJsonQueryWrapperBehavior.WITHOUT_ARRAY);
        SUPPORTED_SYMBOLS.add(SqlJsonQueryWrapperBehavior.WITH_CONDITIONAL_ARRAY);
        SUPPORTED_SYMBOLS.add(SqlJsonQueryWrapperBehavior.WITH_UNCONDITIONAL_ARRAY);

        SUPPORTED_SYMBOLS.add(SqlJsonQueryEmptyOrErrorBehavior.ERROR);
        SUPPORTED_SYMBOLS.add(SqlJsonQueryEmptyOrErrorBehavior.NULL);
        SUPPORTED_SYMBOLS.add(SqlJsonQueryEmptyOrErrorBehavior.EMPTY_ARRAY);
        SUPPORTED_SYMBOLS.add(SqlJsonQueryEmptyOrErrorBehavior.EMPTY_OBJECT);

        SUPPORTED_SYMBOLS.add(SqlJsonValueReturning.RETURNING);

        SUPPORTED_SYMBOLS.add(SqlJsonValueEmptyOrErrorBehavior.ERROR);
        SUPPORTED_SYMBOLS.add(SqlJsonValueEmptyOrErrorBehavior.NULL);
        SUPPORTED_SYMBOLS.add(SqlJsonValueEmptyOrErrorBehavior.DEFAULT);

        SUPPORTED_SYMBOLS.add(SqlJsonEmptyOrError.EMPTY);
        SUPPORTED_SYMBOLS.add(SqlJsonEmptyOrError.ERROR);

        SUPPORTED_SYMBOLS.add(SqlJsonConstructorNullClause.NULL_ON_NULL);
        SUPPORTED_SYMBOLS.add(SqlJsonConstructorNullClause.ABSENT_ON_NULL);
    }

    private final boolean isValidated;

    // The top level select is used to filter out nested selects with FETCH/OFFSET
    private SqlSelect topLevelSelect;

    public UnsupportedOperationVisitor(boolean isValidated) {
        this.isValidated = isValidated;
    }

    @Override
    public Void visit(SqlCall call) {
        // remove the branch when MAP/MAP_VALUE_CONSTRUCTOR gets proper support
        if (!(call.getOperator() instanceof HazelcastDynamicTableFunction)) {
            processCall(call);

            call.getOperator().acceptCall(this, call);
        }

        return null;
    }

    @Override
    public Void visit(SqlDataTypeSpec type) {
        if (type.getTypeNameSpec() instanceof SqlUserDefinedTypeNameSpec) {
            SqlIdentifier typeName = type.getTypeName();

            if (HazelcastTypeUtils.isObjectIdentifier(typeName)) {
                return null;
            }
        }

        if (HazelcastTypeUtils.isJsonIdentifier(type.getTypeName())) {
            return null;
        }

        if (!(type.getTypeNameSpec() instanceof SqlBasicTypeNameSpec)) {
            throw error(type, RESOURCE.error("Complex type specifications are not supported"));
        }

        SqlTypeName typeName = SqlTypeName.get(type.getTypeName().getSimple());
        switch (typeName) {
            case BOOLEAN:
            case TINYINT:
            case SMALLINT:
            case INTEGER:
            case BIGINT:
            case DECIMAL:
            case REAL:
            case DOUBLE:
            case VARCHAR:
            case DATE:
            case TIME:
            case TIMESTAMP:
            case TIMESTAMP_WITH_LOCAL_TIME_ZONE:
            case NULL:
                return null;

            case CHAR:
                // char should be not accessible by users, we have only VARCHAR
            case ANY:
                // visible to users as OBJECT
            default:
                throw error(type, ValidatorResource.RESOURCE.notSupported(typeName.getName()));
        }
    }

    @Override
    @SuppressWarnings("checkstyle:ReturnCount")
    public Void visit(SqlLiteral literal) {
        SqlTypeName typeName = literal.getTypeName();

        if (HazelcastTypeUtils.isIntervalType(typeName)) {
            return null;
        }

        switch (typeName) {
            case BOOLEAN:
            case TINYINT:
            case SMALLINT:
            case INTEGER:
            case BIGINT:
            case DECIMAL:
            case REAL:
            case DOUBLE:
            case VARCHAR:
                // CHAR is present here to support string literals: Calcite expects
                // string literals to be of CHAR type, not VARCHAR. Validated type
                // of string literals is still VARCHAR in HazelcastSqlValidator.
            case CHAR:
            case TIMESTAMP:
            case TIMESTAMP_WITH_LOCAL_TIME_ZONE:
            case DATE:
            case TIME:
            case ANY:
            case NULL:
                return null;

            case SYMBOL:
                Enum<?> symbolValue = (Enum<?>) literal.getValue();
                if (SUPPORTED_SYMBOLS.contains(symbolValue)) {
                    return null;
                }

                throw error(literal, RESOURCE.error(symbolValue + " is not supported"));

            default:
                throw error(literal, RESOURCE.error(typeName + " literals are not supported"));
        }
    }

    private void processCall(SqlCall call) {
        SqlKind kind = call.getKind();

        if (SUPPORTED_KINDS.contains(kind)) {
            return;
        }

        switch (kind) {
            case SELECT:
                processSelect((SqlSelect) call);
                break;

            case UPDATE:
            case DELETE:
                break;

            case JOIN:
                processJoin((SqlJoin) call);
                break;

            case OTHER:
            case OTHER_FUNCTION:
            case EXTRACT:
            case POSITION:
            case EXISTS:
                processOther(call);
                break;

            case OTHER_DDL:
                processOtherDdl(call);
                break;

            case ORDER_BY:
            case EXPLICIT_TABLE:
            case MAP_VALUE_CONSTRUCTOR:
                // these kinds do not occur after validation
                if (isValidated) {
                    throw unsupported(call, kind);
                }
                break;

            default:
                throw unsupported(call, kind);
        }
    }

    private void processSelect(SqlSelect select) {
        if (topLevelSelect == null) {
            topLevelSelect = select;
        } else {
            // Check for nested fetch offset
            if (select.getFetch() != null || select.getOffset() != null) {
                throw error(select, "FETCH/OFFSET is only supported for the top-level SELECT");
            }
        }
    }

    private void processJoin(SqlJoin join) {
        JoinType joinType = join.getJoinType();

        if (joinType != JoinType.INNER
                && joinType != JoinType.COMMA
                && joinType != JoinType.CROSS
                && joinType != JoinType.LEFT
                && joinType != JoinType.RIGHT
        ) {
            throw unsupported(join, joinType.name() + " join");
        }
    }

    private void processOther(SqlCall call) {
        // Before the validation, some function calls are SqlUnresolvedFunction, some have the calcite
        // representation, such as SqlJsonValueFunction instead of HazelcastJsonValueFunction etc.
        // They will be validated after validation, ignore it in the pre-validation check.
        if (!isValidated) {
            return;
        }

        SqlOperator operator = call.getOperator();

        if (SUPPORTED_OPERATORS.contains(operator)) {
            return;
        }

        throw unsupported(call, operator.getName());
    }

    @SuppressWarnings("checkstyle:BooleanExpressionComplexity")
    private void processOtherDdl(SqlCall call) {
        if (!(call instanceof SqlCreateJob)
                && !(call instanceof SqlDropJob)
                && !(call instanceof SqlAlterJob)
                && !(call instanceof SqlCreateSnapshot)
                && !(call instanceof SqlDropSnapshot)
                && !(call instanceof SqlCreateDataLink)
                && !(call instanceof SqlDropDataLink)
        ) {
            throw unsupported(call, "OTHER DDL class (" + call.getClass().getSimpleName() + ")");
        }
    }

    private CalciteContextException unsupported(SqlNode node, SqlKind kind) {
        return unsupported(node, kind.sql.replace('_', ' '));
    }

    private CalciteContextException unsupported(SqlNode node, String name) {
        return error(node, ValidatorResource.RESOURCE.notSupported(name));
    }

    private static CalciteContextException error(SqlNode node, ExInst<SqlValidatorException> error) {
        return SqlUtil.newContextException(node.getParserPosition(), error);
    }

    public static CalciteContextException error(SqlNode node, String name) {
        return error(node, RESOURCE.error(name));
    }
}<|MERGE_RESOLUTION|>--- conflicted
+++ resolved
@@ -251,11 +251,8 @@
         SUPPORTED_OPERATORS.add(SqlShowStatement.SHOW_VIEWS);
         SUPPORTED_OPERATORS.add(SqlShowStatement.SHOW_JOBS);
         SUPPORTED_OPERATORS.add(SqlShowStatement.SHOW_TYPES);
-<<<<<<< HEAD
         SUPPORTED_OPERATORS.add(SqlShowStatement.SHOW_DATALINKS);
-=======
         SUPPORTED_OPERATORS.add(SqlShowStatement.SHOW_RESOURCES);
->>>>>>> aa7c8b91
 
         SUPPORTED_OPERATORS.add(HazelcastSqlOperatorTable.GENERATE_SERIES);
         SUPPORTED_OPERATORS.add(HazelcastSqlOperatorTable.GENERATE_STREAM);
