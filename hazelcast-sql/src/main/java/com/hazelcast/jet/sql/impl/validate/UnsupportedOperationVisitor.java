--- conflicted
+++ resolved
@@ -198,11 +198,8 @@
         SUPPORTED_OPERATORS.add(HazelcastSqlOperatorTable.TO_EPOCH_MILLIS);
 
         // Windowing
-<<<<<<< HEAD
+        SUPPORTED_OPERATORS.add(HazelcastSqlOperatorTable.IMPOSE_ORDER);
         SUPPORTED_OPERATORS.add(HazelcastSqlOperatorTable.TUMBLE);
-=======
-        SUPPORTED_OPERATORS.add(HazelcastSqlOperatorTable.IMPOSE_ORDER);
->>>>>>> a60901b0
 
         // Extensions
         SUPPORTED_OPERATORS.add(SqlOption.OPERATOR);
