--- conflicted
+++ resolved
@@ -146,11 +146,8 @@
         SUPPORTED_KINDS.add(SqlKind.CREATE_TABLE);
         SUPPORTED_KINDS.add(SqlKind.CREATE_VIEW);
         SUPPORTED_KINDS.add(SqlKind.DROP_TABLE);
-<<<<<<< HEAD
+        SUPPORTED_KINDS.add(SqlKind.CREATE_INDEX);
         SUPPORTED_KINDS.add(SqlKind.DROP_VIEW);
-=======
-        SUPPORTED_KINDS.add(SqlKind.CREATE_INDEX);
->>>>>>> ccdf555b
         SUPPORTED_KINDS.add(SqlKind.COLUMN_DECL);
 
         SUPPORTED_KINDS.add(SqlKind.ROW);
