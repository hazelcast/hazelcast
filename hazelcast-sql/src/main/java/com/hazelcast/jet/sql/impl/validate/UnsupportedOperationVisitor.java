/*
 * Copyright (c) 2008-2021, Hazelcast, Inc. All Rights Reserved.
 *
 * Licensed under the Apache License, Version 2.0 (the "License");
 * you may not use this file except in compliance with the License.
 * You may obtain a copy of the License at
 *
 * http://www.apache.org/licenses/LICENSE-2.0
 *
 * Unless required by applicable law or agreed to in writing, software
 * distributed under the License is distributed on an "AS IS" BASIS,
 * WITHOUT WARRANTIES OR CONDITIONS OF ANY KIND, either express or implied.
 * See the License for the specific language governing permissions and
 * limitations under the License.
 */

package com.hazelcast.jet.sql.impl.validate;

import com.hazelcast.jet.sql.impl.parse.SqlAlterJob;
import com.hazelcast.jet.sql.impl.parse.SqlCreateJob;
import com.hazelcast.jet.sql.impl.parse.SqlCreateSnapshot;
import com.hazelcast.jet.sql.impl.parse.SqlDropJob;
import com.hazelcast.jet.sql.impl.parse.SqlDropSnapshot;
import com.hazelcast.jet.sql.impl.parse.SqlOption;
import com.hazelcast.jet.sql.impl.parse.SqlShowStatement;
import com.hazelcast.jet.sql.impl.schema.JetDynamicTableFunction;
import com.hazelcast.sql.impl.calcite.validate.HazelcastSqlOperatorTable;
import com.hazelcast.sql.impl.calcite.validate.types.HazelcastTypeUtils;
import org.apache.calcite.runtime.CalciteContextException;
import org.apache.calcite.runtime.Resources.ExInst;
import org.apache.calcite.sql.JoinConditionType;
import org.apache.calcite.sql.JoinType;
import org.apache.calcite.sql.SqlBasicTypeNameSpec;
import org.apache.calcite.sql.SqlCall;
import org.apache.calcite.sql.SqlDataTypeSpec;
import org.apache.calcite.sql.SqlIdentifier;
import org.apache.calcite.sql.SqlJoin;
import org.apache.calcite.sql.SqlKind;
import org.apache.calcite.sql.SqlLiteral;
import org.apache.calcite.sql.SqlNode;
import org.apache.calcite.sql.SqlOperator;
import org.apache.calcite.sql.SqlSelect;
import org.apache.calcite.sql.SqlSelectKeyword;
import org.apache.calcite.sql.SqlUserDefinedTypeNameSpec;
import org.apache.calcite.sql.SqlUtil;
import org.apache.calcite.sql.fun.SqlStdOperatorTable;
import org.apache.calcite.sql.fun.SqlTrimFunction;
import org.apache.calcite.sql.type.SqlTypeName;
import org.apache.calcite.sql.util.SqlBasicVisitor;
import org.apache.calcite.sql.validate.SqlValidatorException;

import java.util.HashSet;
import java.util.Set;

import static com.hazelcast.jet.sql.impl.validate.ValidatorResource.RESOURCE;

/**
 * Visitor that throws exceptions for unsupported SQL features.
 * </p>
 * Mostly copy of {@link  com.hazelcast.sql.impl.calcite.parse.UnsupportedOperationVisitor}
 * with Jet specific tweaks/extensions.
 */
@SuppressWarnings("checkstyle:ExecutableStatementCount")
public final class UnsupportedOperationVisitor extends SqlBasicVisitor<Void> {

    /**
     * A set of {@link SqlKind} values that are supported without any additional validation.
     */
    private static final Set<SqlKind> SUPPORTED_KINDS;

    /**
     * A set of supported operators for functions.
     */
    private static final Set<SqlOperator> SUPPORTED_OPERATORS;

    static {
        // We define all supported features explicitly instead of getting them from predefined sets of SqlKind class.
        // This is needed to ensure that we do not miss any unsupported features when something is added to a new version
        // of Apache Calcite.
        SUPPORTED_KINDS = new HashSet<>();

        // Predicates
        SUPPORTED_KINDS.add(SqlKind.AND);
        SUPPORTED_KINDS.add(SqlKind.OR);
        SUPPORTED_KINDS.add(SqlKind.NOT);
        SUPPORTED_KINDS.add(SqlKind.IN);
        SUPPORTED_KINDS.add(SqlKind.NOT_IN);
        SUPPORTED_KINDS.add(SqlKind.BETWEEN);

        // Arithmetics
        SUPPORTED_KINDS.add(SqlKind.PLUS);
        SUPPORTED_KINDS.add(SqlKind.MINUS);
        SUPPORTED_KINDS.add(SqlKind.TIMES);
        SUPPORTED_KINDS.add(SqlKind.DIVIDE);
        SUPPORTED_KINDS.add(SqlKind.MOD);
        SUPPORTED_KINDS.add(SqlKind.MINUS_PREFIX);
        SUPPORTED_KINDS.add(SqlKind.PLUS_PREFIX);

        // "IS" predicates
        SUPPORTED_KINDS.add(SqlKind.IS_TRUE);
        SUPPORTED_KINDS.add(SqlKind.IS_NOT_TRUE);
        SUPPORTED_KINDS.add(SqlKind.IS_FALSE);
        SUPPORTED_KINDS.add(SqlKind.IS_NOT_FALSE);
        SUPPORTED_KINDS.add(SqlKind.IS_NULL);
        SUPPORTED_KINDS.add(SqlKind.IS_NOT_NULL);

        // Comparisons predicates
        SUPPORTED_KINDS.add(SqlKind.EQUALS);
        SUPPORTED_KINDS.add(SqlKind.NOT_EQUALS);
        SUPPORTED_KINDS.add(SqlKind.LESS_THAN);
        SUPPORTED_KINDS.add(SqlKind.GREATER_THAN);
        SUPPORTED_KINDS.add(SqlKind.GREATER_THAN_OR_EQUAL);
        SUPPORTED_KINDS.add(SqlKind.LESS_THAN_OR_EQUAL);

        // Miscellaneous
        SUPPORTED_KINDS.add(SqlKind.AS);
        SUPPORTED_KINDS.add(SqlKind.CAST);
        SUPPORTED_KINDS.add(SqlKind.CEIL);
        SUPPORTED_KINDS.add(SqlKind.FLOOR);
        SUPPORTED_KINDS.add(SqlKind.LIKE);
        SUPPORTED_KINDS.add(SqlKind.TRIM);

        SUPPORTED_KINDS.add(SqlKind.CASE);

        // Aggregations
        SUPPORTED_KINDS.add(SqlKind.COUNT);
        SUPPORTED_KINDS.add(SqlKind.MIN);
        SUPPORTED_KINDS.add(SqlKind.MAX);
        SUPPORTED_KINDS.add(SqlKind.SUM);
        SUPPORTED_KINDS.add(SqlKind.AVG);

        // DDL & DML
        SUPPORTED_KINDS.add(SqlKind.CREATE_TABLE);
        SUPPORTED_KINDS.add(SqlKind.DROP_TABLE);
        SUPPORTED_KINDS.add(SqlKind.COLUMN_DECL);

        SUPPORTED_KINDS.add(SqlKind.ROW);
        SUPPORTED_KINDS.add(SqlKind.VALUES);
        SUPPORTED_KINDS.add(SqlKind.INSERT);

        // Table functions
        SUPPORTED_KINDS.add(SqlKind.COLLECTION_TABLE);
        SUPPORTED_KINDS.add(SqlKind.ARGUMENT_ASSIGNMENT);

        // Ordering
        SUPPORTED_KINDS.add(SqlKind.NULLS_FIRST);
        SUPPORTED_KINDS.add(SqlKind.NULLS_LAST);
        SUPPORTED_KINDS.add(SqlKind.DESCENDING);

        // Supported operators
        SUPPORTED_OPERATORS = new HashSet<>();

        // Math
        SUPPORTED_OPERATORS.add(HazelcastSqlOperatorTable.POWER);
        SUPPORTED_OPERATORS.add(HazelcastSqlOperatorTable.SQUARE);
        SUPPORTED_OPERATORS.add(HazelcastSqlOperatorTable.SQRT);
        SUPPORTED_OPERATORS.add(HazelcastSqlOperatorTable.CBRT);
        SUPPORTED_OPERATORS.add(HazelcastSqlOperatorTable.COS);
        SUPPORTED_OPERATORS.add(HazelcastSqlOperatorTable.SIN);
        SUPPORTED_OPERATORS.add(HazelcastSqlOperatorTable.TAN);
        SUPPORTED_OPERATORS.add(HazelcastSqlOperatorTable.COT);
        SUPPORTED_OPERATORS.add(HazelcastSqlOperatorTable.ACOS);
        SUPPORTED_OPERATORS.add(HazelcastSqlOperatorTable.ASIN);
        SUPPORTED_OPERATORS.add(HazelcastSqlOperatorTable.ATAN);
        SUPPORTED_OPERATORS.add(HazelcastSqlOperatorTable.ATAN2);
        SUPPORTED_OPERATORS.add(HazelcastSqlOperatorTable.EXP);
        SUPPORTED_OPERATORS.add(HazelcastSqlOperatorTable.LN);
        SUPPORTED_OPERATORS.add(HazelcastSqlOperatorTable.LOG10);
        SUPPORTED_OPERATORS.add(HazelcastSqlOperatorTable.RAND);
        SUPPORTED_OPERATORS.add(HazelcastSqlOperatorTable.ABS);
        SUPPORTED_OPERATORS.add(SqlStdOperatorTable.PI);
        SUPPORTED_OPERATORS.add(HazelcastSqlOperatorTable.SIGN);
        SUPPORTED_OPERATORS.add(HazelcastSqlOperatorTable.DEGREES);
        SUPPORTED_OPERATORS.add(HazelcastSqlOperatorTable.RADIANS);
        SUPPORTED_OPERATORS.add(HazelcastSqlOperatorTable.ROUND);
        SUPPORTED_OPERATORS.add(HazelcastSqlOperatorTable.TRUNCATE);

        // Strings
        SUPPORTED_OPERATORS.add(HazelcastSqlOperatorTable.ASCII);
        SUPPORTED_OPERATORS.add(HazelcastSqlOperatorTable.INITCAP);
        SUPPORTED_OPERATORS.add(HazelcastSqlOperatorTable.CHAR_LENGTH);
        SUPPORTED_OPERATORS.add(HazelcastSqlOperatorTable.CHARACTER_LENGTH);
        SUPPORTED_OPERATORS.add(HazelcastSqlOperatorTable.LENGTH);
        SUPPORTED_OPERATORS.add(HazelcastSqlOperatorTable.LOWER);
        SUPPORTED_OPERATORS.add(HazelcastSqlOperatorTable.UPPER);
        SUPPORTED_OPERATORS.add(HazelcastSqlOperatorTable.CONCAT);
        SUPPORTED_OPERATORS.add(HazelcastSqlOperatorTable.SUBSTRING);
        SUPPORTED_OPERATORS.add(HazelcastSqlOperatorTable.LTRIM);
        SUPPORTED_OPERATORS.add(HazelcastSqlOperatorTable.RTRIM);
        SUPPORTED_OPERATORS.add(HazelcastSqlOperatorTable.BTRIM);
        SUPPORTED_OPERATORS.add(HazelcastSqlOperatorTable.REPLACE);
        SUPPORTED_OPERATORS.add(HazelcastSqlOperatorTable.POSITION);

        // Datetime
        SUPPORTED_OPERATORS.add(HazelcastSqlOperatorTable.EXTRACT);
        SUPPORTED_OPERATORS.add(HazelcastSqlOperatorTable.TO_TIMESTAMP_TZ);
<<<<<<< HEAD
        SUPPORTED_OPERATORS.add(HazelcastSqlOperatorTable.TO_EPOCH_MILLIS);
=======
>>>>>>> 21027429

        // Extensions
        SUPPORTED_OPERATORS.add(SqlOption.OPERATOR);
        SUPPORTED_OPERATORS.add(SqlShowStatement.SHOW_MAPPINGS);
        SUPPORTED_OPERATORS.add(SqlShowStatement.SHOW_JOBS);

        SUPPORTED_OPERATORS.add(JetSqlOperatorTable.GENERATE_SERIES);
        SUPPORTED_OPERATORS.add(JetSqlOperatorTable.GENERATE_STREAM);

        SUPPORTED_OPERATORS.add(JetSqlOperatorTable.CSV_FILE);
        SUPPORTED_OPERATORS.add(JetSqlOperatorTable.JSON_FILE);
        SUPPORTED_OPERATORS.add(JetSqlOperatorTable.AVRO_FILE);
        SUPPORTED_OPERATORS.add(JetSqlOperatorTable.PARQUET_FILE);
    }

    // The top level select is used to filter out nested selects with FETCH/OFFSET
    private SqlSelect topLevelSelect;

    @Override
    public Void visit(SqlCall call) {
        // remove the branch when MAP/MAP_VALUE_CONSTRUCTOR gets proper support
        if (!(call.getOperator() instanceof JetDynamicTableFunction)) {
            processCall(call);

            call.getOperator().acceptCall(this, call);
        }

        return null;
    }

    @Override
    public Void visit(SqlDataTypeSpec type) {
        if (type.getTypeNameSpec() instanceof SqlUserDefinedTypeNameSpec) {
            SqlIdentifier typeName = type.getTypeName();

            if (HazelcastTypeUtils.isObjectIdentifier(typeName)) {
                return null;
            }
        }

        if (!(type.getTypeNameSpec() instanceof SqlBasicTypeNameSpec)) {
            throw error(type, RESOURCE.error("Complex type specifications are not supported"));
        }

        SqlTypeName typeName = SqlTypeName.get(type.getTypeName().getSimple());
        switch (typeName) {
            case BOOLEAN:
            case TINYINT:
            case SMALLINT:
            case INTEGER:
            case BIGINT:
            case DECIMAL:
            case REAL:
            case DOUBLE:
            case VARCHAR:
            case DATE:
            case TIME:
            case TIMESTAMP:
            case TIMESTAMP_WITH_LOCAL_TIME_ZONE:
            case NULL:
                return null;

            case CHAR:
                // char should be not accessible by users, we have only VARCHAR
            case ANY:
                // visible to users as OBJECT
            default:
                throw error(type, ValidatorResource.RESOURCE.notSupported(typeName.getName()));
        }
    }

    @Override
    public Void visit(SqlLiteral literal) {
        SqlTypeName typeName = literal.getTypeName();

        if (HazelcastTypeUtils.isIntervalType(typeName)) {
            return null;
        }

        switch (typeName) {
            case BOOLEAN:
            case TINYINT:
            case SMALLINT:
            case INTEGER:
            case BIGINT:
            case DECIMAL:
            case REAL:
            case DOUBLE:
            case VARCHAR:
                // CHAR is present here to support string literals: Calcite expects
                // string literals to be of CHAR type, not VARCHAR. Validated type
                // of string literals is still VARCHAR in HazelcastSqlValidator.
            case CHAR:
            case TIMESTAMP:
            case TIMESTAMP_WITH_LOCAL_TIME_ZONE:
            case DATE:
            case TIME:
            case ANY:
            case NULL:
                return null;

            case SYMBOL:
                Object symbolValue = literal.getValue();

                if (symbolValue instanceof SqlTrimFunction.Flag) {
                    return null;
                }
                // `SELECT ALL` is the opposite of `SELECT DISTINCT` and it's the default if neither is used, we allow it
                if (symbolValue == SqlSelectKeyword.DISTINCT || symbolValue == SqlSelectKeyword.ALL) {
                    return null;
                }

                if (symbolValue == JoinType.INNER
                        || symbolValue == JoinType.COMMA
                        || symbolValue == JoinType.CROSS
                        || symbolValue == JoinType.LEFT
                ) {
                    return null;
                }
                if (symbolValue == JoinConditionType.ON
                        || symbolValue == JoinConditionType.NONE
                        || symbolValue == JoinConditionType.USING
                ) {
                    return null;
                }

                throw error(literal, RESOURCE.error(symbolValue + " literal is not supported"));

            default:
                throw error(literal, RESOURCE.error(typeName + " literals are not supported"));
        }
    }

    private void processCall(SqlCall call) {
        SqlKind kind = call.getKind();

        if (SUPPORTED_KINDS.contains(kind)) {
            return;
        }

        switch (kind) {
            case SELECT:
                processSelect((SqlSelect) call);
                break;

            case DELETE:
                break;

            case JOIN:
                processJoin((SqlJoin) call);
                break;

            case OTHER:
            case OTHER_FUNCTION:
                processOther(call);
                break;

            case OTHER_DDL:
                processOtherDdl(call);
                break;

            default:
                throw unsupported(call, kind);
        }
    }

    private void processSelect(SqlSelect select) {
        if (topLevelSelect == null) {
            topLevelSelect = select;
        } else {
            // Check for nested fetch offset
            if (select.getFetch() != null || select.getOffset() != null) {
                throw error(select, "FETCH/OFFSET is only supported for the top-level SELECT");
            }
        }
    }

    private void processJoin(SqlJoin join) {
        JoinType joinType = join.getJoinType();

        if (joinType != JoinType.INNER
                && joinType != JoinType.COMMA
                && joinType != JoinType.CROSS
                && joinType != JoinType.LEFT
        ) {
            throw unsupported(join, joinType.name() + " join");
        }
    }

    private void processOther(SqlCall call) {
        SqlOperator operator = call.getOperator();

        if (SUPPORTED_OPERATORS.contains(operator)) {
            return;
        }

        throw unsupported(call, operator.getName());
    }

    private void processOtherDdl(SqlCall call) {
        if (!(call instanceof SqlCreateJob)
                && !(call instanceof SqlDropJob)
                && !(call instanceof SqlAlterJob)
                && !(call instanceof SqlCreateSnapshot)
                && !(call instanceof SqlDropSnapshot)
        ) {
            throw unsupported(call, "OTHER DDL class (" + call.getClass().getSimpleName() + ")");
        }
    }

    private CalciteContextException unsupported(SqlNode node, SqlKind kind) {
        return unsupported(node, kind.sql.replace('_', ' '));
    }

    private CalciteContextException unsupported(SqlNode node, String name) {
        return error(node, ValidatorResource.RESOURCE.notSupported(name));
    }

    private static CalciteContextException error(SqlNode node, ExInst<SqlValidatorException> error) {
        return SqlUtil.newContextException(node.getParserPosition(), error);
    }

    public static CalciteContextException error(SqlNode node, String name) {
        return error(node, RESOURCE.error(name));
    }
}<|MERGE_RESOLUTION|>--- conflicted
+++ resolved
@@ -194,10 +194,7 @@
         // Datetime
         SUPPORTED_OPERATORS.add(HazelcastSqlOperatorTable.EXTRACT);
         SUPPORTED_OPERATORS.add(HazelcastSqlOperatorTable.TO_TIMESTAMP_TZ);
-<<<<<<< HEAD
         SUPPORTED_OPERATORS.add(HazelcastSqlOperatorTable.TO_EPOCH_MILLIS);
-=======
->>>>>>> 21027429
 
         // Extensions
         SUPPORTED_OPERATORS.add(SqlOption.OPERATOR);
