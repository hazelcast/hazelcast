/*
 * Copyright 2021 Hazelcast Inc.
 *
 * Licensed under the Hazelcast Community License (the "License");
 * you may not use this file except in compliance with the License.
 * You may obtain a copy of the License at
 *
 * http://hazelcast.com/hazelcast-community-license
 *
 * Unless required by applicable law or agreed to in writing, software
 * distributed under the License is distributed on an "AS IS" BASIS,
 * WITHOUT WARRANTIES OF ANY KIND, either express or implied.
 * See the License for the specific language governing permissions and
 * limitations under the License.
 */

package com.hazelcast.jet.sql.impl.validate;

import com.hazelcast.jet.sql.impl.parse.SqlAlterJob;
import com.hazelcast.jet.sql.impl.parse.SqlCreateJob;
import com.hazelcast.jet.sql.impl.parse.SqlCreateSnapshot;
import com.hazelcast.jet.sql.impl.parse.SqlDropJob;
import com.hazelcast.jet.sql.impl.parse.SqlDropSnapshot;
import com.hazelcast.jet.sql.impl.parse.SqlOption;
import com.hazelcast.jet.sql.impl.parse.SqlShowStatement;
import com.hazelcast.jet.sql.impl.schema.JetDynamicTableFunction;
import com.hazelcast.sql.impl.calcite.validate.HazelcastSqlOperatorTable;
import com.hazelcast.sql.impl.calcite.validate.types.HazelcastTypeUtils;
import org.apache.calcite.runtime.CalciteContextException;
import org.apache.calcite.runtime.Resources.ExInst;
import org.apache.calcite.sql.JoinConditionType;
import org.apache.calcite.sql.JoinType;
import org.apache.calcite.sql.SqlBasicTypeNameSpec;
import org.apache.calcite.sql.SqlCall;
import org.apache.calcite.sql.SqlDataTypeSpec;
import org.apache.calcite.sql.SqlIdentifier;
import org.apache.calcite.sql.SqlJoin;
import org.apache.calcite.sql.SqlKind;
import org.apache.calcite.sql.SqlLiteral;
import org.apache.calcite.sql.SqlNode;
import org.apache.calcite.sql.SqlOperator;
import org.apache.calcite.sql.SqlSelect;
import org.apache.calcite.sql.SqlSelectKeyword;
import org.apache.calcite.sql.SqlUserDefinedTypeNameSpec;
import org.apache.calcite.sql.SqlUtil;
import org.apache.calcite.sql.fun.SqlStdOperatorTable;
import org.apache.calcite.sql.fun.SqlTrimFunction;
import org.apache.calcite.sql.type.SqlTypeName;
import org.apache.calcite.sql.util.SqlBasicVisitor;
import org.apache.calcite.sql.validate.SqlValidatorException;

import java.util.HashSet;
import java.util.Set;

import static com.hazelcast.jet.sql.impl.validate.ValidatorResource.RESOURCE;

/**
 * Visitor that throws exceptions for unsupported SQL features.
 */
@SuppressWarnings("checkstyle:ExecutableStatementCount")
public final class UnsupportedOperationVisitor extends SqlBasicVisitor<Void> {

    /**
     * A set of {@link SqlKind} values that are supported without any additional validation.
     */
    private static final Set<SqlKind> SUPPORTED_KINDS;

    /**
     * A set of supported operators for functions.
     */
    private static final Set<SqlOperator> SUPPORTED_OPERATORS;

    static {
        // We define all supported features explicitly instead of getting them from predefined sets of SqlKind class.
        // This is needed to ensure that we do not miss any unsupported features when something is added to a new version
        // of Apache Calcite.
        SUPPORTED_KINDS = new HashSet<>();

        // Predicates
        SUPPORTED_KINDS.add(SqlKind.AND);
        SUPPORTED_KINDS.add(SqlKind.OR);
        SUPPORTED_KINDS.add(SqlKind.NOT);
        SUPPORTED_KINDS.add(SqlKind.IN);
        SUPPORTED_KINDS.add(SqlKind.NOT_IN);
        SUPPORTED_KINDS.add(SqlKind.BETWEEN);

        // Arithmetics
        SUPPORTED_KINDS.add(SqlKind.PLUS);
        SUPPORTED_KINDS.add(SqlKind.MINUS);
        SUPPORTED_KINDS.add(SqlKind.TIMES);
        SUPPORTED_KINDS.add(SqlKind.DIVIDE);
        SUPPORTED_KINDS.add(SqlKind.MOD);
        SUPPORTED_KINDS.add(SqlKind.MINUS_PREFIX);
        SUPPORTED_KINDS.add(SqlKind.PLUS_PREFIX);

        // "IS" predicates
        SUPPORTED_KINDS.add(SqlKind.IS_TRUE);
        SUPPORTED_KINDS.add(SqlKind.IS_NOT_TRUE);
        SUPPORTED_KINDS.add(SqlKind.IS_FALSE);
        SUPPORTED_KINDS.add(SqlKind.IS_NOT_FALSE);
        SUPPORTED_KINDS.add(SqlKind.IS_NULL);
        SUPPORTED_KINDS.add(SqlKind.IS_NOT_NULL);

        // Comparisons predicates
        SUPPORTED_KINDS.add(SqlKind.EQUALS);
        SUPPORTED_KINDS.add(SqlKind.NOT_EQUALS);
        SUPPORTED_KINDS.add(SqlKind.LESS_THAN);
        SUPPORTED_KINDS.add(SqlKind.GREATER_THAN);
        SUPPORTED_KINDS.add(SqlKind.GREATER_THAN_OR_EQUAL);
        SUPPORTED_KINDS.add(SqlKind.LESS_THAN_OR_EQUAL);

        // Miscellaneous
        SUPPORTED_KINDS.add(SqlKind.AS);
        SUPPORTED_KINDS.add(SqlKind.CAST);
        SUPPORTED_KINDS.add(SqlKind.CEIL);
        SUPPORTED_KINDS.add(SqlKind.FLOOR);
        SUPPORTED_KINDS.add(SqlKind.LIKE);
        SUPPORTED_KINDS.add(SqlKind.TRIM);

        SUPPORTED_KINDS.add(SqlKind.CASE);
        SUPPORTED_KINDS.add(SqlKind.NULLIF);
        SUPPORTED_KINDS.add(SqlKind.COALESCE);

        // Aggregations
        SUPPORTED_KINDS.add(SqlKind.COUNT);
        SUPPORTED_KINDS.add(SqlKind.MIN);
        SUPPORTED_KINDS.add(SqlKind.MAX);
        SUPPORTED_KINDS.add(SqlKind.SUM);
        SUPPORTED_KINDS.add(SqlKind.AVG);

        // DDL & DML
        SUPPORTED_KINDS.add(SqlKind.CREATE_TABLE);
        SUPPORTED_KINDS.add(SqlKind.DROP_TABLE);
        SUPPORTED_KINDS.add(SqlKind.COLUMN_DECL);

        SUPPORTED_KINDS.add(SqlKind.ROW);
        SUPPORTED_KINDS.add(SqlKind.VALUES);
        SUPPORTED_KINDS.add(SqlKind.INSERT);

        // Table functions
        SUPPORTED_KINDS.add(SqlKind.COLLECTION_TABLE);
        SUPPORTED_KINDS.add(SqlKind.ARGUMENT_ASSIGNMENT);

        // Ordering
        SUPPORTED_KINDS.add(SqlKind.DESCENDING);

        // Supported operators
        SUPPORTED_OPERATORS = new HashSet<>();

        // Math
        SUPPORTED_OPERATORS.add(HazelcastSqlOperatorTable.POWER);
        SUPPORTED_OPERATORS.add(HazelcastSqlOperatorTable.SQUARE);
        SUPPORTED_OPERATORS.add(HazelcastSqlOperatorTable.SQRT);
        SUPPORTED_OPERATORS.add(HazelcastSqlOperatorTable.CBRT);
        SUPPORTED_OPERATORS.add(HazelcastSqlOperatorTable.COS);
        SUPPORTED_OPERATORS.add(HazelcastSqlOperatorTable.SIN);
        SUPPORTED_OPERATORS.add(HazelcastSqlOperatorTable.TAN);
        SUPPORTED_OPERATORS.add(HazelcastSqlOperatorTable.COT);
        SUPPORTED_OPERATORS.add(HazelcastSqlOperatorTable.ACOS);
        SUPPORTED_OPERATORS.add(HazelcastSqlOperatorTable.ASIN);
        SUPPORTED_OPERATORS.add(HazelcastSqlOperatorTable.ATAN);
        SUPPORTED_OPERATORS.add(HazelcastSqlOperatorTable.ATAN2);
        SUPPORTED_OPERATORS.add(HazelcastSqlOperatorTable.EXP);
        SUPPORTED_OPERATORS.add(HazelcastSqlOperatorTable.LN);
        SUPPORTED_OPERATORS.add(HazelcastSqlOperatorTable.LOG10);
        SUPPORTED_OPERATORS.add(HazelcastSqlOperatorTable.RAND);
        SUPPORTED_OPERATORS.add(HazelcastSqlOperatorTable.ABS);
        SUPPORTED_OPERATORS.add(SqlStdOperatorTable.PI);
        SUPPORTED_OPERATORS.add(HazelcastSqlOperatorTable.SIGN);
        SUPPORTED_OPERATORS.add(HazelcastSqlOperatorTable.DEGREES);
        SUPPORTED_OPERATORS.add(HazelcastSqlOperatorTable.RADIANS);
        SUPPORTED_OPERATORS.add(HazelcastSqlOperatorTable.ROUND);
        SUPPORTED_OPERATORS.add(HazelcastSqlOperatorTable.TRUNCATE);

        // Strings
        SUPPORTED_OPERATORS.add(HazelcastSqlOperatorTable.ASCII);
        SUPPORTED_OPERATORS.add(HazelcastSqlOperatorTable.INITCAP);
        SUPPORTED_OPERATORS.add(HazelcastSqlOperatorTable.CHAR_LENGTH);
        SUPPORTED_OPERATORS.add(HazelcastSqlOperatorTable.CHARACTER_LENGTH);
        SUPPORTED_OPERATORS.add(HazelcastSqlOperatorTable.LENGTH);
        SUPPORTED_OPERATORS.add(HazelcastSqlOperatorTable.LOWER);
        SUPPORTED_OPERATORS.add(HazelcastSqlOperatorTable.UPPER);
        SUPPORTED_OPERATORS.add(HazelcastSqlOperatorTable.CONCAT);
        SUPPORTED_OPERATORS.add(HazelcastSqlOperatorTable.CONCAT_WS);
        SUPPORTED_OPERATORS.add(HazelcastSqlOperatorTable.SUBSTRING);
        SUPPORTED_OPERATORS.add(HazelcastSqlOperatorTable.LTRIM);
        SUPPORTED_OPERATORS.add(HazelcastSqlOperatorTable.RTRIM);
        SUPPORTED_OPERATORS.add(HazelcastSqlOperatorTable.BTRIM);
        SUPPORTED_OPERATORS.add(HazelcastSqlOperatorTable.REPLACE);
        SUPPORTED_OPERATORS.add(HazelcastSqlOperatorTable.POSITION);

        // Datetime
        SUPPORTED_OPERATORS.add(HazelcastSqlOperatorTable.EXTRACT);
        SUPPORTED_OPERATORS.add(HazelcastSqlOperatorTable.TO_TIMESTAMP_TZ);
        SUPPORTED_OPERATORS.add(HazelcastSqlOperatorTable.TO_EPOCH_MILLIS);

        // Extensions
        SUPPORTED_OPERATORS.add(SqlOption.OPERATOR);
        SUPPORTED_OPERATORS.add(SqlShowStatement.SHOW_MAPPINGS);
        SUPPORTED_OPERATORS.add(SqlShowStatement.SHOW_JOBS);

        SUPPORTED_OPERATORS.add(HazelcastSqlOperatorTable.GENERATE_SERIES);
        SUPPORTED_OPERATORS.add(HazelcastSqlOperatorTable.GENERATE_STREAM);

<<<<<<< HEAD
        SUPPORTED_OPERATORS.add(JetSqlOperatorTable.CSV_FILE);
        SUPPORTED_OPERATORS.add(JetSqlOperatorTable.JSON_FLAT_FILE);
        SUPPORTED_OPERATORS.add(JetSqlOperatorTable.AVRO_FILE);
        SUPPORTED_OPERATORS.add(JetSqlOperatorTable.PARQUET_FILE);
=======
        SUPPORTED_OPERATORS.add(HazelcastSqlOperatorTable.CSV_FILE);
        SUPPORTED_OPERATORS.add(HazelcastSqlOperatorTable.JSON_FILE);
        SUPPORTED_OPERATORS.add(HazelcastSqlOperatorTable.AVRO_FILE);
        SUPPORTED_OPERATORS.add(HazelcastSqlOperatorTable.PARQUET_FILE);
>>>>>>> a7b8e233
    }

    // The top level select is used to filter out nested selects with FETCH/OFFSET
    private SqlSelect topLevelSelect;

    @Override
    public Void visit(SqlCall call) {
        // remove the branch when MAP/MAP_VALUE_CONSTRUCTOR gets proper support
        if (!(call.getOperator() instanceof JetDynamicTableFunction)) {
            processCall(call);

            call.getOperator().acceptCall(this, call);
        }

        return null;
    }

    @Override
    public Void visit(SqlDataTypeSpec type) {
        if (type.getTypeNameSpec() instanceof SqlUserDefinedTypeNameSpec) {
            SqlIdentifier typeName = type.getTypeName();

            if (HazelcastTypeUtils.isObjectIdentifier(typeName)) {
                return null;
            }
        }

        if (!(type.getTypeNameSpec() instanceof SqlBasicTypeNameSpec)) {
            throw error(type, RESOURCE.error("Complex type specifications are not supported"));
        }

        SqlTypeName typeName = SqlTypeName.get(type.getTypeName().getSimple());
        switch (typeName) {
            case BOOLEAN:
            case TINYINT:
            case SMALLINT:
            case INTEGER:
            case BIGINT:
            case DECIMAL:
            case REAL:
            case DOUBLE:
            case VARCHAR:
            case DATE:
            case TIME:
            case TIMESTAMP:
            case TIMESTAMP_WITH_LOCAL_TIME_ZONE:
            case NULL:
                return null;

            case CHAR:
                // char should be not accessible by users, we have only VARCHAR
            case ANY:
                // visible to users as OBJECT
            default:
                throw error(type, ValidatorResource.RESOURCE.notSupported(typeName.getName()));
        }
    }

    @Override
    public Void visit(SqlLiteral literal) {
        SqlTypeName typeName = literal.getTypeName();

        if (HazelcastTypeUtils.isIntervalType(typeName)) {
            return null;
        }

        switch (typeName) {
            case BOOLEAN:
            case TINYINT:
            case SMALLINT:
            case INTEGER:
            case BIGINT:
            case DECIMAL:
            case REAL:
            case DOUBLE:
            case VARCHAR:
                // CHAR is present here to support string literals: Calcite expects
                // string literals to be of CHAR type, not VARCHAR. Validated type
                // of string literals is still VARCHAR in HazelcastSqlValidator.
            case CHAR:
            case TIMESTAMP:
            case TIMESTAMP_WITH_LOCAL_TIME_ZONE:
            case DATE:
            case TIME:
            case ANY:
            case NULL:
                return null;

            case SYMBOL:
                Object symbolValue = literal.getValue();

                if (symbolValue instanceof SqlTrimFunction.Flag) {
                    return null;
                }
                // `SELECT ALL` is the opposite of `SELECT DISTINCT` and it's the default if neither is used, we allow it
                if (symbolValue == SqlSelectKeyword.DISTINCT || symbolValue == SqlSelectKeyword.ALL) {
                    return null;
                }

                if (symbolValue == JoinType.INNER
                        || symbolValue == JoinType.COMMA
                        || symbolValue == JoinType.CROSS
                        || symbolValue == JoinType.LEFT
                ) {
                    return null;
                }
                if (symbolValue == JoinConditionType.ON
                        || symbolValue == JoinConditionType.NONE
                        || symbolValue == JoinConditionType.USING
                ) {
                    return null;
                }

                throw error(literal, RESOURCE.error(symbolValue + " literal is not supported"));

            default:
                throw error(literal, RESOURCE.error(typeName + " literals are not supported"));
        }
    }

    private void processCall(SqlCall call) {
        SqlKind kind = call.getKind();

        if (SUPPORTED_KINDS.contains(kind)) {
            return;
        }

        switch (kind) {
            case SELECT:
                processSelect((SqlSelect) call);
                break;

            case UPDATE:
            case DELETE:
                break;

            case JOIN:
                processJoin((SqlJoin) call);
                break;

            case OTHER:
            case OTHER_FUNCTION:
            case EXTRACT:
            case POSITION:
                processOther(call);
                break;

            case OTHER_DDL:
                processOtherDdl(call);
                break;

            default:
                throw unsupported(call, kind);
        }
    }

    private void processSelect(SqlSelect select) {
        if (topLevelSelect == null) {
            topLevelSelect = select;
        } else {
            // Check for nested fetch offset
            if (select.getFetch() != null || select.getOffset() != null) {
                throw error(select, "FETCH/OFFSET is only supported for the top-level SELECT");
            }
        }
    }

    private void processJoin(SqlJoin join) {
        JoinType joinType = join.getJoinType();

        if (joinType != JoinType.INNER
                && joinType != JoinType.COMMA
                && joinType != JoinType.CROSS
                && joinType != JoinType.LEFT
        ) {
            throw unsupported(join, joinType.name() + " join");
        }
    }

    private void processOther(SqlCall call) {
        SqlOperator operator = call.getOperator();

        if (SUPPORTED_OPERATORS.contains(operator)) {
            return;
        }

        throw unsupported(call, operator.getName());
    }

    private void processOtherDdl(SqlCall call) {
        if (!(call instanceof SqlCreateJob)
                && !(call instanceof SqlDropJob)
                && !(call instanceof SqlAlterJob)
                && !(call instanceof SqlCreateSnapshot)
                && !(call instanceof SqlDropSnapshot)
        ) {
            throw unsupported(call, "OTHER DDL class (" + call.getClass().getSimpleName() + ")");
        }
    }

    private CalciteContextException unsupported(SqlNode node, SqlKind kind) {
        return unsupported(node, kind.sql.replace('_', ' '));
    }

    private CalciteContextException unsupported(SqlNode node, String name) {
        return error(node, ValidatorResource.RESOURCE.notSupported(name));
    }

    private static CalciteContextException error(SqlNode node, ExInst<SqlValidatorException> error) {
        return SqlUtil.newContextException(node.getParserPosition(), error);
    }

    public static CalciteContextException error(SqlNode node, String name) {
        return error(node, RESOURCE.error(name));
    }
}<|MERGE_RESOLUTION|>--- conflicted
+++ resolved
@@ -202,17 +202,10 @@
         SUPPORTED_OPERATORS.add(HazelcastSqlOperatorTable.GENERATE_SERIES);
         SUPPORTED_OPERATORS.add(HazelcastSqlOperatorTable.GENERATE_STREAM);
 
-<<<<<<< HEAD
-        SUPPORTED_OPERATORS.add(JetSqlOperatorTable.CSV_FILE);
-        SUPPORTED_OPERATORS.add(JetSqlOperatorTable.JSON_FLAT_FILE);
-        SUPPORTED_OPERATORS.add(JetSqlOperatorTable.AVRO_FILE);
-        SUPPORTED_OPERATORS.add(JetSqlOperatorTable.PARQUET_FILE);
-=======
         SUPPORTED_OPERATORS.add(HazelcastSqlOperatorTable.CSV_FILE);
-        SUPPORTED_OPERATORS.add(HazelcastSqlOperatorTable.JSON_FILE);
+        SUPPORTED_OPERATORS.add(HazelcastSqlOperatorTable.JSON_FLAT_FILE);
         SUPPORTED_OPERATORS.add(HazelcastSqlOperatorTable.AVRO_FILE);
         SUPPORTED_OPERATORS.add(HazelcastSqlOperatorTable.PARQUET_FILE);
->>>>>>> a7b8e233
     }
 
     // The top level select is used to filter out nested selects with FETCH/OFFSET
