/*
 * Copyright 2021 Hazelcast Inc.
 *
 * Licensed under the Hazelcast Community License (the "License");
 * you may not use this file except in compliance with the License.
 * You may obtain a copy of the License at
 *
 * http://hazelcast.com/hazelcast-community-license
 *
 * Unless required by applicable law or agreed to in writing, software
 * distributed under the License is distributed on an "AS IS" BASIS,
 * WITHOUT WARRANTIES OF ANY KIND, either express or implied.
 * See the License for the specific language governing permissions and
 * limitations under the License.
 */

package com.hazelcast.jet.sql.impl.validate;

import com.hazelcast.jet.sql.impl.parse.SqlAlterJob;
import com.hazelcast.jet.sql.impl.parse.SqlCreateJob;
import com.hazelcast.jet.sql.impl.parse.SqlCreateSnapshot;
import com.hazelcast.jet.sql.impl.parse.SqlDropJob;
import com.hazelcast.jet.sql.impl.parse.SqlDropSnapshot;
import com.hazelcast.jet.sql.impl.parse.SqlOption;
import com.hazelcast.jet.sql.impl.parse.SqlShowStatement;
import com.hazelcast.jet.sql.impl.schema.HazelcastDynamicTableFunction;
import com.hazelcast.jet.sql.impl.validate.types.HazelcastTypeUtils;
import org.apache.calcite.runtime.CalciteContextException;
import org.apache.calcite.runtime.Resources.ExInst;
import org.apache.calcite.sql.JoinConditionType;
import org.apache.calcite.sql.JoinType;
import org.apache.calcite.sql.SqlBasicTypeNameSpec;
import org.apache.calcite.sql.SqlCall;
import org.apache.calcite.sql.SqlDataTypeSpec;
import org.apache.calcite.sql.SqlIdentifier;
import org.apache.calcite.sql.SqlJoin;
import org.apache.calcite.sql.SqlJsonEmptyOrError;
import org.apache.calcite.sql.SqlJsonQueryEmptyOrErrorBehavior;
import org.apache.calcite.sql.SqlJsonQueryWrapperBehavior;
import org.apache.calcite.sql.SqlJsonValueEmptyOrErrorBehavior;
import org.apache.calcite.sql.SqlJsonValueReturning;
import org.apache.calcite.sql.SqlKind;
import org.apache.calcite.sql.SqlLiteral;
import org.apache.calcite.sql.SqlNode;
import org.apache.calcite.sql.SqlOperator;
import org.apache.calcite.sql.SqlSelect;
import org.apache.calcite.sql.SqlSelectKeyword;
import org.apache.calcite.sql.SqlUserDefinedTypeNameSpec;
import org.apache.calcite.sql.SqlUtil;
import org.apache.calcite.sql.fun.SqlStdOperatorTable;
import org.apache.calcite.sql.fun.SqlTrimFunction;
import org.apache.calcite.sql.type.SqlTypeName;
import org.apache.calcite.sql.util.SqlBasicVisitor;
import org.apache.calcite.sql.validate.SqlValidatorException;

import java.util.HashSet;
import java.util.Set;

import static com.hazelcast.jet.sql.impl.validate.ValidatorResource.RESOURCE;

/**
 * Visitor that throws exceptions for unsupported SQL features.
 */
@SuppressWarnings("checkstyle:ExecutableStatementCount")
public final class UnsupportedOperationVisitor extends SqlBasicVisitor<Void> {

    /**
     * A set of {@link SqlKind} values that are supported without any additional validation.
     */
    private static final Set<SqlKind> SUPPORTED_KINDS;

    /**
     * A set of supported operators for functions.
     */
    private static final Set<SqlOperator> SUPPORTED_OPERATORS;

    /**
     * A set of supported parser symbols.
     */
    private static final Set<Enum<?>> SUPPORTED_SYMBOLS;


    static {
        // We define all supported features explicitly instead of getting them from predefined sets of SqlKind class.
        // This is needed to ensure that we do not miss any unsupported features when something is added to a new version
        // of Apache Calcite.
        SUPPORTED_KINDS = new HashSet<>();

        // Predicates
        SUPPORTED_KINDS.add(SqlKind.AND);
        SUPPORTED_KINDS.add(SqlKind.OR);
        SUPPORTED_KINDS.add(SqlKind.NOT);
        SUPPORTED_KINDS.add(SqlKind.IN);
        SUPPORTED_KINDS.add(SqlKind.NOT_IN);
        SUPPORTED_KINDS.add(SqlKind.BETWEEN);
        SUPPORTED_KINDS.add(SqlKind.EXISTS);

        // Arithmetics
        SUPPORTED_KINDS.add(SqlKind.PLUS);
        SUPPORTED_KINDS.add(SqlKind.MINUS);
        SUPPORTED_KINDS.add(SqlKind.TIMES);
        SUPPORTED_KINDS.add(SqlKind.DIVIDE);
        SUPPORTED_KINDS.add(SqlKind.MOD);
        SUPPORTED_KINDS.add(SqlKind.MINUS_PREFIX);
        SUPPORTED_KINDS.add(SqlKind.PLUS_PREFIX);

        // "IS" predicates
        SUPPORTED_KINDS.add(SqlKind.IS_TRUE);
        SUPPORTED_KINDS.add(SqlKind.IS_NOT_TRUE);
        SUPPORTED_KINDS.add(SqlKind.IS_FALSE);
        SUPPORTED_KINDS.add(SqlKind.IS_NOT_FALSE);
        SUPPORTED_KINDS.add(SqlKind.IS_NULL);
        SUPPORTED_KINDS.add(SqlKind.IS_NOT_NULL);

        // Comparison predicates
        SUPPORTED_KINDS.add(SqlKind.EQUALS);
        SUPPORTED_KINDS.add(SqlKind.NOT_EQUALS);
        SUPPORTED_KINDS.add(SqlKind.LESS_THAN);
        SUPPORTED_KINDS.add(SqlKind.GREATER_THAN);
        SUPPORTED_KINDS.add(SqlKind.GREATER_THAN_OR_EQUAL);
        SUPPORTED_KINDS.add(SqlKind.LESS_THAN_OR_EQUAL);

        // Miscellaneous
        SUPPORTED_KINDS.add(SqlKind.AS);
        SUPPORTED_KINDS.add(SqlKind.CAST);
        SUPPORTED_KINDS.add(SqlKind.CEIL);
        SUPPORTED_KINDS.add(SqlKind.FLOOR);
        SUPPORTED_KINDS.add(SqlKind.LIKE);
        SUPPORTED_KINDS.add(SqlKind.TRIM);

        SUPPORTED_KINDS.add(SqlKind.CASE);
        SUPPORTED_KINDS.add(SqlKind.NULLIF);
        SUPPORTED_KINDS.add(SqlKind.COALESCE);
        SUPPORTED_KINDS.add(SqlKind.UNION);

        // Aggregations
        SUPPORTED_KINDS.add(SqlKind.COUNT);
        SUPPORTED_KINDS.add(SqlKind.MIN);
        SUPPORTED_KINDS.add(SqlKind.MAX);
        SUPPORTED_KINDS.add(SqlKind.SUM);
        SUPPORTED_KINDS.add(SqlKind.AVG);

        // DDL & DML
        SUPPORTED_KINDS.add(SqlKind.CREATE_TABLE);
        SUPPORTED_KINDS.add(SqlKind.DROP_TABLE);
        SUPPORTED_KINDS.add(SqlKind.COLUMN_DECL);

        SUPPORTED_KINDS.add(SqlKind.ROW);
        SUPPORTED_KINDS.add(SqlKind.VALUES);
        SUPPORTED_KINDS.add(SqlKind.INSERT);

        // Table functions
        SUPPORTED_KINDS.add(SqlKind.COLLECTION_TABLE);
        SUPPORTED_KINDS.add(SqlKind.ARGUMENT_ASSIGNMENT);
        SUPPORTED_KINDS.add(SqlKind.DESCRIPTOR);

        // Ordering
        SUPPORTED_KINDS.add(SqlKind.DESCENDING);

        // Supported operators
        SUPPORTED_OPERATORS = new HashSet<>();

        // Math
        SUPPORTED_OPERATORS.add(HazelcastSqlOperatorTable.POWER);
        SUPPORTED_OPERATORS.add(HazelcastSqlOperatorTable.SQUARE);
        SUPPORTED_OPERATORS.add(HazelcastSqlOperatorTable.SQRT);
        SUPPORTED_OPERATORS.add(HazelcastSqlOperatorTable.CBRT);
        SUPPORTED_OPERATORS.add(HazelcastSqlOperatorTable.COS);
        SUPPORTED_OPERATORS.add(HazelcastSqlOperatorTable.SIN);
        SUPPORTED_OPERATORS.add(HazelcastSqlOperatorTable.TAN);
        SUPPORTED_OPERATORS.add(HazelcastSqlOperatorTable.COT);
        SUPPORTED_OPERATORS.add(HazelcastSqlOperatorTable.ACOS);
        SUPPORTED_OPERATORS.add(HazelcastSqlOperatorTable.ASIN);
        SUPPORTED_OPERATORS.add(HazelcastSqlOperatorTable.ATAN);
        SUPPORTED_OPERATORS.add(HazelcastSqlOperatorTable.ATAN2);
        SUPPORTED_OPERATORS.add(HazelcastSqlOperatorTable.EXP);
        SUPPORTED_OPERATORS.add(HazelcastSqlOperatorTable.LN);
        SUPPORTED_OPERATORS.add(HazelcastSqlOperatorTable.LOG10);
        SUPPORTED_OPERATORS.add(HazelcastSqlOperatorTable.RAND);
        SUPPORTED_OPERATORS.add(HazelcastSqlOperatorTable.ABS);
        SUPPORTED_OPERATORS.add(SqlStdOperatorTable.PI);
        SUPPORTED_OPERATORS.add(HazelcastSqlOperatorTable.SIGN);
        SUPPORTED_OPERATORS.add(HazelcastSqlOperatorTable.DEGREES);
        SUPPORTED_OPERATORS.add(HazelcastSqlOperatorTable.RADIANS);
        SUPPORTED_OPERATORS.add(HazelcastSqlOperatorTable.ROUND);
        SUPPORTED_OPERATORS.add(HazelcastSqlOperatorTable.TRUNCATE);

        // Strings
        SUPPORTED_OPERATORS.add(HazelcastSqlOperatorTable.ASCII);
        SUPPORTED_OPERATORS.add(HazelcastSqlOperatorTable.INITCAP);
        SUPPORTED_OPERATORS.add(HazelcastSqlOperatorTable.CHAR_LENGTH);
        SUPPORTED_OPERATORS.add(HazelcastSqlOperatorTable.CHARACTER_LENGTH);
        SUPPORTED_OPERATORS.add(HazelcastSqlOperatorTable.LENGTH);
        SUPPORTED_OPERATORS.add(HazelcastSqlOperatorTable.LOWER);
        SUPPORTED_OPERATORS.add(HazelcastSqlOperatorTable.UPPER);
        SUPPORTED_OPERATORS.add(HazelcastSqlOperatorTable.CONCAT);
        SUPPORTED_OPERATORS.add(HazelcastSqlOperatorTable.CONCAT_WS);
        SUPPORTED_OPERATORS.add(HazelcastSqlOperatorTable.SUBSTRING);
        SUPPORTED_OPERATORS.add(HazelcastSqlOperatorTable.LTRIM);
        SUPPORTED_OPERATORS.add(HazelcastSqlOperatorTable.RTRIM);
        SUPPORTED_OPERATORS.add(HazelcastSqlOperatorTable.BTRIM);
        SUPPORTED_OPERATORS.add(HazelcastSqlOperatorTable.REPLACE);
        SUPPORTED_OPERATORS.add(HazelcastSqlOperatorTable.POSITION);
        SUPPORTED_OPERATORS.add(HazelcastSqlOperatorTable.NOT_LIKE);

        // Datetime
        SUPPORTED_OPERATORS.add(HazelcastSqlOperatorTable.EXTRACT);
        SUPPORTED_OPERATORS.add(HazelcastSqlOperatorTable.TO_TIMESTAMP_TZ);
        SUPPORTED_OPERATORS.add(HazelcastSqlOperatorTable.TO_EPOCH_MILLIS);

<<<<<<< HEAD
        // JSON
        SUPPORTED_OPERATORS.add(HazelcastSqlOperatorTable.JSON_QUERY);
        SUPPORTED_OPERATORS.add(HazelcastSqlOperatorTable.JSON_VALUE);
=======
        // Windowing
        SUPPORTED_OPERATORS.add(HazelcastSqlOperatorTable.IMPOSE_ORDER);
>>>>>>> 3ddd37ca

        // Extensions
        SUPPORTED_OPERATORS.add(SqlOption.OPERATOR);
        SUPPORTED_OPERATORS.add(SqlShowStatement.SHOW_MAPPINGS);
        SUPPORTED_OPERATORS.add(SqlShowStatement.SHOW_JOBS);

        SUPPORTED_OPERATORS.add(HazelcastSqlOperatorTable.GENERATE_SERIES);
        SUPPORTED_OPERATORS.add(HazelcastSqlOperatorTable.GENERATE_STREAM);

        SUPPORTED_OPERATORS.add(HazelcastSqlOperatorTable.CSV_FILE);
        SUPPORTED_OPERATORS.add(HazelcastSqlOperatorTable.JSON_FLAT_FILE);
        SUPPORTED_OPERATORS.add(HazelcastSqlOperatorTable.AVRO_FILE);
        SUPPORTED_OPERATORS.add(HazelcastSqlOperatorTable.PARQUET_FILE);

        // SYMBOLS
        SUPPORTED_SYMBOLS = new HashSet<>();

        SUPPORTED_SYMBOLS.add(SqlTrimFunction.Flag.LEADING);
        SUPPORTED_SYMBOLS.add(SqlTrimFunction.Flag.TRAILING);
        SUPPORTED_SYMBOLS.add(SqlTrimFunction.Flag.BOTH);

        // `SELECT ALL` is the opposite of `SELECT DISTINCT` and it's the default if neither is used, we allow it
        SUPPORTED_SYMBOLS.add(SqlSelectKeyword.DISTINCT);
        SUPPORTED_SYMBOLS.add(SqlSelectKeyword.ALL);

        SUPPORTED_SYMBOLS.add(JoinType.INNER);
        SUPPORTED_SYMBOLS.add(JoinType.COMMA);
        SUPPORTED_SYMBOLS.add(JoinType.CROSS);
        SUPPORTED_SYMBOLS.add(JoinType.LEFT);
        SUPPORTED_SYMBOLS.add(JoinType.RIGHT);

        SUPPORTED_SYMBOLS.add(JoinConditionType.ON);
        SUPPORTED_SYMBOLS.add(JoinConditionType.NONE);
        SUPPORTED_SYMBOLS.add(JoinConditionType.USING);

        SUPPORTED_SYMBOLS.add(SqlJsonQueryWrapperBehavior.WITHOUT_ARRAY);
        SUPPORTED_SYMBOLS.add(SqlJsonQueryWrapperBehavior.WITH_CONDITIONAL_ARRAY);
        SUPPORTED_SYMBOLS.add(SqlJsonQueryWrapperBehavior.WITH_UNCONDITIONAL_ARRAY);

        SUPPORTED_SYMBOLS.add(SqlJsonQueryEmptyOrErrorBehavior.ERROR);
        SUPPORTED_SYMBOLS.add(SqlJsonQueryEmptyOrErrorBehavior.NULL);
        SUPPORTED_SYMBOLS.add(SqlJsonQueryEmptyOrErrorBehavior.EMPTY_ARRAY);
        SUPPORTED_SYMBOLS.add(SqlJsonQueryEmptyOrErrorBehavior.EMPTY_OBJECT);

        SUPPORTED_SYMBOLS.add(SqlJsonValueReturning.RETURNING);

        SUPPORTED_SYMBOLS.add(SqlJsonValueEmptyOrErrorBehavior.ERROR);
        SUPPORTED_SYMBOLS.add(SqlJsonValueEmptyOrErrorBehavior.NULL);
        SUPPORTED_SYMBOLS.add(SqlJsonValueEmptyOrErrorBehavior.DEFAULT);

        SUPPORTED_SYMBOLS.add(SqlJsonEmptyOrError.EMPTY);
        SUPPORTED_SYMBOLS.add(SqlJsonEmptyOrError.ERROR);
    }

    // The top level select is used to filter out nested selects with FETCH/OFFSET
    private SqlSelect topLevelSelect;

    @Override
    public Void visit(SqlCall call) {
        // remove the branch when MAP/MAP_VALUE_CONSTRUCTOR gets proper support
        if (!(call.getOperator() instanceof HazelcastDynamicTableFunction)) {
            processCall(call);

            call.getOperator().acceptCall(this, call);
        }

        return null;
    }

    @Override
    public Void visit(SqlDataTypeSpec type) {
        if (type.getTypeNameSpec() instanceof SqlUserDefinedTypeNameSpec) {
            SqlIdentifier typeName = type.getTypeName();

            if (HazelcastTypeUtils.isObjectIdentifier(typeName)) {
                return null;
            }
        }

        if (HazelcastTypeUtils.isJsonIdentifier(type.getTypeName())) {
            return null;
        }

        if (!(type.getTypeNameSpec() instanceof SqlBasicTypeNameSpec)) {
            throw error(type, RESOURCE.error("Complex type specifications are not supported"));
        }

        SqlTypeName typeName = SqlTypeName.get(type.getTypeName().getSimple());
        switch (typeName) {
            case BOOLEAN:
            case TINYINT:
            case SMALLINT:
            case INTEGER:
            case BIGINT:
            case DECIMAL:
            case REAL:
            case DOUBLE:
            case VARCHAR:
            case DATE:
            case TIME:
            case TIMESTAMP:
            case TIMESTAMP_WITH_LOCAL_TIME_ZONE:
            case NULL:
                return null;

            case CHAR:
                // char should be not accessible by users, we have only VARCHAR
            case ANY:
                // visible to users as OBJECT
            default:
                throw error(type, ValidatorResource.RESOURCE.notSupported(typeName.getName()));
        }
    }

    @Override
    @SuppressWarnings("checkstyle:ReturnCount")
    public Void visit(SqlLiteral literal) {
        SqlTypeName typeName = literal.getTypeName();

        if (HazelcastTypeUtils.isIntervalType(typeName)) {
            return null;
        }

        switch (typeName) {
            case BOOLEAN:
            case TINYINT:
            case SMALLINT:
            case INTEGER:
            case BIGINT:
            case DECIMAL:
            case REAL:
            case DOUBLE:
            case VARCHAR:
                // CHAR is present here to support string literals: Calcite expects
                // string literals to be of CHAR type, not VARCHAR. Validated type
                // of string literals is still VARCHAR in HazelcastSqlValidator.
            case CHAR:
            case TIMESTAMP:
            case TIMESTAMP_WITH_LOCAL_TIME_ZONE:
            case DATE:
            case TIME:
            case ANY:
            case NULL:
                return null;

            case SYMBOL:
                Enum<?> symbolValue = (Enum<?>) literal.getValue();
                if (SUPPORTED_SYMBOLS.contains(symbolValue)) {
                    return null;
                }

                throw error(literal, RESOURCE.error(symbolValue + " is not supported"));

            default:
                throw error(literal, RESOURCE.error(typeName + " literals are not supported"));
        }
    }

    private void processCall(SqlCall call) {
        SqlKind kind = call.getKind();

        if (SUPPORTED_KINDS.contains(kind)) {
            return;
        }

        switch (kind) {
            case SELECT:
                processSelect((SqlSelect) call);
                break;

            case UPDATE:
            case DELETE:
                break;

            case JOIN:
                processJoin((SqlJoin) call);
                break;

            case OTHER:
            case OTHER_FUNCTION:
            case EXTRACT:
            case POSITION:
            case EXISTS:
                processOther(call);
                break;

            case OTHER_DDL:
                processOtherDdl(call);
                break;

            default:
                throw unsupported(call, kind);
        }
    }

    private void processSelect(SqlSelect select) {
        if (topLevelSelect == null) {
            topLevelSelect = select;
        } else {
            // Check for nested fetch offset
            if (select.getFetch() != null || select.getOffset() != null) {
                throw error(select, "FETCH/OFFSET is only supported for the top-level SELECT");
            }
        }
    }

    private void processJoin(SqlJoin join) {
        JoinType joinType = join.getJoinType();

        if (joinType != JoinType.INNER
                && joinType != JoinType.COMMA
                && joinType != JoinType.CROSS
                && joinType != JoinType.LEFT
                && joinType != JoinType.RIGHT
        ) {
            throw unsupported(join, joinType.name() + " join");
        }
    }

    private void processOther(SqlCall call) {
        SqlOperator operator = call.getOperator();

        if (SUPPORTED_OPERATORS.contains(operator)) {
            return;
        }

        throw unsupported(call, operator.getName());
    }

    private void processOtherDdl(SqlCall call) {
        if (!(call instanceof SqlCreateJob)
                && !(call instanceof SqlDropJob)
                && !(call instanceof SqlAlterJob)
                && !(call instanceof SqlCreateSnapshot)
                && !(call instanceof SqlDropSnapshot)
        ) {
            throw unsupported(call, "OTHER DDL class (" + call.getClass().getSimpleName() + ")");
        }
    }

    private CalciteContextException unsupported(SqlNode node, SqlKind kind) {
        return unsupported(node, kind.sql.replace('_', ' '));
    }

    private CalciteContextException unsupported(SqlNode node, String name) {
        return error(node, ValidatorResource.RESOURCE.notSupported(name));
    }

    private static CalciteContextException error(SqlNode node, ExInst<SqlValidatorException> error) {
        return SqlUtil.newContextException(node.getParserPosition(), error);
    }

    public static CalciteContextException error(SqlNode node, String name) {
        return error(node, RESOURCE.error(name));
    }
}<|MERGE_RESOLUTION|>--- conflicted
+++ resolved
@@ -208,14 +208,12 @@
         SUPPORTED_OPERATORS.add(HazelcastSqlOperatorTable.TO_TIMESTAMP_TZ);
         SUPPORTED_OPERATORS.add(HazelcastSqlOperatorTable.TO_EPOCH_MILLIS);
 
-<<<<<<< HEAD
+        // Windowing
+        SUPPORTED_OPERATORS.add(HazelcastSqlOperatorTable.IMPOSE_ORDER);
+
         // JSON
         SUPPORTED_OPERATORS.add(HazelcastSqlOperatorTable.JSON_QUERY);
         SUPPORTED_OPERATORS.add(HazelcastSqlOperatorTable.JSON_VALUE);
-=======
-        // Windowing
-        SUPPORTED_OPERATORS.add(HazelcastSqlOperatorTable.IMPOSE_ORDER);
->>>>>>> 3ddd37ca
 
         // Extensions
         SUPPORTED_OPERATORS.add(SqlOption.OPERATOR);
