/*
 * Copyright 2021 Hazelcast Inc.
 *
 * Licensed under the Hazelcast Community License (the "License");
 * you may not use this file except in compliance with the License.
 * You may obtain a copy of the License at
 *
 * http://hazelcast.com/hazelcast-community-license
 *
 * Unless required by applicable law or agreed to in writing, software
 * distributed under the License is distributed on an "AS IS" BASIS,
 * WITHOUT WARRANTIES OF ANY KIND, either express or implied.
 * See the License for the specific language governing permissions and
 * limitations under the License.
 */

package com.hazelcast.jet.sql.impl;

import com.hazelcast.jet.config.JobConfig;
import com.hazelcast.jet.core.DAG;
<<<<<<< HEAD
import com.hazelcast.jet.sql.impl.connector.keyvalue.KvRowProjector;
import com.hazelcast.jet.sql.impl.parse.SqlAlterJob.AlterJobOperation;
import com.hazelcast.jet.sql.impl.parse.SqlShowStatement.ShowStatementTarget;
=======
import com.hazelcast.jet.core.Vertex;
import com.hazelcast.jet.sql.impl.connector.map.UpdatingEntryProcessor;
import com.hazelcast.jet.sql.impl.parse.SqlAlterJob.AlterJobOperation;
import com.hazelcast.jet.sql.impl.parse.SqlShowStatement.ShowStatementTarget;
import com.hazelcast.security.permission.JobPermission;
import com.hazelcast.security.permission.MapPermission;
>>>>>>> c080e5fe
import com.hazelcast.sql.SqlResult;
import com.hazelcast.sql.SqlRowMetadata;
import com.hazelcast.sql.impl.QueryException;
import com.hazelcast.sql.impl.QueryId;
import com.hazelcast.sql.impl.QueryParameterMetadata;
import com.hazelcast.sql.impl.expression.Expression;
import com.hazelcast.sql.impl.expression.ExpressionEvalContext;
import com.hazelcast.sql.impl.optimizer.PlanCheckContext;
import com.hazelcast.sql.impl.optimizer.PlanKey;
import com.hazelcast.sql.impl.optimizer.PlanObjectKey;
import com.hazelcast.sql.impl.optimizer.SqlPlan;
import com.hazelcast.sql.impl.schema.Mapping;
import com.hazelcast.sql.impl.security.SqlSecurityContext;
import org.apache.calcite.rel.core.TableModify;
import org.apache.calcite.rel.core.TableModify.Operation;

import java.security.Permission;
import java.util.Collections;
import java.util.List;
import java.util.Map;
import java.util.Map.Entry;
import java.util.Set;
import java.util.function.Function;

import static com.hazelcast.security.permission.ActionConstants.ACTION_CANCEL;
import static com.hazelcast.security.permission.ActionConstants.ACTION_CREATE;
import static com.hazelcast.security.permission.ActionConstants.ACTION_EXPORT_SNAPSHOT;
import static com.hazelcast.security.permission.ActionConstants.ACTION_PUT;
import static com.hazelcast.security.permission.ActionConstants.ACTION_READ;
import static com.hazelcast.security.permission.ActionConstants.ACTION_REMOVE;
import static com.hazelcast.security.permission.ActionConstants.ACTION_RESTART;
import static com.hazelcast.security.permission.ActionConstants.ACTION_SUBMIT;

abstract class JetPlan extends SqlPlan {

    protected JetPlan(PlanKey planKey) {
        super(planKey);
    }

    abstract SqlResult execute(QueryId queryId, List<Object> arguments, long timeout);

    protected void checkPermissions(SqlSecurityContext context, DAG dag) {
        if (!context.isSecurityEnabled()) {
            return;
        }
        context.checkPermission(new JobPermission(ACTION_SUBMIT));
        for (Vertex vertex : dag) {
            Permission permission = vertex.getMetaSupplier().getRequiredPermission();
            if (permission != null) {
                context.checkPermission(permission);
            }
        }
    }

    static class CreateMappingPlan extends JetPlan {
        private final Mapping mapping;
        private final boolean replace;
        private final boolean ifNotExists;
        private final JetPlanExecutor planExecutor;

        CreateMappingPlan(
                PlanKey planKey,
                Mapping mapping,
                boolean replace,
                boolean ifNotExists,
                JetPlanExecutor planExecutor
        ) {
            super(planKey);

            this.mapping = mapping;
            this.replace = replace;
            this.ifNotExists = ifNotExists;
            this.planExecutor = planExecutor;
        }

        Mapping mapping() {
            return mapping;
        }

        boolean replace() {
            return replace;
        }

        boolean ifNotExists() {
            return ifNotExists;
        }

        @Override
        public boolean isCacheable() {
            return false;
        }

        @Override
        public boolean isPlanValid(PlanCheckContext context) {
            return true;
        }

        @Override
        public void checkPermissions(SqlSecurityContext context) {
        }

        @Override
        public boolean producesRows() {
            return false;
        }

        @Override
        public SqlResult execute(QueryId queryId, List<Object> arguments, long timeout) {
            JetPlan.ensureNoArguments("CREATE MAPPING", arguments);
            JetPlan.ensureNoTimeout("CREATE MAPPING", timeout);
            return planExecutor.execute(this);
        }
    }

    static class DropMappingPlan extends JetPlan {
        private final String name;
        private final boolean ifExists;
        private final JetPlanExecutor planExecutor;

        DropMappingPlan(
                PlanKey planKey,
                String name,
                boolean ifExists,
                JetPlanExecutor planExecutor
        ) {
            super(planKey);

            this.name = name;
            this.ifExists = ifExists;
            this.planExecutor = planExecutor;
        }

        String name() {
            return name;
        }

        boolean ifExists() {
            return ifExists;
        }

        @Override
        public boolean isCacheable() {
            return false;
        }

        @Override
        public boolean isPlanValid(PlanCheckContext context) {
            return true;
        }

        @Override
        public void checkPermissions(SqlSecurityContext context) {
        }

        @Override
        public boolean producesRows() {
            return false;
        }

        @Override
        public SqlResult execute(QueryId queryId, List<Object> arguments, long timeout) {
            JetPlan.ensureNoArguments("DROP MAPPING", arguments);
            JetPlan.ensureNoTimeout("DROP MAPPING", timeout);
            return planExecutor.execute(this);
        }
    }

    static class CreateJobPlan extends JetPlan {
        private final JobConfig jobConfig;
        private final boolean ifNotExists;
        private final DmlPlan dmlPlan;
        private final JetPlanExecutor planExecutor;

        CreateJobPlan(
                PlanKey planKey,
                JobConfig jobConfig,
                boolean ifNotExists,
                DmlPlan dmlPlan,
                JetPlanExecutor planExecutor
        ) {
            super(planKey);

            assert dmlPlan.operation == Operation.INSERT : dmlPlan.operation;
            this.jobConfig = jobConfig;
            this.ifNotExists = ifNotExists;
            this.dmlPlan = dmlPlan;
            this.planExecutor = planExecutor;
        }

        JobConfig getJobConfig() {
            return jobConfig;
        }

        boolean isIfNotExists() {
            return ifNotExists;
        }

        DmlPlan getExecutionPlan() {
            return dmlPlan;
        }

        QueryParameterMetadata getParameterMetadata() {
            return dmlPlan.getParameterMetadata();
        }

        @Override
        public boolean isCacheable() {
            return dmlPlan.isCacheable();
        }

        @Override
        public boolean isPlanValid(PlanCheckContext context) {
            return dmlPlan.isPlanValid(context);
        }

        @Override
        public void checkPermissions(SqlSecurityContext context) {
            dmlPlan.checkPermissions(context);
        }

        @Override
        public boolean producesRows() {
            return false;
        }

        @Override
        public SqlResult execute(QueryId queryId, List<Object> arguments, long timeout) {
            JetPlan.ensureNoTimeout("CREATE JOB", timeout);
            return planExecutor.execute(this, arguments);
        }
    }

    static class AlterJobPlan extends JetPlan {
        private final String jobName;
        private final AlterJobOperation operation;
        private final JetPlanExecutor planExecutor;

        AlterJobPlan(
                PlanKey planKey,
                String jobName,
                AlterJobOperation operation,
                JetPlanExecutor planExecutor
        ) {
            super(planKey);

            this.jobName = jobName;
            this.operation = operation;
            this.planExecutor = planExecutor;
        }

        String getJobName() {
            return jobName;
        }

        AlterJobOperation getOperation() {
            return operation;
        }

        @Override
        public boolean isCacheable() {
            return false;
        }

        @Override
        public boolean isPlanValid(PlanCheckContext context) {
            return true;
        }

        @Override
        public void checkPermissions(SqlSecurityContext context) {
            context.checkPermission(new JobPermission(ACTION_RESTART));
        }

        @Override
        public boolean producesRows() {
            return false;
        }

        @Override
        public SqlResult execute(QueryId queryId, List<Object> arguments, long timeout) {
            JetPlan.ensureNoArguments("ALTER JOB", arguments);
            JetPlan.ensureNoTimeout("ALTER JOB", timeout);
            return planExecutor.execute(this);
        }
    }

    static class DropJobPlan extends JetPlan {
        private final String jobName;
        private final boolean ifExists;
        private final String withSnapshotName;
        private final JetPlanExecutor planExecutor;

        DropJobPlan(
                PlanKey planKey,
                String jobName,
                boolean ifExists,
                String withSnapshotName,
                JetPlanExecutor planExecutor
        ) {
            super(planKey);

            this.jobName = jobName;
            this.ifExists = ifExists;
            this.withSnapshotName = withSnapshotName;
            this.planExecutor = planExecutor;
        }

        String getJobName() {
            return jobName;
        }

        boolean isIfExists() {
            return ifExists;
        }

        String getWithSnapshotName() {
            return withSnapshotName;
        }

        @Override
        public boolean isCacheable() {
            return false;
        }

        @Override
        public boolean isPlanValid(PlanCheckContext context) {
            return true;
        }

        @Override
        public void checkPermissions(SqlSecurityContext context) {
            if (withSnapshotName == null) {
                context.checkPermission(new JobPermission(ACTION_CANCEL));
            } else {
                context.checkPermission(new JobPermission(ACTION_CANCEL, ACTION_EXPORT_SNAPSHOT));
            }
        }

        @Override
        public boolean producesRows() {
            return false;
        }

        @Override
        public SqlResult execute(QueryId queryId, List<Object> arguments, long timeout) {
            JetPlan.ensureNoArguments("DROP JOB", arguments);
            JetPlan.ensureNoTimeout("DROP JOB", timeout);
            return planExecutor.execute(this);
        }
    }

    static class CreateSnapshotPlan extends JetPlan {
        private final String snapshotName;
        private final String jobName;
        private final JetPlanExecutor planExecutor;

        CreateSnapshotPlan(
                PlanKey planKey,
                String snapshotName,
                String jobName,
                JetPlanExecutor planExecutor
        ) {
            super(planKey);

            this.snapshotName = snapshotName;
            this.jobName = jobName;
            this.planExecutor = planExecutor;
        }

        String getSnapshotName() {
            return snapshotName;
        }

        String getJobName() {
            return jobName;
        }

        @Override
        public boolean isCacheable() {
            return false;
        }

        @Override
        public boolean isPlanValid(PlanCheckContext context) {
            return true;
        }

        @Override
        public void checkPermissions(SqlSecurityContext context) {
            context.checkPermission(new JobPermission(ACTION_EXPORT_SNAPSHOT));
        }

        @Override
        public boolean producesRows() {
            return false;
        }

        @Override
        public SqlResult execute(QueryId queryId, List<Object> arguments, long timeout) {
            JetPlan.ensureNoArguments("CREATE SNAPSHOT", arguments);
            JetPlan.ensureNoTimeout("CREATE SNAPSHOT", timeout);
            return planExecutor.execute(this);
        }
    }

    static class DropSnapshotPlan extends JetPlan {
        private final String snapshotName;
        private final boolean ifExists;
        private final JetPlanExecutor planExecutor;

        DropSnapshotPlan(
                PlanKey planKey,
                String snapshotName,
                boolean ifExists,
                JetPlanExecutor planExecutor
        ) {
            super(planKey);

            this.snapshotName = snapshotName;
            this.ifExists = ifExists;
            this.planExecutor = planExecutor;
        }

        String getSnapshotName() {
            return snapshotName;
        }

        boolean isIfExists() {
            return ifExists;
        }

        @Override
        public boolean isCacheable() {
            return false;
        }

        @Override
        public boolean isPlanValid(PlanCheckContext context) {
            return true;
        }

        @Override
        public void checkPermissions(SqlSecurityContext context) {
            context.checkPermission(new JobPermission(ACTION_EXPORT_SNAPSHOT));
        }

        @Override
        public boolean producesRows() {
            return false;
        }

        @Override
        public SqlResult execute(QueryId queryId, List<Object> arguments, long timeout) {
            JetPlan.ensureNoArguments("DROP SNAPSHOT", arguments);
            JetPlan.ensureNoTimeout("DROP SNAPSHOT", timeout);
            return planExecutor.execute(this);
        }
    }

    static class ShowStatementPlan extends JetPlan {
        private final ShowStatementTarget showTarget;
        private final JetPlanExecutor planExecutor;

        ShowStatementPlan(
                PlanKey planKey,
                ShowStatementTarget showTarget,
                JetPlanExecutor planExecutor
        ) {
            super(planKey);

            this.showTarget = showTarget;
            this.planExecutor = planExecutor;
        }

        ShowStatementTarget getShowTarget() {
            return showTarget;
        }

        @Override
        public boolean isCacheable() {
            return false;
        }

        @Override
        public boolean isPlanValid(PlanCheckContext context) {
            return true;
        }

        @Override
        public void checkPermissions(SqlSecurityContext context) {
            if (showTarget != ShowStatementTarget.MAPPINGS) {
                context.checkPermission(new JobPermission(ACTION_READ));
            }
        }

        @Override
        public boolean producesRows() {
            return true;
        }

        @Override
        public SqlResult execute(QueryId queryId, List<Object> arguments, long timeout) {
            JetPlan.ensureNoArguments("SHOW " + showTarget, arguments);
            JetPlan.ensureNoTimeout("SHOW " + showTarget, timeout);
            return planExecutor.execute(this);
        }
    }

    static class SelectPlan extends JetPlan {
        private final Set<PlanObjectKey> objectKeys;
        private final QueryParameterMetadata parameterMetadata;
        private final DAG dag;
        private final boolean isStreaming;
        private final SqlRowMetadata rowMetadata;
        private final JetPlanExecutor planExecutor;
        private final List<Permission> permissions;

        SelectPlan(
                PlanKey planKey,
                QueryParameterMetadata parameterMetadata,
                Set<PlanObjectKey> objectKeys,
                DAG dag,
                boolean isStreaming,
                SqlRowMetadata rowMetadata,
                JetPlanExecutor planExecutor,
                List<Permission> permissions
        ) {
            super(planKey);

            this.objectKeys = objectKeys;
            this.parameterMetadata = parameterMetadata;
            this.dag = dag;
            this.isStreaming = isStreaming;
            this.rowMetadata = rowMetadata;
            this.planExecutor = planExecutor;
            this.permissions = permissions;
        }

        QueryParameterMetadata getParameterMetadata() {
            return parameterMetadata;
        }

        DAG getDag() {
            return dag;
        }

        boolean isStreaming() {
            return isStreaming;
        }

        SqlRowMetadata getRowMetadata() {
            return rowMetadata;
        }

        @Override
        public boolean isCacheable() {
            return !objectKeys.contains(PlanObjectKey.NON_CACHEABLE_OBJECT_KEY);
        }

        @Override
        public boolean isPlanValid(PlanCheckContext context) {
            return context.isValid(objectKeys);
        }

        @Override
        public void checkPermissions(SqlSecurityContext context) {
<<<<<<< HEAD
=======
            checkPermissions(context, dag);
>>>>>>> c080e5fe
            permissions.forEach(context::checkPermission);
        }

        @Override
        public boolean producesRows() {
            return true;
        }

        @Override
        public SqlResult execute(QueryId queryId, List<Object> arguments, long timeout) {
            return planExecutor.execute(this, queryId, arguments, timeout);
        }
    }

    static class DmlPlan extends JetPlan {
        private final TableModify.Operation operation;
        private final Set<PlanObjectKey> objectKeys;
        private final QueryParameterMetadata parameterMetadata;
        private final DAG dag;
        private final JetPlanExecutor planExecutor;
        private final List<Permission> permissions;

        DmlPlan(
                TableModify.Operation operation,
                PlanKey planKey,
                QueryParameterMetadata parameterMetadata,
                Set<PlanObjectKey> objectKeys,
                DAG dag,
                JetPlanExecutor planExecutor,
                List<Permission> permissions
        ) {
            super(planKey);

            this.operation = operation;
            this.objectKeys = objectKeys;
            this.parameterMetadata = parameterMetadata;
            this.dag = dag;
            this.planExecutor = planExecutor;
            this.permissions = permissions;
        }

        Operation getOperation() {
            return operation;
        }

        QueryParameterMetadata getParameterMetadata() {
            return parameterMetadata;
        }

        DAG getDag() {
            return dag;
        }

        @Override
        public boolean isCacheable() {
            return !objectKeys.contains(PlanObjectKey.NON_CACHEABLE_OBJECT_KEY);
        }

        @Override
        public boolean isPlanValid(PlanCheckContext context) {
            return context.isValid(objectKeys);
        }

        @Override
        public void checkPermissions(SqlSecurityContext context) {
<<<<<<< HEAD
=======
            checkPermissions(context, dag);
>>>>>>> c080e5fe
            permissions.forEach(context::checkPermission);
        }

        @Override
        public boolean producesRows() {
            return false;
        }

        @Override
        public SqlResult execute(QueryId queryId, List<Object> arguments, long timeout) {
            return planExecutor.execute(this, queryId, arguments, timeout);
        }
    }

<<<<<<< HEAD
    static class IMapSelectPlan extends JetPlan {
=======
    static class IMapInsertPlan extends JetPlan {
        private final Set<PlanObjectKey> objectKeys;
        private final QueryParameterMetadata parameterMetadata;
        private final String mapName;
        private final Function<ExpressionEvalContext, List<Entry<Object, Object>>> entriesFn;
        private final JetPlanExecutor planExecutor;
        private final List<Permission> permissions;

        IMapInsertPlan(
                PlanKey planKey,
                PlanObjectKey objectKey,
                QueryParameterMetadata parameterMetadata,
                String mapName,
                Function<ExpressionEvalContext, List<Entry<Object, Object>>> entriesFn,
                JetPlanExecutor planExecutor,
                List<Permission> permissions
        ) {
            super(planKey);

            this.objectKeys = Collections.singleton(objectKey);
            this.parameterMetadata = parameterMetadata;
            this.mapName = mapName;
            this.entriesFn = entriesFn;
            this.planExecutor = planExecutor;
            this.permissions = permissions;
        }

        QueryParameterMetadata parameterMetadata() {
            return parameterMetadata;
        }

        String mapName() {
            return mapName;
        }

        Function<ExpressionEvalContext, List<Entry<Object, Object>>> entriesFn() {
            return entriesFn;
        }

        @Override
        public boolean isCacheable() {
            return true;
        }

        @Override
        public boolean isPlanValid(PlanCheckContext context) {
            return context.isValid(objectKeys);
        }

        @Override
        public void checkPermissions(SqlSecurityContext context) {
            context.checkPermission(new MapPermission(mapName, ACTION_CREATE, ACTION_PUT));
            permissions.forEach(context::checkPermission);
        }

        @Override
        public boolean producesRows() {
            return false;
        }

        @Override
        public SqlResult execute(QueryId queryId, List<Object> arguments, long timeout) {
            return planExecutor.execute(this, arguments, timeout);
        }
    }

    static class IMapSinkPlan extends JetPlan {
        private final Set<PlanObjectKey> objectKeys;
        private final QueryParameterMetadata parameterMetadata;
        private final String mapName;
        private final Function<ExpressionEvalContext, Map<Object, Object>> entriesFn;
        private final JetPlanExecutor planExecutor;
        private final List<Permission> permissions;

        IMapSinkPlan(
                PlanKey planKey,
                PlanObjectKey objectKey,
                QueryParameterMetadata parameterMetadata,
                String mapName,
                Function<ExpressionEvalContext, Map<Object, Object>> entriesFn,
                JetPlanExecutor planExecutor,
                List<Permission> permissions
        ) {
            super(planKey);

            this.objectKeys = Collections.singleton(objectKey);
            this.parameterMetadata = parameterMetadata;
            this.mapName = mapName;
            this.entriesFn = entriesFn;
            this.planExecutor = planExecutor;
            this.permissions = permissions;
        }

        QueryParameterMetadata parameterMetadata() {
            return parameterMetadata;
        }

        String mapName() {
            return mapName;
        }

        Function<ExpressionEvalContext, Map<Object, Object>> entriesFn() {
            return entriesFn;
        }

        @Override
        public boolean isCacheable() {
            return true;
        }

        @Override
        public boolean isPlanValid(PlanCheckContext context) {
            return context.isValid(objectKeys);
        }

        @Override
        public void checkPermissions(SqlSecurityContext context) {
            context.checkPermission(new MapPermission(mapName, ACTION_CREATE, ACTION_PUT, ACTION_REMOVE));
            permissions.forEach(context::checkPermission);
        }

        @Override
        public boolean producesRows() {
            return false;
        }

        @Override
        public SqlResult execute(QueryId queryId, List<Object> arguments, long timeout) {
            return planExecutor.execute(this, arguments, timeout);
        }
    }

    static class IMapUpdatePlan extends JetPlan {
>>>>>>> c080e5fe
        private final Set<PlanObjectKey> objectKeys;
        private final QueryParameterMetadata parameterMetadata;
        private final String mapName;
        private final Expression<?> keyCondition;
<<<<<<< HEAD
        private final KvRowProjector.Supplier rowProjectorSupplier;
        private final SqlRowMetadata rowMetadata;
        private final JetPlanExecutor planExecutor;
        private final List<Permission> permissions;

        IMapSelectPlan(
=======
        private final UpdatingEntryProcessor.Supplier updaterSupplier;
        private final JetPlanExecutor planExecutor;
        private final List<Permission> permissions;

        IMapUpdatePlan(
>>>>>>> c080e5fe
                PlanKey planKey,
                PlanObjectKey objectKey,
                QueryParameterMetadata parameterMetadata,
                String mapName,
                Expression<?> keyCondition,
<<<<<<< HEAD
                KvRowProjector.Supplier rowProjectorSupplier,
                SqlRowMetadata rowMetadata,
=======
                UpdatingEntryProcessor.Supplier updaterSupplier,
>>>>>>> c080e5fe
                JetPlanExecutor planExecutor,
                List<Permission> permissions
        ) {
            super(planKey);

            this.objectKeys = Collections.singleton(objectKey);
            this.parameterMetadata = parameterMetadata;
            this.mapName = mapName;
            this.keyCondition = keyCondition;
<<<<<<< HEAD
            this.rowProjectorSupplier = rowProjectorSupplier;
            this.rowMetadata = rowMetadata;
=======
            this.updaterSupplier = updaterSupplier;
>>>>>>> c080e5fe
            this.planExecutor = planExecutor;
            this.permissions = permissions;
        }

        QueryParameterMetadata parameterMetadata() {
            return parameterMetadata;
        }

        String mapName() {
            return mapName;
        }

        Expression<?> keyCondition() {
            return keyCondition;
        }

<<<<<<< HEAD
        KvRowProjector.Supplier rowProjectorSupplier() {
            return rowProjectorSupplier;
        }

        SqlRowMetadata rowMetadata() {
            return rowMetadata;
=======
        UpdatingEntryProcessor.Supplier updaterSupplier() {
            return updaterSupplier;
>>>>>>> c080e5fe
        }

        @Override
        public boolean isCacheable() {
            return true;
        }

        @Override
        public boolean isPlanValid(PlanCheckContext context) {
            return context.isValid(objectKeys);
        }

        @Override
        public void checkPermissions(SqlSecurityContext context) {
<<<<<<< HEAD
=======
            context.checkPermission(new MapPermission(mapName, ACTION_PUT, ACTION_REMOVE));
>>>>>>> c080e5fe
            permissions.forEach(context::checkPermission);
        }

        @Override
        public boolean producesRows() {
<<<<<<< HEAD
            return true;
=======
            return false;
>>>>>>> c080e5fe
        }

        @Override
        public SqlResult execute(QueryId queryId, List<Object> arguments, long timeout) {
<<<<<<< HEAD
            return planExecutor.execute(this, queryId, arguments, timeout);
=======
            return planExecutor.execute(this, arguments, timeout);
>>>>>>> c080e5fe
        }
    }

    static class IMapDeletePlan extends JetPlan {
        private final Set<PlanObjectKey> objectKeys;
        private final QueryParameterMetadata parameterMetadata;
        private final String mapName;
        private final Expression<?> keyCondition;
        private final JetPlanExecutor planExecutor;
        private final List<Permission> permissions;

        IMapDeletePlan(
                PlanKey planKey,
                PlanObjectKey objectKey,
                QueryParameterMetadata parameterMetadata,
                String mapName,
                Expression<?> keyCondition,
                JetPlanExecutor planExecutor,
                List<Permission> permissions
        ) {
            super(planKey);

            this.objectKeys = Collections.singleton(objectKey);
            this.parameterMetadata = parameterMetadata;
            this.mapName = mapName;
            this.keyCondition = keyCondition;
            this.planExecutor = planExecutor;
            this.permissions = permissions;
        }

        QueryParameterMetadata parameterMetadata() {
            return parameterMetadata;
        }

        String mapName() {
            return mapName;
        }

        Expression<?> keyCondition() {
            return keyCondition;
        }

        @Override
        public boolean isCacheable() {
            return true;
        }

        @Override
        public boolean isPlanValid(PlanCheckContext context) {
            return context.isValid(objectKeys);
        }

        @Override
        public void checkPermissions(SqlSecurityContext context) {
<<<<<<< HEAD
=======
            context.checkPermission(new MapPermission(mapName, ACTION_CREATE, ACTION_REMOVE));
>>>>>>> c080e5fe
            permissions.forEach(context::checkPermission);
        }

        @Override
        public boolean producesRows() {
            return false;
        }

        @Override
        public SqlResult execute(QueryId queryId, List<Object> arguments, long timeout) {
            return planExecutor.execute(this, arguments, timeout);
        }
    }

    private static void ensureNoArguments(String name, List<Object> arguments) {
        if (!arguments.isEmpty()) {
            throw QueryException.error(name + " does not support dynamic parameters");
        }
    }

    private static void ensureNoTimeout(String name, long timeout) {
        if (timeout > 0) {
            throw QueryException.error(name + " does not support timeout");
        }
    }
}<|MERGE_RESOLUTION|>--- conflicted
+++ resolved
@@ -18,18 +18,13 @@
 
 import com.hazelcast.jet.config.JobConfig;
 import com.hazelcast.jet.core.DAG;
-<<<<<<< HEAD
+import com.hazelcast.jet.core.Vertex;
 import com.hazelcast.jet.sql.impl.connector.keyvalue.KvRowProjector;
-import com.hazelcast.jet.sql.impl.parse.SqlAlterJob.AlterJobOperation;
-import com.hazelcast.jet.sql.impl.parse.SqlShowStatement.ShowStatementTarget;
-=======
-import com.hazelcast.jet.core.Vertex;
 import com.hazelcast.jet.sql.impl.connector.map.UpdatingEntryProcessor;
 import com.hazelcast.jet.sql.impl.parse.SqlAlterJob.AlterJobOperation;
 import com.hazelcast.jet.sql.impl.parse.SqlShowStatement.ShowStatementTarget;
 import com.hazelcast.security.permission.JobPermission;
 import com.hazelcast.security.permission.MapPermission;
->>>>>>> c080e5fe
 import com.hazelcast.sql.SqlResult;
 import com.hazelcast.sql.SqlRowMetadata;
 import com.hazelcast.sql.impl.QueryException;
@@ -596,10 +591,7 @@
 
         @Override
         public void checkPermissions(SqlSecurityContext context) {
-<<<<<<< HEAD
-=======
             checkPermissions(context, dag);
->>>>>>> c080e5fe
             permissions.forEach(context::checkPermission);
         }
 
@@ -665,10 +657,7 @@
 
         @Override
         public void checkPermissions(SqlSecurityContext context) {
-<<<<<<< HEAD
-=======
             checkPermissions(context, dag);
->>>>>>> c080e5fe
             permissions.forEach(context::checkPermission);
         }
 
@@ -683,16 +672,88 @@
         }
     }
 
-<<<<<<< HEAD
     static class IMapSelectPlan extends JetPlan {
-=======
+        private final Set<PlanObjectKey> objectKeys;
+        private final QueryParameterMetadata parameterMetadata;
+        private final String mapName;
+        private final Expression<?> keyCondition;
+        private final KvRowProjector.Supplier rowProjectorSupplier;
+        private final SqlRowMetadata rowMetadata;
+        private final JetPlanExecutor planExecutor;
+
+        IMapSelectPlan(
+                PlanKey planKey,
+                PlanObjectKey objectKey,
+                QueryParameterMetadata parameterMetadata,
+                String mapName,
+                Expression<?> keyCondition,
+                KvRowProjector.Supplier rowProjectorSupplier,
+                SqlRowMetadata rowMetadata,
+                JetPlanExecutor planExecutor
+        ) {
+            super(planKey);
+
+            this.objectKeys = Collections.singleton(objectKey);
+            this.parameterMetadata = parameterMetadata;
+            this.mapName = mapName;
+            this.keyCondition = keyCondition;
+            this.rowProjectorSupplier = rowProjectorSupplier;
+            this.rowMetadata = rowMetadata;
+            this.planExecutor = planExecutor;
+        }
+
+        QueryParameterMetadata parameterMetadata() {
+            return parameterMetadata;
+        }
+
+        String mapName() {
+            return mapName;
+        }
+
+        Expression<?> keyCondition() {
+            return keyCondition;
+        }
+
+        KvRowProjector.Supplier rowProjectorSupplier() {
+            return rowProjectorSupplier;
+        }
+
+        SqlRowMetadata rowMetadata() {
+            return rowMetadata;
+        }
+
+        @Override
+        public boolean isCacheable() {
+            return true;
+        }
+
+        @Override
+        public boolean isPlanValid(PlanCheckContext context) {
+            return context.isValid(objectKeys);
+        }
+
+        @Override
+        public void checkPermissions(SqlSecurityContext context) {
+            context.checkPermission(new MapPermission(mapName, ACTION_CREATE, ACTION_READ));
+        }
+
+        @Override
+        public boolean producesRows() {
+            return true;
+        }
+
+        @Override
+        public SqlResult execute(QueryId queryId, List<Object> arguments, long timeout) {
+            return planExecutor.execute(this, queryId, arguments, timeout);
+        }
+    }
+
     static class IMapInsertPlan extends JetPlan {
         private final Set<PlanObjectKey> objectKeys;
         private final QueryParameterMetadata parameterMetadata;
         private final String mapName;
         private final Function<ExpressionEvalContext, List<Entry<Object, Object>>> entriesFn;
         private final JetPlanExecutor planExecutor;
-        private final List<Permission> permissions;
 
         IMapInsertPlan(
                 PlanKey planKey,
@@ -700,8 +761,7 @@
                 QueryParameterMetadata parameterMetadata,
                 String mapName,
                 Function<ExpressionEvalContext, List<Entry<Object, Object>>> entriesFn,
-                JetPlanExecutor planExecutor,
-                List<Permission> permissions
+                JetPlanExecutor planExecutor
         ) {
             super(planKey);
 
@@ -710,7 +770,6 @@
             this.mapName = mapName;
             this.entriesFn = entriesFn;
             this.planExecutor = planExecutor;
-            this.permissions = permissions;
         }
 
         QueryParameterMetadata parameterMetadata() {
@@ -738,7 +797,6 @@
         @Override
         public void checkPermissions(SqlSecurityContext context) {
             context.checkPermission(new MapPermission(mapName, ACTION_CREATE, ACTION_PUT));
-            permissions.forEach(context::checkPermission);
         }
 
         @Override
@@ -758,7 +816,6 @@
         private final String mapName;
         private final Function<ExpressionEvalContext, Map<Object, Object>> entriesFn;
         private final JetPlanExecutor planExecutor;
-        private final List<Permission> permissions;
 
         IMapSinkPlan(
                 PlanKey planKey,
@@ -766,8 +823,7 @@
                 QueryParameterMetadata parameterMetadata,
                 String mapName,
                 Function<ExpressionEvalContext, Map<Object, Object>> entriesFn,
-                JetPlanExecutor planExecutor,
-                List<Permission> permissions
+                JetPlanExecutor planExecutor
         ) {
             super(planKey);
 
@@ -776,7 +832,6 @@
             this.mapName = mapName;
             this.entriesFn = entriesFn;
             this.planExecutor = planExecutor;
-            this.permissions = permissions;
         }
 
         QueryParameterMetadata parameterMetadata() {
@@ -804,7 +859,6 @@
         @Override
         public void checkPermissions(SqlSecurityContext context) {
             context.checkPermission(new MapPermission(mapName, ACTION_CREATE, ACTION_PUT, ACTION_REMOVE));
-            permissions.forEach(context::checkPermission);
         }
 
         @Override
@@ -819,38 +873,21 @@
     }
 
     static class IMapUpdatePlan extends JetPlan {
->>>>>>> c080e5fe
         private final Set<PlanObjectKey> objectKeys;
         private final QueryParameterMetadata parameterMetadata;
         private final String mapName;
         private final Expression<?> keyCondition;
-<<<<<<< HEAD
-        private final KvRowProjector.Supplier rowProjectorSupplier;
-        private final SqlRowMetadata rowMetadata;
-        private final JetPlanExecutor planExecutor;
-        private final List<Permission> permissions;
-
-        IMapSelectPlan(
-=======
         private final UpdatingEntryProcessor.Supplier updaterSupplier;
         private final JetPlanExecutor planExecutor;
-        private final List<Permission> permissions;
 
         IMapUpdatePlan(
->>>>>>> c080e5fe
                 PlanKey planKey,
                 PlanObjectKey objectKey,
                 QueryParameterMetadata parameterMetadata,
                 String mapName,
                 Expression<?> keyCondition,
-<<<<<<< HEAD
-                KvRowProjector.Supplier rowProjectorSupplier,
-                SqlRowMetadata rowMetadata,
-=======
                 UpdatingEntryProcessor.Supplier updaterSupplier,
->>>>>>> c080e5fe
-                JetPlanExecutor planExecutor,
-                List<Permission> permissions
+                JetPlanExecutor planExecutor
         ) {
             super(planKey);
 
@@ -858,14 +895,8 @@
             this.parameterMetadata = parameterMetadata;
             this.mapName = mapName;
             this.keyCondition = keyCondition;
-<<<<<<< HEAD
-            this.rowProjectorSupplier = rowProjectorSupplier;
-            this.rowMetadata = rowMetadata;
-=======
             this.updaterSupplier = updaterSupplier;
->>>>>>> c080e5fe
-            this.planExecutor = planExecutor;
-            this.permissions = permissions;
+            this.planExecutor = planExecutor;
         }
 
         QueryParameterMetadata parameterMetadata() {
@@ -880,17 +911,8 @@
             return keyCondition;
         }
 
-<<<<<<< HEAD
-        KvRowProjector.Supplier rowProjectorSupplier() {
-            return rowProjectorSupplier;
-        }
-
-        SqlRowMetadata rowMetadata() {
-            return rowMetadata;
-=======
         UpdatingEntryProcessor.Supplier updaterSupplier() {
             return updaterSupplier;
->>>>>>> c080e5fe
         }
 
         @Override
@@ -905,29 +927,17 @@
 
         @Override
         public void checkPermissions(SqlSecurityContext context) {
-<<<<<<< HEAD
-=======
             context.checkPermission(new MapPermission(mapName, ACTION_PUT, ACTION_REMOVE));
->>>>>>> c080e5fe
-            permissions.forEach(context::checkPermission);
-        }
-
-        @Override
-        public boolean producesRows() {
-<<<<<<< HEAD
-            return true;
-=======
-            return false;
->>>>>>> c080e5fe
-        }
-
-        @Override
-        public SqlResult execute(QueryId queryId, List<Object> arguments, long timeout) {
-<<<<<<< HEAD
-            return planExecutor.execute(this, queryId, arguments, timeout);
-=======
+        }
+
+        @Override
+        public boolean producesRows() {
+            return false;
+        }
+
+        @Override
+        public SqlResult execute(QueryId queryId, List<Object> arguments, long timeout) {
             return planExecutor.execute(this, arguments, timeout);
->>>>>>> c080e5fe
         }
     }
 
@@ -937,7 +947,6 @@
         private final String mapName;
         private final Expression<?> keyCondition;
         private final JetPlanExecutor planExecutor;
-        private final List<Permission> permissions;
 
         IMapDeletePlan(
                 PlanKey planKey,
@@ -945,8 +954,7 @@
                 QueryParameterMetadata parameterMetadata,
                 String mapName,
                 Expression<?> keyCondition,
-                JetPlanExecutor planExecutor,
-                List<Permission> permissions
+                JetPlanExecutor planExecutor
         ) {
             super(planKey);
 
@@ -955,7 +963,6 @@
             this.mapName = mapName;
             this.keyCondition = keyCondition;
             this.planExecutor = planExecutor;
-            this.permissions = permissions;
         }
 
         QueryParameterMetadata parameterMetadata() {
@@ -982,11 +989,7 @@
 
         @Override
         public void checkPermissions(SqlSecurityContext context) {
-<<<<<<< HEAD
-=======
             context.checkPermission(new MapPermission(mapName, ACTION_CREATE, ACTION_REMOVE));
->>>>>>> c080e5fe
-            permissions.forEach(context::checkPermission);
         }
 
         @Override
