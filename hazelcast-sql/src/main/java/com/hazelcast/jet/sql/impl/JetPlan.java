--- conflicted
+++ resolved
@@ -38,7 +38,7 @@
 import java.util.List;
 import java.util.Set;
 
-public abstract class JetPlan extends SqlPlan {
+abstract class JetPlan extends SqlPlan {
 
     protected JetPlan(PlanKey planKey) {
         super(planKey);
@@ -481,11 +481,7 @@
         }
     }
 
-<<<<<<< HEAD
-    public static class SelectOrSinkPlan extends JetPlan {
-=======
     static class SelectPlan extends JetPlan {
->>>>>>> ef5816e6
         private final Set<PlanObjectKey> objectKeys;
         private final QueryParameterMetadata parameterMetadata;
         private final DAG dag;
@@ -519,7 +515,7 @@
             return parameterMetadata;
         }
 
-        public DAG getDag() {
+        DAG getDag() {
             return dag;
         }
 
