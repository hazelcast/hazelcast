/*
 * Copyright 2021 Hazelcast Inc.
 *
 * Licensed under the Hazelcast Community License (the "License");
 * you may not use this file except in compliance with the License.
 * You may obtain a copy of the License at
 *
 * http://hazelcast.com/hazelcast-community-license
 *
 * Unless required by applicable law or agreed to in writing, software
 * distributed under the License is distributed on an "AS IS" BASIS,
 * WITHOUT WARRANTIES OF ANY KIND, either express or implied.
 * See the License for the specific language governing permissions and
 * limitations under the License.
 */

package com.hazelcast.jet.sql.impl;

<<<<<<< HEAD
import com.hazelcast.jet.impl.LightMasterContext;
=======
import com.hazelcast.internal.serialization.InternalSerializationService;
>>>>>>> 1597aa1f
import com.hazelcast.sql.SqlRow;
import com.hazelcast.sql.SqlRowMetadata;
import com.hazelcast.sql.impl.AbstractSqlResult;
import com.hazelcast.sql.impl.LazyTarget;
import com.hazelcast.sql.impl.QueryException;
import com.hazelcast.sql.impl.QueryId;
import com.hazelcast.sql.impl.QueryResultProducer;
import com.hazelcast.sql.impl.QueryUtils;
import com.hazelcast.sql.impl.ResultIterator;
import com.hazelcast.sql.impl.SqlRowImpl;
import com.hazelcast.sql.impl.row.Row;

import javax.annotation.Nonnull;
import javax.annotation.Nullable;
import java.util.NoSuchElementException;
import java.util.UUID;
import java.util.concurrent.CompletableFuture;
import java.util.concurrent.TimeUnit;

public class JetSqlResultImpl extends AbstractSqlResult {

    private final QueryId queryId;
    private final QueryResultProducer rootResultConsumer;
    private final LightMasterContext jobMasterContext;
    private final SqlRowMetadata rowMetadata;
    private final boolean isInfiniteRows;
    private final InternalSerializationService serializationService;

    private ResultIterator<SqlRow> iterator;

    JetSqlResultImpl(
<<<<<<< HEAD
            @Nonnull QueryId queryId,
            @Nonnull QueryResultProducer rootResultConsumer,
            @Nullable LightMasterContext jobMasterContext,
            @Nonnull SqlRowMetadata rowMetadata,
            boolean isInfiniteRows
=======
            QueryId queryId,
            QueryResultProducer rootResultConsumer,
            SqlRowMetadata rowMetadata,
            boolean isInfiniteRows,
            InternalSerializationService serializationService
>>>>>>> 1597aa1f
    ) {
        this.queryId = queryId;
        this.rootResultConsumer = rootResultConsumer;
        this.jobMasterContext = jobMasterContext;
        this.rowMetadata = rowMetadata;
        this.isInfiniteRows = isInfiniteRows;
        this.serializationService = serializationService;
    }

    @Override
    public QueryId getQueryId() {
        return queryId;
    }

    @Override
    public boolean isInfiniteRows() {
        return isInfiniteRows;
    }

    @Nonnull @Override
    public SqlRowMetadata getRowMetadata() {
        return rowMetadata;
    }

    @Nonnull @Override
    public ResultIterator<SqlRow> iterator() {
        if (iterator == null) {
            iterator = new RowToSqlRowIterator(rootResultConsumer.iterator());

            return iterator;
        } else {
            throw new IllegalStateException("Iterator can be requested only once.");
        }
    }

    @Override
    public long updateCount() {
        return -1;
    }

    @Override
    public void close(@Nullable QueryException exception) {
        if (exception == null) {
            exception = QueryException.cancelledByUser();
        }
        rootResultConsumer.onError(exception);
    }

<<<<<<< HEAD
    @Override @Nullable
    public CompletableFuture<Void> onParticipantGracefulShutdown(UUID memberId) {
        if (jobMasterContext != null) {
            return jobMasterContext.onParticipantGracefulShutdown(memberId);
        } else {
            return null;
=======
    @Override
    public Object deserialize(Object value) {
        try {
            return serializationService.toObject(value);
        } catch (Exception e) {
            throw QueryUtils.toPublicException(e, queryId.getMemberId());
        }
    }

    @Override
    public Object deserialize(LazyTarget value) {
        try {
            return value.deserialize(serializationService);
        } catch (Exception e) {
            throw QueryUtils.toPublicException(e, queryId.getMemberId());
>>>>>>> 1597aa1f
        }
    }

    private final class RowToSqlRowIterator implements ResultIterator<SqlRow> {

        private final ResultIterator<Row> delegate;

        private RowToSqlRowIterator(ResultIterator<Row> delegate) {
            this.delegate = delegate;
        }

        @Override
        public boolean hasNext() {
            try {
                return delegate.hasNext();
            } catch (Exception e) {
                throw QueryUtils.toPublicException(e, queryId.getMemberId());
            }
        }

        @Override
        public HasNextResult hasNext(long timeout, TimeUnit timeUnit) {
            try {
                return delegate.hasNext(timeout, timeUnit);
            } catch (Exception e) {
                throw QueryUtils.toPublicException(e, queryId.getMemberId());
            }
        }

        @Override
        public SqlRow next() {
            try {
                return new SqlRowImpl(getRowMetadata(), delegate.next(), JetSqlResultImpl.this);
            } catch (NoSuchElementException e) {
                throw e;
            } catch (Exception e) {
                throw QueryUtils.toPublicException(e, queryId.getMemberId());
            }
        }
    }
}<|MERGE_RESOLUTION|>--- conflicted
+++ resolved
@@ -16,11 +16,8 @@
 
 package com.hazelcast.jet.sql.impl;
 
-<<<<<<< HEAD
+import com.hazelcast.internal.serialization.InternalSerializationService;
 import com.hazelcast.jet.impl.LightMasterContext;
-=======
-import com.hazelcast.internal.serialization.InternalSerializationService;
->>>>>>> 1597aa1f
 import com.hazelcast.sql.SqlRow;
 import com.hazelcast.sql.SqlRowMetadata;
 import com.hazelcast.sql.impl.AbstractSqlResult;
@@ -52,19 +49,12 @@
     private ResultIterator<SqlRow> iterator;
 
     JetSqlResultImpl(
-<<<<<<< HEAD
             @Nonnull QueryId queryId,
             @Nonnull QueryResultProducer rootResultConsumer,
             @Nullable LightMasterContext jobMasterContext,
             @Nonnull SqlRowMetadata rowMetadata,
-            boolean isInfiniteRows
-=======
-            QueryId queryId,
-            QueryResultProducer rootResultConsumer,
-            SqlRowMetadata rowMetadata,
             boolean isInfiniteRows,
             InternalSerializationService serializationService
->>>>>>> 1597aa1f
     ) {
         this.queryId = queryId;
         this.rootResultConsumer = rootResultConsumer;
@@ -113,14 +103,6 @@
         rootResultConsumer.onError(exception);
     }
 
-<<<<<<< HEAD
-    @Override @Nullable
-    public CompletableFuture<Void> onParticipantGracefulShutdown(UUID memberId) {
-        if (jobMasterContext != null) {
-            return jobMasterContext.onParticipantGracefulShutdown(memberId);
-        } else {
-            return null;
-=======
     @Override
     public Object deserialize(Object value) {
         try {
@@ -136,7 +118,15 @@
             return value.deserialize(serializationService);
         } catch (Exception e) {
             throw QueryUtils.toPublicException(e, queryId.getMemberId());
->>>>>>> 1597aa1f
+        }
+    }
+
+    @Override @Nullable
+    public CompletableFuture<Void> onParticipantGracefulShutdown(UUID memberId) {
+        if (jobMasterContext != null) {
+            return jobMasterContext.onParticipantGracefulShutdown(memberId);
+        } else {
+            return null;
         }
     }
 
