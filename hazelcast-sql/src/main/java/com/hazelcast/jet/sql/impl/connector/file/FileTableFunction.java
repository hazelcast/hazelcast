/*
 * Copyright 2021 Hazelcast Inc.
 *
 * Licensed under the Hazelcast Community License (the "License");
 * you may not use this file except in compliance with the License.
 * You may obtain a copy of the License at
 *
 * http://hazelcast.com/hazelcast-community-license
 *
 * Unless required by applicable law or agreed to in writing, software
 * distributed under the License is distributed on an "AS IS" BASIS,
 * WITHOUT WARRANTIES OF ANY KIND, either express or implied.
 * See the License for the specific language governing permissions and
 * limitations under the License.
 */

package com.hazelcast.jet.sql.impl.connector.file;

import com.hazelcast.internal.util.UuidUtil;
<<<<<<< HEAD
import com.hazelcast.jet.sql.impl.schema.JetDynamicTableFunction;
import com.hazelcast.jet.sql.impl.schema.JetSqlOperandMetadata;
import com.hazelcast.jet.sql.impl.schema.JetTableFunctionParameter;
import com.hazelcast.jet.sql.impl.validate.HazelcastCallBinding;
=======
import com.hazelcast.jet.sql.impl.schema.HazelcastDynamicTableFunction;
import com.hazelcast.jet.sql.impl.schema.HazelcastSqlOperandMetadata;
import com.hazelcast.jet.sql.impl.schema.HazelcastTableFunctionParameter;
>>>>>>> d55d0b8e
import com.hazelcast.jet.sql.impl.validate.operand.TypedOperandChecker;
import com.hazelcast.jet.sql.impl.validate.operators.typeinference.HazelcastOperandTypeInference;
import com.hazelcast.jet.sql.impl.validate.operators.typeinference.ReplaceUnknownOperandTypeInference;
import com.hazelcast.sql.impl.schema.MappingField;
import com.hazelcast.sql.impl.schema.Table;

import java.util.HashMap;
import java.util.List;
import java.util.Map;

import static com.hazelcast.jet.sql.impl.connector.SqlConnector.OPTION_FORMAT;
import static com.hazelcast.jet.sql.impl.connector.file.FileSqlConnector.OPTION_GLOB;
import static com.hazelcast.jet.sql.impl.connector.file.FileSqlConnector.OPTION_OPTIONS;
import static com.hazelcast.jet.sql.impl.connector.file.FileSqlConnector.OPTION_PATH;
import static com.hazelcast.jet.sql.impl.connector.file.FileSqlConnector.OPTION_SHARED_FILE_SYSTEM;
import static java.util.Arrays.asList;
import static java.util.Collections.emptyList;
import static org.apache.calcite.sql.type.SqlTypeName.ANY;
import static org.apache.calcite.sql.type.SqlTypeName.MAP;
import static org.apache.calcite.sql.type.SqlTypeName.VARCHAR;

public final class FileTableFunction extends HazelcastDynamicTableFunction {

    private static final String SCHEMA_NAME_FILES = "files";
    private static final List<HazelcastTableFunctionParameter> PARAMETERS = asList(
            new HazelcastTableFunctionParameter(0, OPTION_PATH, VARCHAR, false, TypedOperandChecker.VARCHAR),
            new HazelcastTableFunctionParameter(1, OPTION_GLOB, VARCHAR, true, TypedOperandChecker.VARCHAR),
            new HazelcastTableFunctionParameter(2, OPTION_SHARED_FILE_SYSTEM, VARCHAR, true, TypedOperandChecker.VARCHAR),
            new HazelcastTableFunctionParameter(3, OPTION_OPTIONS, MAP, true, TypedOperandChecker.MAP)
    );

    public FileTableFunction(String name, String format) {
<<<<<<< HEAD
        super(name, FileOperandMetadata.INSTANCE, arguments -> toTable(arguments, format), FileSqlConnector.INSTANCE);
=======
        super(
                name,
                new HazelcastSqlOperandMetadata(
                        PARAMETERS,
                        new HazelcastOperandTypeInference(PARAMETERS, new ReplaceUnknownOperandTypeInference(ANY))
                ),
                arguments -> toTable(arguments, format),
                FileSqlConnector.INSTANCE
        );
>>>>>>> d55d0b8e
    }

    private static Table toTable(List<Object> arguments, String format) {
        Map<String, Object> options = toOptions(arguments, format);
        List<MappingField> fields = FileSqlConnector.resolveAndValidateFields(options, emptyList());
        return FileSqlConnector.createTable(SCHEMA_NAME_FILES, randomName(), options, fields);
    }

    /**
     * Takes a list of function arguments and converts it to equivalent options
     * that would be used if the file was declared using DDL.
     */
    private static Map<String, Object> toOptions(List<Object> arguments, String format) {
        assert arguments.size() == PARAMETERS.size();

        Map<String, Object> options = new HashMap<>();
        options.put(OPTION_FORMAT, format);
        for (int i = 0; i < arguments.size(); i++) {
            if (arguments.get(i) != null) {
                options.put(PARAMETERS.get(i).name(), arguments.get(i));
            }
        }
        return options;
    }

    private static String randomName() {
        return SCHEMA_NAME_FILES + "_" + UuidUtil.newUnsecureUuidString().replace('-', '_');
    }

    private static final class FileOperandMetadata extends JetSqlOperandMetadata {

        private static final FileOperandMetadata INSTANCE = new FileOperandMetadata();

        private FileOperandMetadata() {
            super(
                    PARAMETERS,
                    new HazelcastOperandTypeInference(PARAMETERS, new ReplaceUnknownOperandTypeInference(ANY))
            );
        }

        @Override
        protected boolean checkOperandTypes(HazelcastCallBinding binding, boolean throwOnFailure) {
            return true;
        }
    }
}<|MERGE_RESOLUTION|>--- conflicted
+++ resolved
@@ -17,16 +17,10 @@
 package com.hazelcast.jet.sql.impl.connector.file;
 
 import com.hazelcast.internal.util.UuidUtil;
-<<<<<<< HEAD
-import com.hazelcast.jet.sql.impl.schema.JetDynamicTableFunction;
-import com.hazelcast.jet.sql.impl.schema.JetSqlOperandMetadata;
-import com.hazelcast.jet.sql.impl.schema.JetTableFunctionParameter;
-import com.hazelcast.jet.sql.impl.validate.HazelcastCallBinding;
-=======
 import com.hazelcast.jet.sql.impl.schema.HazelcastDynamicTableFunction;
 import com.hazelcast.jet.sql.impl.schema.HazelcastSqlOperandMetadata;
 import com.hazelcast.jet.sql.impl.schema.HazelcastTableFunctionParameter;
->>>>>>> d55d0b8e
+import com.hazelcast.jet.sql.impl.validate.HazelcastCallBinding;
 import com.hazelcast.jet.sql.impl.validate.operand.TypedOperandChecker;
 import com.hazelcast.jet.sql.impl.validate.operators.typeinference.HazelcastOperandTypeInference;
 import com.hazelcast.jet.sql.impl.validate.operators.typeinference.ReplaceUnknownOperandTypeInference;
@@ -59,19 +53,7 @@
     );
 
     public FileTableFunction(String name, String format) {
-<<<<<<< HEAD
         super(name, FileOperandMetadata.INSTANCE, arguments -> toTable(arguments, format), FileSqlConnector.INSTANCE);
-=======
-        super(
-                name,
-                new HazelcastSqlOperandMetadata(
-                        PARAMETERS,
-                        new HazelcastOperandTypeInference(PARAMETERS, new ReplaceUnknownOperandTypeInference(ANY))
-                ),
-                arguments -> toTable(arguments, format),
-                FileSqlConnector.INSTANCE
-        );
->>>>>>> d55d0b8e
     }
 
     private static Table toTable(List<Object> arguments, String format) {
@@ -101,7 +83,7 @@
         return SCHEMA_NAME_FILES + "_" + UuidUtil.newUnsecureUuidString().replace('-', '_');
     }
 
-    private static final class FileOperandMetadata extends JetSqlOperandMetadata {
+    private static final class FileOperandMetadata extends HazelcastSqlOperandMetadata {
 
         private static final FileOperandMetadata INSTANCE = new FileOperandMetadata();
 
