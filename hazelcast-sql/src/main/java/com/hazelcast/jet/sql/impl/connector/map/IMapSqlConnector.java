--- conflicted
+++ resolved
@@ -21,10 +21,6 @@
 import com.hazelcast.internal.serialization.InternalSerializationService;
 import com.hazelcast.jet.core.DAG;
 import com.hazelcast.jet.core.Vertex;
-<<<<<<< HEAD
-import com.hazelcast.jet.core.processor.SinkProcessors;
-=======
->>>>>>> c8dec030
 import com.hazelcast.jet.core.processor.SourceProcessors;
 import com.hazelcast.jet.sql.impl.JetJoinInfo;
 import com.hazelcast.jet.sql.impl.connector.SqlConnector;
@@ -39,7 +35,6 @@
 import com.hazelcast.map.impl.MapService;
 import com.hazelcast.map.impl.MapServiceContext;
 import com.hazelcast.spi.impl.NodeEngine;
-import com.hazelcast.sql.impl.QueryException;
 import com.hazelcast.sql.impl.expression.Expression;
 import com.hazelcast.sql.impl.extract.QueryPath;
 import com.hazelcast.sql.impl.extract.QueryTargetDescriptor;
@@ -227,58 +222,6 @@
         return vStart;
     }
 
-<<<<<<< HEAD
-    @Override
-    public boolean supportsFullScanReader() {
-        return true;
-    }
-
-    @Nonnull
-    @Override
-    public Vertex fullScanReader(
-            @Nonnull DAG dag,
-            @Nonnull Table table0,
-            @Nullable Expression<Boolean> predicate,
-            @Nonnull List<Expression<?>> projections
-    ) {
-        PartitionedMapTable table = (PartitionedMapTable) table0;
-
-        List<TableField> fields = table.getFields();
-        QueryPath[] paths = fields.stream().map(field -> ((MapTableField) field).getPath()).toArray(QueryPath[]::new);
-        QueryDataType[] types = fields.stream().map(TableField::getType).toArray(QueryDataType[]::new);
-
-        Vertex vStart = dag.newUniqueVertex(
-                toString(table),
-                SourceProcessors.readMapP(table.getMapName()));
-
-        Vertex vEnd = dag.newUniqueVertex(
-                "Project(" + toString(table) + ")",
-                KvProcessors.rowProjector(
-                        paths,
-                        types,
-                        table.getKeyDescriptor(),
-                        table.getValueDescriptor(),
-                        predicate,
-                        projections));
-
-        dag.edge(between(vStart, vEnd).isolated());
-        return vEnd;
-    }
-
-    @Override
-    public SqlNodeList getPrimaryKey(Table table0) {
-        PartitionedMapTable table = (PartitionedMapTable) table0;
-
-        SqlNodeList keyFields = new SqlNodeList(SqlParserPos.ZERO);
-        keyFields.add(table.getFields().stream()
-                .map(MapTableField.class::cast)
-                .filter(field -> field.getPath().equals(QueryPath.KEY_PATH))
-                .map(field -> new SqlIdentifier(field.getName(), SqlParserPos.ZERO))
-                .findAny()
-                .orElseThrow(() -> QueryException.error("The IMap mapping doesn't expose the key"))
-        );
-        return keyFields;
-=======
     @Nonnull @Override
     public SqlNodeList getPrimaryKey(Table table0) {
         return KEY_NODE_LIST;
@@ -295,7 +238,6 @@
                     assert row.length == 1;
                     return row[0];
                 }, (v, t) -> null));
->>>>>>> c8dec030
     }
 
     private static String toString(PartitionedMapTable table) {
