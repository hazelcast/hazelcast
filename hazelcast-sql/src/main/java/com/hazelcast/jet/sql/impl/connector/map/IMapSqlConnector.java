--- conflicted
+++ resolved
@@ -21,7 +21,6 @@
 import com.hazelcast.internal.serialization.InternalSerializationService;
 import com.hazelcast.jet.core.DAG;
 import com.hazelcast.jet.core.Vertex;
-import com.hazelcast.jet.core.processor.SourceProcessors;
 import com.hazelcast.jet.sql.impl.JetJoinInfo;
 import com.hazelcast.jet.sql.impl.connector.SqlConnector;
 import com.hazelcast.jet.sql.impl.connector.keyvalue.KvMetadata;
@@ -88,7 +87,8 @@
         return false;
     }
 
-    @Nonnull @Override
+    @Nonnull
+    @Override
     public List<MappingField> resolveAndValidateFields(
             @Nonnull NodeEngine nodeEngine,
             @Nonnull Map<String, String> options,
@@ -97,7 +97,8 @@
         return METADATA_RESOLVERS.resolveAndValidateFields(userFields, options, nodeEngine);
     }
 
-    @Nonnull @Override
+    @Nonnull
+    @Override
     public Table createTable(
             @Nonnull NodeEngine nodeEngine,
             @Nonnull String schemaName,
@@ -135,38 +136,8 @@
         );
     }
 
-    @Nonnull @Override
-    public Vertex fullScanReader(
-            @Nonnull DAG dag,
-            @Nonnull Table table0,
-            @Nullable Expression<Boolean> predicate,
-            @Nonnull List<Expression<?>> projections
-    ) {
-        PartitionedMapTable table = (PartitionedMapTable) table0;
-
-        List<TableField> fields = table.getFields();
-        QueryPath[] paths = fields.stream().map(field -> ((MapTableField) field).getPath()).toArray(QueryPath[]::new);
-        QueryDataType[] types = fields.stream().map(TableField::getType).toArray(QueryDataType[]::new);
-
-        Vertex vStart = dag.newUniqueVertex(
-                toString(table),
-                SourceProcessors.readMapP(table.getMapName()));
-
-        Vertex vEnd = dag.newUniqueVertex(
-                "Project(" + toString(table) + ")",
-                KvProcessors.rowProjector(
-                        paths,
-                        types,
-                        table.getKeyDescriptor(),
-                        table.getValueDescriptor(),
-                        predicate,
-                        projections));
-
-        dag.edge(between(vStart, vEnd).isolated());
-        return vEnd;
-    }
-
-    @Nonnull @Override
+    @Nonnull
+    @Override
     public VertexWithInputConfig nestedLoopReader(
             @Nonnull DAG dag,
             @Nonnull Table table0,
@@ -187,12 +158,6 @@
                 KvRowProjector.supplier(paths, types, keyDescriptor, valueDescriptor, predicate, projections);
 
         return IMapJoiner.join(dag, name, toString(table), joinInfo, rightRowProjectorSupplier);
-    }
-
-    @Override
-<<<<<<< HEAD
-    public boolean supportsFullScanReader() {
-        return true;
     }
 
     @Nonnull
@@ -217,14 +182,12 @@
     }
 
     @Override
-    public boolean supportsSink() {
-=======
     public boolean requiresSink() {
->>>>>>> e19ab8c4
         return true;
     }
 
-    @Nonnull @Override
+    @Nonnull
+    @Override
     public Vertex sink(
             @Nonnull DAG dag,
             @Nonnull Table table0
@@ -254,12 +217,14 @@
         return vStart;
     }
 
-    @Nonnull @Override
+    @Nonnull
+    @Override
     public SqlNodeList getPrimaryKey(Table table0) {
         return KEY_NODE_LIST;
     }
 
-    @Nonnull @Override
+    @Nonnull
+    @Override
     public Vertex deleteProcessor(@Nonnull DAG dag, @Nonnull Table table0) {
         PartitionedMapTable table = (PartitionedMapTable) table0;
 
