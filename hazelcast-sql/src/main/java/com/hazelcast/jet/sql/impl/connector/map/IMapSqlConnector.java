--- conflicted
+++ resolved
@@ -193,17 +193,8 @@
         return true;
     }
 
-<<<<<<< HEAD
-    @Nonnull @Override
-=======
-    @Override
-    public boolean supportsInsert() {
-        return false;
-    }
-
-    @Nonnull
-    @Override
->>>>>>> f5b83a3b
+    @Nonnull
+    @Override
     public Vertex sink(
             @Nonnull DAG dag,
             @Nonnull Table table0
