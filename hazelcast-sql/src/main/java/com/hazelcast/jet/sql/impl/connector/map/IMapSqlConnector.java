/*
 * Copyright 2021 Hazelcast Inc.
 *
 * Licensed under the Hazelcast Community License (the "License");
 * you may not use this file except in compliance with the License.
 * You may obtain a copy of the License at
 *
 * http://hazelcast.com/hazelcast-community-license
 *
 * Unless required by applicable law or agreed to in writing, software
 * distributed under the License is distributed on an "AS IS" BASIS,
 * WITHOUT WARRANTIES OF ANY KIND, either express or implied.
 * See the License for the specific language governing permissions and
 * limitations under the License.
 */

package com.hazelcast.jet.sql.impl.connector.map;

import com.hazelcast.config.InMemoryFormat;
import com.hazelcast.function.ComparatorEx;
import com.hazelcast.function.FunctionEx;
import com.hazelcast.internal.serialization.InternalSerializationService;
import com.hazelcast.jet.core.DAG;
import com.hazelcast.jet.core.Edge;
import com.hazelcast.jet.core.Vertex;
import com.hazelcast.jet.core.processor.SourceProcessors;
import com.hazelcast.jet.sql.impl.JetJoinInfo;
import com.hazelcast.jet.sql.impl.connector.SqlConnector;
import com.hazelcast.jet.sql.impl.connector.keyvalue.KvMetadata;
import com.hazelcast.jet.sql.impl.connector.keyvalue.KvMetadataJavaResolver;
import com.hazelcast.jet.sql.impl.connector.keyvalue.KvMetadataResolvers;
import com.hazelcast.jet.sql.impl.connector.keyvalue.KvProcessors;
import com.hazelcast.jet.sql.impl.connector.keyvalue.KvRowProjector;
import com.hazelcast.jet.sql.impl.inject.UpsertTargetDescriptor;
import com.hazelcast.jet.sql.impl.schema.MappingField;
import com.hazelcast.map.impl.MapContainer;
import com.hazelcast.map.impl.MapService;
import com.hazelcast.map.impl.MapServiceContext;
import com.hazelcast.spi.impl.NodeEngine;
<<<<<<< HEAD
import com.hazelcast.sql.impl.exec.scan.index.IndexFilter;
import com.hazelcast.sql.impl.expression.Expression;
import com.hazelcast.sql.impl.extract.QueryPath;
import com.hazelcast.sql.impl.extract.QueryTargetDescriptor;
import com.hazelcast.sql.impl.plan.node.MapIndexScanMetadata;
=======
import com.hazelcast.sql.impl.QueryException;
import com.hazelcast.sql.impl.expression.ColumnExpression;
import com.hazelcast.sql.impl.expression.ConstantExpression;
import com.hazelcast.sql.impl.expression.Expression;
import com.hazelcast.sql.impl.extract.QueryPath;
>>>>>>> 5d859754
import com.hazelcast.sql.impl.schema.ConstantTableStatistics;
import com.hazelcast.sql.impl.schema.Table;
import com.hazelcast.sql.impl.schema.TableField;
import com.hazelcast.sql.impl.schema.map.MapTableField;
import com.hazelcast.sql.impl.schema.map.PartitionedMapTable;

import javax.annotation.Nonnull;
import javax.annotation.Nullable;
import java.util.Collections;
import java.util.List;
import java.util.Map;
import java.util.stream.IntStream;

import static com.hazelcast.jet.core.Edge.between;
import static com.hazelcast.jet.core.processor.SinkProcessors.updateMapP;
import static com.hazelcast.jet.core.processor.SinkProcessors.writeMapP;
import static com.hazelcast.jet.sql.impl.connector.map.RowProjectorProcessorSupplier.rowProjector;
import static com.hazelcast.sql.impl.extract.QueryPath.VALUE;
import static com.hazelcast.sql.impl.schema.map.MapTableUtils.estimatePartitionedMapRowCount;
import static java.util.Collections.singletonList;
import static java.util.stream.Collectors.toList;
import static java.util.stream.Stream.concat;

public class IMapSqlConnector implements SqlConnector {

    public static final IMapSqlConnector INSTANCE = new IMapSqlConnector();

    public static final String TYPE_NAME = "IMap";

    private static final KvMetadataResolvers METADATA_RESOLVERS = new KvMetadataResolvers(
            KvMetadataJavaResolver.INSTANCE,
            MetadataPortableResolver.INSTANCE,
            MetadataJsonResolver.INSTANCE
    );

    private static final List<String> PRIMARY_KEY_LIST = singletonList(QueryPath.KEY);

    @Override
    public String typeName() {
        return TYPE_NAME;
    }

    @Override
    public boolean isStream() {
        return false;
    }

    @Nonnull
    @Override
    public List<MappingField> resolveAndValidateFields(
            @Nonnull NodeEngine nodeEngine,
            @Nonnull Map<String, String> options,
            @Nonnull List<MappingField> userFields
    ) {
        return METADATA_RESOLVERS.resolveAndValidateFields(userFields, options, nodeEngine);
    }

    @Nonnull
    @Override
    public Table createTable(
            @Nonnull NodeEngine nodeEngine,
            @Nonnull String schemaName,
            @Nonnull String mappingName,
            @Nonnull String externalName,
            @Nonnull Map<String, String> options,
            @Nonnull List<MappingField> resolvedFields
    ) {
        InternalSerializationService ss = (InternalSerializationService) nodeEngine.getSerializationService();

        KvMetadata keyMetadata = METADATA_RESOLVERS.resolveMetadata(true, resolvedFields, options, ss);
        KvMetadata valueMetadata = METADATA_RESOLVERS.resolveMetadata(false, resolvedFields, options, ss);
        List<TableField> fields = concat(keyMetadata.getFields().stream(), valueMetadata.getFields().stream())
                .collect(toList());

        MapService service = nodeEngine.getService(MapService.SERVICE_NAME);
        MapServiceContext context = service.getMapServiceContext();
        MapContainer container = context.getMapContainer(externalName);

        long estimatedRowCount = estimatePartitionedMapRowCount(nodeEngine, context, externalName);
        boolean hd = container != null && container.getMapConfig().getInMemoryFormat() == InMemoryFormat.NATIVE;

        return new PartitionedMapTable(
                schemaName,
                mappingName,
                externalName,
                fields,
                new ConstantTableStatistics(estimatedRowCount),
                keyMetadata.getQueryTargetDescriptor(),
                valueMetadata.getQueryTargetDescriptor(),
                keyMetadata.getUpsertTargetDescriptor(),
                valueMetadata.getUpsertTargetDescriptor(),
                Collections.emptyList(),
                hd
        );
    }

    @Nonnull
    @Override
    public Vertex fullScanReader(
            @Nonnull DAG dag,
            @Nonnull Table table0,
            @Nullable Expression<Boolean> filter,
            @Nonnull List<Expression<?>> projection
    ) {
        PartitionedMapTable table = (PartitionedMapTable) table0;

        Vertex vStart = dag.newUniqueVertex(
                toString(table),
                SourceProcessors.readMapP(table.getMapName())
        );

        Vertex vEnd = dag.newUniqueVertex(
                "Project(" + toString(table) + ")",
                rowProjector(
                        table.paths(),
                        table.types(),
                        table.getKeyDescriptor(),
                        table.getValueDescriptor(),
                        filter,
                        projection
                )
        );

        dag.edge(Edge.from(vStart).to(vEnd).isolated());
        return vEnd;
    }

    @Nonnull
    @Override
    public Vertex indexScanReader(
            @Nonnull DAG dag,
            @Nonnull Table table0,
            @Nonnull String indexName,
            @Nonnull List<Expression<?>> projection,
            @Nonnull List<Expression<?>> fullProjection,
            @Nullable Expression<Boolean> reminderFilter,
            @Nonnull IndexFilter filter,
            @Nullable ComparatorEx<Object[]> comparator
    ) {
        PartitionedMapTable table = (PartitionedMapTable) table0;
        MapIndexScanMetadata mapScanMetadata = new MapIndexScanMetadata(
                table.getMapName(),
                indexName,
                table.getKeyDescriptor(),
                table.getValueDescriptor(),
                table.fieldPaths(),
                table.types(),
                filter,
                projection,
                fullProjection,
                reminderFilter,
                comparator
        );

        String vertexName = "Index(" + toString(table) + ")";
        return dag.newUniqueVertex(vertexName, MapIndexScanP.readMapIndexSupplier(mapScanMetadata));
    }

    @Nonnull
    @Override
    public VertexWithInputConfig nestedLoopReader(
            @Nonnull DAG dag,
            @Nonnull Table table0,
            @Nullable Expression<Boolean> predicate,
            @Nonnull List<Expression<?>> projections,
            @Nonnull JetJoinInfo joinInfo
    ) {
        PartitionedMapTable table = (PartitionedMapTable) table0;

        KvRowProjector.Supplier rightRowProjectorSupplier = KvRowProjector.supplier(
                table.paths(),
                table.types(),
                table.getKeyDescriptor(),
                table.getValueDescriptor(),
                predicate,
                projections
        );

        return IMapJoiner.join(dag, table.getMapName(), toString(table), joinInfo, rightRowProjectorSupplier);
    }

    @Override
    public boolean requiresSink() {
        return true;
    }

    @Nonnull
    @Override
    public Vertex sinkProcessor(
            @Nonnull DAG dag,
            @Nonnull Table table0
    ) {
        PartitionedMapTable table = (PartitionedMapTable) table0;

        Vertex vStart = dag.newUniqueVertex(
                "Project(" + toString(table) + ")",
                KvProcessors.entryProjector(
                        table.paths(),
                        table.types(),
                        (UpsertTargetDescriptor) table.getKeyJetMetadata(),
                        (UpsertTargetDescriptor) table.getValueJetMetadata()
                )
        );

        Vertex vEnd = dag.newUniqueVertex(
                toString(table),
                writeMapP(table.getMapName())
        );

        dag.edge(between(vStart, vEnd));
        return vStart;
    }

    @Nonnull
    @Override
    public Vertex updateProcessor(
            @Nonnull DAG dag,
            @Nonnull Table table0,
            @Nonnull Map<String, Expression<?>> updatesByFieldNames
    ) {
        PartitionedMapTable table = (PartitionedMapTable) table0;

        table.keyFields().filter(field -> updatesByFieldNames.containsKey(field.getName())).findFirst().ifPresent(field -> {
            throw QueryException.error("Cannot update '" + field.getName() + '\'');
        });
        if (updatesByFieldNames.containsKey(VALUE) && table.valueFields().count() > 1) {
            throw QueryException.error("Cannot update '" + VALUE + '\'');
        }

        List<Expression<?>> projections = IntStream.range(0, table.getFieldCount())
                .mapToObj(i -> ColumnExpression.create(i, table.getField(i).getType()))
                .collect(toList());
        KvRowProjector.Supplier rowProjectorSupplier = KvRowProjector.supplier(
                table.paths(),
                table.types(),
                table.getKeyDescriptor(),
                table.getValueDescriptor(),
                null,
                projections
        );

        List<Expression<?>> updates = IntStream.range(0, table.getFieldCount())
                .filter(i -> !((MapTableField) table.getField(i)).getPath().isKey())
                .mapToObj(i -> {
                    TableField field = table.getField(i);
                    if (updatesByFieldNames.containsKey(field.getName())) {
                        return updatesByFieldNames.get(field.getName());
                    } else if (field.getName().equals(VALUE)) {
                        // this works because assigning `this = null` is ignored if this is expanded to fields
                        return ConstantExpression.create(null, field.getType());
                    } else {
                        return ColumnExpression.create(i, field.getType());
                    }
                }).collect(toList());
        ValueProjector.Supplier valueProjectorSupplier = ValueProjector.supplier(
                table.valuePaths(),
                table.valueTypes(),
                (UpsertTargetDescriptor) table.getValueJetMetadata(),
                updates
        );

        return dag.newUniqueVertex(
                "Update(" + toString(table) + ")",
                new UpdateProcessorSupplier(table.getMapName(), rowProjectorSupplier, valueProjectorSupplier)
        );
    }

    @Nonnull
    @Override
    public Vertex deleteProcessor(@Nonnull DAG dag, @Nonnull Table table0) {
        PartitionedMapTable table = (PartitionedMapTable) table0;

        return dag.newUniqueVertex(
                toString(table),
                // TODO do a simpler, specialized deleting-only processor
                updateMapP(table.getMapName(), (FunctionEx<Object[], Object>) row -> {
                    assert row.length == 1;
                    return row[0];
                }, (v, t) -> null));
    }

    @Nonnull
    @Override
    public List<String> getPrimaryKey(Table table0) {
        return PRIMARY_KEY_LIST;
    }

    private static String toString(PartitionedMapTable table) {
        return TYPE_NAME + "[" + table.getSchemaName() + "." + table.getSqlName() + "]";
    }
}<|MERGE_RESOLUTION|>--- conflicted
+++ resolved
@@ -37,19 +37,13 @@
 import com.hazelcast.map.impl.MapService;
 import com.hazelcast.map.impl.MapServiceContext;
 import com.hazelcast.spi.impl.NodeEngine;
-<<<<<<< HEAD
+import com.hazelcast.sql.impl.QueryException;
+import com.hazelcast.sql.impl.expression.ColumnExpression;
+import com.hazelcast.sql.impl.expression.ConstantExpression;
 import com.hazelcast.sql.impl.exec.scan.index.IndexFilter;
 import com.hazelcast.sql.impl.expression.Expression;
 import com.hazelcast.sql.impl.extract.QueryPath;
-import com.hazelcast.sql.impl.extract.QueryTargetDescriptor;
 import com.hazelcast.sql.impl.plan.node.MapIndexScanMetadata;
-=======
-import com.hazelcast.sql.impl.QueryException;
-import com.hazelcast.sql.impl.expression.ColumnExpression;
-import com.hazelcast.sql.impl.expression.ConstantExpression;
-import com.hazelcast.sql.impl.expression.Expression;
-import com.hazelcast.sql.impl.extract.QueryPath;
->>>>>>> 5d859754
 import com.hazelcast.sql.impl.schema.ConstantTableStatistics;
 import com.hazelcast.sql.impl.schema.Table;
 import com.hazelcast.sql.impl.schema.TableField;
@@ -196,7 +190,7 @@
                 table.getKeyDescriptor(),
                 table.getValueDescriptor(),
                 table.fieldPaths(),
-                table.types(),
+                table.fieldTypes(),
                 filter,
                 projection,
                 fullProjection,
