--- conflicted
+++ resolved
@@ -268,16 +268,9 @@
                 schemaName,
                 ctx,
                 new ConstantTableStatistics(0),
-<<<<<<< HEAD
-                externalName,
-                dataConnectionName,
-                parseInt(options.getOrDefault(OPTION_JDBC_BATCH_LIMIT, JDBC_BATCH_LIMIT_DEFAULT_VALUE)),
+                parseInt(ctx.options().getOrDefault(OPTION_JDBC_BATCH_LIMIT, JDBC_BATCH_LIMIT_DEFAULT_VALUE)),
                 nodeEngine.getSerializationService(),
                 nodeEngine.getDataConnectionService()
-=======
-                parseInt(ctx.options().getOrDefault(OPTION_JDBC_BATCH_LIMIT, JDBC_BATCH_LIMIT_DEFAULT_VALUE)),
-                nodeEngine.getSerializationService()
->>>>>>> 64d68635
         );
     }
 
