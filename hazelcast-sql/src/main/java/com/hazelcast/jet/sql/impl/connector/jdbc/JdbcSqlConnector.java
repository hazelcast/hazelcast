--- conflicted
+++ resolved
@@ -330,11 +330,8 @@
             @Nullable HazelcastRexNode predicate,
             boolean hasInput
     ) {
-<<<<<<< HEAD
         assert predicate == null;
         assert hasInput;
-=======
->>>>>>> 6dbcc99a
         JdbcTable table = context.getTable();
 
         List<String> pkFields = getPrimaryKey(context.getTable())
@@ -358,13 +355,9 @@
 
     @Nonnull
     @Override
-<<<<<<< HEAD
     public Vertex deleteProcessor(@Nonnull DagBuildContext context, @Nullable HazelcastRexNode predicate, boolean hasInput) {
         // TODO use the predicate
         assert predicate == null;
-=======
-    public Vertex deleteProcessor(@Nonnull DagBuildContext context) {
->>>>>>> 6dbcc99a
         JdbcTable table = context.getTable();
 
         List<String> pkFields = getPrimaryKey(context.getTable())
