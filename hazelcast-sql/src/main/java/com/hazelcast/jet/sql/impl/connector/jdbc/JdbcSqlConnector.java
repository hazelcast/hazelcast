--- conflicted
+++ resolved
@@ -88,19 +88,10 @@
         if (sqlExternalResource.dataConnection() == null) {
             throw QueryException.error("You must provide data connection when using the Jdbc connector");
         }
-<<<<<<< HEAD
         ExternalJdbcTableName.validateExternalName(sqlExternalResource.externalName());
 
-        Map<String, DbField> dbFields = readDbFields(nodeEngine,
+        Map<String, DbField> dbFields = readDbFields(nodeEngine.getDataConnectionService(),
                 sqlExternalResource.dataConnection(), sqlExternalResource.externalName());
-=======
-        ExternalJdbcTableName.validateExternalName(externalName);
-        Map<String, DbField> dbFields = readDbFields(
-                nodeEngine.getDataConnectionService(),
-                dataConnectionName,
-                externalName
-        );
->>>>>>> 4a534eec
 
         List<MappingField> resolvedFields = new ArrayList<>();
         if (userFields.isEmpty()) {
@@ -280,12 +271,7 @@
                 mappingName,
                 externalResource,
                 new ConstantTableStatistics(0),
-<<<<<<< HEAD
-                parseInt(externalResource.options().getOrDefault(OPTION_JDBC_BATCH_LIMIT, JDBC_BATCH_LIMIT_DEFAULT_VALUE)),
-                nodeEngine.getSerializationService()
-=======
-                parseInt(ctx.options().getOrDefault(OPTION_JDBC_BATCH_LIMIT, JDBC_BATCH_LIMIT_DEFAULT_VALUE))
->>>>>>> 4a534eec
+                parseInt(externalResource.options().getOrDefault(OPTION_JDBC_BATCH_LIMIT, JDBC_BATCH_LIMIT_DEFAULT_VALUE))
         );
     }
 
