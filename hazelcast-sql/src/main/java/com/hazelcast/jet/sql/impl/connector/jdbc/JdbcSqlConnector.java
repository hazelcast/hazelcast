--- conflicted
+++ resolved
@@ -138,8 +138,7 @@
                 options.get(OPTION_DATA_LINK_REF),
                 OPTION_DATA_LINK_REF + " must be set"
         );
-<<<<<<< HEAD
-        DataSource dataSource = createDataStore(nodeEngine, externalDataStoreRef);
+        DataSource dataSource = createDataLink(nodeEngine, dataLinkRef);
         try (Connection connection = dataSource.getConnection()) {
 
             DatabaseMetaData databaseMetaData = connection.getMetaData();
@@ -161,18 +160,6 @@
             while (resultSet.next()) {
                 String columnName = resultSet.getString("COLUMN_NAME");
                 pkColumns.add(columnName);
-=======
-        DataSource dataSource = createDataLink(nodeEngine, dataLinkRef);
-        try (
-                Connection connection = dataSource.getConnection();
-                Statement statement = connection.createStatement()
-        ) {
-            Set<String> pkColumns = readPrimaryKeyColumns(externalTableName, connection);
-
-            boolean hasResultSet = statement.execute("SELECT * FROM " + externalTableName + " LIMIT 0");
-            if (!hasResultSet) {
-                throw new IllegalStateException("Could not resolve fields for table " + externalTableName);
->>>>>>> 8b7e3019
             }
         } catch (SQLException e) {
             throw new HazelcastException("Could not read primary key columns for table " + externalTableName, e);
@@ -283,13 +270,8 @@
             }
 
         } catch (Exception e) {
-<<<<<<< HEAD
-            throw new HazelcastException("Could not determine dialect for externalDataStoreRef: "
-                                         + externalDataStoreRef, e);
-=======
             throw new HazelcastException("Could not determine dialect for dataLinkRef: "
-                    + dataLinkRef, e);
->>>>>>> 8b7e3019
+                                         + dataLinkRef, e);
         } finally {
             closeDataSource(dataSource);
         }
@@ -405,7 +387,7 @@
             return context.getDag().newUniqueVertex(
                     "sinkProcessor(" + jdbcTable.getExternalName() + ")",
                     new UpsertProcessorSupplier(
-                            jdbcTable.getExternalDataStoreRef(),
+                            jdbcTable.getDataLinkRef(),
                             upsertStatement,
                             jdbcTable.getBatchLimit()
                     )
