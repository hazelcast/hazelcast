--- conflicted
+++ resolved
@@ -127,23 +127,15 @@
     public HazelcastSqlValidator(
             SqlValidatorCatalogReader catalogReader,
             List<Object> arguments,
-<<<<<<< HEAD
-            MappingResolver mappingResolver,
+            IMapResolver iMapResolver,
             ViewResolver viewResolver
-=======
-            IMapResolver iMapResolver
->>>>>>> 6d532d19
     ) {
         super(HazelcastSqlOperatorTable.instance(), catalogReader, HazelcastTypeFactory.INSTANCE, CONFIG);
 
         this.rewriteVisitor = new HazelcastSqlOperatorTable.RewriteVisitor(this);
         this.arguments = arguments;
-<<<<<<< HEAD
-        this.mappingResolver = mappingResolver;
+        this.iMapResolver = iMapResolver;
         this.viewResolver = viewResolver;
-=======
-        this.iMapResolver = iMapResolver;
->>>>>>> 6d532d19
     }
 
     @Override
