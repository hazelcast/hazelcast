/*
 * Copyright 2021 Hazelcast Inc.
 *
 * Licensed under the Hazelcast Community License (the "License");
 * you may not use this file except in compliance with the License.
 * You may obtain a copy of the License at
 *
 * http://hazelcast.com/hazelcast-community-license
 *
 * Unless required by applicable law or agreed to in writing, software
 * distributed under the License is distributed on an "AS IS" BASIS,
 * WITHOUT WARRANTIES OF ANY KIND, either express or implied.
 * See the License for the specific language governing permissions and
 * limitations under the License.
 */

package com.hazelcast.jet.sql.impl.validate;

import com.hazelcast.jet.sql.impl.aggregate.function.ImposeOrderFunction;
import com.hazelcast.jet.sql.impl.connector.SqlConnector;
import com.hazelcast.jet.sql.impl.connector.virtual.ViewTable;
import com.hazelcast.jet.sql.impl.parse.SqlCreateMapping;
import com.hazelcast.jet.sql.impl.parse.SqlDropView;
import com.hazelcast.jet.sql.impl.parse.SqlExplainStatement;
import com.hazelcast.jet.sql.impl.parse.SqlShowStatement;
import com.hazelcast.jet.sql.impl.schema.HazelcastTable;
import com.hazelcast.jet.sql.impl.validate.literal.LiteralUtils;
import com.hazelcast.jet.sql.impl.validate.param.AbstractParameterConverter;
import com.hazelcast.jet.sql.impl.validate.types.HazelcastTypeCoercion;
import com.hazelcast.jet.sql.impl.validate.types.HazelcastTypeFactory;
import com.hazelcast.jet.sql.impl.validate.types.HazelcastTypeUtils;
import com.hazelcast.sql.impl.ParameterConverter;
import com.hazelcast.sql.impl.QueryException;
import com.hazelcast.sql.impl.SqlErrorCode;
import com.hazelcast.sql.impl.schema.IMapResolver;
import com.hazelcast.sql.impl.schema.Mapping;
import com.hazelcast.sql.impl.schema.Table;
import com.hazelcast.sql.impl.type.QueryDataType;
import org.apache.calcite.rel.type.RelDataType;
import org.apache.calcite.runtime.CalciteContextException;
import org.apache.calcite.runtime.ResourceUtil;
import org.apache.calcite.runtime.Resources;
import org.apache.calcite.sql.SqlCall;
import org.apache.calcite.sql.SqlDelete;
import org.apache.calcite.sql.SqlDynamicParam;
import org.apache.calcite.sql.SqlIdentifier;
import org.apache.calcite.sql.SqlIntervalLiteral;
import org.apache.calcite.sql.SqlJoin;
import org.apache.calcite.sql.SqlKind;
import org.apache.calcite.sql.SqlLiteral;
import org.apache.calcite.sql.SqlNode;
import org.apache.calcite.sql.SqlNodeList;
import org.apache.calcite.sql.SqlOperator;
import org.apache.calcite.sql.SqlSelect;
import org.apache.calcite.sql.SqlUpdate;
import org.apache.calcite.sql.SqlUtil;
import org.apache.calcite.sql.parser.SqlParserPos;
import org.apache.calcite.sql.util.SqlBasicVisitor;
import org.apache.calcite.sql.validate.SelectScope;
import org.apache.calcite.sql.validate.SqlQualified;
import org.apache.calcite.sql.validate.SqlValidatorCatalogReader;
import org.apache.calcite.sql.validate.SqlValidatorException;
import org.apache.calcite.sql.validate.SqlValidatorImplBridge;
import org.apache.calcite.sql.validate.SqlValidatorScope;
import org.apache.calcite.sql.validate.SqlValidatorTable;
import org.apache.calcite.sql.validate.SqlValidatorUtil;
import org.apache.calcite.util.Static;
import org.apache.calcite.util.Util;

import java.util.HashMap;
import java.util.List;
import java.util.Map;
import java.util.Set;

import static com.hazelcast.jet.sql.impl.connector.SqlConnectorUtil.getJetSqlConnector;
import static com.hazelcast.jet.sql.impl.validate.ValidatorResource.RESOURCE;
import static org.apache.calcite.sql.JoinType.FULL;

/**
 * Hazelcast-specific SQL validator.
 */
public class HazelcastSqlValidator extends SqlValidatorImplBridge {

    private static final String OBJECT_NOT_FOUND = ResourceUtil.key(Static.RESOURCE.objectNotFound(""));
    private static final String OBJECT_NOT_FOUND_WITHIN = ResourceUtil.key(Static.RESOURCE.objectNotFoundWithin("", ""));

    private static final Config CONFIG = Config.DEFAULT
            .withIdentifierExpansion(true)
            .withSqlConformance(HazelcastSqlConformance.INSTANCE)
            .withTypeCoercionFactory(HazelcastTypeCoercion::new);

    /**
     * Visitor to rewrite Calcite operators to Hazelcast operators.
     */
    private final HazelcastSqlOperatorTable.RewriteVisitor rewriteVisitor;

    /**
     * Parameter converter that will be passed to parameter metadata.
     */
    private final Map<Integer, ParameterConverter> parameterConverterMap = new HashMap<>();

    /**
     * Parameter positions.
     */
    private final Map<Integer, SqlParserPos> parameterPositionMap = new HashMap<>();

    /**
     * Parameter values.
     */
    private final List<Object> arguments;

    private final IMapResolver iMapResolver;

    public HazelcastSqlValidator(
            SqlValidatorCatalogReader catalogReader,
            List<Object> arguments,
            IMapResolver iMapResolver
    ) {
        super(HazelcastSqlOperatorTable.instance(), catalogReader, HazelcastTypeFactory.INSTANCE, CONFIG);

        this.rewriteVisitor = new HazelcastSqlOperatorTable.RewriteVisitor(this);
        this.arguments = arguments;
        this.iMapResolver = iMapResolver;
    }

    @Override
    public SqlNode validate(SqlNode topNode) {
        if (topNode instanceof SqlDropView) {
            return topNode;
        }

        if (topNode.getKind().belongsTo(SqlKind.DDL)) {
            topNode.validate(this, getEmptyScope());
            return topNode;
        }

        if (topNode instanceof SqlShowStatement) {
            return topNode;
        }

        if (topNode instanceof SqlExplainStatement) {
            /*
             * Just FYI, why do we do set validated explicandum back.
             *
             * There was a corner case with queries where ORDER BY is present.
             * SqlOrderBy is present as AST node (or SqlNode),
             * but then it becomes embedded as part of SqlSelect AST node,
             * and node itself is removed in performUnconditionalRewrites().
             * As a result, ORDER BY is absent as operator
             * on the next validation & optimization phases
             * and also doesn't present in SUPPORTED_KINDS.
             *
             * Explain query contains explicandum query, and
             * performUnconditionalRewrites() doesn't rewrite anything for EXPLAIN.
             * It's a reason why we do it (extraction, validation & re-setting) manually.
             */

            SqlExplainStatement explainStatement = (SqlExplainStatement) topNode;
            SqlNode explicandum = explainStatement.getExplicandum();
            explicandum = super.validate(explicandum);
            explainStatement.setExplicandum(explicandum);
            return explainStatement;
        }

        return super.validate(topNode);
    }

    @Override
    public void validateQuery(SqlNode node, SqlValidatorScope scope, RelDataType targetRowType) {
        super.validateQuery(node, scope, targetRowType);
        if (node instanceof SqlSelect) {
            validateSelect((SqlSelect) node, scope);
        }
    }

    private void validateSelect(SqlSelect select, SqlValidatorScope scope) {
        // Derive the types for offset-fetch expressions, Calcite doesn't do
        // that automatically.

        SqlNode fetch = select.getFetch();
        if (fetch != null) {
            deriveType(scope, fetch);
            fetch.validate(this, getEmptyScope());
        }

        SqlNode offset = select.getOffset();
        if (offset != null) {
            deriveType(scope, offset);
            offset.validate(this, getEmptyScope());
        }
    }

    @Override
    protected void addToSelectList(
            List<SqlNode> list,
            Set<String> aliases,
            List<Map.Entry<String, RelDataType>> fieldList,
            SqlNode exp,
            SelectScope scope,
            boolean includeSystemVars
    ) {
        if (isHiddenColumn(exp, scope)) {
            return;
        }

        super.addToSelectList(list, aliases, fieldList, exp, scope, includeSystemVars);
    }

    @Override
    protected void validateFrom(SqlNode node, RelDataType targetRowType, SqlValidatorScope scope) {
        super.validateFrom(node, targetRowType, scope);

        if (countOrderingFunctions(node) > 1) {
            throw newValidationError(node, RESOURCE.multipleOrderingFunctionsNotSupported());
        }
    }

    private static int countOrderingFunctions(SqlNode node) {
        class OrderingFunctionCounter extends SqlBasicVisitor<Void> {
            int count;

            @Override
            public Void visit(SqlCall call) {
                SqlOperator operator = call.getOperator();
                if (operator instanceof ImposeOrderFunction) {
                    count++;
                }
                return super.visit(call);
            }
        }

        OrderingFunctionCounter counter = new OrderingFunctionCounter();
        node.accept(counter);
        return counter.count;
    }

    @Override
    protected void validateJoin(SqlJoin join, SqlValidatorScope scope) {
        super.validateJoin(join, scope);

        if (join.getJoinType() == FULL) {
            throw QueryException.error(SqlErrorCode.PARSING, "FULL join not supported");
        }
    }

    @Override
    protected SqlSelect createSourceSelectForUpdate(SqlUpdate update) {
        SqlNodeList selectList = new SqlNodeList(SqlParserPos.ZERO);
        Table table = extractTable((SqlIdentifier) update.getTargetTable());
        if (table != null) {
            if (table instanceof ViewTable) {
                throw QueryException.error("DML operations not supported for views");
            }
            SqlConnector connector = getJetSqlConnector(table);

            // only tables with primary keys can be updated
            if (connector.getPrimaryKey(table).isEmpty()) {
                throw QueryException.error("Cannot UPDATE " + update.getTargetTable() + ": it doesn't have a primary key");
            }

            // add all fields, even hidden ones...
            table.getFields().forEach(field -> selectList.add(new SqlIdentifier(field.getName(), SqlParserPos.ZERO)));
        }
        int ordinal = 0;
        for (SqlNode exp : update.getSourceExpressionList()) {
            // Force unique aliases to avoid a duplicate for Y with
            // SET X=Y
            String alias = SqlUtil.deriveAliasFromOrdinal(ordinal);
            selectList.add(SqlValidatorUtil.addAlias(exp, alias));
            ++ordinal;
        }

        SqlNode sourceTable = update.getTargetTable();
        if (update.getAlias() != null) {
            sourceTable = SqlValidatorUtil.addAlias(sourceTable, update.getAlias().getSimple());
        }
        return new SqlSelect(SqlParserPos.ZERO, null, selectList, sourceTable,
                update.getCondition(), null, null, null, null, null, null, null);
    }

    @Override
    public void validateUpdate(SqlUpdate update) {
        super.validateUpdate(update);

        // hack around Calcite deficiency of not deriving types for fields in sourceExpressionList...
        // see HazelcastTypeCoercion.coerceSourceRowType()
        SqlNodeList selectList = update.getSourceSelect().getSelectList();
        SqlNodeList sourceExpressionList = update.getSourceExpressionList();
        for (int i = 0; i < sourceExpressionList.size(); i++) {
            update.getSourceExpressionList().set(i, selectList.get(selectList.size() - sourceExpressionList.size() + i));
        }

        // UPDATE FROM SELECT is transformed into join (which is not supported yet):
        // UPDATE m1 SET __key = m2.this FROM m2 WHERE m1.__key = m2.__key
        // UPDATE m1 SET __key = (SELECT this FROM m2) WHERE __key = 1
        // UPDATE m1 SET __key = (SELECT m2.this FROM m2 WHERE m1.__key = m2.__key)
        update.getSourceSelect().getSelectList().accept(new SqlBasicVisitor<Void>() {
            @Override
            public Void visit(SqlCall call) {
                if (call.getKind() == SqlKind.SELECT) {
                    throw newValidationError(update, RESOURCE.updateFromSelectNotSupported());
                }

                return call.getOperator().acceptCall(this, call);
            }
        });
    }

    @Override
    protected SqlSelect createSourceSelectForDelete(SqlDelete delete) {
        SqlNodeList selectList = new SqlNodeList(SqlParserPos.ZERO);
        Table table = extractTable((SqlIdentifier) delete.getTargetTable());
        if (table != null) {
            if (table instanceof ViewTable) {
                throw QueryException.error("DML operations not supported for views");
            }
            SqlConnector connector = getJetSqlConnector(table);

            // We need to feed primary keys to the delete processor so that it can directly delete the records.
            // Therefore we use the primary key for the select list.
            connector.getPrimaryKey(table).forEach(name -> selectList.add(new SqlIdentifier(name, SqlParserPos.ZERO)));
            if (selectList.size() == 0) {
                throw QueryException.error("Cannot DELETE from " + delete.getTargetTable() + ": it doesn't have a primary key");
            }
        }

        SqlNode sourceTable = delete.getTargetTable();
        if (delete.getAlias() != null) {
            sourceTable = SqlValidatorUtil.addAlias(sourceTable, delete.getAlias().getSimple());
        }
        return new SqlSelect(SqlParserPos.ZERO, null, selectList, sourceTable,
                delete.getCondition(), null, null, null, null, null, null, null);
    }

    private Table extractTable(SqlIdentifier identifier) {
        SqlValidatorTable validatorTable = getCatalogReader().getTable(identifier.names);
        return validatorTable == null ? null : validatorTable.unwrap(HazelcastTable.class).getTarget();
    }

<<<<<<< HEAD
    private boolean isInfiniteRows(SqlNode node) {
        isInfiniteRows |= containsStreamingSource(node);
        return isInfiniteRows;
    }

    /**
     * Goes over all the referenced tables in the given {@link SqlNode}
     * and returns true if any of them uses a streaming connector.
     */
    public boolean containsStreamingSource(SqlNode node) {
        class FindStreamingTablesVisitor extends SqlBasicVisitor<Void> {
            boolean found;

            @Override
            public Void visit(SqlIdentifier id) {
                SqlValidatorTable table = getCatalogReader().getTable(id.names);
                // not every identifier is a table
                if (table != null) {
                    HazelcastTable hazelcastTable = table.unwrap(HazelcastTable.class);
                    assert hazelcastTable != null;
                    found |= hazelcastTable.getTarget().isStream();
                }
                return super.visit(id);
            }

            @Override
            public Void visit(SqlCall call) {
                SqlOperator operator = call.getOperator();
                if (operator instanceof HazelcastTableSourceFunction) {
                    if (((HazelcastTableSourceFunction) operator).isStream()) {
                        found = true;
                        return null;
                    }
                }
                return super.visit(call);
            }
        }

        FindStreamingTablesVisitor visitor = new FindStreamingTablesVisitor();
        node.accept(visitor);
        return visitor.found;
    }

=======
>>>>>>> 88fcb5e5
    @Override
    public RelDataType deriveTypeImpl(SqlValidatorScope scope, SqlNode operand) {
        if (operand.getKind() == SqlKind.LITERAL) {
            RelDataType literalType = LiteralUtils.literalType(operand, (HazelcastTypeFactory) typeFactory);

            if (literalType != null) {
                return literalType;
            }
        }

        return super.deriveTypeImpl(scope, operand);
    }

    @Override
    public void validateLiteral(SqlLiteral literal) {
        if (literal instanceof SqlIntervalLiteral) {
            super.validateLiteral(literal);
        }

        // Disable validation of other literals
    }

    @Override
    public void validateDynamicParam(SqlDynamicParam dynamicParam) {
        parameterPositionMap.put(dynamicParam.getIndex(), dynamicParam.getParserPosition());
    }

    @Override
    public void validateCall(SqlCall call, SqlValidatorScope scope) {
        // Enforce type derivation for all calls before validation. Calcite may
        // skip it if a call has a fixed type, for instance AND always has
        // BOOLEAN type, so operands may end up having no validated type.
        deriveType(scope, call);
        super.validateCall(call, scope);
    }

    @Override
    protected SqlNode performUnconditionalRewrites(SqlNode node, boolean underFrom) {
        SqlNode rewritten = super.performUnconditionalRewrites(node, underFrom);

        if (rewritten != null && rewritten.isA(SqlKind.TOP_LEVEL)) {
            // Rewrite operators to Hazelcast ones starting at every top node.
            // For instance, SELECT a + b is rewritten to SELECT a + b, where
            // the first '+' refers to the standard Calcite SqlStdOperatorTable.PLUS
            // operator and the second '+' refers to HazelcastSqlOperatorTable.PLUS
            // operator.
            rewritten.accept(rewriteVisitor);
        }

        return rewritten;
    }

    @Override
    public HazelcastTypeCoercion getTypeCoercion() {
        return (HazelcastTypeCoercion) super.getTypeCoercion();
    }

    public void setParameterConverter(int ordinal, ParameterConverter parameterConverter) {
        parameterConverterMap.put(ordinal, parameterConverter);
    }

    public Object getArgumentAt(int index) {
        ParameterConverter parameterConverter = parameterConverterMap.get(index);
        Object argument = arguments.get(index);
        return parameterConverter.convert(argument);
    }

    public ParameterConverter[] getParameterConverters(SqlNode node) {
        // Get original parameter row type.
        RelDataType rowType = getParameterRowType(node);

        // Create precedence-based converters with optional override by a more specialized converters.
        ParameterConverter[] res = new ParameterConverter[rowType.getFieldCount()];

        for (int i = 0; i < res.length; i++) {
            ParameterConverter converter = parameterConverterMap.get(i);

            if (converter == null) {
                QueryDataType targetType = HazelcastTypeUtils.toHazelcastType(rowType.getFieldList().get(i).getType());
                converter = AbstractParameterConverter.from(targetType, i, parameterPositionMap.get(i));
            }

            res[i] = converter;
        }

        return res;
    }

    private boolean isHiddenColumn(SqlNode node, SelectScope scope) {
        if (!(node instanceof SqlIdentifier)) {
            return false;
        }

        SqlIdentifier identifier = (SqlIdentifier) node;

        String fieldName = extractFieldName(identifier, scope);

        if (fieldName == null) {
            return false;
        }

        SqlValidatorTable table = scope.fullyQualify(identifier).namespace.getTable();

        if (table == null) {
            return false;
        }

        HazelcastTable unwrappedTable = table.unwrap(HazelcastTable.class);

        if (unwrappedTable == null) {
            return false;
        }

        return unwrappedTable.isHidden(fieldName);
    }

    private String extractFieldName(SqlIdentifier identifier, SelectScope scope) {
        SqlCall call = makeNullaryCall(identifier);

        if (call != null) {
            return null;
        }

        SqlQualified qualified = scope.fullyQualify(identifier);

        List<String> names = qualified.identifier.names;

        if (names.size() < 2) {
            return null;
        }

        return Util.last(names);
    }

    @Override
    public CalciteContextException newValidationError(SqlNode node, Resources.ExInst<SqlValidatorException> e) {
        assert node != null;

        CalciteContextException exception = SqlUtil.newContextException(node.getParserPosition(), e);
        if (OBJECT_NOT_FOUND.equals(ResourceUtil.key(e)) || OBJECT_NOT_FOUND_WITHIN.equals(ResourceUtil.key(e))) {
            Object[] arguments = ResourceUtil.args(e);
            String identifier = (arguments != null && arguments.length > 0) ? String.valueOf(arguments[0]) : null;
            Mapping mapping = identifier != null ? iMapResolver.resolve(identifier) : null;
            String sql = mapping != null ? SqlCreateMapping.unparse(mapping) : null;
            String message = sql != null ? ValidatorResource.imapNotMapped(e.str(), identifier, sql) : e.str();
            throw QueryException.error(SqlErrorCode.OBJECT_NOT_FOUND, message, exception, sql);
        }
        return exception;
    }
}<|MERGE_RESOLUTION|>--- conflicted
+++ resolved
@@ -337,52 +337,6 @@
         return validatorTable == null ? null : validatorTable.unwrap(HazelcastTable.class).getTarget();
     }
 
-<<<<<<< HEAD
-    private boolean isInfiniteRows(SqlNode node) {
-        isInfiniteRows |= containsStreamingSource(node);
-        return isInfiniteRows;
-    }
-
-    /**
-     * Goes over all the referenced tables in the given {@link SqlNode}
-     * and returns true if any of them uses a streaming connector.
-     */
-    public boolean containsStreamingSource(SqlNode node) {
-        class FindStreamingTablesVisitor extends SqlBasicVisitor<Void> {
-            boolean found;
-
-            @Override
-            public Void visit(SqlIdentifier id) {
-                SqlValidatorTable table = getCatalogReader().getTable(id.names);
-                // not every identifier is a table
-                if (table != null) {
-                    HazelcastTable hazelcastTable = table.unwrap(HazelcastTable.class);
-                    assert hazelcastTable != null;
-                    found |= hazelcastTable.getTarget().isStream();
-                }
-                return super.visit(id);
-            }
-
-            @Override
-            public Void visit(SqlCall call) {
-                SqlOperator operator = call.getOperator();
-                if (operator instanceof HazelcastTableSourceFunction) {
-                    if (((HazelcastTableSourceFunction) operator).isStream()) {
-                        found = true;
-                        return null;
-                    }
-                }
-                return super.visit(call);
-            }
-        }
-
-        FindStreamingTablesVisitor visitor = new FindStreamingTablesVisitor();
-        node.accept(visitor);
-        return visitor.found;
-    }
-
-=======
->>>>>>> 88fcb5e5
     @Override
     public RelDataType deriveTypeImpl(SqlValidatorScope scope, SqlNode operand) {
         if (operand.getKind() == SqlKind.LITERAL) {
