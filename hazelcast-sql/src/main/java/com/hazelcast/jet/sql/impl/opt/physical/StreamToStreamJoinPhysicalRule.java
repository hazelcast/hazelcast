/*
 * Copyright 2021 Hazelcast Inc.
 *
 * Licensed under the Hazelcast Community License (the "License");
 * you may not use this file except in compliance with the License.
 * You may obtain a copy of the License at
 *
 * http://hazelcast.com/hazelcast-community-license
 *
 * Unless required by applicable law or agreed to in writing, software
 * distributed under the License is distributed on an "AS IS" BASIS,
 * WITHOUT WARRANTIES OF ANY KIND, either express or implied.
 * See the License for the specific language governing permissions and
 * limitations under the License.
 */

package com.hazelcast.jet.sql.impl.opt.physical;

import com.hazelcast.jet.datamodel.Tuple2;
import com.hazelcast.jet.datamodel.Tuple3;
import com.hazelcast.jet.sql.impl.opt.OptUtils;
import com.hazelcast.jet.sql.impl.opt.logical.JoinLogicalRel;
import com.hazelcast.jet.sql.impl.opt.metadata.WatermarkedFields;
import org.apache.calcite.plan.RelOptRule;
import org.apache.calcite.plan.RelOptRuleCall;
import org.apache.calcite.plan.RelRule;
import org.apache.calcite.rel.RelNode;
import org.apache.calcite.rel.core.JoinRelType;
import org.apache.calcite.rex.RexBuilder;
import org.apache.calcite.rex.RexCall;
import org.apache.calcite.rex.RexInputRef;
import org.apache.calcite.rex.RexLiteral;
import org.apache.calcite.rex.RexNode;
import org.apache.calcite.rex.RexVisitorImpl;
import org.apache.calcite.sql.SqlKind;
import org.apache.calcite.sql.type.SqlTypeName;
import org.immutables.value.Value;

import java.util.HashMap;
import java.util.List;
import java.util.Map;
import java.util.Set;
import java.util.stream.Collectors;

import static com.hazelcast.jet.datamodel.Tuple2.tuple2;
import static com.hazelcast.jet.datamodel.Tuple3.tuple3;
import static com.hazelcast.jet.sql.impl.opt.Conventions.LOGICAL;
import static com.hazelcast.jet.sql.impl.opt.Conventions.PHYSICAL;
import static com.hazelcast.jet.sql.impl.opt.OptUtils.metadataQuery;
import static com.hazelcast.jet.sql.impl.opt.physical.StreamToStreamJoinPhysicalRule.Config.DEFAULT;

@SuppressWarnings("checkstyle:LineLength")
@Value.Enclosing
public final class StreamToStreamJoinPhysicalRule extends RelRule<RelRule.Config> {
    @Value.Immutable
    public interface Config extends RelRule.Config {
        StreamToStreamJoinPhysicalRule.Config DEFAULT = ImmutableStreamToStreamJoinPhysicalRule.Config.builder()
                .description(StreamToStreamJoinPhysicalRule.class.getSimpleName())
                .operandSupplier(b0 -> b0.operand(JoinLogicalRel.class)
                        .trait(LOGICAL)
                        .inputs(
                                b1 -> b1.operand(RelNode.class)
                                        .predicate(OptUtils::isUnbounded)
                                        .anyInputs(),
                                b2 -> b2.operand(RelNode.class)
                                        .predicate(OptUtils::isUnbounded)
                                        .anyInputs()))
                .build();

        @Override
        default RelOptRule toRule() {
            return new StreamToStreamJoinPhysicalRule(this);
        }
    }

    @SuppressWarnings("checkstyle:DeclarationOrder")
    static final RelOptRule INSTANCE = new StreamToStreamJoinPhysicalRule(DEFAULT);

    private StreamToStreamJoinPhysicalRule(StreamToStreamJoinPhysicalRule.Config config) {
        super(config);
    }

    @Override
    public void onMatch(RelOptRuleCall call) {
        JoinLogicalRel join = call.rel(0);

        JoinRelType joinType = join.getJoinType();
        if (joinType != JoinRelType.INNER && joinType != JoinRelType.LEFT && joinType != JoinRelType.RIGHT) {
            call.transformTo(
                    fail(join, "Stream to stream JOIN supports INNER and LEFT/RIGHT OUTER JOIN types"));
        }

        RexBuilder rb = join.getCluster().getRexBuilder();

        RelNode left = RelRule.convert(join.getLeft(), join.getTraitSet().replace(PHYSICAL));
        RelNode right = RelRule.convert(join.getRight(), join.getTraitSet().replace(PHYSICAL));

        WatermarkedFields leftWmFields = metadataQuery(left).extractWatermarkedFields(left);
        WatermarkedFields rightWmFields = metadataQuery(right).extractWatermarkedFields(right);

        // region checks
        if (leftWmFields == null || leftWmFields.isEmpty()) {
            call.transformTo(fail(join, "Left input of stream-to-stream JOIN must contain watermarked columns"));
            return;
        }

        if (rightWmFields == null || rightWmFields.isEmpty()) {
            call.transformTo(fail(join, "Right input of stream-to-stream JOIN must contain watermarked columns"));
            return;
        }

        WatermarkedFields watermarkedFields = watermarkedFields(join, leftWmFields, rightWmFields);
        if (watermarkedFields.isEmpty()) {
            call.transformTo(fail(join, "Stream-to-stream JOIN must contain watermarked columns"));
            return;
        }

        BoundsExtractorVisitor visitor = new BoundsExtractorVisitor(watermarkedFields);
        RexNode predicate;
        if (join.analyzeCondition().isEqui()) {
            predicate = join.getCondition();
        } else {
            predicate = join.analyzeCondition().getRemaining(rb);
        }

        if (!(predicate instanceof RexCall)) {
            call.transformTo(fail(join, visitor.errorMessage()));
            return;
        }

        predicate.accept(visitor);

        if (!visitor.isValid) {
            call.transformTo(fail(join, visitor.errorMessage()));
            return;
        }
        // endregion

        Map<Integer, Map<Integer, Long>> postponeMap = assemblePostponeTimeMap(visitor);

        Map<Integer, Integer> leftInputToJointRowMapping = new HashMap<>();
        Map<Integer, Integer> rightInputToJointRowMapping = new HashMap<>();

        // calculate field refs mapping from joint row to input rows to
        int i;
        for (i = 0; i < left.getRowType().getFieldList().size(); ++i) {
            leftInputToJointRowMapping.put(i, i);
        }
        for (int j = 0; j < right.getRowType().getFieldList().size(); ++j) {
            rightInputToJointRowMapping.put(i++, j);
        }

        call.transformTo(
                new StreamToStreamJoinPhysicalRel(
                        join.getCluster(),
                        join.getTraitSet().replace(PHYSICAL),
                        RelRule.convert(call.rel(1), call.rel(1).getTraitSet().replace(PHYSICAL)),
                        RelRule.convert(call.rel(2), call.rel(2).getTraitSet().replace(PHYSICAL)),
                        join.getCondition(),
                        join.getJoinType(),
                        leftWmFields,
                        rightWmFields,
                        leftInputToJointRowMapping,
                        rightInputToJointRowMapping,
                        postponeMap
                )
        );
    }

    private MustNotExecutePhysicalRel fail(RelNode node, String message) {
        return new MustNotExecutePhysicalRel(
                node.getCluster(),
                node.getTraitSet().replace(PHYSICAL),
                node.getRowType(),
                message
        );
    }

    private Map<Integer, Map<Integer, Long>> assemblePostponeTimeMap(BoundsExtractorVisitor visitor) {
        Map<Integer, Map<Integer, Long>> postponeMap = new HashMap<>();

        Map<Integer, Long> leftBoundMap = new HashMap<>();
        leftBoundMap.put(visitor.leftBound.f1(), visitor.leftBound.f2());
        postponeMap.put(visitor.leftBound.f0(), leftBoundMap);

        Map<Integer, Long> rightBoundMap = new HashMap<>();
        rightBoundMap.put(visitor.rightBound.f1(), visitor.rightBound.f2());
        postponeMap.put(visitor.rightBound.f0(), rightBoundMap);
        return postponeMap;
    }

    /**
     * Extracts all watermarked fields represented in JOIN relation row type.
     *
     * @return left, right input and joint watermarked fields from rel tree
     */
    private WatermarkedFields watermarkedFields(
            JoinLogicalRel join,
            WatermarkedFields leftFields,
            WatermarkedFields rightFields) {
        final int offset = join.getLeft().getRowType().getFieldList().size();
        Set<Integer> shiftedRightProps = rightFields.getFieldIndexes()
                .stream()
                .map(right -> right + offset)
                .collect(Collectors.toSet());

        return leftFields.union(new WatermarkedFields(shiftedRightProps));
    }

<<<<<<< HEAD
    /**
     * Checks if all watermarked fields are temporal type.
     */
    @SuppressWarnings("BooleanMethodIsAlwaysInverted")
    private boolean watermarkedFieldsAreTemporalType(RelNode node, WatermarkedFields fields) {
        for (Integer idx : fields.getFieldIndexes()) {
            RelDataType type = node.getRowType().getFieldList().get(idx).getType();
            if (!HazelcastTypeUtils.isTemporalType(type)) {
                return false;
            }
        }
        return true;
    }

    @SuppressWarnings("checkstyle:VisibilityModifier")
=======
    @SuppressWarnings("CheckStyle")
>>>>>>> 19cfb28a
    private static final class BoundsExtractorVisitor extends RexVisitorImpl<Void> {
        public Tuple3<Integer, Integer, Long> leftBound;
        public Tuple3<Integer, Integer, Long> rightBound;
        public boolean isValid = true;

        private final WatermarkedFields watermarkedFields;
        private String errorMessage;

        private BoundsExtractorVisitor(WatermarkedFields watermarkedFields) {
            super(true);
            this.watermarkedFields = watermarkedFields;
        }

        public String errorMessage() {
            String defaultErrorMessage = "Stream-to-stream JOIN condition must contain time boundness predicate";
            return errorMessage == null ? defaultErrorMessage : errorMessage;
        }

        // Note: we're expecting equality or `a BETWEEN b and c` call here. Anything else will be rejected.
        @Override
        public Void visitCall(RexCall call) {
            switch (call.getKind()) {
                case AND:
                    return super.visitCall(call);
                case EQUALS:
                    List<RexNode> operands = call.getOperands();
                    if (operands.get(0) instanceof RexInputRef && operands.get(1) instanceof RexInputRef) {
                        RexInputRef leftOp = (RexInputRef) operands.get(0);
                        RexInputRef rightOp = (RexInputRef) operands.get(1);
                        leftBound = tuple3(leftOp.getIndex(), rightOp.getIndex(), 0L);
                        rightBound = tuple3(rightOp.getIndex(), leftOp.getIndex(), 0L);
                    } else {
                        isValid = false;
                        errorMessage = "Only time bound / equality condition are supported for stream-to-stream JOIN";
                    }
                    return null;
                case GREATER_THAN:
                case GREATER_THAN_OR_EQUAL:
                    // We assume that right operand is left bound
                    leftBound = extractBoundFromComparisonCall(call, watermarkedFields, true);
                    break;
                case LESS_THAN:
                case LESS_THAN_OR_EQUAL:
                    // We assume that right operand is right bound
                    rightBound = extractBoundFromComparisonCall(call, watermarkedFields, false);
                    break;
                default:
                    return null;
            }
            return super.visitCall(call);
        }

        /**
         * Extract time boundedness from GTE/LTE calls represented as
         * `$ref1 >= $ref2 + constant1` or `$ref1 <= $ref2 + constant2`.
         * <p>
         * It's needed to enlighten mathematical representation for group of canonical time-bound in-equations.
         * Long story short, we reduce existing bounds to such in-equations system:
         * <pre>
         * right.time >= left.time - left_bound
         * left.time >= right.time - right_bound
         * </pre>
         * Then, we represent this in-equations system as so-called 'postpone map':
         * <pre>
         * [left_wm_key -> [right_wm_key -> left_bound]]
         * [right_wm_key -> [left_wm_key -> right_bound]]
         * </pre>
         * <p>
         * <a href=https://github.com/Fly-Style/hazelcast/blob/feat/5.2/stream-to-stream-join-design/docs/design/sql/15-stream-to-stream-join.md#implementation-of-multiple-watermarks-in-the-join-processor>Read more.</a>
         *
         * @return Tuple [ref1_index, ref2_index, bound]
         */
        private Tuple3<Integer, Integer, Long> extractBoundFromComparisonCall(
                RexCall call,
                WatermarkedFields wmFields,
                boolean isLeft
        ) {
            assert call.getOperands().get(0) instanceof RexInputRef;
            RexInputRef leftOp = (RexInputRef) call.getOperands().get(0);
            RexNode rightOp = call.getOperands().get(1);

            Tuple3<Integer, Integer, Long> boundToReturn = null;

            if (rightOp instanceof RexCall) {
                Tuple2<Integer, Long> timeBound = extractTimeBoundFromBinaryOp((RexCall) rightOp, wmFields);
                boundToReturn = isValid ? tuple3(leftOp.getIndex(), timeBound.f0(), timeBound.f1()) : null;
            } else if (rightOp instanceof RexInputRef) {
                RexInputRef rightIRef = (RexInputRef) rightOp;
                boundToReturn = tuple3(leftOp.getIndex(), rightIRef.getIndex(), 0L);
            } else {
                isValid = false;
            }
            if (isValid && isLeft) {
                boundToReturn = tuple3(boundToReturn.f1(), boundToReturn.f0(), -boundToReturn.f2());
            }

            return boundToReturn;
        }

        /**
         * Extract time boundness from PLUS/MINUS calls represented as `$ref + constant`.
         */
        private Tuple2<Integer, Long> extractTimeBoundFromBinaryOp(
                RexCall call,
                WatermarkedFields watermarkedFields) {
            if (!(call.isA(SqlKind.PLUS) || call.isA(SqlKind.MINUS))) {
                isValid = false;
                return tuple2(null, 0L);
            }

            // Assuming only `$ref + constant interval literal` support.
            Tuple2<RexNode, RexNode> operands = tuple2(call.getOperands().get(0), call.getOperands().get(1));

            RexInputRef inputRef = null;
            RexLiteral literal = null;
            // Note: straightforward way : `$ref + constant interval literal`
            if (operands.f0() instanceof RexInputRef) {
                inputRef = (RexInputRef) operands.f0();
                if (!watermarkedFields.getFieldIndexes().contains(inputRef.getIndex())) {
                    isValid = false;
                    return tuple2(null, 0L);
                }
            } else if (operands.f0() instanceof RexLiteral) {
                // Note: opposite way : `constant + $ref`
                literal = (RexLiteral) operands.f0();
            }

            if (operands.f1() instanceof RexLiteral) {
                literal = (RexLiteral) operands.f1();
            } else if (operands.f1() instanceof RexInputRef) {
                if (inputRef == null) {
                    inputRef = (RexInputRef) operands.f1();
                } else {
                    // It means situation $ref_1 + $ref_2
                    // we don't support non-constants within bounds equations.
                    isValid = false;
                    return tuple2(null, 0L);
                }
            }

            // if input ref is not watermarked -- invalid.
            if (inputRef == null) {
                isValid = false;
                return tuple2(null, 0L);
            }

            if (literal == null || !SqlTypeName.INTERVAL_TYPES.contains(literal.getTypeName())) {
                isValid = false;
                return tuple2(null, 0L);
            }

            Long literalValue = literal.getValueAs(Long.class);
            if (call.isA(SqlKind.MINUS)) {
                literalValue *= -1;
            }

            return tuple2(inputRef.getIndex(), literalValue);
        }
    }
}<|MERGE_RESOLUTION|>--- conflicted
+++ resolved
@@ -207,25 +207,7 @@
         return leftFields.union(new WatermarkedFields(shiftedRightProps));
     }
 
-<<<<<<< HEAD
-    /**
-     * Checks if all watermarked fields are temporal type.
-     */
-    @SuppressWarnings("BooleanMethodIsAlwaysInverted")
-    private boolean watermarkedFieldsAreTemporalType(RelNode node, WatermarkedFields fields) {
-        for (Integer idx : fields.getFieldIndexes()) {
-            RelDataType type = node.getRowType().getFieldList().get(idx).getType();
-            if (!HazelcastTypeUtils.isTemporalType(type)) {
-                return false;
-            }
-        }
-        return true;
-    }
-
-    @SuppressWarnings("checkstyle:VisibilityModifier")
-=======
     @SuppressWarnings("CheckStyle")
->>>>>>> 19cfb28a
     private static final class BoundsExtractorVisitor extends RexVisitorImpl<Void> {
         public Tuple3<Integer, Integer, Long> leftBound;
         public Tuple3<Integer, Integer, Long> rightBound;
