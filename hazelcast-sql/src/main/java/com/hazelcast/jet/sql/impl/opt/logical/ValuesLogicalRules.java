--- conflicted
+++ resolved
@@ -41,7 +41,6 @@
 import static org.apache.calcite.plan.RelOptRule.operand;
 import static org.apache.calcite.plan.RelOptRule.some;
 
-@SuppressWarnings("checkstyle:DeclarationOrder")
 public final class ValuesLogicalRules {
 
     static final RelOptRuleOperand VALUES_CHILD_OPERAND = operand(ValuesLogicalRel.class, none());
@@ -64,41 +63,9 @@
                 }
             };
 
-<<<<<<< HEAD
-    public static final RelOptRule FILTER_INSTANCE =
-            new RelOptRule(
-                    operand(FilterLogicalRel.class, some(operand(ValuesLogicalRel.class, none()))),
-                    ValuesLogicalRules.class.getSimpleName() + "(Filter)"
-            ) {
-                @Override
-                public void onMatch(RelOptRuleCall call) {
-                    Filter filter = call.rel(0);
-                    ValuesLogicalRel values = call.rel(1);
-                    ExpressionValues expressionValues = new TransformedExpressionValues(
-                            filter.getCondition(),
-                            null,
-                            values.getRowType(),
-                            values.values(),
-                            ((HazelcastRelOptCluster) filter.getCluster()).getParameterMetadata()
-                    );
-                    RelNode rel = new ValuesLogicalRel(
-                            filter.getCluster(),
-                            filter.getTraitSet(),
-                            filter.getRowType(),
-                            singletonList(expressionValues)
-                    );
-                    call.transformTo(rel);
-                }
-            };
-
-    public static final RelOptRule PROJECT_INSTANCE =
-            new RelOptRule(
-                    operand(ProjectLogicalRel.class, some(operand(ValuesLogicalRel.class, none()))),
-=======
-    static final RelOptRule CALC_INSTANCE =
+    public static final RelOptRule CALC_INSTANCE =
             new RelOptRule(
                     operand(CalcLogicalRel.class, some(operand(ValuesLogicalRel.class, none()))),
->>>>>>> 73f11adc
                     ValuesLogicalRules.class.getSimpleName() + "(Project)"
             ) {
                 @Override
@@ -106,19 +73,6 @@
                     CalcLogicalRel calc = call.rel(0);
                     ValuesLogicalRel values = call.rel(1);
 
-<<<<<<< HEAD
-    public static final RelOptRule PROJECT_FILTER_INSTANCE =
-            new RelOptRule(
-                    operand(ProjectLogicalRel.class,
-                            some(operand(FilterLogicalRel.class, operand(ValuesLogicalRel.class, none())))),
-                    ValuesLogicalRules.class.getSimpleName() + "(Project-Filter)"
-            ) {
-                @Override
-                public void onMatch(RelOptRuleCall call) {
-                    Project project = call.rel(0);
-                    Filter filter = call.rel(1);
-                    ValuesLogicalRel values = call.rel(2);
-=======
                     RexProgram rexProgram = calc.getProgram();
 
                     RexNode filter = null;
@@ -126,7 +80,6 @@
                         filter = rexProgram.expandLocalRef(rexProgram.getCondition());
                     }
 
->>>>>>> 73f11adc
                     ExpressionValues expressionValues = new TransformedExpressionValues(
                             filter,
                             rexProgram.expandList(rexProgram.getProjectList()),
