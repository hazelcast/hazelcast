/*
 * Copyright 2021 Hazelcast Inc.
 *
 * Licensed under the Hazelcast Community License (the "License");
 * you may not use this file except in compliance with the License.
 * You may obtain a copy of the License at
 *
 * http://hazelcast.com/hazelcast-community-license
 *
 * Unless required by applicable law or agreed to in writing, software
 * distributed under the License is distributed on an "AS IS" BASIS,
 * WITHOUT WARRANTIES OF ANY KIND, either express or implied.
 * See the License for the specific language governing permissions and
 * limitations under the License.
 */

package com.hazelcast.jet.sql.impl.opt.physical;

import com.hazelcast.function.FunctionEx;
import com.hazelcast.function.SupplierEx;
import com.hazelcast.jet.aggregate.AggregateOperation;
import com.hazelcast.jet.impl.execution.init.Contexts;
import com.hazelcast.jet.sql.impl.aggregate.AvgSqlAggregations;
import com.hazelcast.jet.sql.impl.aggregate.CountSqlAggregations;
import com.hazelcast.jet.sql.impl.aggregate.MaxSqlAggregation;
import com.hazelcast.jet.sql.impl.aggregate.MinSqlAggregation;
import com.hazelcast.jet.sql.impl.aggregate.SqlAggregation;
import com.hazelcast.jet.sql.impl.aggregate.SumSqlAggregations;
import com.hazelcast.jet.sql.impl.aggregate.ValueSqlAggregation;
import com.hazelcast.jet.sql.impl.opt.OptUtils;
<<<<<<< HEAD
=======
import com.hazelcast.jet.sql.impl.opt.logical.AggregateLogicalRel;
import com.hazelcast.jet.sql.impl.processors.JetSqlRow;
>>>>>>> a234fbe9
import com.hazelcast.sql.impl.QueryException;
import com.hazelcast.sql.impl.type.QueryDataType;
import org.apache.calcite.plan.RelRule;
import org.apache.calcite.plan.RelRule.Config;
import org.apache.calcite.rel.core.AggregateCall;
import org.apache.calcite.rel.type.RelDataType;
import org.apache.calcite.sql.SqlKind;
import org.apache.calcite.util.ImmutableBitSet;

import java.util.ArrayList;
import java.util.List;

abstract class AggregateAbstractPhysicalRule extends RelRule<Config> {

    protected AggregateAbstractPhysicalRule(Config config) {
        super(config);
    }

<<<<<<< HEAD
    public static AggregateOperation<?, Object[]> aggregateOperation(
=======
    @Override
    public final void onMatch(RelOptRuleCall call) {
        AggregateLogicalRel logicalAggregate = call.rel(0);
        RelNode input = logicalAggregate.getInput();

        assert logicalAggregate.getGroupType() == Group.SIMPLE;

        RelNode convertedInput = OptUtils.toPhysicalInput(input);
        Collection<RelNode> transformedInputs = OptUtils.extractPhysicalRelsFromSubset(convertedInput);
        for (RelNode transformedInput : transformedInputs) {
            call.transformTo(optimize(logicalAggregate, transformedInput));
        }
    }

    protected abstract RelNode optimize(AggregateLogicalRel logicalAggregate, RelNode physicalInput);

    protected static AggregateOperation<?, JetSqlRow> aggregateOperation(
>>>>>>> a234fbe9
            RelDataType inputType,
            ImmutableBitSet groupSet,
            List<AggregateCall> aggregateCalls
    ) {
        List<QueryDataType> operandTypes = OptUtils.schema(inputType).getTypes();

        List<SupplierEx<SqlAggregation>> aggregationProviders = new ArrayList<>();
        List<FunctionEx<JetSqlRow, Object>> valueProviders = new ArrayList<>();

        for (Integer groupIndex : groupSet.toList()) {
            aggregationProviders.add(ValueSqlAggregation::new);
            // getMaybeSerialized is safe for ValueAggr because it only passes the value on
            valueProviders.add(row -> row.getMaybeSerialized(groupIndex));
        }
        for (AggregateCall aggregateCall : aggregateCalls) {
            boolean distinct = aggregateCall.isDistinct();
            List<Integer> aggregateCallArguments = aggregateCall.getArgList();
            SqlKind kind = aggregateCall.getAggregation().getKind();
            switch (kind) {
                case COUNT:
                    if (distinct) {
                        int countIndex = aggregateCallArguments.get(0);
                        aggregationProviders.add(() -> CountSqlAggregations.from(true, true));
                        // getMaybeSerialized is safe for COUNT because the aggregation only looks whether it is null or not
                        valueProviders.add(row -> row.getMaybeSerialized(countIndex));
                    } else if (aggregateCallArguments.size() == 1) {
                        int countIndex = aggregateCallArguments.get(0);
                        aggregationProviders.add(() -> CountSqlAggregations.from(true, false));
                        valueProviders.add(row -> row.getMaybeSerialized(countIndex));
                    } else {
                        aggregationProviders.add(() -> CountSqlAggregations.from(false, false));
                        valueProviders.add(row -> null);
                    }
                    break;
                case MIN:
                    int minIndex = aggregateCallArguments.get(0);
                    aggregationProviders.add(MinSqlAggregation::new);
                    valueProviders.add(row -> row.get(minIndex));
                    break;
                case MAX:
                    int maxIndex = aggregateCallArguments.get(0);
                    aggregationProviders.add(MaxSqlAggregation::new);
                    valueProviders.add(row -> row.get(maxIndex));
                    break;
                case SUM:
                    int sumIndex = aggregateCallArguments.get(0);
                    QueryDataType sumOperandType = operandTypes.get(sumIndex);
                    aggregationProviders.add(() -> SumSqlAggregations.from(sumOperandType, distinct));
                    valueProviders.add(row -> row.get(sumIndex));
                    break;
                case AVG:
                    int avgIndex = aggregateCallArguments.get(0);
                    QueryDataType avgOperandType = operandTypes.get(avgIndex);
                    aggregationProviders.add(() -> AvgSqlAggregations.from(avgOperandType, distinct));
                    valueProviders.add(row -> row.get(avgIndex));
                    break;
                default:
                    throw QueryException.error("Unsupported aggregation function: " + kind);
            }
        }

        return AggregateOperation
                .withCreate(() -> {
                    List<SqlAggregation> aggregations = new ArrayList<>(aggregationProviders.size());
                    for (SupplierEx<SqlAggregation> aggregationProvider : aggregationProviders) {
                        aggregations.add(aggregationProvider.get());
                    }
                    return aggregations;
                })
                .andAccumulate((List<SqlAggregation> aggregations, JetSqlRow row) -> {
                    for (int i = 0; i < aggregations.size(); i++) {
                        aggregations.get(i).accumulate(valueProviders.get(i).apply(row));
                    }
                })
                .andCombine((lefts, rights) -> {
                    assert lefts.size() == rights.size();

                    for (int i = 0; i < lefts.size(); i++) {
                        lefts.get(i).combine(rights.get(i));
                    }
                })
                .andExportFinish(aggregations -> {
                    Object[] row = new Object[aggregations.size()];
                    for (int i = 0; i < aggregations.size(); i++) {
                        row[i] = aggregations.get(i).collect();
                    }
                    return new JetSqlRow(Contexts.getCastedThreadContext().serializationService(), row);
                });
    }
}<|MERGE_RESOLUTION|>--- conflicted
+++ resolved
@@ -28,11 +28,7 @@
 import com.hazelcast.jet.sql.impl.aggregate.SumSqlAggregations;
 import com.hazelcast.jet.sql.impl.aggregate.ValueSqlAggregation;
 import com.hazelcast.jet.sql.impl.opt.OptUtils;
-<<<<<<< HEAD
-=======
-import com.hazelcast.jet.sql.impl.opt.logical.AggregateLogicalRel;
 import com.hazelcast.jet.sql.impl.processors.JetSqlRow;
->>>>>>> a234fbe9
 import com.hazelcast.sql.impl.QueryException;
 import com.hazelcast.sql.impl.type.QueryDataType;
 import org.apache.calcite.plan.RelRule;
@@ -51,27 +47,7 @@
         super(config);
     }
 
-<<<<<<< HEAD
-    public static AggregateOperation<?, Object[]> aggregateOperation(
-=======
-    @Override
-    public final void onMatch(RelOptRuleCall call) {
-        AggregateLogicalRel logicalAggregate = call.rel(0);
-        RelNode input = logicalAggregate.getInput();
-
-        assert logicalAggregate.getGroupType() == Group.SIMPLE;
-
-        RelNode convertedInput = OptUtils.toPhysicalInput(input);
-        Collection<RelNode> transformedInputs = OptUtils.extractPhysicalRelsFromSubset(convertedInput);
-        for (RelNode transformedInput : transformedInputs) {
-            call.transformTo(optimize(logicalAggregate, transformedInput));
-        }
-    }
-
-    protected abstract RelNode optimize(AggregateLogicalRel logicalAggregate, RelNode physicalInput);
-
     protected static AggregateOperation<?, JetSqlRow> aggregateOperation(
->>>>>>> a234fbe9
             RelDataType inputType,
             ImmutableBitSet groupSet,
             List<AggregateCall> aggregateCalls
