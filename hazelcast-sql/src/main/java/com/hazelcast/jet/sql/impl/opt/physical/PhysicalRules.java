/*
 * Copyright (c) 2008-2021, Hazelcast, Inc. All Rights Reserved.
 *
 * Licensed under the Apache License, Version 2.0 (the "License");
 * you may not use this file except in compliance with the License.
 * You may obtain a copy of the License at
 *
 * http://www.apache.org/licenses/LICENSE-2.0
 *
 * Unless required by applicable law or agreed to in writing, software
 * distributed under the License is distributed on an "AS IS" BASIS,
 * WITHOUT WARRANTIES OR CONDITIONS OF ANY KIND, either express or implied.
 * See the License for the specific language governing permissions and
 * limitations under the License.
 */

package com.hazelcast.jet.sql.impl.opt.physical;

import org.apache.calcite.plan.volcano.AbstractConverter;
import org.apache.calcite.rel.core.RelFactories;
import org.apache.calcite.tools.RuleSet;
import org.apache.calcite.tools.RuleSets;

public final class PhysicalRules {

    private PhysicalRules() {
    }

    public static RuleSet getRuleSet() {
        return RuleSets.ofList(
                FilterPhysicalRule.INSTANCE,
                ProjectPhysicalRule.INSTANCE,
                FullScanPhysicalRule.INSTANCE,
                AggregatePhysicalRule.INSTANCE,
                JoinPhysicalRule.INSTANCE,
                ValuesPhysicalRule.INSTANCE,
                InsertPhysicalRule.INSTANCE,
                SortPhysicalRule.INSTANCE,
<<<<<<< HEAD
                UpdatePhysicalRule.INSTANCE,
=======
                DeletePhysicalRule.INSTANCE,
>>>>>>> c8dec030
                new AbstractConverter.ExpandConversionRule(RelFactories.LOGICAL_BUILDER)
        );
    }
}<|MERGE_RESOLUTION|>--- conflicted
+++ resolved
@@ -34,13 +34,11 @@
                 AggregatePhysicalRule.INSTANCE,
                 JoinPhysicalRule.INSTANCE,
                 ValuesPhysicalRule.INSTANCE,
+                SortPhysicalRule.INSTANCE,
+                // DML rules
                 InsertPhysicalRule.INSTANCE,
-                SortPhysicalRule.INSTANCE,
-<<<<<<< HEAD
                 UpdatePhysicalRule.INSTANCE,
-=======
                 DeletePhysicalRule.INSTANCE,
->>>>>>> c8dec030
                 new AbstractConverter.ExpandConversionRule(RelFactories.LOGICAL_BUILDER)
         );
     }
