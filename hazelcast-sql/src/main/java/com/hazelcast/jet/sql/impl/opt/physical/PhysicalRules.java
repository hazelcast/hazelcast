/*
 * Copyright 2021 Hazelcast Inc.
 *
 * Licensed under the Hazelcast Community License (the "License");
 * you may not use this file except in compliance with the License.
 * You may obtain a copy of the License at
 *
 * http://hazelcast.com/hazelcast-community-license
 *
 * Unless required by applicable law or agreed to in writing, software
 * distributed under the License is distributed on an "AS IS" BASIS,
 * WITHOUT WARRANTIES OF ANY KIND, either express or implied.
 * See the License for the specific language governing permissions and
 * limitations under the License.
 */

package com.hazelcast.jet.sql.impl.opt.physical;

import org.apache.calcite.plan.volcano.AbstractConverter;
import org.apache.calcite.rel.core.RelFactories;
import org.apache.calcite.tools.RuleSet;
import org.apache.calcite.tools.RuleSets;

public final class PhysicalRules {

    private PhysicalRules() {
    }

    public static RuleSet getRuleSet() {
        return RuleSets.ofList(
                // Filter rules
                FilterPhysicalRule.INSTANCE,

                // Project rules
                ProjectPhysicalRule.INSTANCE,

                // Scan rules
                FullScanPhysicalRule.INSTANCE,

                // Aggregate rules
                AggregatePhysicalRule.INSTANCE,

                // Sort rules
                SortPhysicalRule.INSTANCE,

                // Join rules
                JoinPhysicalRule.INSTANCE,

                // Value rules
                ValuesPhysicalRule.INSTANCE,

                // DML rules
                InsertPhysicalRule.INSTANCE,
                SinkPhysicalRule.INSTANCE,
                UpdatePhysicalRule.INSTANCE,
                DeletePhysicalRule.INSTANCE,

<<<<<<< HEAD
                UpdateByKeyMapPhysicalRule.INSTANCE,
=======
                SinkMapPhysicalRule.INSTANCE,
>>>>>>> 1b9155f3
                DeleteByKeyMapPhysicalRule.INSTANCE,

                new AbstractConverter.ExpandConversionRule(RelFactories.LOGICAL_BUILDER)
        );
    }
}<|MERGE_RESOLUTION|>--- conflicted
+++ resolved
@@ -55,11 +55,8 @@
                 UpdatePhysicalRule.INSTANCE,
                 DeletePhysicalRule.INSTANCE,
 
-<<<<<<< HEAD
+                SinkMapPhysicalRule.INSTANCE,
                 UpdateByKeyMapPhysicalRule.INSTANCE,
-=======
-                SinkMapPhysicalRule.INSTANCE,
->>>>>>> 1b9155f3
                 DeleteByKeyMapPhysicalRule.INSTANCE,
 
                 new AbstractConverter.ExpandConversionRule(RelFactories.LOGICAL_BUILDER)
