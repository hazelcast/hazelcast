/*
 * Copyright 2021 Hazelcast Inc.
 *
 * Licensed under the Hazelcast Community License (the "License");
 * you may not use this file except in compliance with the License.
 * You may obtain a copy of the License at
 *
 * http://hazelcast.com/hazelcast-community-license
 *
 * Unless required by applicable law or agreed to in writing, software
 * distributed under the License is distributed on an "AS IS" BASIS,
 * WITHOUT WARRANTIES OF ANY KIND, either express or implied.
 * See the License for the specific language governing permissions and
 * limitations under the License.
 */

package com.hazelcast.jet.sql.impl.opt.physical;

import org.apache.calcite.plan.volcano.AbstractConverter;
import org.apache.calcite.rel.core.RelFactories;
import org.apache.calcite.tools.RuleSet;
import org.apache.calcite.tools.RuleSets;

public final class PhysicalRules {

    private PhysicalRules() {
    }

    public static RuleSet getRuleSet() {
        return RuleSets.ofList(
<<<<<<< HEAD
                // Filter rules.
=======
                // Filter rules
>>>>>>> c080e5fe
                FilterPhysicalRule.INSTANCE,

                // Project rules
                ProjectPhysicalRule.INSTANCE,

                // Scan rules
                FullScanPhysicalRule.INSTANCE,
<<<<<<< HEAD
                IndexScanMapPhysicalRule.INSTANCE,
=======
>>>>>>> c080e5fe

                // Aggregate rules
                AggregatePhysicalRule.INSTANCE,

                // Sort rules
                SortPhysicalRule.INSTANCE,

                // Join rules
                JoinPhysicalRule.INSTANCE,

                // Value rules
                ValuesPhysicalRule.INSTANCE,

                // DML rules
                InsertPhysicalRule.INSTANCE,
                SinkPhysicalRule.INSTANCE,
                UpdatePhysicalRule.INSTANCE,
                DeletePhysicalRule.INSTANCE,

                InsertMapPhysicalRule.INSTANCE,
                SinkMapPhysicalRule.INSTANCE,
                UpdateByKeyMapPhysicalRule.INSTANCE,
                DeleteByKeyMapPhysicalRule.INSTANCE,

                new AbstractConverter.ExpandConversionRule(RelFactories.LOGICAL_BUILDER)
        );
    }
}<|MERGE_RESOLUTION|>--- conflicted
+++ resolved
@@ -28,11 +28,7 @@
 
     public static RuleSet getRuleSet() {
         return RuleSets.ofList(
-<<<<<<< HEAD
-                // Filter rules.
-=======
                 // Filter rules
->>>>>>> c080e5fe
                 FilterPhysicalRule.INSTANCE,
 
                 // Project rules
@@ -40,10 +36,7 @@
 
                 // Scan rules
                 FullScanPhysicalRule.INSTANCE,
-<<<<<<< HEAD
                 IndexScanMapPhysicalRule.INSTANCE,
-=======
->>>>>>> c080e5fe
 
                 // Aggregate rules
                 AggregatePhysicalRule.INSTANCE,
