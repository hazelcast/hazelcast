/*
 * Copyright 2021 Hazelcast Inc.
 *
 * Licensed under the Hazelcast Community License (the "License");
 * you may not use this file except in compliance with the License.
 * You may obtain a copy of the License at
 *
 * http://hazelcast.com/hazelcast-community-license
 *
 * Unless required by applicable law or agreed to in writing, software
 * distributed under the License is distributed on an "AS IS" BASIS,
 * WITHOUT WARRANTIES OF ANY KIND, either express or implied.
 * See the License for the specific language governing permissions and
 * limitations under the License.
 */

package com.hazelcast.jet.sql.impl.opt.physical;

import org.apache.calcite.plan.volcano.AbstractConverter;
import org.apache.calcite.rel.core.RelFactories;
import org.apache.calcite.tools.RuleSet;
import org.apache.calcite.tools.RuleSets;

public final class PhysicalRules {

    private PhysicalRules() {
    }

    public static RuleSet getRuleSet() {
        return RuleSets.ofList(
                // Filter rules
                FilterPhysicalRule.INSTANCE,

                // Project rules
                ProjectPhysicalRule.INSTANCE,

                // Scan rules
                FullScanPhysicalRule.INSTANCE,

                // Aggregate rules
                AggregatePhysicalRule.INSTANCE,

                // Sort rules
                SortPhysicalRule.INSTANCE,

                // Join rules
                JoinPhysicalRule.INSTANCE,

                // Value rules
                ValuesPhysicalRule.INSTANCE,

                // DML rules
                InsertPhysicalRule.INSTANCE,
                SinkPhysicalRule.INSTANCE,
                UpdatePhysicalRule.INSTANCE,
                DeletePhysicalRule.INSTANCE,

<<<<<<< HEAD
                InsertMapPhysicalRule.INSTANCE,
=======
                SinkMapPhysicalRule.INSTANCE,
>>>>>>> 183e8a1b
                DeleteByKeyMapPhysicalRule.INSTANCE,

                new AbstractConverter.ExpandConversionRule(RelFactories.LOGICAL_BUILDER)
        );
    }
}<|MERGE_RESOLUTION|>--- conflicted
+++ resolved
@@ -55,11 +55,8 @@
                 UpdatePhysicalRule.INSTANCE,
                 DeletePhysicalRule.INSTANCE,
 
-<<<<<<< HEAD
                 InsertMapPhysicalRule.INSTANCE,
-=======
                 SinkMapPhysicalRule.INSTANCE,
->>>>>>> 183e8a1b
                 DeleteByKeyMapPhysicalRule.INSTANCE,
 
                 new AbstractConverter.ExpandConversionRule(RelFactories.LOGICAL_BUILDER)
