/*
 * Copyright 2021 Hazelcast Inc.
 *
 * Licensed under the Hazelcast Community License (the "License");
 * you may not use this file except in compliance with the License.
 * You may obtain a copy of the License at
 *
 * http://hazelcast.com/hazelcast-community-license
 *
 * Unless required by applicable law or agreed to in writing, software
 * distributed under the License is distributed on an "AS IS" BASIS,
 * WITHOUT WARRANTIES OF ANY KIND, either express or implied.
 * See the License for the specific language governing permissions and
 * limitations under the License.
 */

package com.hazelcast.jet.sql.impl.validate.operand;

import com.hazelcast.jet.sql.impl.validate.types.HazelcastJsonType;
import com.hazelcast.sql.impl.ParameterConverter;
import com.hazelcast.jet.sql.impl.validate.HazelcastCallBinding;
import com.hazelcast.jet.sql.impl.validate.HazelcastSqlValidator;
import com.hazelcast.jet.sql.impl.validate.param.AbstractParameterConverter;
import com.hazelcast.jet.sql.impl.validate.types.HazelcastTypeUtils;
import com.hazelcast.sql.impl.type.QueryDataType;
import org.apache.calcite.rel.type.RelDataType;
import org.apache.calcite.rel.type.RelDataTypeFactory;
import org.apache.calcite.sql.SqlDynamicParam;
import org.apache.calcite.sql.SqlNode;
import org.apache.calcite.sql.type.SqlTypeName;

import static com.hazelcast.jet.sql.impl.validate.types.HazelcastTypeUtils.isNumericType;
import static com.hazelcast.jet.sql.impl.validate.types.HazelcastTypeUtils.isTemporalType;

public final class TypedOperandChecker extends AbstractOperandChecker {

    public static final TypedOperandChecker BOOLEAN = new TypedOperandChecker(SqlTypeName.BOOLEAN);
    public static final TypedOperandChecker VARCHAR = new TypedOperandChecker(SqlTypeName.VARCHAR);
    public static final TypedOperandChecker TINYINT = new TypedOperandChecker(SqlTypeName.TINYINT);
    public static final TypedOperandChecker SMALLINT = new TypedOperandChecker(SqlTypeName.SMALLINT);
    public static final TypedOperandChecker INTEGER = new TypedOperandChecker(SqlTypeName.INTEGER);
    public static final TypedOperandChecker BIGINT = new TypedOperandChecker(SqlTypeName.BIGINT);
    public static final TypedOperandChecker DECIMAL = new TypedOperandChecker(SqlTypeName.DECIMAL);
    public static final TypedOperandChecker REAL = new TypedOperandChecker(SqlTypeName.REAL);
    public static final TypedOperandChecker DOUBLE = new TypedOperandChecker(SqlTypeName.DOUBLE);
    public static final TypedOperandChecker TIMESTAMP_WITH_TIME_ZONE =
            new TypedOperandChecker(SqlTypeName.TIMESTAMP_WITH_LOCAL_TIME_ZONE);
<<<<<<< HEAD
    public static final TypedOperandChecker SYMBOL = new TypedOperandChecker(SqlTypeName.SYMBOL);
    public static final TypedOperandChecker JSON = new TypedOperandChecker(HazelcastJsonType.TYPE);
    public static final TypedOperandChecker JSON_NULLABLE = new TypedOperandChecker(HazelcastJsonType.TYPE_NULLABLE);
=======
    public static final TypedOperandChecker MAP = new TypedOperandChecker(SqlTypeName.MAP);
>>>>>>> dcde2b57

    private final SqlTypeName targetTypeName;
    private final RelDataType type;

    private TypedOperandChecker(SqlTypeName targetTypeName) {
        this.targetTypeName = targetTypeName;

        type = null;
    }

    private TypedOperandChecker(RelDataType type) {
        targetTypeName = type.getSqlTypeName();

        this.type = type;
    }

    public static TypedOperandChecker forType(RelDataType type) {
        return new TypedOperandChecker(type);
    }

    @Override
    protected boolean matchesTargetType(RelDataType operandType) {
        if (type != null && type.getSqlTypeName().equals(SqlTypeName.OTHER)) {
            return type.equals(operandType);
        } else {
            return operandType.getSqlTypeName() == targetTypeName;
        }
    }

    @Override
    protected RelDataType getTargetType(RelDataTypeFactory factory, boolean nullable) {
        if (type != null) {
            return factory.createTypeWithNullability(type, nullable);
        } else {
            return HazelcastTypeUtils.createType(factory, targetTypeName, nullable);
        }
    }

    @Override
    protected boolean coerce(
            HazelcastSqlValidator validator,
            HazelcastCallBinding callBinding,
            SqlNode operand,
            RelDataType operandType,
            int operandIndex
    ) {
        QueryDataType targetType0 = getTargetHazelcastType();
        QueryDataType operandType0 = HazelcastTypeUtils.toHazelcastType(operandType);

        // Coerce only numeric or temporal types.
        boolean canCoerce = isTemporalType(operandType) && isTemporalType(targetTypeName)
                || isNumericType(operandType) && isNumericType(targetTypeName);

        if (!canCoerce) {
            return false;
        }

        if (targetType0.getTypeFamily().getPrecedence() < operandType0.getTypeFamily().getPrecedence()) {
            // Cannot convert type with higher precedence to lower precedence (e.g. DOUBLE to INTEGER)
            return false;
        }

        // Otherwise, we are good to go. Construct the new type of the operand.
        RelDataType newOperandType = getTargetType(validator.getTypeFactory(), operandType.isNullable());

        // Perform coercion
        validator.getTypeCoercion().coerceOperandType(
                callBinding.getScope(),
                callBinding.getCall(),
                operandIndex,
                newOperandType
        );

        return true;
    }

    @Override
    protected ParameterConverter parameterConverter(SqlDynamicParam operand) {
        QueryDataType targetHazelcastType = getTargetHazelcastType();
        return AbstractParameterConverter.from(targetHazelcastType,  operand.getIndex(), operand.getParserPosition());
    }

    public boolean isNumeric() {
        return getTargetHazelcastType().getTypeFamily().isNumeric();
    }

    private QueryDataType getTargetHazelcastType() {
        return type != null
                ? HazelcastTypeUtils.toHazelcastType(type)
                : HazelcastTypeUtils.toHazelcastType(targetTypeName);
    }
}<|MERGE_RESOLUTION|>--- conflicted
+++ resolved
@@ -45,13 +45,10 @@
     public static final TypedOperandChecker DOUBLE = new TypedOperandChecker(SqlTypeName.DOUBLE);
     public static final TypedOperandChecker TIMESTAMP_WITH_TIME_ZONE =
             new TypedOperandChecker(SqlTypeName.TIMESTAMP_WITH_LOCAL_TIME_ZONE);
-<<<<<<< HEAD
+    public static final TypedOperandChecker MAP = new TypedOperandChecker(SqlTypeName.MAP);
     public static final TypedOperandChecker SYMBOL = new TypedOperandChecker(SqlTypeName.SYMBOL);
     public static final TypedOperandChecker JSON = new TypedOperandChecker(HazelcastJsonType.TYPE);
     public static final TypedOperandChecker JSON_NULLABLE = new TypedOperandChecker(HazelcastJsonType.TYPE_NULLABLE);
-=======
-    public static final TypedOperandChecker MAP = new TypedOperandChecker(SqlTypeName.MAP);
->>>>>>> dcde2b57
 
     private final SqlTypeName targetTypeName;
     private final RelDataType type;
