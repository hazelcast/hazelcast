/*
 * Copyright 2023 Hazelcast Inc.
 *
 * Licensed under the Hazelcast Community License (the "License");
 * you may not use this file except in compliance with the License.
 * You may obtain a copy of the License at
 *
 * http://hazelcast.com/hazelcast-community-license
 *
 * Unless required by applicable law or agreed to in writing, software
 * distributed under the License is distributed on an "AS IS" BASIS,
 * WITHOUT WARRANTIES OF ANY KIND, either express or implied.
 * See the License for the specific language governing permissions and
 * limitations under the License.
 */
package com.hazelcast.jet.sql.impl.connector.mongodb;

import com.hazelcast.function.FunctionEx;
import com.hazelcast.function.SupplierEx;
import com.hazelcast.internal.serialization.impl.DefaultSerializationServiceBuilder;
import com.hazelcast.jet.core.EventTimePolicy;
import com.hazelcast.jet.core.Processor;
import com.hazelcast.jet.core.ProcessorSupplier;
import com.hazelcast.jet.mongodb.impl.ReadMongoP;
import com.hazelcast.jet.mongodb.impl.ReadMongoParams;
import com.hazelcast.sql.impl.expression.ExpressionEvalContext;
import com.hazelcast.sql.impl.row.JetSqlRow;
import com.mongodb.client.MongoClient;
import com.mongodb.client.MongoClients;
import com.mongodb.client.model.changestream.ChangeStreamDocument;
import org.bson.BsonTimestamp;
import org.bson.Document;
import org.bson.conversions.Bson;

import javax.annotation.Nonnull;
import java.util.ArrayList;
import java.util.Collection;
import java.util.List;

import static com.google.common.base.Preconditions.checkArgument;
import static com.hazelcast.jet.mongodb.impl.MongoUtilities.bsonDateTimeToLocalDateTime;
import static com.hazelcast.jet.mongodb.impl.MongoUtilities.bsonTimestampToLocalDateTime;
import static com.mongodb.client.model.Aggregates.match;
import static com.mongodb.client.model.Aggregates.project;
import static com.mongodb.client.model.Projections.excludeId;
import static com.mongodb.client.model.Projections.fields;
import static java.util.Objects.requireNonNull;
import static java.util.stream.Collectors.toList;

/**
 * ProcessorSupplier that creates {@linkplain com.hazelcast.jet.mongodb.impl.ReadMongoP} processors on each instance.
 */
public class SelectProcessorSupplier implements ProcessorSupplier {
    private transient SupplierEx<? extends MongoClient> clientSupplier;
    private final String databaseName;
    private final String collectionName;
    private final boolean stream;
    private final FunctionEx<ExpressionEvalContext, EventTimePolicy<JetSqlRow>> eventTimePolicyProvider;
    private final Document predicate;
    private final List<ProjectionData> projection;
    private final String[] externalNames;

    private final Long startAt;
    private final String connectionString;
    private final String dataLinkName;
    private transient ExpressionEvalContext evalContext;

<<<<<<< HEAD
    SelectProcessorSupplier(MongoTable table, Document predicate,
                            List<ProjectionData> projection,
                            BsonTimestamp startAt, boolean stream,
=======
    private final boolean forceMongoParallelismOne;

    SelectProcessorSupplier(MongoTable table, Document predicate, List<String> projection, BsonTimestamp startAt, boolean stream,
>>>>>>> 6dbcc99a
                            FunctionEx<ExpressionEvalContext, EventTimePolicy<JetSqlRow>> eventTimePolicyProvider) {
        checkArgument(projection != null && !projection.isEmpty(), "projection cannot be empty");

        this.predicate = predicate;
        this.projection = projection;
        this.connectionString = table.connectionString;
        this.dataLinkName = table.dataLinkName;
        this.databaseName = table.databaseName;
        this.collectionName = table.collectionName;
        this.startAt = startAt == null ? null : startAt.getValue();
        this.stream = stream;
        this.eventTimePolicyProvider = eventTimePolicyProvider;
<<<<<<< HEAD
=======
        this.types = table.resolveColumnTypes(projection);
        this.forceMongoParallelismOne = table.isForceMongoParallelismOne();
    }
>>>>>>> 6dbcc99a

        externalNames = table.externalNames();
    }

    SelectProcessorSupplier(MongoTable table, Document predicate,
                            List<ProjectionData> projection, BsonTimestamp startAt,
                            FunctionEx<ExpressionEvalContext, EventTimePolicy<JetSqlRow>> eventTimePolicyProvider) {
        this(table, predicate, projection, startAt, true, eventTimePolicyProvider);
    }

    SelectProcessorSupplier(MongoTable table, Document predicate,
                            List<ProjectionData> projection) {
        this(table, predicate, projection, null, false, null);
    }

    @Override
    public void init(@Nonnull Context context) {
        if (connectionString != null) {
            clientSupplier = () -> MongoClients.create(connectionString);
        }
        evalContext = ExpressionEvalContext.from(context);
    }

    @Nonnull
    @Override
    public Collection<? extends Processor> get(int count) {
        ArrayList<Bson> aggregates = new ArrayList<>();

        if (this.predicate != null) {
            JetSqlRow rowWithColumns = new JetSqlRow(new DefaultSerializationServiceBuilder().build(), externalNames);
            Bson filterWithParams = PlaceholderReplacer.replacePlaceholders(predicate, evalContext, rowWithColumns);
            aggregates.add(match(filterWithParams.toBsonDocument()));
        }
        Bson proj = fields(projection.stream().map(p -> p.projectionExpr).collect(toList()));
        List<String> projectedNames = projection.stream().map(p -> p.externalName).collect(toList());
        if (!projectedNames.contains("_id") && !stream) {
            aggregates.add(project(fields(excludeId(), proj)));
        } else {
            aggregates.add(project(proj));
        }

        List<Processor> processors = new ArrayList<>();

        EventTimePolicy<JetSqlRow> eventTimePolicy = eventTimePolicyProvider == null
                ? EventTimePolicy.noEventTime()
                : eventTimePolicyProvider.apply(evalContext);
        SupplierEx<? extends MongoClient> clientSupplierEx = clientSupplier;
        for (int i = 0; i < count; i++) {
            Processor processor = new ReadMongoP<>(
                    new ReadMongoParams<JetSqlRow>(stream)
                            .setClientSupplier(clientSupplierEx)
                            .setDataLinkRef(dataLinkName)
                            .setAggregates(aggregates)
                            .setDatabaseName(databaseName)
                            .setCollectionName(collectionName)
                            .setMapItemFn(this::convertDocToRow)
                            .setMapStreamFn(this::convertStreamDocToRow)
                            .setStartAtTimestamp(startAt == null ? null : new BsonTimestamp(startAt))
                            .setEventTimePolicy(eventTimePolicy)
                            .setNonDistributed(forceMongoParallelismOne)
            );

            processors.add(processor);
        }
        return processors;
    }

    private JetSqlRow convertDocToRow(Document doc) {
        Object[] row = new Object[projection.size()];

        for (ProjectionData entry : projection) {
            Object fromDoc = doc.get(entry.externalName);
            int index = entry.index;
            if (entry.type != null) {
                row[index] = ConversionsFromBson.convertFromBson(fromDoc, entry.type);
            } else {
                row[index] = fromDoc;
            }
        }

        return new JetSqlRow(evalContext.getSerializationService(), row);
    }

    private JetSqlRow convertStreamDocToRow(ChangeStreamDocument<Document> changeStreamDocument, Long ts) {
        Document doc = changeStreamDocument.getFullDocument();
        requireNonNull(doc, "Document is empty");
        Object[] row = new Object[projection.size()];

        for (ProjectionData entry : projection) {
            Object fromDoc = doc.get(entry.externalName.replaceFirst("fullDocument.", ""));
            int index = entry.index;
            if (entry.type != null) {
                row[index] = ConversionsFromBson.convertFromBson(fromDoc, entry.type);
            } else {
                row[index] = fromDoc;
            }
        }
        addIfInProjection(changeStreamDocument.getOperationType().getValue(), "operationType", row);
        addIfInProjection(changeStreamDocument.getResumeToken().toString(), "resumeToken", row);
        addIfInProjection(ts, "ts", row);
        addIfInProjection(bsonDateTimeToLocalDateTime(changeStreamDocument.getWallTime()), "wallTime", row);
        addIfInProjection(bsonTimestampToLocalDateTime(changeStreamDocument.getClusterTime()), "clusterTime", row);

        return new JetSqlRow(evalContext.getSerializationService(), row);
    }

    private void addIfInProjection(Object value, String field, Object[] row) {
        int index = indexInProjection(field);
        if (index == -1) {
            return;
        }
        row[index] = value;
    }

    private int indexInProjection(String columnName) {
        return projection.stream().filter(p -> p.externalName.equals(columnName))
                         .map(p -> p.index)
                         .findAny().orElse(-1);
    }
}<|MERGE_RESOLUTION|>--- conflicted
+++ resolved
@@ -65,15 +65,12 @@
     private final String dataLinkName;
     private transient ExpressionEvalContext evalContext;
 
-<<<<<<< HEAD
+    private final boolean forceMongoParallelismOne;
+
+    SelectProcessorSupplier(MongoTable table, Document predicate, List<String> projection, BsonTimestamp startAt, boolean stream,
     SelectProcessorSupplier(MongoTable table, Document predicate,
                             List<ProjectionData> projection,
                             BsonTimestamp startAt, boolean stream,
-=======
-    private final boolean forceMongoParallelismOne;
-
-    SelectProcessorSupplier(MongoTable table, Document predicate, List<String> projection, BsonTimestamp startAt, boolean stream,
->>>>>>> 6dbcc99a
                             FunctionEx<ExpressionEvalContext, EventTimePolicy<JetSqlRow>> eventTimePolicyProvider) {
         checkArgument(projection != null && !projection.isEmpty(), "projection cannot be empty");
 
@@ -86,12 +83,9 @@
         this.startAt = startAt == null ? null : startAt.getValue();
         this.stream = stream;
         this.eventTimePolicyProvider = eventTimePolicyProvider;
-<<<<<<< HEAD
-=======
         this.types = table.resolveColumnTypes(projection);
         this.forceMongoParallelismOne = table.isForceMongoParallelismOne();
     }
->>>>>>> 6dbcc99a
 
         externalNames = table.externalNames();
     }
