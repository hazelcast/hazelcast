/*
 * Copyright 2021 Hazelcast Inc.
 *
 * Licensed under the Hazelcast Community License (the "License");
 * you may not use this file except in compliance with the License.
 * You may obtain a copy of the License at
 *
 * http://hazelcast.com/hazelcast-community-license
 *
 * Unless required by applicable law or agreed to in writing, software
 * distributed under the License is distributed on an "AS IS" BASIS,
 * WITHOUT WARRANTIES OF ANY KIND, either express or implied.
 * See the License for the specific language governing permissions and
 * limitations under the License.
 */

package com.hazelcast.jet.sql.impl.connector.map;

import com.hazelcast.jet.core.Processor;
import com.hazelcast.jet.core.ProcessorSupplier;
import com.hazelcast.jet.core.ResettableSingletonTraverser;
import com.hazelcast.jet.impl.processor.TransformP;
import com.hazelcast.jet.sql.impl.SimpleExpressionEvalContext;
import com.hazelcast.jet.sql.impl.connector.keyvalue.KvRowProjector;
<<<<<<< HEAD
import com.hazelcast.jet.sql.impl.processors.JetSqlRow;
=======
import com.hazelcast.map.impl.LazyMapEntry;
>>>>>>> 9e941c2a
import com.hazelcast.nio.ObjectDataInput;
import com.hazelcast.nio.ObjectDataOutput;
import com.hazelcast.nio.serialization.DataSerializable;
import com.hazelcast.query.impl.getters.Extractors;
import com.hazelcast.sql.impl.expression.Expression;
import com.hazelcast.sql.impl.expression.ExpressionEvalContext;
import com.hazelcast.sql.impl.extract.QueryPath;
import com.hazelcast.sql.impl.extract.QueryTargetDescriptor;
import com.hazelcast.sql.impl.type.QueryDataType;

import javax.annotation.Nonnull;
import java.io.IOException;
import java.util.ArrayList;
import java.util.Collection;
import java.util.List;

public final class RowProjectorProcessorSupplier implements ProcessorSupplier, DataSerializable {

    private KvRowProjector.Supplier projectorSupplier;

    private transient ExpressionEvalContext evalContext;
    private transient Extractors extractors;

    @SuppressWarnings("unused")
    private RowProjectorProcessorSupplier() {
    }

    public RowProjectorProcessorSupplier(KvRowProjector.Supplier projectorSupplier) {
        this.projectorSupplier = projectorSupplier;
    }

    @Override
    public void init(@Nonnull Context context) {
        evalContext = SimpleExpressionEvalContext.from(context);
        extractors = Extractors.newBuilder(evalContext.getSerializationService()).build();
    }

    @Nonnull
    @Override
    public Collection<? extends Processor> get(int count) {
        List<Processor> processors = new ArrayList<>(count);
        for (int i = 0; i < count; i++) {
            ResettableSingletonTraverser<JetSqlRow> traverser = new ResettableSingletonTraverser<>();
            KvRowProjector projector = projectorSupplier.get(evalContext, extractors);
<<<<<<< HEAD
            Processor processor = new TransformP<Map.Entry<Object, Object>, JetSqlRow>(entry -> {
                traverser.accept(projector.project(entry.getKey(), entry.getValue()));
=======
            Processor processor = new TransformP<LazyMapEntry<Object, Object>, Object[]>(entry -> {
                traverser.accept(projector.project(entry.getKeyData(), entry.getValueData()));
>>>>>>> 9e941c2a
                return traverser;
            });
            processors.add(processor);
        }
        return processors;
    }

    @Override
    public void writeData(ObjectDataOutput out) throws IOException {
        out.writeObject(projectorSupplier);
    }

    @Override
    public void readData(ObjectDataInput in) throws IOException {
        projectorSupplier = in.readObject();
    }

    public static ProcessorSupplier rowProjector(
            QueryPath[] paths,
            QueryDataType[] types,
            QueryTargetDescriptor keyDescriptor,
            QueryTargetDescriptor valueDescriptor,
            Expression<Boolean> predicate,
            List<Expression<?>> projection
    ) {
        return new RowProjectorProcessorSupplier(
                KvRowProjector.supplier(paths, types, keyDescriptor, valueDescriptor, predicate, projection));
    }
}<|MERGE_RESOLUTION|>--- conflicted
+++ resolved
@@ -22,11 +22,8 @@
 import com.hazelcast.jet.impl.processor.TransformP;
 import com.hazelcast.jet.sql.impl.SimpleExpressionEvalContext;
 import com.hazelcast.jet.sql.impl.connector.keyvalue.KvRowProjector;
-<<<<<<< HEAD
+import com.hazelcast.map.impl.LazyMapEntry;
 import com.hazelcast.jet.sql.impl.processors.JetSqlRow;
-=======
-import com.hazelcast.map.impl.LazyMapEntry;
->>>>>>> 9e941c2a
 import com.hazelcast.nio.ObjectDataInput;
 import com.hazelcast.nio.ObjectDataOutput;
 import com.hazelcast.nio.serialization.DataSerializable;
@@ -71,13 +68,8 @@
         for (int i = 0; i < count; i++) {
             ResettableSingletonTraverser<JetSqlRow> traverser = new ResettableSingletonTraverser<>();
             KvRowProjector projector = projectorSupplier.get(evalContext, extractors);
-<<<<<<< HEAD
-            Processor processor = new TransformP<Map.Entry<Object, Object>, JetSqlRow>(entry -> {
-                traverser.accept(projector.project(entry.getKey(), entry.getValue()));
-=======
-            Processor processor = new TransformP<LazyMapEntry<Object, Object>, Object[]>(entry -> {
+            Processor processor = new TransformP<LazyMapEntry<Object, Object>, JetSqlRow>(entry -> {
                 traverser.accept(projector.project(entry.getKeyData(), entry.getValueData()));
->>>>>>> 9e941c2a
                 return traverser;
             });
             processors.add(processor);
