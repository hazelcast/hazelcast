--- conflicted
+++ resolved
@@ -102,12 +102,8 @@
         );
     }
 
-<<<<<<< HEAD
     // CREATE MAPPING <name> (<fields>) Type Kafka; INSERT INTO <name> ...
-    private Schema schema(List<TableField> fields) {
-=======
     private Schema schema(String recordName, List<TableField> fields) {
->>>>>>> a170f4c6
         QueryPath[] paths = paths(fields);
         QueryDataType[] types = types(fields);
 
