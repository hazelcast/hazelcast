--- conflicted
+++ resolved
@@ -32,7 +32,6 @@
 import com.hazelcast.jet.impl.memory.AccumulationLimitExceededException;
 import com.hazelcast.jet.sql.impl.ExpressionUtil;
 import com.hazelcast.jet.sql.impl.JetJoinInfo;
-import com.hazelcast.jet.sql.impl.ObjectArrayKey;
 import com.hazelcast.nio.ObjectDataInput;
 import com.hazelcast.nio.ObjectDataOutput;
 import com.hazelcast.nio.serialization.DataSerializable;
@@ -61,11 +60,8 @@
 import static com.hazelcast.jet.Util.entry;
 import static com.hazelcast.jet.core.BroadcastKey.broadcastKey;
 import static com.hazelcast.jet.impl.util.Util.logLateEvent;
-<<<<<<< HEAD
-=======
 import static com.hazelcast.jet.sql.impl.ObjectArrayKey.project;
 import static com.hazelcast.jet.sql.impl.processors.StreamToStreamJoinP.StreamToStreamJoinBroadcastKeys.DISTRIBUTED_EDGE_EVENTS_KEY;
->>>>>>> 6a205895
 import static com.hazelcast.jet.sql.impl.processors.StreamToStreamJoinP.StreamToStreamJoinBroadcastKeys.LAST_RECEIVED_WM_KEY;
 import static com.hazelcast.jet.sql.impl.processors.StreamToStreamJoinP.StreamToStreamJoinBroadcastKeys.WM_STATE_KEY;
 import static java.util.function.Function.identity;
@@ -308,11 +304,8 @@
     public boolean saveToSnapshot() {
         if (snapshotTraverser == null) {
             List<Entry<?, ?>> snapshotList = new ArrayList<>();
-<<<<<<< HEAD
-=======
             Stream<Entry<?, ?>> leftBufferStream;
             Stream<Entry<?, ?>> rightBufferStream;
->>>>>>> 6a205895
 
             for (Entry<Byte, Long> e : wmState.entrySet()) {
                 Long timestamp = e.getValue();
@@ -320,11 +313,7 @@
                     snapshotList.add(
                             entry(
                                     broadcastKey(WM_STATE_KEY),
-<<<<<<< HEAD
-                                    WatermarkStateValue.wmValue(e.getKey(), timestamp)
-=======
                                     new WatermarkStateValue(e.getKey(), timestamp)
->>>>>>> 6a205895
                             )
                     );
                 }
@@ -336,30 +325,6 @@
                     snapshotList.add(
                             entry(
                                     broadcastKey(LAST_RECEIVED_WM_KEY),
-<<<<<<< HEAD
-                                    WatermarkStateValue.wmValue((Byte) e.getKey(), timestamp)
-                            )
-                    );
-                }
-            }
-
-            Stream<Entry<?, ?>> leftBufferStream = buffer[0].content()
-                    .stream()
-                    .map(row -> entry(
-                            ObjectArrayKey.project(row, joinInfo.leftEquiJoinIndices()),
-                            BufferSnapshotValue.bufferValue(row, 0)
-                    ));
-
-            Stream<Entry<?, ?>> rightBufferStream = buffer[1].content()
-                    .stream()
-                    .map(row -> entry(
-                            ObjectArrayKey.project(row, joinInfo.rightEquiJoinIndices()),
-                            BufferSnapshotValue.bufferValue(row, 1)
-                    ));
-
-            snapshotTraverser =
-                    traverseStream(Stream.of(snapshotList.stream(), leftBufferStream, rightBufferStream).flatMap(identity()))
-=======
                                     new WatermarkStateValue((Byte) e.getKey(), timestamp)
                             )
                     );
@@ -404,7 +369,6 @@
             snapshotTraverser =
                     traverseStream(Stream.of(snapshotList.stream(), leftBufferStream, rightBufferStream)
                             .flatMap(identity()))
->>>>>>> 6a205895
                             .onFirstNull(() -> snapshotTraverser = null);
         }
 
@@ -413,8 +377,6 @@
 
     @Override
     protected void restoreFromSnapshot(@Nonnull Object key, @Nonnull Object value) {
-<<<<<<< HEAD
-=======
         if (value instanceof BufferSnapshotValue) {
             BufferSnapshotValue bsv = (BufferSnapshotValue) value;
             buffer[bsv.bufferOrdinal()].add(bsv.row());
@@ -424,7 +386,6 @@
             return;
         }
 
->>>>>>> 6a205895
         if (key instanceof BroadcastKey) {
             BroadcastKey<?> broadcastKey = (BroadcastKey<?>) key;
             WatermarkStateValue wmValue = (WatermarkStateValue) value;
@@ -444,17 +405,6 @@
             } else {
                 throw new JetException("Unexpected broadcast key: " + broadcastKey.key());
             }
-<<<<<<< HEAD
-            return;
-        }
-
-        if (value instanceof BufferSnapshotValue) {
-            BufferSnapshotValue bsv = (BufferSnapshotValue) value;
-            buffer[bsv.bufferOrdinal()].add(bsv.row());
-        } else {
-            throw new AssertionError("Unreachable");
-=======
->>>>>>> 6a205895
         }
     }
 
@@ -556,12 +506,8 @@
 
     enum StreamToStreamJoinBroadcastKeys {
         WM_STATE_KEY,
-<<<<<<< HEAD
-        LAST_RECEIVED_WM_KEY
-=======
         LAST_RECEIVED_WM_KEY,
         DISTRIBUTED_EDGE_EVENTS_KEY
->>>>>>> 6a205895
     }
 
     public static final class StreamToStreamJoinProcessorSupplier implements ProcessorSupplier, DataSerializable {
@@ -600,15 +546,6 @@
             }
         }
 
-        @Override
-        public void init(@Nonnull Context context) throws Exception {
-            if ((!joinInfo.isEquiJoin() || !joinInfo.isInner())
-                    && context.processingGuarantee() != ProcessingGuarantee.NONE) {
-                throw new UnsupportedOperationException(
-                        "Non-equi-join fault-tolerant stream-to-stream JOIN is not supported");
-            }
-        }
-
         @Nonnull
         @Override
         public Collection<? extends Processor> get(int count) {
@@ -649,24 +586,16 @@
 
     private static final class BufferSnapshotValue implements DataSerializable {
         private JetSqlRow row;
-<<<<<<< HEAD
-=======
         private boolean unused;
->>>>>>> 6a205895
         private int bufferOrdinal;
 
         @SuppressWarnings("unused")
         BufferSnapshotValue() {
         }
 
-<<<<<<< HEAD
-        private BufferSnapshotValue(JetSqlRow row, int bufferOrdinal) {
-            this.row = row;
-=======
         private BufferSnapshotValue(JetSqlRow row, boolean unused, int bufferOrdinal) {
             this.row = row;
             this.unused = unused;
->>>>>>> 6a205895
             this.bufferOrdinal = bufferOrdinal;
         }
 
@@ -678,11 +607,6 @@
             return bufferOrdinal;
         }
 
-<<<<<<< HEAD
-        @Override
-        public void writeData(ObjectDataOutput out) throws IOException {
-            out.writeInt(bufferOrdinal);
-=======
         public boolean unused() {
             return unused;
         }
@@ -691,17 +615,13 @@
         public void writeData(ObjectDataOutput out) throws IOException {
             out.writeInt(bufferOrdinal);
             out.writeBoolean(unused);
->>>>>>> 6a205895
             out.writeObject(row);
         }
 
         @Override
         public void readData(ObjectDataInput in) throws IOException {
             bufferOrdinal = in.readInt();
-<<<<<<< HEAD
-=======
             unused = in.readBoolean();
->>>>>>> 6a205895
             row = in.readObject(JetSqlRow.class);
         }
 
@@ -714,40 +634,22 @@
                 return false;
             }
             BufferSnapshotValue that = (BufferSnapshotValue) o;
-<<<<<<< HEAD
-            return row.equals(that.row) && bufferOrdinal == that.bufferOrdinal;
-=======
             return unused == that.unused && bufferOrdinal == that.bufferOrdinal && row.equals(that.row);
->>>>>>> 6a205895
         }
 
         @Override
         public int hashCode() {
-<<<<<<< HEAD
-            return Objects.hash(row, bufferOrdinal);
-=======
             return Objects.hash(row, unused, bufferOrdinal);
->>>>>>> 6a205895
         }
 
         @Override
         public String toString() {
             return "BufferSnapshotValue{" +
                     "row=" + row.get(0) +
-<<<<<<< HEAD
-                    ", isLeftBuffer=" + bufferOrdinal +
-                    '}';
-        }
-
-        public static BufferSnapshotValue bufferValue(@Nonnull JetSqlRow row, int bufferOrdinal) {
-            return new BufferSnapshotValue(row, bufferOrdinal);
-        }
-=======
                     ", unused=" + unused +
                     ", isLeftBuffer=" + bufferOrdinal +
                     '}';
         }
->>>>>>> 6a205895
     }
 
     private static final class WatermarkStateValue implements DataSerializable {
@@ -789,12 +691,5 @@
                     ", timestamp=" + timestamp +
                     '}';
         }
-<<<<<<< HEAD
-
-        public static WatermarkStateValue wmValue(@Nonnull Byte key, @Nonnull Long timestamp) {
-            return new WatermarkStateValue(key, timestamp);
-        }
-=======
->>>>>>> 6a205895
     }
 }