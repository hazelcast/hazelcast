/*
 * Copyright 2023 Hazelcast Inc.
 *
 * Licensed under the Hazelcast Community License (the "License");
 * you may not use this file except in compliance with the License.
 * You may obtain a copy of the License at
 *
 * http://hazelcast.com/hazelcast-community-license
 *
 * Unless required by applicable law or agreed to in writing, software
 * distributed under the License is distributed on an "AS IS" BASIS,
 * WITHOUT WARRANTIES OF ANY KIND, either express or implied.
 * See the License for the specific language governing permissions and
 * limitations under the License.
 */

package com.hazelcast.jet.sql.impl.processors;

import com.hazelcast.function.ToLongFunctionEx;
import com.hazelcast.internal.serialization.SerializationService;
import com.hazelcast.internal.serialization.impl.SerializationUtil;
import com.hazelcast.internal.util.MutableInteger;
import com.hazelcast.internal.util.collection.Object2LongHashMap;
import com.hazelcast.jet.JetException;
import com.hazelcast.jet.Traverser;
import com.hazelcast.jet.config.ProcessingGuarantee;
import com.hazelcast.jet.core.AbstractProcessor;
import com.hazelcast.jet.core.BroadcastKey;
import com.hazelcast.jet.core.Processor;
import com.hazelcast.jet.core.ProcessorSupplier;
import com.hazelcast.jet.core.Watermark;
import com.hazelcast.jet.datamodel.Tuple2;
import com.hazelcast.jet.impl.JetServiceBackend;
import com.hazelcast.jet.impl.memory.AccumulationLimitExceededException;
import com.hazelcast.jet.sql.impl.ExpressionUtil;
import com.hazelcast.jet.sql.impl.JetJoinInfo;
import com.hazelcast.jet.sql.impl.ObjectArrayKey;
import com.hazelcast.nio.ObjectDataInput;
import com.hazelcast.nio.ObjectDataOutput;
import com.hazelcast.nio.serialization.DataSerializable;
import com.hazelcast.sql.impl.expression.ConstantExpression;
import com.hazelcast.sql.impl.expression.ExpressionEvalContext;
import com.hazelcast.sql.impl.row.JetSqlRow;

import javax.annotation.Nonnull;
import java.io.IOException;
import java.util.ArrayDeque;
import java.util.ArrayList;
import java.util.Collection;
import java.util.Collections;
import java.util.HashSet;
import java.util.IdentityHashMap;
import java.util.Iterator;
import java.util.List;
import java.util.Map;
import java.util.Map.Entry;
import java.util.Objects;
import java.util.Queue;
import java.util.Set;
import java.util.stream.Stream;

import static com.google.common.collect.Streams.mapWithIndex;
import static com.hazelcast.internal.util.CollectionUtil.hasNonEmptyIntersection;
import static com.hazelcast.jet.Traversers.traverseStream;
import static com.hazelcast.jet.Util.entry;
import static com.hazelcast.jet.core.BroadcastKey.broadcastKey;
import static com.hazelcast.jet.impl.util.Util.getNodeEngine;
import static com.hazelcast.jet.impl.util.Util.logLateEvent;
import static com.hazelcast.jet.sql.impl.processors.StreamToStreamJoinP.StreamToStreamJoinBroadcastKeys.LAST_RECEIVED_WM_KEY;
import static com.hazelcast.jet.sql.impl.processors.StreamToStreamJoinP.StreamToStreamJoinBroadcastKeys.WM_STATE_KEY;
import static java.util.function.Function.identity;

/**
 * See {@code docs/design/sql/15-stream-to-stream-join.md}.
 */
public class StreamToStreamJoinP extends AbstractProcessor {
    private static final long OBJECT_2_LONG_MAP_MIN_VALUE = Long.MIN_VALUE + 1;

    // package-visible for tests
    // tracks the current minimum event time for each watermark
    final Object2LongHashMap<Byte> wmState = new Object2LongHashMap<>(Long.MIN_VALUE);
    final Object2LongHashMap<Byte> lastReceivedWm = new Object2LongHashMap<>(Long.MIN_VALUE);
    final Object2LongHashMap<Byte> lastEmittedWm = new Object2LongHashMap<>(Long.MIN_VALUE);
    final Set<Integer> outerJoinKeys = new HashSet<>();

    // package-visible for tests
    final StreamToStreamJoinBuffer[] buffer;

    private int[] processorPartitionKeys;
    private final JetJoinInfo joinInfo;
    private final int outerJoinSide;
    private final List<Entry<Byte, ToLongFunctionEx<JetSqlRow>>> leftTimeExtractors;
    private final List<Entry<Byte, ToLongFunctionEx<JetSqlRow>>> rightTimeExtractors;
    private final Map<Byte, Map<Byte, Long>> postponeTimeMap;
    private final Tuple2<Integer, Integer> columnCounts;
    private long maxProcessorAccumulatedRecords;

    private ExpressionEvalContext evalContext;
<<<<<<< HEAD
    private ProcessingGuarantee processingGuarantee;
    private int processorIndex;

=======
    private int processorIndex;
>>>>>>> 77671d7d
    private Iterator<JetSqlRow> iterator;
    private JetSqlRow currItem;

    private final Set<JetSqlRow> unusedEventsTracker = Collections.newSetFromMap(new IdentityHashMap<>());

    private final Queue<Object> pendingOutput = new ArrayDeque<>();
    private JetSqlRow emptyLeftRow;
    private JetSqlRow emptyRightRow;

    private Traverser<Entry<?, ?>> snapshotTraverser;

    @SuppressWarnings("checkstyle:ExecutableStatementCount")
    public StreamToStreamJoinP(
            final JetJoinInfo joinInfo,
            final Map<Byte, ToLongFunctionEx<JetSqlRow>> leftTimeExtractors,
            final Map<Byte, ToLongFunctionEx<JetSqlRow>> rightTimeExtractors,
            final Map<Byte, Map<Byte, Long>> postponeTimeMap,
            final Tuple2<Integer, Integer> columnCounts
    ) {
        this.joinInfo = joinInfo;
        this.leftTimeExtractors = new ArrayList<>(leftTimeExtractors.entrySet());
        this.rightTimeExtractors = new ArrayList<>(rightTimeExtractors.entrySet());
        this.postponeTimeMap = postponeTimeMap;
        this.columnCounts = columnCounts;

        switch (joinInfo.getJoinType()) {
            case INNER:
                outerJoinSide = -1;
                break;
            case LEFT:
                outerJoinSide = 0;
                break;
            case RIGHT:
                outerJoinSide = 1;
                break;
            default:
                throw new IllegalArgumentException("Unsupported join type: " + joinInfo.getJoinType());
        }

        for (Byte wmKey : postponeTimeMap.keySet()) {
            // using MIN_VALUE + 1 because Object2LongHashMap uses MIN_VALUE as a missing value, and it cannot be used as a value
            wmState.put(wmKey, OBJECT_2_LONG_MAP_MIN_VALUE);
            lastEmittedWm.put(wmKey, OBJECT_2_LONG_MAP_MIN_VALUE);
            lastReceivedWm.put(wmKey, OBJECT_2_LONG_MAP_MIN_VALUE);
        }

        // no key must be on both sides
        if (hasNonEmptyIntersection(leftTimeExtractors.keySet(), rightTimeExtractors.keySet())) {
            throw new IllegalArgumentException("Some watermark key is found on both inputs. Left="
                    + leftTimeExtractors.keySet() + ", right=" + rightTimeExtractors.keySet());
        }

        // postponeTimeMap must contain at least one bound for a key on left, involving a key on right, and vice versa
        boolean[] found = new boolean[2];
        for (Entry<Byte, Map<Byte, Long>> outerEntry : postponeTimeMap.entrySet()) {
            for (Byte innerKey : outerEntry.getValue().keySet()) {
                int innerOrdinal = leftTimeExtractors.containsKey(innerKey) ? 0 : 1;
                int outerOrdinal = leftTimeExtractors.containsKey(outerEntry.getKey()) ? 0 : 1;
                // innerOrdinal == outerOrdinal if the time bound is between timestamps on the same input, we ignore those
                if (innerOrdinal != outerOrdinal) {
                    found[innerOrdinal] = true;
                }
            }
        }
        if (!found[0] || !found[1]) {
            throw new IllegalArgumentException("Not enough time bounds in postponeTimeMap");
        }

        this.buffer = createBuffers();
    }

    @Override
    protected void init(@Nonnull Context context) throws Exception {
        evalContext = ExpressionEvalContext.from(context);
        SerializationService ss = evalContext.getSerializationService();
        emptyLeftRow = new JetSqlRow(ss, new Object[columnCounts.f0()]);
        emptyRightRow = new JetSqlRow(ss, new Object[columnCounts.f1()]);
        maxProcessorAccumulatedRecords = context.maxProcessorAccumulatedRecords();
<<<<<<< HEAD
        processingGuarantee = context.processingGuarantee();
=======
>>>>>>> 77671d7d
        processorIndex = context.globalProcessorIndex();

        if (!joinInfo.isEquiJoin()) {
            JetServiceBackend jsb = getNodeEngine(context.hazelcastInstance()).getService(JetServiceBackend.SERVICE_NAME);
<<<<<<< HEAD
            int[] processorPartitions = context.processorPartitions();
            int[] sharedPartitionKeys = jsb.getSharedPartitionKeys();
            for (int partitionId : processorPartitions) {
                outerJoinKeys.add(sharedPartitionKeys[partitionId]);
=======
            int[] processorPartitionIds = context.processorPartitions();
            int[] partitionKeys = jsb.getSharedPartitionKeys();
            processorPartitionKeys = new int[processorPartitionIds.length];
            for (int i = 0; i < processorPartitionKeys.length; i++) {
                processorPartitionKeys[i] = partitionKeys[processorPartitionIds[i]];
>>>>>>> 77671d7d
            }
        }
    }

    @SuppressWarnings("checkstyle:NestedIfDepth")
    @Override
    public boolean tryProcess(int ordinal, @Nonnull Object item) {
        assert ordinal == 0 || ordinal == 1; // bad DAG
        if (!processPendingOutput()) {
            return false;
        }

        if (buffer[0].size() + buffer[1].size() >= maxProcessorAccumulatedRecords) {
            throw new AccumulationLimitExceededException();
        }

        // region item placement in buffer
        boolean avoidBuffer = false;
        if (currItem == null) {
            // drop the event, if it's late according to any watermarked value it contains
            List<Entry<Byte, ToLongFunctionEx<JetSqlRow>>> extractors = timeExtractors(ordinal);
            long[] times = new long[extractors.size()];

            for (int i = 0; i < extractors.size(); i++) {
                long wmValue = lastReceivedWm.getValue(extractors.get(i).getKey());
                times[i] = extractors.get(i).getValue().applyAsLong((JetSqlRow) item);
                if (times[i] < wmValue) {
                    logLateEvent(getLogger(), extractors.get(i).getKey(), wmValue, item);
                    return true;
                }
            }

            // if the item is not late, but would already be removed from the buffer, don't add it to the buffer
            for (int i = 0; i < extractors.size(); i++) {
                long joinTimeLimit = wmState.get(extractors.get(i).getKey());
                long time = times[i];
                avoidBuffer |= time < joinTimeLimit;
            }

            currItem = (JetSqlRow) item;
            if (!avoidBuffer) {
                buffer[ordinal].add(currItem);
            }
            // we'll emit joined rows from currItem and the buffered rows from the opposite side
            iterator = buffer[1 - ordinal].iterator();
            if (ordinal == outerJoinSide) {
                unusedEventsTracker.add(currItem);
            }
        }
        // endregion

        // region join procedure
        while (iterator.hasNext()) {
            JetSqlRow oppositeBufferItem = iterator.next();
            JetSqlRow preparedOutput = ExpressionUtil.join(
                    ordinal == 0 ? currItem : oppositeBufferItem,
                    ordinal == 0 ? oppositeBufferItem : currItem,
                    joinInfo.condition(),
                    evalContext);

            if (preparedOutput == null) {
                continue;
            }

            if (ordinal == outerJoinSide) {
                // mark current item as used
                unusedEventsTracker.remove(currItem);
            } else if (ordinal == 1 - outerJoinSide) {
                // mark opposite-side item as used
                unusedEventsTracker.remove(oppositeBufferItem);
            }

            if (!tryEmit(preparedOutput)) {
                pendingOutput.add(preparedOutput);
                return false;
            }
        }

        if (avoidBuffer && !joinInfo.isInner() && unusedEventsTracker.remove(currItem)) {
            JetSqlRow joinedRow = composeRowWithNulls(currItem, ordinal);
            if (joinedRow != null && !tryEmit(joinedRow)) {
                pendingOutput.add(joinedRow);
                return false;
            }
        }
        // endregion

        iterator = null;
        currItem = null;
        return true;
    }

    @Override
    public boolean tryProcessWatermark(int ordinal, @Nonnull Watermark watermark) {
        if (!pendingOutput.isEmpty()) {
            return processPendingOutput();
        }

        Byte receivedWmKey = watermark.key();
        assert wmState.containsKey(receivedWmKey) : "unexpected watermark key: " + receivedWmKey;
        assert processingGuarantee != ProcessingGuarantee.EXACTLY_ONCE
                || lastReceivedWm.get(receivedWmKey) < watermark.timestamp() : "non-monotonic watermark: "
                + watermark.timestamp() + " when state is " + lastReceivedWm.get(receivedWmKey);

        lastReceivedWm.put(receivedWmKey, watermark.timestamp());

        // 5.1: update wm state
        boolean modified = applyToWmState(watermark);
        if (modified) {
            // TODO don't need to clean up particular edge, if nothing was changed for that edge
            clearExpiredItemsInBuffer(0);
            clearExpiredItemsInBuffer(1);
        }

        // Note: We can't immediately emit current WM, as it could render items in buffers late.
        for (Byte wmKey : wmState.keySet()) {
            long lastReceivedWatermark = lastReceivedWm.getValue(wmKey);
            long newWm = Math.min(wmState.get(wmKey), lastReceivedWatermark);
            if (newWm > lastEmittedWm.getValue(wmKey)) {
                pendingOutput.add(new Watermark(newWm, wmKey));
                lastEmittedWm.put(wmKey, newWm);
            }
        }

        return processPendingOutput();
    }

    @Override
    public boolean tryProcessWatermark(@Nonnull Watermark watermark) {
        return true;
    }

    @SuppressWarnings("checkstyle:NestedIfDepth")
    @Override
    public boolean saveToSnapshot() {
        if (snapshotTraverser == null) {
            List<Entry<?, ?>> snapshotList = new ArrayList<>();
            Stream<Entry<?, ?>> leftBufferStream;
            Stream<Entry<?, ?>> rightBufferStream;

            for (Entry<Byte, Long> e : wmState.entrySet()) {
                Long timestamp = e.getValue();
                if (timestamp != OBJECT_2_LONG_MAP_MIN_VALUE) {
                    snapshotList.add(
                            entry(
                                    broadcastKey(WM_STATE_KEY),
                                    new WatermarkStateValue(e.getKey(), timestamp)
                            )
                    );
                }
            }

            for (Entry<?, Long> e : lastReceivedWm.entrySet()) {
                Long timestamp = e.getValue();
                if (timestamp != OBJECT_2_LONG_MAP_MIN_VALUE) {
                    snapshotList.add(
                            entry(
                                    broadcastKey(LAST_RECEIVED_WM_KEY),
                                    new WatermarkStateValue((Byte) e.getKey(), timestamp)
                            )
                    );
                }
            }

            if (joinInfo.isEquiJoin()) {
                leftBufferStream = buffer[0].content()
                        .stream()
                        .map(row -> entry(
                                ObjectArrayKey.project(row, joinInfo.leftEquiJoinIndices()),
                                new BufferSnapshotValue(row, unusedEventsTracker.contains(row), 0)
                        ));

                rightBufferStream = buffer[1].content()
                        .stream()
                        .map(row -> entry(
                                ObjectArrayKey.project(row, joinInfo.rightEquiJoinIndices()),
                                new BufferSnapshotValue(row, unusedEventsTracker.contains(row), 1)
                        ));

            } else {
<<<<<<< HEAD
                final Iterator<Integer>[] it = new Iterator[]{outerJoinKeys.iterator()};

                // Note : details are described in TDD : docs/design/sql/15-stream-to-stream-join.md
=======
                MutableInteger keyIndex = new MutableInteger();

                // Note: details are described in TDD: docs/design/sql/15-stream-to-stream-join.md
>>>>>>> 77671d7d
                if (joinInfo.isRightOuter()) {
                    if (processorIndex == 0) {
                        leftBufferStream = mapWithIndex(
                                buffer[0].content().stream(),
                                (row, index) -> entry(
<<<<<<< HEAD
                                        broadcastKey(new BufferSnapshotKey(index)),
=======
                                        broadcastKey(index),
>>>>>>> 77671d7d
                                        new BufferSnapshotValue(row, unusedEventsTracker.contains(row), 0)
                                ));
                    } else {
                        leftBufferStream = Stream.empty();
                    }
                    rightBufferStream = buffer[1].content()
                            .stream()
<<<<<<< HEAD
                            .map(row -> {
                                        if (!it[0].hasNext()) {
                                            it[0] = outerJoinKeys.iterator();
                                        }
                                        return entry(
                                                it[0].next(),
                                                new BufferSnapshotValue(row, unusedEventsTracker.contains(row), 1));
                                    }
                            );
=======
                            .map(row -> entry(
                                    processorPartitionKeys[cycle(keyIndex, processorPartitionKeys.length)],
                                    new BufferSnapshotValue(row, unusedEventsTracker.contains(row), 1)));
>>>>>>> 77671d7d
                } else {
                    if (processorIndex == 0) {
                        rightBufferStream = mapWithIndex(
                                buffer[1].content().stream(),
                                (row, index) -> entry(
<<<<<<< HEAD
                                        broadcastKey(new BufferSnapshotKey(index)),
=======
                                        broadcastKey(index),
>>>>>>> 77671d7d
                                        new BufferSnapshotValue(row, unusedEventsTracker.contains(row), 1)
                                ));
                    } else {
                        rightBufferStream = Stream.empty();
                    }
                    leftBufferStream = buffer[0].content()
                            .stream()
<<<<<<< HEAD
                            .map(row -> {
                                        if (!it[0].hasNext()) {
                                            it[0] = outerJoinKeys.iterator();
                                        }
                                        return entry(
                                                it[0].next(),
                                                new BufferSnapshotValue(row, unusedEventsTracker.contains(row), 0));
                                    }
                            );
=======
                            .map(row -> entry(
                                    processorPartitionKeys[cycle(keyIndex, processorPartitionKeys.length)],
                                    new BufferSnapshotValue(row, unusedEventsTracker.contains(row), 0)));
>>>>>>> 77671d7d
                }
            }

            snapshotTraverser =
                    traverseStream(Stream.of(snapshotList.stream(), leftBufferStream, rightBufferStream)
                            .flatMap(identity()))
                            .onFirstNull(() -> snapshotTraverser = null);
        }

        return emitFromTraverserToSnapshot(snapshotTraverser);
    }

    /**
     * Increment the `value`. If equal to `max`, set to 0. Returns the new value.
     */
    private static int cycle(MutableInteger val, int max) {
        val.value++;
        if (val.value == max) {
            val.value = 0;
        }
        return val.value;
    }

    @Override
    protected void restoreFromSnapshot(@Nonnull Object key, @Nonnull Object value) {
        if (value instanceof BufferSnapshotValue) {
            BufferSnapshotValue bsv = (BufferSnapshotValue) value;
            buffer[bsv.bufferOrdinal()].add(bsv.row());
            if (bsv.unused()) {
                unusedEventsTracker.add(bsv.row());
            }
            return;
        }

        if (key instanceof BroadcastKey) {
            BroadcastKey<?> broadcastKey = (BroadcastKey<?>) key;
            WatermarkStateValue wmValue = (WatermarkStateValue) value;
            // We pick minimal available watermark (both emitted/received) among all processors
            if (WM_STATE_KEY.equals(broadcastKey.key())) {
                Long stateWm = wmState.get(wmValue.key());
                boolean shouldUpdateReceived = stateWm <= OBJECT_2_LONG_MAP_MIN_VALUE || stateWm > wmValue.timestamp();
                if (shouldUpdateReceived) {
                    wmState.put(wmValue.key(), wmValue.timestamp());
                }
            } else if (LAST_RECEIVED_WM_KEY.equals(broadcastKey.key())) {
                Long stateWm = lastReceivedWm.get(wmValue.key());
                boolean shouldUpdateReceived = stateWm <= OBJECT_2_LONG_MAP_MIN_VALUE || stateWm > wmValue.timestamp();
                if (shouldUpdateReceived) {
                    lastReceivedWm.put(wmValue.key(), wmValue.timestamp());
                }
            } else {
                throw new JetException("Unexpected broadcast key: " + broadcastKey.key());
            }
        }
    }

    @Override
    public boolean closeIsCooperative() {
        return true;
    }

    @SuppressWarnings("BooleanMethodIsAlwaysInverted")
    private boolean processPendingOutput() {
        while (!pendingOutput.isEmpty()) {
            if (!tryEmit(pendingOutput.peek())) {
                return false;
            } else {
                pendingOutput.remove();
            }
        }
        return true;
    }

    /**
     * @return Returns true, if the state was modified
     */
    private boolean applyToWmState(Watermark watermark) {
        boolean modified = false;
        Byte inputWmKey = watermark.key();
        Map<Byte, Long> wmKeyMapping = postponeTimeMap.get(inputWmKey);
        for (Map.Entry<Byte, Long> entry : wmKeyMapping.entrySet()) {
            Long newLimit = watermark.timestamp() - entry.getValue();
            Long oldLimit = wmState.get(entry.getKey());
            if (newLimit > oldLimit) {
                wmState.put(entry.getKey(), newLimit);
                modified = true;
            }
        }
        return modified;
    }

    private void clearExpiredItemsInBuffer(int ordinal) {
        List<Entry<Byte, ToLongFunctionEx<JetSqlRow>>> extractors = timeExtractors(ordinal);
        long[] limits = new long[extractors.size()];
        // when removing from the buffer, we'll also recalculate the minimum buffer times

        for (int i = 0; i < extractors.size(); i++) {
            // TODO ignore time fields not in WM state
            limits[i] = wmState.getOrDefault(extractors.get(i).getKey(), Long.MIN_VALUE);
        }

        buffer[ordinal].clearExpiredItems(limits, row -> {
            if (outerJoinSide == ordinal && unusedEventsTracker.remove(row)) {
                // 5.4: If doing an outer join, emit events removed from the buffer,
                // with `null`s for the other side, if the event was never joined.
                JetSqlRow joinedRow = composeRowWithNulls(row, ordinal);
                if (joinedRow != null) {
                    pendingOutput.add(joinedRow);
                }
            }
        });
    }

    private List<Entry<Byte, ToLongFunctionEx<JetSqlRow>>> timeExtractors(int ordinal) {
        return ordinal == 0 ? leftTimeExtractors : rightTimeExtractors;
    }
    // If current join type is LEFT/RIGHT and a row don't have a matching row on the other side
    // we should to produce input row with null-filled opposite side.

    private JetSqlRow composeRowWithNulls(JetSqlRow row, int ordinal) {
        JetSqlRow joinedRow = null;
        if (ordinal == 1 && joinInfo.isRightOuter()) {
            // fill LEFT side with nulls
            joinedRow = ExpressionUtil.join(
                    emptyLeftRow,
                    row,
                    ConstantExpression.TRUE,
                    evalContext
            );
        } else if (ordinal == 0 && joinInfo.isLeftOuter()) {
            // fill RIGHT side with nulls
            joinedRow = ExpressionUtil.join(
                    row,
                    emptyRightRow,
                    ConstantExpression.TRUE,
                    evalContext
            );
        }
        return joinedRow;
    }

    private StreamToStreamJoinBuffer[] createBuffers() {
        return new StreamToStreamJoinBuffer[]{
                leftTimeExtractors.size() == 1
                        ? new StreamToStreamJoinHeapBuffer(leftTimeExtractors)
                        : new StreamToStreamJoinListBuffer(leftTimeExtractors),
                rightTimeExtractors.size() == 1
                        ? new StreamToStreamJoinHeapBuffer(rightTimeExtractors)
                        : new StreamToStreamJoinListBuffer(rightTimeExtractors)
        };
    }

    enum StreamToStreamJoinBroadcastKeys {
        WM_STATE_KEY,
        LAST_RECEIVED_WM_KEY
    }

    public static final class StreamToStreamJoinProcessorSupplier implements ProcessorSupplier, DataSerializable {
        private JetJoinInfo joinInfo;
        private Map<Byte, ToLongFunctionEx<JetSqlRow>> leftTimeExtractors;
        private Map<Byte, ToLongFunctionEx<JetSqlRow>> rightTimeExtractors;
        private Map<Byte, Map<Byte, Long>> postponeTimeMap;
        private int leftInputColumnCount;
        private int rightInputColumnCount;

        @SuppressWarnings("unused") // for deserialization
        private StreamToStreamJoinProcessorSupplier() {
        }

        public StreamToStreamJoinProcessorSupplier(
                final JetJoinInfo joinInfo,
                final Map<Byte, ToLongFunctionEx<JetSqlRow>> leftTimeExtractors,
                final Map<Byte, ToLongFunctionEx<JetSqlRow>> rightTimeExtractors,
                final Map<Byte, Map<Byte, Long>> postponeTimeMap,
                final int leftInputColumnCount,
                final int rightInputColumnCount
        ) {
            this.joinInfo = joinInfo;
            this.leftTimeExtractors = leftTimeExtractors;
            this.rightTimeExtractors = rightTimeExtractors;
            this.postponeTimeMap = postponeTimeMap;
            this.leftInputColumnCount = leftInputColumnCount;
            this.rightInputColumnCount = rightInputColumnCount;
        }

        @Nonnull
        @Override
        public Collection<? extends Processor> get(int count) {
            List<StreamToStreamJoinP> processors = new ArrayList<>(count);
            for (int i = 0; i < count; i++) {
                processors.add(
                        new StreamToStreamJoinP(
                                joinInfo,
                                leftTimeExtractors,
                                rightTimeExtractors,
                                postponeTimeMap,
                                Tuple2.tuple2(leftInputColumnCount, rightInputColumnCount)));
            }
            return processors;
        }

        @Override
        public void writeData(ObjectDataOutput out) throws IOException {
            out.writeObject(joinInfo);
            SerializationUtil.writeMap(leftTimeExtractors, out);
            SerializationUtil.writeMap(rightTimeExtractors, out);
            SerializationUtil.writeMap(postponeTimeMap, out);
            out.writeInt(leftInputColumnCount);
            out.writeInt(rightInputColumnCount);
        }

        @Override
        public void readData(ObjectDataInput in) throws IOException {
            joinInfo = in.readObject();
            leftTimeExtractors = SerializationUtil.readMap(in);
            rightTimeExtractors = SerializationUtil.readMap(in);
            postponeTimeMap = SerializationUtil.readMap(in);
            leftInputColumnCount = in.readInt();
            rightInputColumnCount = in.readInt();
        }
    }

    private static final class BufferSnapshotKey implements DataSerializable {
        private long id;

        @SuppressWarnings("unused")
        BufferSnapshotKey() {
        }

        BufferSnapshotKey(long id) {
            this.id = id;
        }

        @Override
        public void writeData(ObjectDataOutput out) throws IOException {
            out.writeLong(id);
        }

        @Override
        public void readData(ObjectDataInput in) throws IOException {
            id = in.readLong();
        }

        @Override
        public boolean equals(Object o) {
            if (this == o) {
                return true;
            }
            if (o == null || getClass() != o.getClass()) {
                return false;
            }
            BufferSnapshotKey that = (BufferSnapshotKey) o;
            return id == that.id;
        }

        @Override
        public int hashCode() {
            return Objects.hash(id);
        }

        @Override
        public String toString() {
            return "BufferSnapshotKey{" +
                    "id=" + id +
                    '}';
        }
    }

    private static final class BufferSnapshotValue implements DataSerializable {
        private JetSqlRow row;
        private boolean unused;
        private int bufferOrdinal;

        @SuppressWarnings("unused")
        BufferSnapshotValue() {
        }

        private BufferSnapshotValue(JetSqlRow row, boolean unused, int bufferOrdinal) {
            this.row = row;
            this.unused = unused;
            this.bufferOrdinal = bufferOrdinal;
        }

        public JetSqlRow row() {
            return row;
        }

        public int bufferOrdinal() {
            return bufferOrdinal;
        }

        public boolean unused() {
            return unused;
        }

        @Override
        public void writeData(ObjectDataOutput out) throws IOException {
            out.writeInt(bufferOrdinal);
            out.writeBoolean(unused);
            out.writeObject(row);
        }

        @Override
        public void readData(ObjectDataInput in) throws IOException {
            bufferOrdinal = in.readInt();
            unused = in.readBoolean();
            row = in.readObject(JetSqlRow.class);
        }

        @Override
        public boolean equals(Object o) {
            if (this == o) {
                return true;
            }
            if (o == null || getClass() != o.getClass()) {
                return false;
            }
            BufferSnapshotValue that = (BufferSnapshotValue) o;
            return unused == that.unused && bufferOrdinal == that.bufferOrdinal && row.equals(that.row);
        }

        @Override
        public int hashCode() {
            return Objects.hash(row, unused, bufferOrdinal);
        }

        @Override
        public String toString() {
            return "BufferSnapshotValue{" +
                    "row=" + row.get(0) +
                    ", unused=" + unused +
                    ", isLeftBuffer=" + bufferOrdinal +
                    '}';
        }
    }

    private static final class WatermarkStateValue implements DataSerializable {
        private Byte key;
        private Long timestamp;

        WatermarkStateValue() {
        }

        private WatermarkStateValue(Byte key, Long timestamp) {
            this.key = key;
            this.timestamp = timestamp;
        }

        public Byte key() {
            return key;
        }

        public Long timestamp() {
            return timestamp;
        }

        @Override
        public void writeData(ObjectDataOutput out) throws IOException {
            out.writeByte(key);
            out.writeLong(timestamp);
        }

        @Override
        public void readData(ObjectDataInput in) throws IOException {
            key = in.readByte();
            timestamp = in.readLong();
        }

        @Override
        public String toString() {
            return "WatermarkValue{" +
                    "key=" + key +
                    ", timestamp=" + timestamp +
                    '}';
        }
    }
}<|MERGE_RESOLUTION|>--- conflicted
+++ resolved
@@ -48,7 +48,6 @@
 import java.util.ArrayList;
 import java.util.Collection;
 import java.util.Collections;
-import java.util.HashSet;
 import java.util.IdentityHashMap;
 import java.util.Iterator;
 import java.util.List;
@@ -81,7 +80,6 @@
     final Object2LongHashMap<Byte> wmState = new Object2LongHashMap<>(Long.MIN_VALUE);
     final Object2LongHashMap<Byte> lastReceivedWm = new Object2LongHashMap<>(Long.MIN_VALUE);
     final Object2LongHashMap<Byte> lastEmittedWm = new Object2LongHashMap<>(Long.MIN_VALUE);
-    final Set<Integer> outerJoinKeys = new HashSet<>();
 
     // package-visible for tests
     final StreamToStreamJoinBuffer[] buffer;
@@ -96,13 +94,9 @@
     private long maxProcessorAccumulatedRecords;
 
     private ExpressionEvalContext evalContext;
-<<<<<<< HEAD
     private ProcessingGuarantee processingGuarantee;
     private int processorIndex;
 
-=======
-    private int processorIndex;
->>>>>>> 77671d7d
     private Iterator<JetSqlRow> iterator;
     private JetSqlRow currItem;
 
@@ -181,26 +175,16 @@
         emptyLeftRow = new JetSqlRow(ss, new Object[columnCounts.f0()]);
         emptyRightRow = new JetSqlRow(ss, new Object[columnCounts.f1()]);
         maxProcessorAccumulatedRecords = context.maxProcessorAccumulatedRecords();
-<<<<<<< HEAD
         processingGuarantee = context.processingGuarantee();
-=======
->>>>>>> 77671d7d
         processorIndex = context.globalProcessorIndex();
 
         if (!joinInfo.isEquiJoin()) {
             JetServiceBackend jsb = getNodeEngine(context.hazelcastInstance()).getService(JetServiceBackend.SERVICE_NAME);
-<<<<<<< HEAD
-            int[] processorPartitions = context.processorPartitions();
-            int[] sharedPartitionKeys = jsb.getSharedPartitionKeys();
-            for (int partitionId : processorPartitions) {
-                outerJoinKeys.add(sharedPartitionKeys[partitionId]);
-=======
             int[] processorPartitionIds = context.processorPartitions();
             int[] partitionKeys = jsb.getSharedPartitionKeys();
             processorPartitionKeys = new int[processorPartitionIds.length];
             for (int i = 0; i < processorPartitionKeys.length; i++) {
                 processorPartitionKeys[i] = partitionKeys[processorPartitionIds[i]];
->>>>>>> 77671d7d
             }
         }
     }
@@ -381,25 +365,15 @@
                         ));
 
             } else {
-<<<<<<< HEAD
-                final Iterator<Integer>[] it = new Iterator[]{outerJoinKeys.iterator()};
-
-                // Note : details are described in TDD : docs/design/sql/15-stream-to-stream-join.md
-=======
                 MutableInteger keyIndex = new MutableInteger();
 
                 // Note: details are described in TDD: docs/design/sql/15-stream-to-stream-join.md
->>>>>>> 77671d7d
                 if (joinInfo.isRightOuter()) {
                     if (processorIndex == 0) {
                         leftBufferStream = mapWithIndex(
                                 buffer[0].content().stream(),
                                 (row, index) -> entry(
-<<<<<<< HEAD
-                                        broadcastKey(new BufferSnapshotKey(index)),
-=======
                                         broadcastKey(index),
->>>>>>> 77671d7d
                                         new BufferSnapshotValue(row, unusedEventsTracker.contains(row), 0)
                                 ));
                     } else {
@@ -407,31 +381,15 @@
                     }
                     rightBufferStream = buffer[1].content()
                             .stream()
-<<<<<<< HEAD
-                            .map(row -> {
-                                        if (!it[0].hasNext()) {
-                                            it[0] = outerJoinKeys.iterator();
-                                        }
-                                        return entry(
-                                                it[0].next(),
-                                                new BufferSnapshotValue(row, unusedEventsTracker.contains(row), 1));
-                                    }
-                            );
-=======
                             .map(row -> entry(
                                     processorPartitionKeys[cycle(keyIndex, processorPartitionKeys.length)],
                                     new BufferSnapshotValue(row, unusedEventsTracker.contains(row), 1)));
->>>>>>> 77671d7d
                 } else {
                     if (processorIndex == 0) {
                         rightBufferStream = mapWithIndex(
                                 buffer[1].content().stream(),
                                 (row, index) -> entry(
-<<<<<<< HEAD
-                                        broadcastKey(new BufferSnapshotKey(index)),
-=======
                                         broadcastKey(index),
->>>>>>> 77671d7d
                                         new BufferSnapshotValue(row, unusedEventsTracker.contains(row), 1)
                                 ));
                     } else {
@@ -439,21 +397,9 @@
                     }
                     leftBufferStream = buffer[0].content()
                             .stream()
-<<<<<<< HEAD
-                            .map(row -> {
-                                        if (!it[0].hasNext()) {
-                                            it[0] = outerJoinKeys.iterator();
-                                        }
-                                        return entry(
-                                                it[0].next(),
-                                                new BufferSnapshotValue(row, unusedEventsTracker.contains(row), 0));
-                                    }
-                            );
-=======
                             .map(row -> entry(
                                     processorPartitionKeys[cycle(keyIndex, processorPartitionKeys.length)],
                                     new BufferSnapshotValue(row, unusedEventsTracker.contains(row), 0)));
->>>>>>> 77671d7d
                 }
             }
 
@@ -676,52 +622,6 @@
         }
     }
 
-    private static final class BufferSnapshotKey implements DataSerializable {
-        private long id;
-
-        @SuppressWarnings("unused")
-        BufferSnapshotKey() {
-        }
-
-        BufferSnapshotKey(long id) {
-            this.id = id;
-        }
-
-        @Override
-        public void writeData(ObjectDataOutput out) throws IOException {
-            out.writeLong(id);
-        }
-
-        @Override
-        public void readData(ObjectDataInput in) throws IOException {
-            id = in.readLong();
-        }
-
-        @Override
-        public boolean equals(Object o) {
-            if (this == o) {
-                return true;
-            }
-            if (o == null || getClass() != o.getClass()) {
-                return false;
-            }
-            BufferSnapshotKey that = (BufferSnapshotKey) o;
-            return id == that.id;
-        }
-
-        @Override
-        public int hashCode() {
-            return Objects.hash(id);
-        }
-
-        @Override
-        public String toString() {
-            return "BufferSnapshotKey{" +
-                    "id=" + id +
-                    '}';
-        }
-    }
-
     private static final class BufferSnapshotValue implements DataSerializable {
         private JetSqlRow row;
         private boolean unused;
