/*
 * Copyright 2023 Hazelcast Inc.
 *
 * Licensed under the Hazelcast Community License (the "License");
 * you may not use this file except in compliance with the License.
 * You may obtain a copy of the License at
 *
 * http://hazelcast.com/hazelcast-community-license
 *
 * Unless required by applicable law or agreed to in writing, software
 * distributed under the License is distributed on an "AS IS" BASIS,
 * WITHOUT WARRANTIES OF ANY KIND, either express or implied.
 * See the License for the specific language governing permissions and
 * limitations under the License.
 */

package com.hazelcast.jet.sql.impl.validate;

import org.apache.calcite.rex.RexCall;
import org.apache.calcite.rex.RexNode;
import org.apache.calcite.sql.SqlCall;
import org.apache.calcite.sql.SqlIdentifier;
import org.apache.calcite.sql.SqlKind;
import org.apache.calcite.sql.SqlNode;

import static com.hazelcast.sql.impl.QueryUtils.CATALOG;
import static com.hazelcast.sql.impl.QueryUtils.SCHEMA_NAME_PUBLIC;
import static org.apache.calcite.sql.SqlKind.ARGUMENT_ASSIGNMENT;
import static org.apache.calcite.sql.SqlKind.AS;

public final class ValidationUtil {

    private ValidationUtil() {
    }

    public static boolean hasAssignment(SqlCall call) {
        for (SqlNode operand : call.getOperandList()) {
            if (operand != null
                    && operand.getKind() == SqlKind.ARGUMENT_ASSIGNMENT) {
                return true;
            }
        }
        return false;
    }

    /**
     * If the operand is an ARGUMENT_ASSIGNMENT, returns its target.
     * Otherwise return the operand.
     */
    public static SqlNode unwrapFunctionOperand(SqlNode operand) {
        return operand.getKind() == ARGUMENT_ASSIGNMENT ? ((SqlCall) operand).operand(0) : operand;
    }

    /**
     * If the operand is an AS call, returns its target. Otherwise
     * return the operand.
     */
    public static RexNode unwrapAsOperatorOperand(RexNode operand) {
        return operand.getKind() == AS ? ((RexCall) operand).getOperands().get(0) : operand;
    }

    /**
     * Returns true if the view name is in a valid schema,
     * that is it must be either:
     * <ul>
     *     <li>a simple name
     *     <li>a name in schema "public"
     *     <li>a name in schema "hazelcast.public"
     * </ul>
     */
    @SuppressWarnings({"checkstyle:BooleanExpressionComplexity", "BooleanMethodIsAlwaysInverted"})
    public static boolean isCatalogObjectNameValid(SqlIdentifier name) {
        return name.names.size() == 1
                || name.names.size() == 2 && SCHEMA_NAME_PUBLIC.equals(name.names.get(0))
                || name.names.size() == 3 && CATALOG.equals(name.names.get(0))
                && (SCHEMA_NAME_PUBLIC.equals(name.names.get(1)));
<<<<<<< HEAD
        // || SCHEMA_NAME_DATA_LINK.equals(name.names.get(1)));
=======
>>>>>>> a6e4d173
    }
}<|MERGE_RESOLUTION|>--- conflicted
+++ resolved
@@ -74,9 +74,5 @@
                 || name.names.size() == 2 && SCHEMA_NAME_PUBLIC.equals(name.names.get(0))
                 || name.names.size() == 3 && CATALOG.equals(name.names.get(0))
                 && (SCHEMA_NAME_PUBLIC.equals(name.names.get(1)));
-<<<<<<< HEAD
-        // || SCHEMA_NAME_DATA_LINK.equals(name.names.get(1)));
-=======
->>>>>>> a6e4d173
     }
 }