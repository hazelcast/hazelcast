/*
 * Copyright 2023 Hazelcast Inc.
 *
 * Licensed under the Hazelcast Community License (the "License");
 * you may not use this file except in compliance with the License.
 * You may obtain a copy of the License at
 *
 * http://hazelcast.com/hazelcast-community-license
 *
 * Unless required by applicable law or agreed to in writing, software
 * distributed under the License is distributed on an "AS IS" BASIS,
 * WITHOUT WARRANTIES OF ANY KIND, either express or implied.
 * See the License for the specific language governing permissions and
 * limitations under the License.
 */
package com.hazelcast.jet.sql.impl.connector.mongodb;

import com.hazelcast.jet.mongodb.datalink.MongoDataLink;
import com.hazelcast.jet.mongodb.impl.MongoUtilities;
import com.hazelcast.spi.impl.NodeEngine;
import com.hazelcast.sql.impl.QueryException;
import com.hazelcast.sql.impl.schema.MappingField;
import org.bson.BsonTimestamp;

import java.time.Instant;
import java.time.format.DateTimeParseException;
import java.util.Map;
import java.util.function.Predicate;

import static com.hazelcast.internal.util.StringUtil.isNullOrEmpty;

final class Options {

<<<<<<< HEAD
=======
    /**
     * Option which is used to get data link's name. Must be non-empty (if set) and contain
     * a name of previously configured {@link MongoDataLink}.
     *
     * <p>Not mandatory if {@link #CONNECTION_STRING_OPTION} is set.</p>
     */
    static final String DATA_LINK_REF_OPTION = "data-link-name";
    /**
     * A valid MongoDB connectionString.
     * Must be non-empty (if set).
     * <p>Not mandatory if {@link #DATA_LINK_REF_OPTION} is set.</p>
     */
>>>>>>> 6469daaf
    static final String CONNECTION_STRING_OPTION = "connectionString";

    /**
     * The name of the database from which the collection should be read.
     */
    static final String DATABASE_NAME_OPTION = "database";

    /**
     * Option for streaming source only and mandatory for them.
     * <p>
     * Indicates a moment from which the oplog (changeStream) will be read. Possible values:
     * <ul>
     *     <li>string 'now' - sets current time (of submitting the mapping) as the start time</li>
     *     <li>numeric value that means milliseconds of unix epoch</li>
     *     <li>ISO-formatted instant in UTC timezone, like '2023-03-24T15:31:00Z'</li>
     * </ul>
     */
    static final String START_AT_OPTION = "startAt";

    /**
     * The name of the column that will be used as primary key.
     * Note it's the name in Hazelcast, not external name.
     * <p>Setting this option allows user to avoid using {@code _id} column as primary key, e.g. if user
     * prefers to use some natural key instead of artificial key they added at project start.
     *
     * <p>Setting this property is not mandatory, by default connector will pick column that maps to Mongo's
     * {@code _id} column.</p>
     */
    static final String PK_COLUMN = "idColumn";

    /**
     * If set to true, the reading from MongoDB will be done in one processor instance.
     * <p>
     * Normally user wants to distribute the work, however the {@code $function} aggregate is not present on
     * e.g. Atlas Serverless instances. In such cases setting this property to {@code true} allows user
     * to query the Atlas Serverless - in one processor only, but better one than nothing. Maybe some day MongoDB will
     * change that restriction.
     */
    static final String FORCE_PARALLELISM_ONE = "forceMongoReadParallelismOne";

    private static final String POSSIBLE_VALUES = "This property should " +
            " have value of: a) 'now' b) time in epoch milliseconds or c) " +
            " ISO-formatted instant in UTC timezone, like '2023-03-24T15:31:00Z'.";

    private Options() {
    }

    static BsonTimestamp startAt(Map<String, String> options) {
        String startAtValue = options.get(START_AT_OPTION);
        if (isNullOrEmpty(startAtValue)) {
            throw QueryException.error("startAt property is required for MongoDB stream. " + POSSIBLE_VALUES);
        }
        if ("now".equalsIgnoreCase(startAtValue)) {
            return MongoUtilities.bsonTimestampFromTimeMillis(System.currentTimeMillis());
        } else {
            try {
                return MongoUtilities.bsonTimestampFromTimeMillis(Long.parseLong(startAtValue));
            } catch (NumberFormatException e) {
                try {
                    return MongoUtilities.bsonTimestampFromTimeMillis(Instant.parse(startAtValue).toEpochMilli());
                } catch (DateTimeParseException ex) {
                    throw QueryException.error("Invalid startAt value: '" + startAtValue + "'. " + POSSIBLE_VALUES);
                }
            }
        }
    }

    static String getDatabaseName(NodeEngine nodeEngine, String dataLinkName, Map<String, String> options) {
        String name = options.get(Options.DATABASE_NAME_OPTION);
        if (name != null) {
            return name;
        }
        if (dataLinkName != null) {
            MongoDataLink link =
                    nodeEngine.getDataLinkService().getAndRetainDataLink(dataLinkName, MongoDataLink.class);
            try {
                name = link.getDatabaseName();
                if (name != null) {
                    return name;
                }
            } finally {
                link.release();
            }
        }
        throw new IllegalArgumentException(DATABASE_NAME_OPTION + " must be provided in the mapping or data link.");
    }

    static Predicate<MappingField> getPkColumnChecker(Map<String, String> options, boolean isStreaming) {
        boolean nonDefault = options.containsKey(PK_COLUMN);

        String defaultIdName = isStreaming ? "fullDocument._id" : "_id";
        String value = options.getOrDefault(PK_COLUMN, defaultIdName);
        if (nonDefault) {
            return mf -> mf.name().equalsIgnoreCase(value);
        } else {
            return mf -> mf.externalName().equalsIgnoreCase(value);
        }
    }
}<|MERGE_RESOLUTION|>--- conflicted
+++ resolved
@@ -31,21 +31,11 @@
 
 final class Options {
 
-<<<<<<< HEAD
-=======
-    /**
-     * Option which is used to get data link's name. Must be non-empty (if set) and contain
-     * a name of previously configured {@link MongoDataLink}.
-     *
-     * <p>Not mandatory if {@link #CONNECTION_STRING_OPTION} is set.</p>
-     */
-    static final String DATA_LINK_REF_OPTION = "data-link-name";
     /**
      * A valid MongoDB connectionString.
      * Must be non-empty (if set).
-     * <p>Not mandatory if {@link #DATA_LINK_REF_OPTION} is set.</p>
+     * <p>Not mandatory if data link is provided in mapping definition.</p>
      */
->>>>>>> 6469daaf
     static final String CONNECTION_STRING_OPTION = "connectionString";
 
     /**
