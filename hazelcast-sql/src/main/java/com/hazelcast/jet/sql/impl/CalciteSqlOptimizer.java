--- conflicted
+++ resolved
@@ -651,12 +651,8 @@
             Tuple3<DAG, Set<PlanObjectKey>, Integer> dagAndKeys = createDag(
                     physicalRel,
                     parameterMetadata,
-<<<<<<< HEAD
                     context.getUsedViews(),
                     null);
-=======
-                    context.getUsedViews());
->>>>>>> 2aea4a15
             return new DmlPlan(
                     Operation.UPDATE,
                     planKey,
@@ -686,12 +682,8 @@
             Tuple3<DAG, Set<PlanObjectKey>, Integer> dagAndKeys = createDag(
                     physicalRel,
                     parameterMetadata,
-<<<<<<< HEAD
                     context.getUsedViews(),
                     null);
-=======
-                    context.getUsedViews());
->>>>>>> 2aea4a15
             return new DmlPlan(
                     operation,
                     planKey,
@@ -708,12 +700,8 @@
             Tuple3<DAG, Set<PlanObjectKey>, Integer> dagAndKeys = createDag(
                     physicalRel,
                     parameterMetadata,
-<<<<<<< HEAD
                     context.getUsedViews(),
                     null);
-=======
-                    context.getUsedViews());
->>>>>>> 2aea4a15
             return new DmlPlan(
                     Operation.DELETE,
                     planKey,
@@ -729,12 +717,8 @@
             Tuple3<DAG, Set<PlanObjectKey>, Integer> dagAndKeys = createDag(
                     new RootRel(physicalRel),
                     parameterMetadata,
-<<<<<<< HEAD
                     context.getUsedViews(),
                     partitionStrategyCandidates(physicalRel, parameterMetadata));
-=======
-                    context.getUsedViews());
->>>>>>> 2aea4a15
 
             SqlRowMetadata rowMetadata = createRowMetadata(
                     fieldNames,
@@ -979,19 +963,11 @@
                     final String fieldName = columnName.equals(QueryPath.KEY)
                             ? QueryPath.KEY
                             : table.keyFields()
-<<<<<<< HEAD
-                            .filter(f -> f.getName().equals(columnName))
-                            .findFirst()
-                            .map(mapTableField -> mapTableField.getPath().getPath())
-                            .orElseThrow(() -> QueryException.error(format("Can not find column %s in table %s",
-                                    tableName, columnName)));
-=======
                                     .filter(f -> f.getName().equals(columnName))
                                     .findFirst()
                                     .map(mapTableField -> mapTableField.getPath().getPath())
                                     .orElseThrow(() -> QueryException.error(format("Can not find column %s in table %s",
                                             tableName, columnName)));
->>>>>>> 2aea4a15
 
                     final RexNode rexNode = variant.get(columnName);
                     if (rexNode instanceof RexDynamicParam) {
