--- conflicted
+++ resolved
@@ -442,7 +442,6 @@
             String query
     ) {
         PhysicalRel physicalRel = optimize(parameterMetadata, rel, context, isCreateJob);
-        boolean isQueryUnbounded = OptUtils.isUnbounded(physicalRel);
 
         List<Permission> permissions = extractPermissions(physicalRel);
 
@@ -516,14 +515,7 @@
         } else if (physicalRel instanceof TableModify) {
             checkDmlOperationWithView(physicalRel);
             Operation operation = ((TableModify) physicalRel).getOperation();
-<<<<<<< HEAD
-            CreateDagVisitor visitor = traverseRel(
-                    physicalRel,
-                    parameterMetadata,
-                    isQueryUnbounded ? new WatermarkKeysAssigner(physicalRel) : null);
-=======
             Tuple2<DAG, Set<PlanObjectKey>> dagAndKeys = createDag(physicalRel, parameterMetadata);
->>>>>>> acac4f2d
             return new DmlPlan(
                     operation,
                     planKey,
@@ -531,19 +523,12 @@
                     dagAndKeys.f1(),
                     dagAndKeys.f0(),
                     query,
-                    isQueryUnbounded,
+                    OptUtils.isUnbounded(physicalRel),
                     planExecutor,
                     permissions
             );
         } else {
-<<<<<<< HEAD
-            CreateDagVisitor visitor = traverseRel(
-                    new RootRel(physicalRel),
-                    parameterMetadata,
-                    isQueryUnbounded ? new WatermarkKeysAssigner(physicalRel) : null);
-=======
             Tuple2<DAG, Set<PlanObjectKey>> dagAndKeys = createDag(new RootRel(physicalRel), parameterMetadata);
->>>>>>> acac4f2d
             SqlRowMetadata rowMetadata = createRowMetadata(
                     fieldNames,
                     physicalRel.schema(parameterMetadata).getTypes(),
@@ -555,7 +540,7 @@
                     dagAndKeys.f1(),
                     dagAndKeys.f0(),
                     query,
-                    isQueryUnbounded,
+                    OptUtils.isUnbounded(physicalRel),
                     rowMetadata,
                     planExecutor,
                     permissions
@@ -670,25 +655,13 @@
 
     private Tuple2<DAG, Set<PlanObjectKey>> createDag(
             PhysicalRel physicalRel,
-            QueryParameterMetadata parameterMetadata,
-            @Nullable WatermarkKeysAssigner watermarkKeysAssigner
+            QueryParameterMetadata parameterMetadata
     ) {
-<<<<<<< HEAD
-        if (watermarkKeysAssigner != null) {
-            watermarkKeysAssigner.assignWatermarkKeys();
-            if (logger.isFineEnabled()) {
-                logger.fine("Watermark keys were assigned.");
-            }
-        }
-
-        CreateDagVisitor visitor = new CreateDagVisitor(nodeEngine, parameterMetadata, watermarkKeysAssigner);
-=======
         WatermarkKeysAssigner wmKeysAssigner = new WatermarkKeysAssigner(physicalRel);
         wmKeysAssigner.assignWatermarkKeys();
         logger.finest("Watermark keys assigned");
 
-        CreateDagVisitor visitor = new CreateDagVisitor(nodeEngine, parameterMetadata);
->>>>>>> acac4f2d
+        CreateDagVisitor visitor = new CreateDagVisitor(nodeEngine, parameterMetadata, wmKeysAssigner);
         physicalRel.accept(visitor);
         visitor.optimizeFinishedDag();
         return tuple2(visitor.getDag(), visitor.getObjectKeys());
