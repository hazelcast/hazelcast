/*
 * Copyright 2021 Hazelcast Inc.
 *
 * Licensed under the Hazelcast Community License (the "License");
 * you may not use this file except in compliance with the License.
 * You may obtain a copy of the License at
 *
 * http://hazelcast.com/hazelcast-community-license
 *
 * Unless required by applicable law or agreed to in writing, software
 * distributed under the License is distributed on an "AS IS" BASIS,
 * WITHOUT WARRANTIES OF ANY KIND, either express or implied.
 * See the License for the specific language governing permissions and
 * limitations under the License.
 */

package com.hazelcast.jet.sql.impl;

import com.hazelcast.cluster.memberselector.MemberSelectors;
import com.hazelcast.jet.sql.impl.SqlPlanImpl.AlterJobPlan;
import com.hazelcast.jet.sql.impl.SqlPlanImpl.CreateJobPlan;
import com.hazelcast.jet.sql.impl.SqlPlanImpl.CreateMappingPlan;
import com.hazelcast.jet.sql.impl.SqlPlanImpl.CreateSnapshotPlan;
import com.hazelcast.jet.sql.impl.SqlPlanImpl.CreateViewPlan;
import com.hazelcast.jet.sql.impl.SqlPlanImpl.DmlPlan;
import com.hazelcast.jet.sql.impl.SqlPlanImpl.DropJobPlan;
import com.hazelcast.jet.sql.impl.SqlPlanImpl.DropMappingPlan;
import com.hazelcast.jet.sql.impl.SqlPlanImpl.DropSnapshotPlan;
import com.hazelcast.jet.sql.impl.SqlPlanImpl.DropViewPlan;
import com.hazelcast.jet.sql.impl.SqlPlanImpl.IMapDeletePlan;
import com.hazelcast.jet.sql.impl.SqlPlanImpl.IMapInsertPlan;
import com.hazelcast.jet.sql.impl.SqlPlanImpl.IMapSelectPlan;
import com.hazelcast.jet.sql.impl.SqlPlanImpl.IMapSinkPlan;
import com.hazelcast.jet.sql.impl.SqlPlanImpl.IMapUpdatePlan;
import com.hazelcast.jet.sql.impl.SqlPlanImpl.SelectPlan;
import com.hazelcast.jet.sql.impl.SqlPlanImpl.ShowStatementPlan;
import com.hazelcast.jet.sql.impl.connector.SqlConnectorCache;
import com.hazelcast.jet.sql.impl.connector.map.MetadataResolver;
import com.hazelcast.jet.sql.impl.connector.virtual.ViewTable;
import com.hazelcast.jet.sql.impl.opt.Conventions;
import com.hazelcast.jet.sql.impl.opt.OptUtils;
import com.hazelcast.jet.sql.impl.opt.WatermarkKeysAssigner;
import com.hazelcast.jet.sql.impl.opt.logical.LogicalRel;
import com.hazelcast.jet.sql.impl.opt.logical.LogicalRules;
import com.hazelcast.jet.sql.impl.opt.physical.CreateDagVisitor;
import com.hazelcast.jet.sql.impl.opt.physical.DeleteByKeyMapPhysicalRel;
import com.hazelcast.jet.sql.impl.opt.physical.InsertMapPhysicalRel;
import com.hazelcast.jet.sql.impl.opt.physical.PhysicalRel;
import com.hazelcast.jet.sql.impl.opt.physical.PhysicalRules;
import com.hazelcast.jet.sql.impl.opt.physical.RootRel;
import com.hazelcast.jet.sql.impl.opt.physical.SelectByKeyMapPhysicalRel;
import com.hazelcast.jet.sql.impl.opt.physical.SinkMapPhysicalRel;
import com.hazelcast.jet.sql.impl.opt.physical.UpdateByKeyMapPhysicalRel;
import com.hazelcast.jet.sql.impl.parse.QueryConvertResult;
import com.hazelcast.jet.sql.impl.parse.QueryParseResult;
import com.hazelcast.jet.sql.impl.parse.SqlAlterJob;
import com.hazelcast.jet.sql.impl.parse.SqlCreateIndex;
import com.hazelcast.jet.sql.impl.parse.SqlCreateJob;
import com.hazelcast.jet.sql.impl.parse.SqlCreateMapping;
import com.hazelcast.jet.sql.impl.parse.SqlCreateSnapshot;
import com.hazelcast.jet.sql.impl.parse.SqlCreateView;
import com.hazelcast.jet.sql.impl.parse.SqlDropIndex;
import com.hazelcast.jet.sql.impl.parse.SqlDropJob;
import com.hazelcast.jet.sql.impl.parse.SqlDropMapping;
import com.hazelcast.jet.sql.impl.parse.SqlDropSnapshot;
import com.hazelcast.jet.sql.impl.parse.SqlDropView;
import com.hazelcast.jet.sql.impl.parse.SqlExplainStatement;
import com.hazelcast.jet.sql.impl.parse.SqlShowStatement;
import com.hazelcast.jet.sql.impl.schema.HazelcastTable;
import com.hazelcast.jet.sql.impl.schema.TableResolverImpl;
import com.hazelcast.jet.sql.impl.schema.TablesStorage;
import com.hazelcast.logging.ILogger;
import com.hazelcast.security.permission.ActionConstants;
import com.hazelcast.security.permission.MapPermission;
import com.hazelcast.spi.impl.NodeEngine;
import com.hazelcast.sql.SqlColumnMetadata;
import com.hazelcast.sql.SqlRowMetadata;
import com.hazelcast.sql.impl.QueryException;
import com.hazelcast.sql.impl.QueryParameterMetadata;
import com.hazelcast.sql.impl.QueryUtils;
import com.hazelcast.sql.impl.optimizer.OptimizationTask;
import com.hazelcast.sql.impl.optimizer.PlanKey;
import com.hazelcast.sql.impl.optimizer.SqlOptimizer;
import com.hazelcast.sql.impl.optimizer.SqlPlan;
import com.hazelcast.sql.impl.schema.IMapResolver;
import com.hazelcast.sql.impl.schema.Mapping;
import com.hazelcast.sql.impl.schema.MappingField;
import com.hazelcast.sql.impl.schema.TableResolver;
import com.hazelcast.sql.impl.schema.map.AbstractMapTable;
import com.hazelcast.sql.impl.state.QueryResultRegistry;
import com.hazelcast.sql.impl.type.QueryDataType;
import org.apache.calcite.plan.Convention;
import org.apache.calcite.plan.RelOptTable;
import org.apache.calcite.plan.RelOptUtil;
import org.apache.calcite.plan.RelTraitSet;
import org.apache.calcite.plan.volcano.VolcanoPlanner;
import org.apache.calcite.rel.RelNode;
import org.apache.calcite.rel.RelShuttleImpl;
import org.apache.calcite.rel.core.TableModify;
import org.apache.calcite.rel.core.TableModify.Operation;
import org.apache.calcite.rel.core.TableScan;
import org.apache.calcite.rel.type.RelDataTypeField;
import org.apache.calcite.sql.SqlNode;
import org.apache.calcite.sql.dialect.PostgresqlSqlDialect;
import org.apache.calcite.sql.util.SqlString;

import javax.annotation.Nullable;
import java.security.Permission;
import java.util.ArrayList;
import java.util.List;
import java.util.Objects;

import static com.hazelcast.jet.sql.impl.SqlPlanImpl.CreateIndexPlan;
import static com.hazelcast.jet.sql.impl.SqlPlanImpl.DropIndexPlan;
import static com.hazelcast.jet.sql.impl.SqlPlanImpl.ExplainStatementPlan;
import static java.util.Collections.singletonList;
import static java.util.stream.Collectors.toList;

/**
 * SQL optimizer based on Apache Calcite.
 * <p>
 * After parsing and initial sql-to-rel conversion is finished, all relational nodes start with {@link Convention#NONE}
 * convention. Such nodes are typically referred as "abstract" in Apache Calcite, because they do not have any physical
 * properties.
 * <p>
 * The optimization process is split into two phases - logical and physical. During logical planning we normalize abstract
 * nodes and convert them to nodes with {@link Conventions#LOGICAL} convention. These new nodes are Hazelcast-specific
 * and hence may have additional properties. For example, at this stage we do filter pushdowns, introduce constrained scans,
 * etc.
 * <p>
 * During physical planning we look for specific physical implementations of logical nodes. Implementation nodes have
 * {@link Conventions#PHYSICAL} convention. The process contains the following fundamental steps:
 * <ul>
 *     <li>Choosing proper access methods for scan (normal scan, index scan, etc)</li>
 *     <li>Propagating physical properties from children nodes to their parents</li>
 *     <li>Choosing proper implementations of parent operators based on physical properties of children
 *     (local vs. distributed sorting, blocking vs. streaming aggregation, hash join vs. merge join, etc.)</li>
 *     <li>Enforcing exchange operators when data movement is necessary</li>
 * </ul>
 * <p>
 * Physical optimization stage uses {@link VolcanoPlanner}. This is a rule-based optimizer. However it doesn't share any
 * architectural traits with EXODUS/Volcano/Cascades papers, except for the rule-based nature. In classical Cascades algorithm
 * [1], the optimization process is performed in a top-down style. Parent operator may request implementations of children
 * operators with specific properties. This is not possible in {@code VolcanoPlanner}. Instead, in this planner the rules are
 * fired in effectively uncontrollable fashion, thus making propagation of physical properties difficult. To overcome this
 * problem we use several techniques that helps us emulate at least some parts of Cascades-style optimization.
 * <p>
 * First, {@link Conventions#PHYSICAL} convention overrides {@link Convention#canConvertConvention(Convention)} and
 * {@link Convention#useAbstractConvertersForConversion(RelTraitSet, RelTraitSet)} methods. Their implementations ensure that
 * whenever a new child node with {@code PHYSICAL} convention is created, the rule of the parent {@code LOGICAL} nodes
 * will be re-scheduled. Second, physical rules for {@code LOGICAL} nodes iterate over concrete physical implementations of
 * inputs and convert logical nodes to physical nodes with proper traits. Combined, these techniques ensure complete exploration
 * of a search space and proper propagation of physical properties from child nodes to parent nodes. The downside is that
 * the same rule on the same node could be fired multiple times, thus increase the optimization time.
 * <p>
 * For example, consider the following logical tree:
 * <pre>
 * LogicalFilter
 *   LogicalScan
 * </pre>
 * By default Apache Calcite will fire a rule on the logical filter first. But at this point we do not know the physical
 * properties of {@code LogicalScan} implementations, since they are not produced yet. As a result, we do not know what
 * physical properties should be set to the to-be-created {@code PhysicalFilter}. Then Apache Calcite will optimize
 * {@code LogicalScan}, producing physical implementations. However, by default these new physical implementations will not
 * re-trigger optimization of {@code LogicalFilter}. The result of the optimization will be:
 * <pre>
 * [LogicalFilter, PhysicalFilter(???)]
 *   [LogicalScan, PhysicalScan(PARTITIONED), PhysicalIndexScan(PARTITIONED, a ASC)]
 * </pre>
 * Notice how we failed to propagate important physical properties to the {@code PhysicalFilter}.
 * <p>
 * With the above-described techniques we force Apache Calcite to re-optimize the logical parent after a new physical child
 * has been created. This way we are able to pull-up physical properties. The result of the optimization will be:
 * <pre>
 * [LogicalFilter, PhysicalFilter(PARTITIONED), PhysicalFilter(PARTITIONED, a ASC)]
 *   [LogicalScan, PhysicalScan(PARTITIONED), PhysicalIndexScan(PARTITIONED, a ASC)]
 * </pre>
 * <p>
 * [1] Efficiency In The Columbia Database Query Optimizer (1998), chapters 2 and 3
 */
public class CalciteSqlOptimizer implements SqlOptimizer {

    private final NodeEngine nodeEngine;

    private final IMapResolver iMapResolver;
    private final List<TableResolver> tableResolvers;
    private final PlanExecutor planExecutor;

    private final ILogger logger;

    public CalciteSqlOptimizer(NodeEngine nodeEngine, QueryResultRegistry resultRegistry) {
        this.nodeEngine = nodeEngine;

        this.iMapResolver = new MetadataResolver(nodeEngine);

        TableResolverImpl tableResolverImpl = mappingCatalog(nodeEngine);
        this.tableResolvers = singletonList(tableResolverImpl);
        this.planExecutor = new PlanExecutor(tableResolverImpl, nodeEngine.getHazelcastInstance(), resultRegistry);

        this.logger = nodeEngine.getLogger(getClass());
    }

    private static TableResolverImpl mappingCatalog(NodeEngine nodeEngine) {
        TablesStorage tablesStorage = new TablesStorage(nodeEngine);
        SqlConnectorCache connectorCache = new SqlConnectorCache(nodeEngine);
        return new TableResolverImpl(nodeEngine, tablesStorage, connectorCache);
    }

    @Nullable
    @Override
    public String mappingDdl(String name) {
        Mapping mapping = iMapResolver.resolve(name);
        return mapping != null ? SqlCreateMapping.unparse(mapping) : null;
    }

    @Override
    public List<TableResolver> tableResolvers() {
        return tableResolvers;
    }

    @Override
    public SqlPlan prepare(OptimizationTask task) {
        // 1. Prepare context.
        int memberCount = nodeEngine.getClusterService().getSize(MemberSelectors.DATA_MEMBER_SELECTOR);

        OptimizerContext context = OptimizerContext.create(
                task.getSchema(),
                task.getSearchPaths(),
                task.getArguments(),
                memberCount,
                iMapResolver);

        try {
            OptimizerContext.setThreadContext(context);

            // 2. Parse SQL string and validate it.
            QueryParseResult parseResult = context.parse(task.getSql());

            // 3. Create plan.
            return createPlan(task, parseResult, context);
        } finally {
            OptimizerContext.setThreadContext(null);
        }
    }

    @SuppressWarnings("checkstyle:returncount")
    private SqlPlan createPlan(
            OptimizationTask task,
            QueryParseResult parseResult,
            OptimizerContext context
    ) {
        // TODO [sasha] : refactor this.
        SqlNode node = parseResult.getNode();

        PlanKey planKey = new PlanKey(task.getSearchPaths(), task.getSql());
        if (node instanceof SqlCreateMapping) {
            return toCreateMappingPlan(planKey, (SqlCreateMapping) node);
        } else if (node instanceof SqlDropMapping) {
            return toDropMappingPlan(planKey, (SqlDropMapping) node);
        } else if (node instanceof SqlCreateIndex) {
            return toCreateIndexPlan(planKey, (SqlCreateIndex) node);
        } else if (node instanceof SqlDropIndex) {
            return toDropIndexPlan(planKey, (SqlDropIndex) node);
        } else if (node instanceof SqlCreateJob) {
            return toCreateJobPlan(planKey, parseResult, context, task.getSql());
        } else if (node instanceof SqlAlterJob) {
            return toAlterJobPlan(planKey, (SqlAlterJob) node);
        } else if (node instanceof SqlDropJob) {
            return toDropJobPlan(planKey, (SqlDropJob) node);
        } else if (node instanceof SqlCreateSnapshot) {
            return toCreateSnapshotPlan(planKey, (SqlCreateSnapshot) node);
        } else if (node instanceof SqlDropSnapshot) {
            return toDropSnapshotPlan(planKey, (SqlDropSnapshot) node);
        } else if (node instanceof SqlCreateView) {
            return toCreateViewPlan(planKey, context, (SqlCreateView) node);
        } else if (node instanceof SqlDropView) {
            return toDropViewPlan(planKey, (SqlDropView) node);
        } else if (node instanceof SqlShowStatement) {
            return toShowStatementPlan(planKey, (SqlShowStatement) node);
        } else if (node instanceof SqlExplainStatement) {
            return toExplainStatementPlan(planKey, context, parseResult);
        } else {
            QueryConvertResult convertResult = context.convert(parseResult.getNode());
            return toPlan(
                    planKey,
                    parseResult.getParameterMetadata(),
                    convertResult.getRel(),
                    convertResult.getFieldNames(),
                    context,
                    false,
                    task.getSql());
        }
    }

    private SqlPlan toCreateMappingPlan(PlanKey planKey, SqlCreateMapping sqlCreateMapping) {
        List<MappingField> mappingFields = sqlCreateMapping.columns()
                .map(field -> new MappingField(field.name(), field.type(), field.externalName()))
                .collect(toList());
        Mapping mapping = new Mapping(
                sqlCreateMapping.nameWithoutSchema(),
                sqlCreateMapping.externalName(),
                sqlCreateMapping.type(),
                mappingFields,
                sqlCreateMapping.options()
        );

        return new CreateMappingPlan(
                planKey,
                mapping,
                sqlCreateMapping.getReplace(),
                sqlCreateMapping.ifNotExists(),
                planExecutor
        );
    }

    private SqlPlan toDropMappingPlan(PlanKey planKey, SqlDropMapping sqlDropMapping) {
        return new DropMappingPlan(planKey, sqlDropMapping.nameWithoutSchema(), sqlDropMapping.ifExists(), planExecutor);
    }

    private SqlPlan toCreateIndexPlan(PlanKey planKey, SqlCreateIndex sqlCreateIndex) {
        return new CreateIndexPlan(
                planKey,
                sqlCreateIndex.indexName(),
                sqlCreateIndex.mapName(),
                sqlCreateIndex.type(),
                sqlCreateIndex.columns(),
                sqlCreateIndex.options(),
                sqlCreateIndex.ifNotExists(),
                planExecutor
        );
    }

    private SqlPlan toDropIndexPlan(PlanKey planKey, SqlDropIndex sqlDropIndex) {
        return new DropIndexPlan(planKey, sqlDropIndex.indexName(), sqlDropIndex.ifExists(), planExecutor);
    }

    private SqlPlan toCreateJobPlan(PlanKey planKey, QueryParseResult parseResult, OptimizerContext context, String query) {
        SqlCreateJob sqlCreateJob = (SqlCreateJob) parseResult.getNode();
        SqlNode source = sqlCreateJob.dmlStatement();

        QueryParseResult dmlParseResult = new QueryParseResult(source, parseResult.getParameterMetadata());
        QueryConvertResult dmlConvertedResult = context.convert(dmlParseResult.getNode());
        boolean infiniteRows = OptUtils.isUnbounded(dmlConvertedResult.getRel());
        SqlPlanImpl dmlPlan = toPlan(
                null,
                parseResult.getParameterMetadata(),
                dmlConvertedResult.getRel(),
                dmlConvertedResult.getFieldNames(),
                context,
                true,
                query);
        assert dmlPlan instanceof DmlPlan && ((DmlPlan) dmlPlan).getOperation() == Operation.INSERT;

        return new CreateJobPlan(
                planKey,
                sqlCreateJob.jobConfig(),
                sqlCreateJob.ifNotExists(),
                (DmlPlan) dmlPlan,
                query,
                infiniteRows,
                planExecutor
        );
    }

    private SqlPlan toAlterJobPlan(PlanKey planKey, SqlAlterJob sqlAlterJob) {
        return new AlterJobPlan(planKey, sqlAlterJob.name(), sqlAlterJob.getOperation(), planExecutor);
    }

    private SqlPlan toDropJobPlan(PlanKey planKey, SqlDropJob sqlDropJob) {
        return new DropJobPlan(
                planKey,
                sqlDropJob.name(),
                sqlDropJob.ifExists(),
                sqlDropJob.withSnapshotName(),
                planExecutor
        );
    }

    private SqlPlan toCreateSnapshotPlan(PlanKey planKey, SqlCreateSnapshot sqlNode) {
        return new CreateSnapshotPlan(planKey, sqlNode.getSnapshotName(), sqlNode.getJobName(), planExecutor);
    }

    private SqlPlan toDropSnapshotPlan(PlanKey planKey, SqlDropSnapshot sqlNode) {
        return new DropSnapshotPlan(planKey, sqlNode.getSnapshotName(), sqlNode.isIfExists(), planExecutor);
    }

    private SqlPlan toCreateViewPlan(PlanKey planKey, OptimizerContext context, SqlCreateView sqlNode) {
        SqlString sqlString = sqlNode.getQuery().toSqlString(PostgresqlSqlDialect.DEFAULT);
        String sql = sqlString.getSql();
        boolean replace = sqlNode.getReplace();
        boolean ifNotExists = sqlNode.ifNotExists;

        return new CreateViewPlan(
                planKey,
                context,
                sqlNode.name(),
                sql,
                replace,
                ifNotExists,
                planExecutor
        );
    }

    private SqlPlan toDropViewPlan(PlanKey planKey, SqlDropView sqlNode) {
        return new DropViewPlan(planKey, sqlNode.viewName(), sqlNode.ifExists(), planExecutor);
    }

    private SqlPlan toShowStatementPlan(PlanKey planKey, SqlShowStatement sqlNode) {
        return new ShowStatementPlan(planKey, sqlNode.getTarget(), planExecutor);
    }

    private SqlPlan toExplainStatementPlan(
            PlanKey planKey,
            OptimizerContext context,
            QueryParseResult parseResult
    ) {
        SqlNode node = parseResult.getNode();
        assert node instanceof SqlExplainStatement;
        QueryConvertResult convertResult = context.convert(((SqlExplainStatement) node).getExplicandum());
        PhysicalRel physicalRel = optimize(
                parseResult.getParameterMetadata(),
                convertResult.getRel(),
                context,
                false
        );

        return new ExplainStatementPlan(planKey, physicalRel, planExecutor);
    }

    private SqlPlanImpl toPlan(
            PlanKey planKey,
            QueryParameterMetadata parameterMetadata,
            RelNode rel,
            List<String> fieldNames,
            OptimizerContext context,
            boolean isCreateJob,
            String query
    ) {
        PhysicalRel physicalRel = optimize(parameterMetadata, rel, context, isCreateJob);
<<<<<<< HEAD
        WatermarkKeysAssigner watermarkKeysAssigner = new WatermarkKeysAssigner(physicalRel);
=======
        boolean isQueryUnbounded = OptUtils.isUnbounded(physicalRel);
>>>>>>> cf43d341

        List<Permission> permissions = extractPermissions(physicalRel);

        if (physicalRel instanceof SelectByKeyMapPhysicalRel) {
            assert !isCreateJob;
            SelectByKeyMapPhysicalRel select = (SelectByKeyMapPhysicalRel) physicalRel;
            SqlRowMetadata rowMetadata = createRowMetadata(
                    fieldNames,
                    physicalRel.schema(parameterMetadata).getTypes(),
                    rel.getRowType().getFieldList()
            );
            return new IMapSelectPlan(
                    planKey,
                    select.objectKey(),
                    parameterMetadata, select.mapName(),
                    select.keyCondition(parameterMetadata),
                    select.rowProjectorSupplier(parameterMetadata),
                    rowMetadata,
                    planExecutor,
                    permissions
            );
        } else if (physicalRel instanceof InsertMapPhysicalRel) {
            assert !isCreateJob;
            InsertMapPhysicalRel insert = (InsertMapPhysicalRel) physicalRel;
            return new IMapInsertPlan(
                    planKey,
                    insert.objectKey(),
                    parameterMetadata,
                    insert.mapName(),
                    insert.entriesFn(),
                    planExecutor,
                    permissions
            );
        } else if (physicalRel instanceof SinkMapPhysicalRel) {
            assert !isCreateJob;
            SinkMapPhysicalRel sink = (SinkMapPhysicalRel) physicalRel;
            return new IMapSinkPlan(
                    planKey,
                    sink.objectKey(),
                    parameterMetadata,
                    sink.mapName(),
                    sink.entriesFn(),
                    planExecutor,
                    permissions
            );
        } else if (physicalRel instanceof UpdateByKeyMapPhysicalRel) {
            assert !isCreateJob;
            UpdateByKeyMapPhysicalRel update = (UpdateByKeyMapPhysicalRel) physicalRel;
            return new IMapUpdatePlan(
                    planKey,
                    update.objectKey(),
                    parameterMetadata,
                    update.mapName(),
                    update.keyCondition(parameterMetadata),
                    update.updaterSupplier(parameterMetadata),
                    planExecutor,
                    permissions
            );
        } else if (physicalRel instanceof DeleteByKeyMapPhysicalRel) {
            assert !isCreateJob;
            DeleteByKeyMapPhysicalRel delete = (DeleteByKeyMapPhysicalRel) physicalRel;
            return new IMapDeletePlan(
                    planKey,
                    delete.objectKey(),
                    parameterMetadata,
                    delete.mapName(),
                    delete.keyCondition(parameterMetadata),
                    planExecutor,
                    permissions
            );
        } else if (physicalRel instanceof TableModify) {
            checkDmlOperationWithView(physicalRel);
            Operation operation = ((TableModify) physicalRel).getOperation();
<<<<<<< HEAD
            CreateDagVisitor visitor = traverseRel(physicalRel, parameterMetadata, watermarkKeysAssigner);
=======
            CreateDagVisitor visitor = traverseRel(
                    physicalRel,
                    parameterMetadata,
                    isQueryUnbounded ? new WatermarkKeysAssigner(physicalRel) : null);
>>>>>>> cf43d341
            return new DmlPlan(
                    operation,
                    planKey,
                    parameterMetadata,
                    visitor.getObjectKeys(),
                    visitor.getDag(),
                    query,
                    isQueryUnbounded,
                    planExecutor,
                    permissions
            );
        } else {
<<<<<<< HEAD
            CreateDagVisitor visitor = traverseRel(new RootRel(physicalRel), parameterMetadata, watermarkKeysAssigner);
=======
            CreateDagVisitor visitor = traverseRel(
                    new RootRel(physicalRel),
                    parameterMetadata,
                    isQueryUnbounded ? new WatermarkKeysAssigner(physicalRel) : null);
>>>>>>> cf43d341
            SqlRowMetadata rowMetadata = createRowMetadata(
                    fieldNames,
                    physicalRel.schema(parameterMetadata).getTypes(),
                    rel.getRowType().getFieldList()
            );
            return new SelectPlan(
                    planKey,
                    parameterMetadata,
                    visitor.getObjectKeys(),
                    visitor.getDag(),
                    query,
                    isQueryUnbounded,
                    rowMetadata,
                    planExecutor,
                    permissions
            );
        }
    }

    private List<Permission> extractPermissions(PhysicalRel physicalRel) {
        List<Permission> permissions = new ArrayList<>();

        physicalRel.accept(new RelShuttleImpl() {
            @Override
            public RelNode visit(TableScan scan) {
                addPermissionForTable(scan.getTable(), ActionConstants.ACTION_READ);
                return super.visit(scan);
            }

            @Override
            public RelNode visit(RelNode other) {
                addPermissionForTable(other.getTable(), ActionConstants.ACTION_PUT);
                return super.visit(other);
            }

            private void addPermissionForTable(RelOptTable t, String action) {
                if (t == null) {
                    return;
                }
                HazelcastTable table = t.unwrap(HazelcastTable.class);
                if (table != null && table.getTarget() instanceof AbstractMapTable) {
                    String mapName = ((AbstractMapTable) table.getTarget()).getMapName();
                    permissions.add(new MapPermission(mapName, action));
                }
            }
        });

        return permissions;
    }

    private PhysicalRel optimize(
            QueryParameterMetadata parameterMetadata,
            RelNode rel,
            OptimizerContext context,
            boolean isCreateJob
    ) {
        context.setParameterMetadata(parameterMetadata);
        context.setRequiresJob(isCreateJob);

        boolean fineLogOn = logger.isFineEnabled();
        if (fineLogOn) {
            logger.fine("Before logical opt:\n" + RelOptUtil.toString(rel));
        }
        LogicalRel logicalRel = optimizeLogical(context, rel);
        if (fineLogOn) {
            logger.fine("After logical opt:\n" + RelOptUtil.toString(logicalRel));
        }

        PhysicalRel physicalRel = optimizePhysical(context, logicalRel);
        if (fineLogOn) {
            logger.fine("After physical opt:\n" + RelOptUtil.toString(physicalRel));
        }

        return physicalRel;
    }

    /**
     * Perform logical optimization.
     *
     * @param rel Original logical tree.
     * @return Optimized logical tree.
     */
    private LogicalRel optimizeLogical(OptimizerContext context, RelNode rel) {
        return (LogicalRel) context.optimize(
                rel,
                LogicalRules.getRuleSet(),
                OptUtils.toLogicalConvention(rel.getTraitSet())
        );
    }

    /**
     * Perform physical optimization.
     * This is where proper access methods and algorithms for joins and aggregations are chosen.
     *
     * @param rel Optimized logical tree.
     * @return Optimized physical tree.
     */
    private PhysicalRel optimizePhysical(OptimizerContext context, RelNode rel) {
        return (PhysicalRel) context.optimize(
                rel,
                PhysicalRules.getRuleSet(),
                OptUtils.toPhysicalConvention(rel.getTraitSet())
        );
    }

    private SqlRowMetadata createRowMetadata(
            List<String> columnNames,
            List<QueryDataType> columnTypes,
            List<RelDataTypeField> fields
    ) {
        assert columnNames.size() == columnTypes.size();
        assert columnTypes.size() == fields.size();

        List<SqlColumnMetadata> columns = new ArrayList<>(columnNames.size());
        for (int i = 0; i < columnNames.size(); i++) {
            SqlColumnMetadata column = QueryUtils.getColumnMetadata(
                    columnNames.get(i),
                    columnTypes.get(i),
                    fields.get(i).getType().isNullable()
            );
            columns.add(column);
        }
        return new SqlRowMetadata(columns);
    }

    private CreateDagVisitor traverseRel(
            PhysicalRel physicalRel,
            QueryParameterMetadata parameterMetadata,
<<<<<<< HEAD
            WatermarkKeysAssigner watermarkKeysAssigner
    ) {
        watermarkKeysAssigner.assignWatermarkKeys();
=======
            @Nullable WatermarkKeysAssigner watermarkKeysAssigner
    ) {
        if (watermarkKeysAssigner != null) {
            watermarkKeysAssigner.assignWatermarkKeys();
            if (logger.isFineEnabled()) {
                logger.fine("Watermark keys were assigned.");
            }
        }
>>>>>>> cf43d341

        CreateDagVisitor visitor = new CreateDagVisitor(nodeEngine, parameterMetadata, watermarkKeysAssigner);
        physicalRel.accept(visitor);
        visitor.optimizeFinishedDag();
        return visitor;
    }

    private void checkDmlOperationWithView(PhysicalRel rel) {
        HazelcastTable table = Objects.requireNonNull(rel.getTable()).unwrap(HazelcastTable.class);
        if (table.getTarget() instanceof ViewTable) {
            throw QueryException.error("DML operations not supported for views");
        }
    }
}<|MERGE_RESOLUTION|>--- conflicted
+++ resolved
@@ -437,11 +437,7 @@
             String query
     ) {
         PhysicalRel physicalRel = optimize(parameterMetadata, rel, context, isCreateJob);
-<<<<<<< HEAD
-        WatermarkKeysAssigner watermarkKeysAssigner = new WatermarkKeysAssigner(physicalRel);
-=======
         boolean isQueryUnbounded = OptUtils.isUnbounded(physicalRel);
->>>>>>> cf43d341
 
         List<Permission> permissions = extractPermissions(physicalRel);
 
@@ -515,14 +511,10 @@
         } else if (physicalRel instanceof TableModify) {
             checkDmlOperationWithView(physicalRel);
             Operation operation = ((TableModify) physicalRel).getOperation();
-<<<<<<< HEAD
-            CreateDagVisitor visitor = traverseRel(physicalRel, parameterMetadata, watermarkKeysAssigner);
-=======
             CreateDagVisitor visitor = traverseRel(
                     physicalRel,
                     parameterMetadata,
                     isQueryUnbounded ? new WatermarkKeysAssigner(physicalRel) : null);
->>>>>>> cf43d341
             return new DmlPlan(
                     operation,
                     planKey,
@@ -535,14 +527,10 @@
                     permissions
             );
         } else {
-<<<<<<< HEAD
-            CreateDagVisitor visitor = traverseRel(new RootRel(physicalRel), parameterMetadata, watermarkKeysAssigner);
-=======
             CreateDagVisitor visitor = traverseRel(
                     new RootRel(physicalRel),
                     parameterMetadata,
                     isQueryUnbounded ? new WatermarkKeysAssigner(physicalRel) : null);
->>>>>>> cf43d341
             SqlRowMetadata rowMetadata = createRowMetadata(
                     fieldNames,
                     physicalRel.schema(parameterMetadata).getTypes(),
@@ -615,7 +603,6 @@
         if (fineLogOn) {
             logger.fine("After physical opt:\n" + RelOptUtil.toString(physicalRel));
         }
-
         return physicalRel;
     }
 
@@ -671,11 +658,6 @@
     private CreateDagVisitor traverseRel(
             PhysicalRel physicalRel,
             QueryParameterMetadata parameterMetadata,
-<<<<<<< HEAD
-            WatermarkKeysAssigner watermarkKeysAssigner
-    ) {
-        watermarkKeysAssigner.assignWatermarkKeys();
-=======
             @Nullable WatermarkKeysAssigner watermarkKeysAssigner
     ) {
         if (watermarkKeysAssigner != null) {
@@ -684,7 +666,6 @@
                 logger.fine("Watermark keys were assigned.");
             }
         }
->>>>>>> cf43d341
 
         CreateDagVisitor visitor = new CreateDagVisitor(nodeEngine, parameterMetadata, watermarkKeysAssigner);
         physicalRel.accept(visitor);
