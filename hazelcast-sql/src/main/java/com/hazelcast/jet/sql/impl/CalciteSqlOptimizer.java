--- conflicted
+++ resolved
@@ -44,14 +44,9 @@
 import com.hazelcast.jet.sql.impl.opt.Conventions;
 import com.hazelcast.jet.sql.impl.opt.OptUtils;
 import com.hazelcast.jet.sql.impl.opt.WatermarkKeysAssigner;
-import com.hazelcast.jet.sql.impl.opt.logical.FullScanLogicalRel;
 import com.hazelcast.jet.sql.impl.opt.logical.LogicalRel;
 import com.hazelcast.jet.sql.impl.opt.logical.LogicalRules;
-<<<<<<< HEAD
-import com.hazelcast.jet.sql.impl.opt.logical.SelectByKeyMapLogicalRule;
-=======
 import com.hazelcast.jet.sql.impl.opt.physical.AssignDiscriminatorToScansRule;
->>>>>>> 200bd876
 import com.hazelcast.jet.sql.impl.opt.physical.CreateDagVisitor;
 import com.hazelcast.jet.sql.impl.opt.physical.DeleteByKeyMapPhysicalRel;
 import com.hazelcast.jet.sql.impl.opt.physical.InsertMapPhysicalRel;
@@ -121,7 +116,6 @@
 import org.apache.calcite.sql.SqlNode;
 import org.apache.calcite.sql.dialect.PostgresqlSqlDialect;
 import org.apache.calcite.sql.util.SqlString;
-import org.apache.calcite.tools.RuleSets;
 
 import javax.annotation.Nullable;
 import java.security.Permission;
@@ -642,18 +636,9 @@
             logger.fine("After logical opt:\n" + RelOptUtil.toString(logicalRel));
         }
 
-<<<<<<< HEAD
-        LogicalRel logicalRel2 = optimizeIMapKeyedAccess(context, logicalRel);
-        if (fineLogOn && logicalRel != logicalRel2) {
-            logger.fine("After IMap keyed access opt:\n" + RelOptUtil.toString(logicalRel2));
-        }
-
-        PhysicalRel physicalRel = optimizePhysical(context, logicalRel2);
-=======
         PhysicalRel physicalRel = optimizePhysical(context, logicalRel);
         physicalRel = uniquifyScans(physicalRel);
 
->>>>>>> 200bd876
         if (fineLogOn) {
             logger.fine("After physical opt:\n" + RelOptUtil.toString(physicalRel));
         }
@@ -670,17 +655,6 @@
         return (LogicalRel) context.optimize(
                 rel,
                 LogicalRules.getRuleSet(),
-                OptUtils.toLogicalConvention(rel.getTraitSet())
-        );
-    }
-
-    private LogicalRel optimizeIMapKeyedAccess(OptimizerContext context, LogicalRel rel) {
-        if (!(rel instanceof FullScanLogicalRel)) {
-            return rel;
-        }
-        return (LogicalRel) context.optimize(
-                rel,
-                RuleSets.ofList(SelectByKeyMapLogicalRule.INSTANCE),
                 OptUtils.toLogicalConvention(rel.getTraitSet())
         );
     }
