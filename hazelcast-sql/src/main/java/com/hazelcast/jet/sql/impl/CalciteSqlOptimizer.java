--- conflicted
+++ resolved
@@ -181,12 +181,8 @@
 
     private final NodeEngine nodeEngine;
 
-<<<<<<< HEAD
-    private final MappingResolver mappingResolver;
+    private final IMapResolver iMapResolver;
     private final ViewResolver viewResolver;
-=======
-    private final IMapResolver iMapResolver;
->>>>>>> 6d532d19
     private final List<TableResolver> tableResolvers;
     private final PlanExecutor planExecutor;
 
@@ -233,12 +229,8 @@
                 task.getSearchPaths(),
                 task.getArguments(),
                 memberCount,
-<<<<<<< HEAD
-                mappingResolver,
+                iMapResolver,
                 viewResolver
-=======
-                iMapResolver
->>>>>>> 6d532d19
         );
 
         // 2. Parse SQL string and validate it.
