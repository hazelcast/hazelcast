--- conflicted
+++ resolved
@@ -805,12 +805,7 @@
             logger.fine("After physical opt:\n" + RelOptUtil.toString(physicalRel));
         }
 
-<<<<<<< HEAD
         // TODO[sasha]: capture final physical rel for listeners here.
-=======
-        PhysicalRel finalPhysicalRel = physicalRel;
-        queryPlanListeners.forEach(l -> l.onQueryPlanBuilt(finalPhysicalRel));
->>>>>>> bcf4613b
         return physicalRel;
     }
 
