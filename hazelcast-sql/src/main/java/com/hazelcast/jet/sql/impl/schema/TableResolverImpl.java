--- conflicted
+++ resolved
@@ -301,7 +301,6 @@
     }
 
     private Table toTable(Mapping mapping) {
-<<<<<<< HEAD
         SqlConnector connector;
         if (mapping.connectorType() == null) {
             connector = extractConnector(mapping.dataLink());
@@ -309,16 +308,6 @@
             connector = connectorCache.forType((mapping.connectorType()));
         }
         assert connector != null;
-        return connector.createTable(
-                nodeEngine,
-                SCHEMA_NAME_PUBLIC,
-                mapping.name(),
-                mapping.externalName(),
-                mapping.options(),
-                mapping.fields()
-        );
-=======
-        SqlConnector connector = connectorCache.forType(mapping.type());
         try {
             return connector.createTable(
                     nodeEngine,
@@ -333,7 +322,6 @@
             return new BadTable(SCHEMA_NAME_PUBLIC, mapping.name(),
                     e instanceof QueryException ? e.getCause() : e);
         }
->>>>>>> dbcb603a
     }
 
     private Table toTable(View view) {
