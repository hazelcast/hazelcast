/*
 * Copyright 2023 Hazelcast Inc.
 *
 * Licensed under the Hazelcast Community License (the "License");
 * you may not use this file except in compliance with the License.
 * You may obtain a copy of the License at
 *
 * http://hazelcast.com/hazelcast-community-license
 *
 * Unless required by applicable law or agreed to in writing, software
 * distributed under the License is distributed on an "AS IS" BASIS,
 * WITHOUT WARRANTIES OF ANY KIND, either express or implied.
 * See the License for the specific language governing permissions and
 * limitations under the License.
 */

package com.hazelcast.jet.sql.impl.schema;

import com.hazelcast.core.EntryEvent;
import com.hazelcast.core.LifecycleEvent;
import com.hazelcast.dataconnection.impl.InternalDataConnectionService;
import com.hazelcast.jet.function.QuadFunction;
import com.hazelcast.jet.sql.impl.connector.SqlConnector;
import com.hazelcast.jet.sql.impl.connector.SqlConnector.SqlExternalResource;
import com.hazelcast.jet.sql.impl.connector.SqlConnectorCache;
import com.hazelcast.jet.sql.impl.connector.infoschema.MappingColumnsTable;
import com.hazelcast.jet.sql.impl.connector.infoschema.MappingsTable;
import com.hazelcast.jet.sql.impl.connector.infoschema.TablesTable;
import com.hazelcast.jet.sql.impl.connector.infoschema.UDTAttributesTable;
import com.hazelcast.jet.sql.impl.connector.infoschema.UserDefinedTypesTable;
import com.hazelcast.jet.sql.impl.connector.infoschema.ViewsTable;
import com.hazelcast.jet.sql.impl.connector.virtual.ViewTable;
import com.hazelcast.spi.impl.NodeEngine;
import com.hazelcast.sql.impl.QueryException;
import com.hazelcast.sql.impl.schema.BadTable;
import com.hazelcast.sql.impl.schema.ConstantTableStatistics;
import com.hazelcast.sql.impl.schema.Mapping;
import com.hazelcast.sql.impl.schema.MappingField;
import com.hazelcast.sql.impl.schema.Table;
import com.hazelcast.sql.impl.schema.TableResolver;
import com.hazelcast.sql.impl.schema.dataconnection.DataConnectionCatalogEntry;
import com.hazelcast.sql.impl.schema.type.Type;
import com.hazelcast.sql.impl.schema.view.View;

import javax.annotation.Nonnull;
import java.util.ArrayList;
import java.util.Collection;
import java.util.LinkedHashMap;
import java.util.List;
import java.util.Map;
import java.util.concurrent.CopyOnWriteArrayList;

import static com.hazelcast.internal.util.Preconditions.checkNotNull;
import static com.hazelcast.sql.impl.QueryUtils.CATALOG;
import static com.hazelcast.sql.impl.QueryUtils.SCHEMA_NAME_INFORMATION_SCHEMA;
import static com.hazelcast.sql.impl.QueryUtils.SCHEMA_NAME_PUBLIC;
import static java.util.Arrays.asList;
import static java.util.Collections.singletonList;

/**
 * A table resolver for DDL-created mappings and for the {@code
 * information_schema}.
 */
public class TableResolverImpl implements TableResolver {
    private static final List<List<String>> SEARCH_PATHS = singletonList(
            asList(CATALOG, SCHEMA_NAME_PUBLIC)
    );

    private static final List<QuadFunction<List<Mapping>, List<View>, List<Type>, NodeEngine, Table>> ADDITIONAL_TABLE_PRODUCERS
            = asList(
                    (m, v, t, hz) -> new TablesTable(CATALOG, SCHEMA_NAME_INFORMATION_SCHEMA, SCHEMA_NAME_PUBLIC, m, v),
                    (m, v, t, hz) -> new MappingsTable(CATALOG, SCHEMA_NAME_INFORMATION_SCHEMA, SCHEMA_NAME_PUBLIC, m,
                            hz.getDataConnectionService()::typeForDataConnection),
                    (m, v, t, hz) -> new MappingColumnsTable(CATALOG, SCHEMA_NAME_INFORMATION_SCHEMA, SCHEMA_NAME_PUBLIC, m, v),
                    (m, v, t, hz) -> new ViewsTable(CATALOG, SCHEMA_NAME_INFORMATION_SCHEMA, SCHEMA_NAME_PUBLIC, v),
                    (m, v, t, hz) -> new UserDefinedTypesTable(CATALOG, SCHEMA_NAME_INFORMATION_SCHEMA, SCHEMA_NAME_PUBLIC, t),
                    (m, v, t, hz) -> new UDTAttributesTable(CATALOG, SCHEMA_NAME_INFORMATION_SCHEMA, SCHEMA_NAME_PUBLIC, t)
            );

    private final NodeEngine nodeEngine;
    private final RelationsStorage relationsStorage;
    private final SqlConnectorCache connectorCache;
    private final List<TableListener> listeners;

    // These fields should normally be volatile because we're accessing them from multiple threads. But we
    // don't care if some thread doesn't see a newer value written by another thread. Each thread will write
    // the same value (we assume that the number of mappings and views doesn't change much), so we
    // shave a tiny bit of performance from not synchronizing :)
    private int lastViewsSize;
    private int lastMappingsSize;
    private int lastTypesSize;

    public TableResolverImpl(
            NodeEngine nodeEngine,
            RelationsStorage relationsStorage,
            SqlConnectorCache connectorCache
    ) {
        this.nodeEngine = nodeEngine;
        this.relationsStorage = relationsStorage;
        this.connectorCache = connectorCache;
        this.listeners = new CopyOnWriteArrayList<>();

        // because listeners are invoked asynchronously from the calling thread,
        // local changes are handled in createMapping() & removeMapping(), thus
        // we skip events originating from local member to avoid double processing
        nodeEngine.getHazelcastInstance().getLifecycleService().addLifecycleListener(event -> {
            if (event.getState() == LifecycleEvent.LifecycleState.STARTED) {
                this.relationsStorage.initializeWithListener(new AbstractSchemaStorage.EntryListenerAdapter() {
                    @Override
                    public void entryUpdated(EntryEvent<String, Object> event) {
                        if (!event.getMember().localMember()) {
                            listeners.forEach(TableListener::onTableChanged);
                        }
                    }

                    @Override
                    public void entryRemoved(EntryEvent<String, Object> event) {
                        if (!event.getMember().localMember()) {
                            listeners.forEach(TableListener::onTableChanged);
                        }
                    }
                });
            }
        });
    }

    // region mapping

    public void createMapping(Mapping mapping, boolean replace, boolean ifNotExists) {
        Mapping resolved = resolveMapping(mapping);

        String name = resolved.name();
        if (ifNotExists) {
            relationsStorage.putIfAbsent(name, resolved);
        } else if (replace) {
            relationsStorage.put(name, resolved);
            listeners.forEach(TableListener::onTableChanged);
        } else if (!relationsStorage.putIfAbsent(name, resolved)) {
            throw QueryException.error("Mapping or view already exists: " + name);
        }
    }

    private Mapping resolveMapping(Mapping mapping) {
        Map<String, String> options = mapping.options();
        String type = mapping.connectorType();
        String dataConnection = mapping.dataConnection();
        List<MappingField> resolvedFields;
        SqlConnector connector;

        if (type == null) {
            connector = extractConnector(dataConnection);
        } else {
            connector = connectorCache.forType(type);
        }
        String objectType = mapping.objectType() == null
                ? connector.defaultObjectType()
                : mapping.objectType();
        checkNotNull(objectType, "objectType cannot be null");
        resolvedFields = connector.resolveAndValidateFields(
                nodeEngine,
                new SqlExternalResource(
                        mapping.externalName(),
                        mapping.dataConnection(),
                        connector.typeName(),
                        objectType,
                        options),
                mapping.fields()
        );

        return new Mapping(
                mapping.name(),
                mapping.externalName(),
                mapping.dataConnection(), type,
                objectType,
                new ArrayList<>(resolvedFields),
                new LinkedHashMap<>(options)
        );
    }

    private SqlConnector extractConnector(@Nonnull String dataConnection) {
        InternalDataConnectionService dataConnectionService = nodeEngine.getDataConnectionService();
        // TODO atm data connection and connector types match, but that's
        // not going to be universally true in the future
        String type = dataConnectionService.typeForDataConnection(dataConnection);
        return connectorCache.forType(type);
    }

    public void removeMapping(String name, boolean ifExists) {
        if (relationsStorage.removeMapping(name) != null) {
            listeners.forEach(TableListener::onTableChanged);
        } else if (!ifExists) {
            throw QueryException.error("Mapping does not exist: " + name);
        }
    }

    @Nonnull
    public Collection<String> getMappingNames() {
        return relationsStorage.mappingNames();
    }
    // endregion

    // region view

    public void createView(View view, boolean replace, boolean ifNotExists) {
        if (ifNotExists) {
            relationsStorage.putIfAbsent(view.name(), view);
        } else if (replace) {
            relationsStorage.put(view.name(), view);
        } else if (!relationsStorage.putIfAbsent(view.name(), view)) {
            throw QueryException.error("Mapping or view already exists: " + view.name());
        }
    }

    public void removeView(String name, boolean ifExists) {
        if (relationsStorage.removeView(name) == null && !ifExists) {
            throw QueryException.error("View does not exist: " + name);
        }
    }

    @Nonnull
    public Collection<String> getViewNames() {
        return relationsStorage.viewNames();
    }

    // endregion

    // region type

    public Collection<String> getTypeNames() {
        return relationsStorage.typeNames();
    }

    public Collection<Type> getTypes() {
        return relationsStorage.getAllTypes();
    }

    public void createType(Type type, boolean replace, boolean ifNotExists) {
        if (ifNotExists) {
            relationsStorage.putIfAbsent(type.getName(), type);
        } else if (replace) {
            relationsStorage.put(type.getName(), type);
        } else if (!relationsStorage.putIfAbsent(type.getName(), type)) {
            throw QueryException.error("Type already exists: " + type.getName());
        }
    }

    public void removeType(String name, boolean ifExists) {
        if (relationsStorage.removeType(name) == null && !ifExists) {
            throw QueryException.error("Type does not exist: " + name);
        }
    }

    // endregion

    @Nonnull
    @Override
    public List<List<String>> getDefaultSearchPaths() {
        return SEARCH_PATHS;
    }

    @Nonnull
    @Override
    public List<Table> getTables() {
        Collection<Object> objects = relationsStorage.allObjects();
        List<Table> tables = new ArrayList<>(objects.size() + ADDITIONAL_TABLE_PRODUCERS.size());

        int lastMappingsSize = this.lastMappingsSize;
        int lastViewsSize = this.lastViewsSize;
        int lastTypesSize = this.lastTypesSize;

        // Trying to avoid list growing.
        List<Mapping> mappings = lastMappingsSize == 0 ? new ArrayList<>() : new ArrayList<>(lastMappingsSize);
        List<View> views = lastViewsSize == 0 ? new ArrayList<>() : new ArrayList<>(lastViewsSize);
        List<Type> types = lastTypesSize == 0 ? new ArrayList<>() : new ArrayList<>(lastTypesSize);

        for (Object o : objects) {
            if (o instanceof Mapping) {
                tables.add(toTable((Mapping) o));
                mappings.add((Mapping) o);
            } else if (o instanceof View) {
                tables.add(toTable((View) o));
                views.add((View) o);
            } else if (o instanceof Type) {
                types.add((Type) o);
            } else if (o instanceof DataConnectionCatalogEntry) {
                // Note: data connection is not a 'table' or 'relation',
                // It's stored in a separate namespace.
                continue;
            } else {
                throw new RuntimeException("Unexpected: " + o);
            }
        }

        ADDITIONAL_TABLE_PRODUCERS.forEach(
                producer -> tables.add(producer.apply(mappings, views, types, nodeEngine)));

        this.lastViewsSize = views.size();
        this.lastMappingsSize = mappings.size();
        this.lastTypesSize = types.size();

        return tables;
    }

    private Table toTable(Mapping mapping) {

        try {
            SqlConnector connector;
            if (mapping.connectorType() == null) {
                connector = extractConnector(mapping.dataConnection());
            } else {
                connector = connectorCache.forType((mapping.connectorType()));
            }
            assert connector != null;
            return connector.createTable(
                    nodeEngine,
                    SCHEMA_NAME_PUBLIC,
                    mapping.name(),
                    sqlExternalResourceFrom(mapping, connector),
                    mapping.fields());
        } catch (Throwable e) {
            // will fail later if invalid table is actually used in a query
<<<<<<< HEAD
            return new BadTable(SCHEMA_NAME_PUBLIC, mapping.name(), mapping.objectType(),
                    e instanceof QueryException ? e.getCause() : e);
=======
            return new BadTable(SCHEMA_NAME_PUBLIC, mapping.name(), e);
>>>>>>> 4a534eec
        }
    }

    private static SqlExternalResource sqlExternalResourceFrom(Mapping internalMapping, SqlConnector connector) {
        String internalObjType = internalMapping.objectType() == null
                ? connector.defaultObjectType()
                : internalMapping.objectType();
        checkNotNull(internalObjType, "objectType cannot be null");
        String connectorType = connector.typeName();
        return new SqlExternalResource(internalMapping.externalName(),
                internalMapping.dataConnection(),
                connectorType, internalObjType, internalMapping.options());
    }

    private Table toTable(View view) {
        return new ViewTable(SCHEMA_NAME_PUBLIC, view.name(), view.query(), new ConstantTableStatistics(0L));
    }

    @Override
    public void registerListener(TableListener listener) {
        listeners.add(listener);
    }
}<|MERGE_RESOLUTION|>--- conflicted
+++ resolved
@@ -319,12 +319,7 @@
                     mapping.fields());
         } catch (Throwable e) {
             // will fail later if invalid table is actually used in a query
-<<<<<<< HEAD
-            return new BadTable(SCHEMA_NAME_PUBLIC, mapping.name(), mapping.objectType(),
-                    e instanceof QueryException ? e.getCause() : e);
-=======
-            return new BadTable(SCHEMA_NAME_PUBLIC, mapping.name(), e);
->>>>>>> 4a534eec
+            return new BadTable(SCHEMA_NAME_PUBLIC, mapping.name(), mapping.objectType(), e);
         }
     }
 
