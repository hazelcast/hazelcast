--- conflicted
+++ resolved
@@ -41,11 +41,8 @@
 import com.hazelcast.jet.sql.impl.connector.SqlConnectorUtil;
 import com.hazelcast.jet.sql.impl.connector.map.IMapSqlConnector;
 import com.hazelcast.jet.sql.impl.opt.ExpressionValues;
-<<<<<<< HEAD
 import com.hazelcast.jet.sql.impl.opt.metadata.WindowProperties;
-=======
 import com.hazelcast.jet.sql.impl.processors.SqlHashJoinP;
->>>>>>> a60901b0
 import com.hazelcast.jet.sql.impl.schema.HazelcastTable;
 import com.hazelcast.spi.impl.NodeEngine;
 import com.hazelcast.sql.impl.QueryException;
@@ -306,7 +303,10 @@
         return vertex;
     }
 
-<<<<<<< HEAD
+    public Vertex onWatermark(WatermarkPhysicalRel rel) {
+        throw QueryException.error("Ordering function cannot be applied to input table");
+    }
+
     public Vertex onSlidingWindow(SlidingWindowPhysicalRel rel) {
         int timestampFieldIndex = rel.timestampFieldIndex();
         FunctionEx<ExpressionEvalContext, SlidingWindowPolicy> windowPolicySupplier = rel.windowPolicyProvider(parameterMetadata);
@@ -398,10 +398,6 @@
         );
         connectInput(rel.getInput(), vertex, edge -> edge.distributed().partitioned(entryKey()));
         return vertex;
-=======
-    public Vertex onWatermark(WatermarkPhysicalRel rel) {
-        throw QueryException.error("Ordering function cannot be applied to input table");
->>>>>>> a60901b0
     }
 
     public Vertex onNestedLoopJoin(JoinNestedLoopPhysicalRel rel) {
