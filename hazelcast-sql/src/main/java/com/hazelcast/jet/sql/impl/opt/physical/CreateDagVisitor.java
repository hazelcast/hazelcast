--- conflicted
+++ resolved
@@ -43,11 +43,7 @@
 import com.hazelcast.jet.sql.impl.connector.SqlConnectorUtil;
 import com.hazelcast.jet.sql.impl.connector.map.IMapSqlConnector;
 import com.hazelcast.jet.sql.impl.opt.ExpressionValues;
-<<<<<<< HEAD
-=======
-import com.hazelcast.jet.sql.impl.opt.metadata.WindowProperties;
 import com.hazelcast.jet.sql.impl.processors.JetSqlRow;
->>>>>>> a234fbe9
 import com.hazelcast.jet.sql.impl.processors.SqlHashJoinP;
 import com.hazelcast.jet.sql.impl.schema.HazelcastTable;
 import com.hazelcast.spi.impl.NodeEngine;
@@ -56,7 +52,6 @@
 import com.hazelcast.sql.impl.expression.Expression;
 import com.hazelcast.sql.impl.expression.ExpressionEvalContext;
 import com.hazelcast.sql.impl.optimizer.PlanObjectKey;
-import com.hazelcast.sql.impl.row.HeapRow;
 import com.hazelcast.sql.impl.schema.Table;
 import com.hazelcast.sql.impl.type.QueryDataType;
 import org.apache.calcite.rel.RelNode;
@@ -324,28 +319,23 @@
                             SlidingWindowPolicy windowPolicy = windowPolicySupplier.apply(evalContext);
                             return row -> WindowUtils.addWindowBounds(row, orderingFieldIndex, windowPolicy);
                         }),
-<<<<<<< HEAD
-                        (BiFunctionEx<Function<Object[], Traverser<Object[]>>, Object[], Traverser<Object[]>>) Function::apply
-=======
-                        (BiFunctionEx<Function<JetSqlRow, JetSqlRow>, JetSqlRow, JetSqlRow>) Function::apply
->>>>>>> a234fbe9
+                        (BiFunctionEx<Function<JetSqlRow, Traverser<JetSqlRow>>, JetSqlRow, Traverser<JetSqlRow>>) Function::apply
                 )
         );
         connectInput(rel.getInput(), vertex, null);
         return vertex;
     }
 
-<<<<<<< HEAD
     public Vertex onSlidingWindowAggregate(SlidingWindowAggregatePhysicalRel rel) {
-        FunctionEx<Object[], ?> groupKeyFn = rel.groupKeyFn();
-        AggregateOperation<?, Object[]> aggregateOperation = rel.aggrOp();
+        FunctionEx<JetSqlRow, ?> groupKeyFn = rel.groupKeyFn();
+        AggregateOperation<?, JetSqlRow> aggregateOperation = rel.aggrOp();
 
         Expression<?> timestampExpression = rel.timestampExpression();
-        ToLongFunctionEx<Object[]> timestampFn = row ->
-                WindowUtils.extractMillis(timestampExpression.eval(new HeapRow(row), MOCK_EEC));
+        ToLongFunctionEx<JetSqlRow> timestampFn = row ->
+                WindowUtils.extractMillis(timestampExpression.eval(row.getRow(), MOCK_EEC));
         SlidingWindowPolicy windowPolicy = rel.windowPolicyProvider().apply(MOCK_EEC);
 
-        KeyedWindowResultFunction<? super Object, ? super Object[], ?> resultMapping =
+        KeyedWindowResultFunction<? super Object, ? super JetSqlRow, ?> resultMapping =
                 rel.outputValueMapping();
 
         if (rel.numStages() == 1) {
@@ -384,70 +374,6 @@
             dag.edge(between(vertex1, vertex2).distributed().partitioned(entryKey()));
             return vertex2;
         }
-=======
-    public Vertex onSlidingWindowAggregateByKey(SlidingWindowAggregateByKeyPhysicalRel rel) {
-        FunctionEx<JetSqlRow, ?> groupKeyFn = rel.groupKeyFn();
-        AggregateOperation<?, JetSqlRow> aggregateOperation = rel.aggrOp();
-
-        WindowProperties.WindowProperty windowProperty = rel.windowProperty();
-        ToLongFunctionEx<JetSqlRow> timestampFn = windowProperty.orderingFn(null);
-        SlidingWindowPolicy windowPolicy = windowProperty.windowPolicy(null);
-
-        Vertex vertex = dag.newUniqueVertex(
-                "Sliding-Window-AggregateByKey",
-                Processors.aggregateToSlidingWindowP(
-                        singletonList(groupKeyFn),
-                        singletonList(timestampFn),
-                        TimestampKind.EVENT,
-                        windowPolicy,
-                        0,
-                        aggregateOperation,
-                        (start, end, ignoredKey, result, isEarly) -> result
-                )
-        );
-        connectInput(rel.getInput(), vertex, edge -> edge.distributed().partitioned(groupKeyFn));
-        return vertex;
-    }
-
-    public Vertex onSlidingWindowAccumulateByKey(SlidingWindowAggregateAccumulateByKeyPhysicalRel rel) {
-        FunctionEx<JetSqlRow, ?> groupKeyFn = rel.groupKeyFn();
-        AggregateOperation<?, JetSqlRow> aggregateOperation = rel.aggrOp();
-
-        WindowProperties.WindowProperty windowProperty = rel.windowProperty();
-        ToLongFunctionEx<JetSqlRow> timestampFn = windowProperty.orderingFn(null);
-        SlidingWindowPolicy windowPolicy = windowProperty.windowPolicy(null);
-
-        Vertex vertex = dag.newUniqueVertex(
-                "Sliding-Window-AccumulateByKey",
-                Processors.accumulateByFrameP(
-                        singletonList(groupKeyFn),
-                        singletonList(timestampFn),
-                        TimestampKind.EVENT,
-                        windowPolicy,
-                        aggregateOperation
-                )
-        );
-        connectInput(rel.getInput(), vertex, edge -> edge.partitioned(groupKeyFn));
-        return vertex;
-    }
-
-    public Vertex onSlidingWindowCombineByKey(SlidingWindowAggregateCombineByKeyPhysicalRel rel) {
-        AggregateOperation<?, JetSqlRow> aggregateOperation = rel.aggrOp();
-
-        WindowProperties.WindowProperty windowProperty = rel.windowProperty();
-        SlidingWindowPolicy windowPolicy = windowProperty.windowPolicy(null);
-
-        Vertex vertex = dag.newUniqueVertex(
-                "Sliding-Window-CombineByKey",
-                Processors.combineToSlidingWindowP(
-                        windowPolicy,
-                        aggregateOperation,
-                        (start, end, ignoredKey, result, isEarly) -> result
-                )
-        );
-        connectInput(rel.getInput(), vertex, edge -> edge.distributed().partitioned(entryKey()));
-        return vertex;
->>>>>>> a234fbe9
     }
 
     public Vertex onNestedLoopJoin(JoinNestedLoopPhysicalRel rel) {
