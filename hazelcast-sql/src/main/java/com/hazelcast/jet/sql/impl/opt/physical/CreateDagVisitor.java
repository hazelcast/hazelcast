--- conflicted
+++ resolved
@@ -108,13 +108,9 @@
 
     public CreateDagVisitor(
             NodeEngine nodeEngine,
-<<<<<<< HEAD
-            QueryParameterMetadata parameterMetadata, WatermarkKeysAssigner watermarkKeysAssigner) {
-=======
             QueryParameterMetadata parameterMetadata,
             WatermarkKeysAssigner watermarkKeysAssigner
     ) {
->>>>>>> cf43d341
         this.nodeEngine = nodeEngine;
         this.localMemberAddress = nodeEngine.getThisAddress();
         this.parameterMetadata = parameterMetadata;
