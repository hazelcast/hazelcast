/*
 * Copyright 2021 Hazelcast Inc.
 *
 * Licensed under the Hazelcast Community License (the "License");
 * you may not use this file except in compliance with the License.
 * You may obtain a copy of the License at
 *
 * http://hazelcast.com/hazelcast-community-license
 *
 * Unless required by applicable law or agreed to in writing, software
 * distributed under the License is distributed on an "AS IS" BASIS,
 * WITHOUT WARRANTIES OF ANY KIND, either express or implied.
 * See the License for the specific language governing permissions and
 * limitations under the License.
 */

package com.hazelcast.jet.sql.impl.opt.physical;

import com.hazelcast.cluster.Address;
import com.hazelcast.function.BiFunctionEx;
import com.hazelcast.function.BiPredicateEx;
import com.hazelcast.function.ComparatorEx;
import com.hazelcast.function.ConsumerEx;
import com.hazelcast.function.FunctionEx;
import com.hazelcast.jet.aggregate.AggregateOperation;
import com.hazelcast.jet.core.DAG;
import com.hazelcast.jet.core.Edge;
import com.hazelcast.jet.core.ProcessorMetaSupplier;
import com.hazelcast.jet.core.ProcessorSupplier;
import com.hazelcast.jet.core.Vertex;
import com.hazelcast.jet.core.processor.Processors;
import com.hazelcast.jet.pipeline.ServiceFactories;
import com.hazelcast.jet.sql.impl.ExpressionUtil;
import com.hazelcast.jet.sql.impl.JetJoinInfo;
import com.hazelcast.jet.sql.impl.ObjectArrayKey;
import com.hazelcast.jet.sql.impl.SimpleExpressionEvalContext;
import com.hazelcast.jet.sql.impl.connector.SqlConnector.VertexWithInputConfig;
import com.hazelcast.jet.sql.impl.connector.SqlConnectorUtil;
import com.hazelcast.jet.sql.impl.connector.map.IMapSqlConnector;
import com.hazelcast.jet.sql.impl.opt.ExpressionValues;
import com.hazelcast.jet.sql.impl.processors.HashJoinProcessor;
import com.hazelcast.jet.sql.impl.schema.HazelcastTable;
import com.hazelcast.spi.impl.NodeEngine;
import com.hazelcast.sql.impl.QueryParameterMetadata;
import com.hazelcast.sql.impl.expression.ConstantExpression;
import com.hazelcast.sql.impl.expression.Expression;
import com.hazelcast.sql.impl.optimizer.PlanObjectKey;
import com.hazelcast.sql.impl.schema.Table;
import com.hazelcast.sql.impl.type.QueryDataType;
import org.apache.calcite.rel.RelNode;
import org.apache.calcite.rel.SingleRel;

import javax.annotation.Nullable;
import java.util.HashSet;
import java.util.List;
import java.util.Set;
import java.util.function.Consumer;
import java.util.function.Function;
import java.util.function.Predicate;

import static com.hazelcast.function.Functions.entryKey;
import static com.hazelcast.jet.core.Edge.between;
import static com.hazelcast.jet.core.Edge.from;
import static com.hazelcast.jet.core.processor.Processors.filterUsingServiceP;
import static com.hazelcast.jet.core.processor.Processors.mapP;
import static com.hazelcast.jet.core.processor.Processors.mapUsingServiceP;
import static com.hazelcast.jet.core.processor.Processors.sortP;
import static com.hazelcast.jet.core.processor.SourceProcessors.convenientSourceP;
import static com.hazelcast.jet.sql.impl.connector.SqlConnectorUtil.getJetSqlConnector;
import static com.hazelcast.jet.sql.impl.processors.RootResultConsumerSink.rootResultConsumerSink;
import static java.util.Collections.singletonList;

public class CreateDagVisitor {
    private static final int LOW_PRIORITY = 10;
    private static final int HIGH_PRIORITY = 1;

    private final DAG dag = new DAG();
    private final Set<PlanObjectKey> objectKeys = new HashSet<>();
    private final NodeEngine nodeEngine;
    private final Address localMemberAddress;
    private final QueryParameterMetadata parameterMetadata;

    public CreateDagVisitor(NodeEngine nodeEngine, QueryParameterMetadata parameterMetadata) {
        this.nodeEngine = nodeEngine;
        this.localMemberAddress = nodeEngine.getThisAddress();
        this.parameterMetadata = parameterMetadata;
    }

    public Vertex onValues(ValuesPhysicalRel rel) {
        List<ExpressionValues> values = rel.values();

        return dag.newUniqueVertex("Values", convenientSourceP(
                SimpleExpressionEvalContext::from,
                (context, buffer) -> {
                    values.forEach(vs -> vs.toValues(context).forEach(buffer::add));
                    buffer.close();
                },
                ctx -> null,
                (ctx, states) -> {
                },
                ConsumerEx.noop(),
                0,
                true,
                null)
        );
    }

    public Vertex onInsert(InsertPhysicalRel rel) {
        Table table = rel.getTable().unwrap(HazelcastTable.class).getTarget();
        collectObjectKeys(table);

        VertexWithInputConfig vertexWithConfig = getJetSqlConnector(table).insertProcessor(dag, table);
        Vertex vertex = vertexWithConfig.vertex();
        connectInput(rel.getInput(), vertex, vertexWithConfig.configureEdgeFn());
        return vertex;
    }

    public Vertex onSink(SinkPhysicalRel rel) {
        Table table = rel.getTable().unwrap(HazelcastTable.class).getTarget();
        collectObjectKeys(table);

        Vertex vertex = getJetSqlConnector(table).sinkProcessor(dag, table);
        connectInput(rel.getInput(), vertex, null);
        return vertex;
    }

    public Vertex onUpdate(UpdatePhysicalRel rel) {
        Table table = rel.getTable().unwrap(HazelcastTable.class).getTarget();

        Vertex vertex = getJetSqlConnector(table).updateProcessor(dag, table, rel.updates(parameterMetadata));
        connectInput(rel.getInput(), vertex, null);
        return vertex;
    }

    public Vertex onDelete(DeletePhysicalRel rel) {
        Table table = rel.getTable().unwrap(HazelcastTable.class).getTarget();

        Vertex vertex = getJetSqlConnector(table).deleteProcessor(dag, table);
        connectInput(rel.getInput(), vertex, null);
        return vertex;
    }

    public Vertex onFullScan(FullScanPhysicalRel rel) {
        Table table = rel.getTable().unwrap(HazelcastTable.class).getTarget();
        collectObjectKeys(table);

        return getJetSqlConnector(table)
                .fullScanReader(dag, table, rel.filter(parameterMetadata), rel.projection(parameterMetadata));
    }

    public Vertex onMapIndexScan(IndexScanMapPhysicalRel rel) {
        Table table = rel.getTable().unwrap(HazelcastTable.class).getTarget();
        collectObjectKeys(table);

        return SqlConnectorUtil.<IMapSqlConnector>getJetSqlConnector(table)
                .indexScanReader(
                        dag,
                        localMemberAddress,
                        table,
                        rel.getIndex(),
                        rel.filter(parameterMetadata),
                        rel.projection(parameterMetadata),
                        rel.getIndexFilter(),
                        rel.getComparator(),
                        rel.isDescending()
                );
    }

    public Vertex onFilter(FilterPhysicalRel rel) {
        Expression<Boolean> filter = rel.filter(parameterMetadata);

        Vertex vertex = dag.newUniqueVertex("Filter", filterUsingServiceP(
                ServiceFactories.nonSharedService(ctx ->
                        ExpressionUtil.filterFn(filter, SimpleExpressionEvalContext.from(ctx))),
                (BiPredicateEx<Predicate<Object[]>, Object[]>) Predicate::test));
        connectInputPreserveCollation(rel, vertex);
        return vertex;
    }

    public Vertex onProject(ProjectPhysicalRel rel) {
        List<Expression<?>> projection = rel.projection(parameterMetadata);

        Vertex vertex = dag.newUniqueVertex("Project", mapUsingServiceP(
                ServiceFactories.nonSharedService(ctx ->
                        ExpressionUtil.projectionFn(projection, SimpleExpressionEvalContext.from(ctx))),
                (BiFunctionEx<Function<Object[], Object[]>, Object[], Object[]>) Function::apply
        ));
        connectInputPreserveCollation(rel, vertex);
        return vertex;
    }

    public Vertex onSort(SortPhysicalRel rel) {
        ComparatorEx<?> comparator = ExpressionUtil.comparisonFn(rel.getCollations());

        // Use 2-Phase sort for maximum parallelism
        // First, construct processors for local sorting
        Vertex sortVertex = dag.newUniqueVertex("Sort",
                ProcessorMetaSupplier.of(sortP(comparator)));
        connectInput(rel.getInput(), sortVertex, null);

        // Then, combine the locally sorted inputs while preserving the ordering
        Vertex combineVertex = dag.newUniqueVertex("SortCombine",
                ProcessorMetaSupplier.forceTotalParallelismOne(
                        ProcessorSupplier.of(mapP(FunctionEx.identity())),
                        localMemberAddress
                )
        );
        Edge edge = between(sortVertex, combineVertex)
                .ordered(comparator)
                .distributeTo(localMemberAddress)
                .allToOne("");
        dag.edge(edge);

        return combineVertex;
    }

    public Vertex onAggregate(AggregatePhysicalRel rel) {
        AggregateOperation<?, Object[]> aggregateOperation = rel.aggrOp();

        Vertex vertex = dag.newUniqueVertex(
                "Aggregate",
                ProcessorMetaSupplier.forceTotalParallelismOne(
                        ProcessorSupplier.of(Processors.aggregateP(aggregateOperation)),
                        localMemberAddress
                )
        );
        connectInput(rel.getInput(), vertex, edge -> edge.distributeTo(localMemberAddress).allToOne(""));
        return vertex;
    }

    public Vertex onAccumulate(AggregateAccumulatePhysicalRel rel) {
        AggregateOperation<?, Object[]> aggregateOperation = rel.aggrOp();

        Vertex vertex = dag.newUniqueVertex(
                "Accumulate",
                Processors.accumulateP(aggregateOperation)
        );
        connectInput(rel.getInput(), vertex, null);
        return vertex;
    }

    public Vertex onCombine(AggregateCombinePhysicalRel rel) {
        AggregateOperation<?, Object[]> aggregateOperation = rel.aggrOp();

        Vertex vertex = dag.newUniqueVertex(
                "Combine",
                ProcessorMetaSupplier.forceTotalParallelismOne(
                        ProcessorSupplier.of(Processors.combineP(aggregateOperation)),
                        localMemberAddress
                )
        );
        connectInput(rel.getInput(), vertex, edge -> edge.distributeTo(localMemberAddress).allToOne(""));
        return vertex;
    }

    public Vertex onAggregateByKey(AggregateByKeyPhysicalRel rel) {
        FunctionEx<Object[], ?> groupKeyFn = rel.groupKeyFn();
        AggregateOperation<?, Object[]> aggregateOperation = rel.aggrOp();

        Vertex vertex = dag.newUniqueVertex(
                "AggregateByKey",
                Processors.aggregateByKeyP(singletonList(groupKeyFn), aggregateOperation, (key, value) -> value)
        );
        connectInput(rel.getInput(), vertex, edge -> edge.distributed().partitioned(groupKeyFn));
        return vertex;
    }

    public Vertex onAccumulateByKey(AggregateAccumulateByKeyPhysicalRel rel) {
        FunctionEx<Object[], ?> groupKeyFn = rel.groupKeyFn();
        AggregateOperation<?, Object[]> aggregateOperation = rel.aggrOp();

        Vertex vertex = dag.newUniqueVertex(
                "AccumulateByKey",
                Processors.accumulateByKeyP(singletonList(groupKeyFn), aggregateOperation)
        );
        connectInput(rel.getInput(), vertex, edge -> edge.partitioned(groupKeyFn));
        return vertex;
    }

    public Vertex onCombineByKey(AggregateCombineByKeyPhysicalRel rel) {
        AggregateOperation<?, Object[]> aggregateOperation = rel.aggrOp();

        Vertex vertex = dag.newUniqueVertex(
                "CombineByKey",
                Processors.combineByKeyP(aggregateOperation, (key, value) -> value)
        );
        connectInput(rel.getInput(), vertex, edge -> edge.distributed().partitioned(entryKey()));
        return vertex;
    }

    public Vertex onNestedLoopJoin(JoinNestedLoopPhysicalRel rel) {
        assert rel.getRight() instanceof FullScanPhysicalRel : rel.getRight().getClass();

        JetJoinInfo joinInfo = rel.joinInfo(parameterMetadata);

        Table rightTable = rel.getRight().getTable().unwrap(HazelcastTable.class).getTarget();
        collectObjectKeys(rightTable);

        VertexWithInputConfig vertexWithConfig = getJetSqlConnector(rightTable).nestedLoopReader(
                dag,
                rightTable,
                rel.rightFilter(parameterMetadata),
                rel.rightProjection(parameterMetadata),
                joinInfo
        );
        Vertex vertex = vertexWithConfig.vertex();
        connectInput(rel.getLeft(), vertex, vertexWithConfig.configureEdgeFn());
        return vertex;
    }

<<<<<<< HEAD
    public Vertex onHashJoin(JoinHashPhysicalRel rel) {
        JetJoinInfo joinInfo = rel.joinInfo(parameterMetadata);

        Vertex joinVertex = dag.newUniqueVertex(
                "Hash Join",
                HashJoinProcessor.supplier(
                        joinInfo,
                        rel.getRight().getRowType().getFieldCount()
                )
        );
        connectJoinInput(joinInfo, rel.getLeft(), rel.getRight(), joinVertex);
        return joinVertex;
=======
    public Vertex onUnion(UnionPhysicalRel rel) {
        // Union[all=false] rel should be never be produced, and it is always replaced by
        // UNION_TO_DISTINCT rule : Union[all=false] -> Union[all=true] + Aggregate.
        if (!rel.all) {
            throw new RuntimeException("Union[all=false] rel should never be produced");
        }

        Vertex merger = dag.newUniqueVertex(
                "UnionMerger",
                ProcessorSupplier.of(mapP(FunctionEx.identity()))
        );

        int ordinal = 0;
        for (RelNode input : rel.getInputs()) {
            Vertex inputVertex = ((PhysicalRel) input).accept(this);
            Edge edge = Edge.from(inputVertex).to(merger, ordinal++);
            dag.edge(edge);
        }
        return merger;
>>>>>>> 1601c6ea
    }

    public Vertex onRoot(RootRel rootRel) {
        RelNode input = rootRel.getInput();
        Expression<?> fetch;
        Expression<?> offset;

        if (input instanceof SortPhysicalRel || isProjectionWithSort(input)) {
            SortPhysicalRel sortRel = input instanceof SortPhysicalRel
                    ? (SortPhysicalRel) input
                    : (SortPhysicalRel) ((ProjectPhysicalRel) input).getInput();

            if (sortRel.fetch == null) {
                fetch = ConstantExpression.create(Long.MAX_VALUE, QueryDataType.BIGINT);
            } else {
                fetch = sortRel.fetch(parameterMetadata);
            }

            if (sortRel.offset == null) {
                offset = ConstantExpression.create(0L, QueryDataType.BIGINT);
            } else {
                offset = sortRel.offset(parameterMetadata);
            }

            if (!sortRel.requiresSort()) {
                input = sortRel.getInput();
            }
        } else {
            fetch = ConstantExpression.create(Long.MAX_VALUE, QueryDataType.BIGINT);
            offset = ConstantExpression.create(0L, QueryDataType.BIGINT);
        }

        Vertex vertex = dag.newUniqueVertex(
                "ClientSink",
                rootResultConsumerSink(localMemberAddress, fetch, offset)
        );

        // We use distribute-to-one edge to send all the items to the initiator member.
        // Such edge has to be partitioned, but the sink is LP=1 anyway, so we can use
        // allToOne with any key, it goes to a single processor on a single member anyway.
        connectInput(input, vertex, edge -> edge.distributeTo(localMemberAddress).allToOne(""));
        return vertex;
    }

    public DAG getDag() {
        return dag;
    }

    public Set<PlanObjectKey> getObjectKeys() {
        return objectKeys;
    }

    /**
     * Converts the {@code inputRel} into a {@code Vertex} by visiting it and
     * create an edge from the input vertex into {@code thisVertex}.
     *
     * @param configureEdgeFn optional function to configure the edge
     * @return the input vertex
     */
    private Vertex connectInput(
            RelNode inputRel,
            Vertex thisVertex,
            @Nullable Consumer<Edge> configureEdgeFn
    ) {
        Vertex inputVertex = ((PhysicalRel) inputRel).accept(this);
        Edge edge = between(inputVertex, thisVertex);
        if (configureEdgeFn != null) {
            configureEdgeFn.accept(edge);
        }
        dag.edge(edge);
        return inputVertex;
    }

    private void connectJoinInput(
            JetJoinInfo joinInfo,
            RelNode leftInputRel,
            RelNode rightInputRel,
            Vertex joinVertex
    ) {
        Vertex leftInput = ((PhysicalRel) leftInputRel).accept(this);
        Vertex rightInput = ((PhysicalRel) rightInputRel).accept(this);

        Edge left = between(leftInput, joinVertex).priority(LOW_PRIORITY).broadcast().distributed();
        Edge right = from(rightInput).to(joinVertex, 1).priority(HIGH_PRIORITY).unicast().local();
        if (joinInfo.isLeftOuter()) {
            left = left.unicast().local();
            right = right.broadcast().distributed();
        }
        if (joinInfo.isEquiJoin()) {
            int[] leftIndices = joinInfo.leftEquiJoinIndices();
            int[] rightIndices = joinInfo.rightEquiJoinIndices();
            left = left.distributed().partitioned(row -> ObjectArrayKey.project((Object[]) row, leftIndices));
            right = right.distributed().partitioned(row -> ObjectArrayKey.project((Object[]) row, rightIndices));
        }
        dag.edge(left);
        dag.edge(right);
    }

    /**
     * Same as {@link #connectInput(RelNode, Vertex, Consumer)}, but used for
     * vertices normally connected by an unicast or isolated edge, depending on
     * whether the {@code rel} has collation fields.
     *
     * @param rel    The rel to connect to input
     * @param vertex The vertex for {@code rel}
     */
    private void connectInputPreserveCollation(SingleRel rel, Vertex vertex) {
        boolean preserveCollation = rel.getTraitSet().getCollation().getFieldCollations().size() > 0;
        Vertex inputVertex = connectInput(rel.getInput(), vertex,
                preserveCollation ? Edge::isolated : null);

        if (preserveCollation) {
            int cooperativeThreadCount = nodeEngine.getConfig().getJetConfig().getCooperativeThreadCount();
            int explicitLP = inputVertex.determineLocalParallelism(cooperativeThreadCount);
            // It's not strictly necessary to set the LP to the input, but we do it to ensure that the two
            // vertices indeed have the same LP
            inputVertex.determineLocalParallelism(explicitLP);
            vertex.localParallelism(explicitLP);
        }
    }

    private void collectObjectKeys(Table table) {
        PlanObjectKey objectKey = table.getObjectKey();
        if (objectKey != null) {
            objectKeys.add(objectKey);
        }
    }

    private boolean isProjectionWithSort(RelNode input) {
        return input instanceof ProjectPhysicalRel &&
                ((ProjectPhysicalRel) input).getInput() instanceof SortPhysicalRel;
    }
}<|MERGE_RESOLUTION|>--- conflicted
+++ resolved
@@ -308,7 +308,6 @@
         return vertex;
     }
 
-<<<<<<< HEAD
     public Vertex onHashJoin(JoinHashPhysicalRel rel) {
         JetJoinInfo joinInfo = rel.joinInfo(parameterMetadata);
 
@@ -321,7 +320,8 @@
         );
         connectJoinInput(joinInfo, rel.getLeft(), rel.getRight(), joinVertex);
         return joinVertex;
-=======
+    }
+
     public Vertex onUnion(UnionPhysicalRel rel) {
         // Union[all=false] rel should be never be produced, and it is always replaced by
         // UNION_TO_DISTINCT rule : Union[all=false] -> Union[all=true] + Aggregate.
@@ -341,7 +341,6 @@
             dag.edge(edge);
         }
         return merger;
->>>>>>> 1601c6ea
     }
 
     public Vertex onRoot(RootRel rootRel) {
