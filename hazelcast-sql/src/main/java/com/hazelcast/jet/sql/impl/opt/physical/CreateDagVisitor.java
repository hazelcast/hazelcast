/*
 * Copyright 2021 Hazelcast Inc.
 *
 * Licensed under the Hazelcast Community License (the "License");
 * you may not use this file except in compliance with the License.
 * You may obtain a copy of the License at
 *
 * http://hazelcast.com/hazelcast-community-license
 *
 * Unless required by applicable law or agreed to in writing, software
 * distributed under the License is distributed on an "AS IS" BASIS,
 * WITHOUT WARRANTIES OF ANY KIND, either express or implied.
 * See the License for the specific language governing permissions and
 * limitations under the License.
 */

package com.hazelcast.jet.sql.impl.opt.physical;

import com.hazelcast.cluster.Address;
import com.hazelcast.function.BiFunctionEx;
import com.hazelcast.function.BiPredicateEx;
import com.hazelcast.function.ComparatorEx;
import com.hazelcast.function.ConsumerEx;
import com.hazelcast.function.FunctionEx;
import com.hazelcast.function.ToLongFunctionEx;
import com.hazelcast.jet.aggregate.AggregateOperation;
import com.hazelcast.jet.core.DAG;
import com.hazelcast.jet.core.Edge;
import com.hazelcast.jet.core.ProcessorMetaSupplier;
import com.hazelcast.jet.core.ProcessorSupplier;
import com.hazelcast.jet.core.SlidingWindowPolicy;
import com.hazelcast.jet.core.TimestampKind;
import com.hazelcast.jet.core.Vertex;
import com.hazelcast.jet.core.processor.Processors;
import com.hazelcast.jet.pipeline.ServiceFactories;
import com.hazelcast.jet.sql.impl.ExpressionUtil;
import com.hazelcast.jet.sql.impl.JetJoinInfo;
import com.hazelcast.jet.sql.impl.ObjectArrayKey;
import com.hazelcast.jet.sql.impl.SimpleExpressionEvalContext;
import com.hazelcast.jet.sql.impl.aggregate.WindowUtils;
import com.hazelcast.jet.sql.impl.connector.SqlConnector.VertexWithInputConfig;
import com.hazelcast.jet.sql.impl.connector.SqlConnectorUtil;
import com.hazelcast.jet.sql.impl.connector.map.IMapSqlConnector;
import com.hazelcast.jet.sql.impl.opt.ExpressionValues;
import com.hazelcast.jet.sql.impl.opt.metadata.WindowProperties;
import com.hazelcast.jet.sql.impl.processors.SqlHashJoinP;
import com.hazelcast.jet.sql.impl.schema.HazelcastTable;
import com.hazelcast.spi.impl.NodeEngine;
import com.hazelcast.sql.impl.QueryParameterMetadata;
import com.hazelcast.sql.impl.expression.ConstantExpression;
import com.hazelcast.sql.impl.expression.Expression;
import com.hazelcast.sql.impl.expression.ExpressionEvalContext;
import com.hazelcast.sql.impl.optimizer.PlanObjectKey;
import com.hazelcast.sql.impl.schema.Table;
import com.hazelcast.sql.impl.type.QueryDataType;
import org.apache.calcite.rel.RelNode;
import org.apache.calcite.rel.SingleRel;

import javax.annotation.Nullable;
import java.util.HashSet;
import java.util.List;
import java.util.Set;
import java.util.function.Consumer;
import java.util.function.Function;
import java.util.function.Predicate;

import static com.hazelcast.function.Functions.entryKey;
import static com.hazelcast.jet.core.Edge.between;
import static com.hazelcast.jet.core.Edge.from;
import static com.hazelcast.jet.core.processor.Processors.filterUsingServiceP;
import static com.hazelcast.jet.core.processor.Processors.mapP;
import static com.hazelcast.jet.core.processor.Processors.mapUsingServiceP;
import static com.hazelcast.jet.core.processor.Processors.sortP;
import static com.hazelcast.jet.core.processor.SourceProcessors.convenientSourceP;
import static com.hazelcast.jet.sql.impl.connector.SqlConnectorUtil.getJetSqlConnector;
import static com.hazelcast.jet.sql.impl.processors.RootResultConsumerSink.rootResultConsumerSink;
import static java.util.Collections.singletonList;

public class CreateDagVisitor {

    private static final int LOW_PRIORITY = 10;
    private static final int HIGH_PRIORITY = 1;

    private final DAG dag = new DAG();
    private final Set<PlanObjectKey> objectKeys = new HashSet<>();
    private final NodeEngine nodeEngine;
    private final Address localMemberAddress;
    private final QueryParameterMetadata parameterMetadata;

    public CreateDagVisitor(NodeEngine nodeEngine, QueryParameterMetadata parameterMetadata) {
        this.nodeEngine = nodeEngine;
        this.localMemberAddress = nodeEngine.getThisAddress();
        this.parameterMetadata = parameterMetadata;
    }

    public Vertex onValues(ValuesPhysicalRel rel) {
        List<ExpressionValues> values = rel.values();

        return dag.newUniqueVertex("Values", convenientSourceP(
                SimpleExpressionEvalContext::from,
                (context, buffer) -> {
                    values.forEach(vs -> vs.toValues(context).forEach(buffer::add));
                    buffer.close();
                },
                ctx -> null,
                (ctx, states) -> {
                },
                ConsumerEx.noop(),
                0,
                true,
                null)
        );
    }

    public Vertex onInsert(InsertPhysicalRel rel) {
        Table table = rel.getTable().unwrap(HazelcastTable.class).getTarget();
        collectObjectKeys(table);

        VertexWithInputConfig vertexWithConfig = getJetSqlConnector(table).insertProcessor(dag, table);
        Vertex vertex = vertexWithConfig.vertex();
        connectInput(rel.getInput(), vertex, vertexWithConfig.configureEdgeFn());
        return vertex;
    }

    public Vertex onSink(SinkPhysicalRel rel) {
        Table table = rel.getTable().unwrap(HazelcastTable.class).getTarget();
        collectObjectKeys(table);

        Vertex vertex = getJetSqlConnector(table).sinkProcessor(dag, table);
        connectInput(rel.getInput(), vertex, null);
        return vertex;
    }

    public Vertex onUpdate(UpdatePhysicalRel rel) {
        Table table = rel.getTable().unwrap(HazelcastTable.class).getTarget();

        Vertex vertex = getJetSqlConnector(table).updateProcessor(dag, table, rel.updates(parameterMetadata));
        connectInput(rel.getInput(), vertex, null);
        return vertex;
    }

    public Vertex onDelete(DeletePhysicalRel rel) {
        Table table = rel.getTable().unwrap(HazelcastTable.class).getTarget();

        Vertex vertex = getJetSqlConnector(table).deleteProcessor(dag, table);
        connectInput(rel.getInput(), vertex, null);
        return vertex;
    }

    public Vertex onFullScan(FullScanPhysicalRel rel) {
        Table table = rel.getTable().unwrap(HazelcastTable.class).getTarget();
        collectObjectKeys(table);

        return getJetSqlConnector(table).fullScanReader(
                dag,
                table,
                rel.filter(parameterMetadata),
                rel.projection(parameterMetadata),
                rel.eventTimePolicyProvider()
        );
    }

    public Vertex onMapIndexScan(IndexScanMapPhysicalRel rel) {
        Table table = rel.getTable().unwrap(HazelcastTable.class).getTarget();
        collectObjectKeys(table);

        return SqlConnectorUtil.<IMapSqlConnector>getJetSqlConnector(table)
                .indexScanReader(
                        dag,
                        localMemberAddress,
                        table,
                        rel.getIndex(),
                        rel.filter(parameterMetadata),
                        rel.projection(parameterMetadata),
                        rel.getIndexFilter(),
                        rel.getComparator(),
                        rel.isDescending()
                );
    }

    public Vertex onFilter(FilterPhysicalRel rel) {
        Expression<Boolean> filter = rel.filter(parameterMetadata);

        Vertex vertex = dag.newUniqueVertex("Filter", filterUsingServiceP(
                ServiceFactories.nonSharedService(ctx ->
                        ExpressionUtil.filterFn(filter, SimpleExpressionEvalContext.from(ctx))),
                (BiPredicateEx<Predicate<Object[]>, Object[]>) Predicate::test));
        connectInputPreserveCollation(rel, vertex);
        return vertex;
    }

    public Vertex onProject(ProjectPhysicalRel rel) {
        List<Expression<?>> projection = rel.projection(parameterMetadata);

        Vertex vertex = dag.newUniqueVertex("Project", mapUsingServiceP(
                ServiceFactories.nonSharedService(ctx ->
                        ExpressionUtil.projectionFn(projection, SimpleExpressionEvalContext.from(ctx))),
                (BiFunctionEx<Function<Object[], Object[]>, Object[], Object[]>) Function::apply
        ));
        connectInputPreserveCollation(rel, vertex);
        return vertex;
    }

    public Vertex onSort(SortPhysicalRel rel) {
        ComparatorEx<?> comparator = ExpressionUtil.comparisonFn(rel.getCollations());

        // Use 2-Phase sort for maximum parallelism
        // First, construct processors for local sorting
        Vertex sortVertex = dag.newUniqueVertex("Sort",
                ProcessorMetaSupplier.of(sortP(comparator)));
        connectInput(rel.getInput(), sortVertex, null);

        // Then, combine the locally sorted inputs while preserving the ordering
        Vertex combineVertex = dag.newUniqueVertex("SortCombine",
                ProcessorMetaSupplier.forceTotalParallelismOne(
                        ProcessorSupplier.of(mapP(FunctionEx.identity())),
                        localMemberAddress
                )
        );
        Edge edge = between(sortVertex, combineVertex)
                .ordered(comparator)
                .distributeTo(localMemberAddress)
                .allToOne("");
        dag.edge(edge);

        return combineVertex;
    }

    public Vertex onAggregate(AggregatePhysicalRel rel) {
        AggregateOperation<?, Object[]> aggregateOperation = rel.aggrOp();

        Vertex vertex = dag.newUniqueVertex(
                "Aggregate",
                ProcessorMetaSupplier.forceTotalParallelismOne(
                        ProcessorSupplier.of(Processors.aggregateP(aggregateOperation)),
                        localMemberAddress
                )
        );
        connectInput(rel.getInput(), vertex, edge -> edge.distributeTo(localMemberAddress).allToOne(""));
        return vertex;
    }

    public Vertex onAccumulate(AggregateAccumulatePhysicalRel rel) {
        AggregateOperation<?, Object[]> aggregateOperation = rel.aggrOp();

        Vertex vertex = dag.newUniqueVertex(
                "Accumulate",
                Processors.accumulateP(aggregateOperation)
        );
        connectInput(rel.getInput(), vertex, null);
        return vertex;
    }

    public Vertex onCombine(AggregateCombinePhysicalRel rel) {
        AggregateOperation<?, Object[]> aggregateOperation = rel.aggrOp();

        Vertex vertex = dag.newUniqueVertex(
                "Combine",
                ProcessorMetaSupplier.forceTotalParallelismOne(
                        ProcessorSupplier.of(Processors.combineP(aggregateOperation)),
                        localMemberAddress
                )
        );
        connectInput(rel.getInput(), vertex, edge -> edge.distributeTo(localMemberAddress).allToOne(""));
        return vertex;
    }

    public Vertex onAggregateByKey(AggregateByKeyPhysicalRel rel) {
        FunctionEx<Object[], ?> groupKeyFn = rel.groupKeyFn();
        AggregateOperation<?, Object[]> aggregateOperation = rel.aggrOp();

        Vertex vertex = dag.newUniqueVertex(
                "AggregateByKey",
                Processors.aggregateByKeyP(singletonList(groupKeyFn), aggregateOperation, (key, value) -> value)
        );
        connectInput(rel.getInput(), vertex, edge -> edge.distributed().partitioned(groupKeyFn));
        return vertex;
    }

    public Vertex onAccumulateByKey(AggregateAccumulateByKeyPhysicalRel rel) {
        FunctionEx<Object[], ?> groupKeyFn = rel.groupKeyFn();
        AggregateOperation<?, Object[]> aggregateOperation = rel.aggrOp();

        Vertex vertex = dag.newUniqueVertex(
                "AccumulateByKey",
                Processors.accumulateByKeyP(singletonList(groupKeyFn), aggregateOperation)
        );
        connectInput(rel.getInput(), vertex, edge -> edge.partitioned(groupKeyFn));
        return vertex;
    }

    public Vertex onCombineByKey(AggregateCombineByKeyPhysicalRel rel) {
        AggregateOperation<?, Object[]> aggregateOperation = rel.aggrOp();

        Vertex vertex = dag.newUniqueVertex(
                "CombineByKey",
                Processors.combineByKeyP(aggregateOperation, (key, value) -> value)
        );
        connectInput(rel.getInput(), vertex, edge -> edge.distributed().partitioned(entryKey()));
        return vertex;
    }

<<<<<<< HEAD
=======
    public Vertex onWatermark(WatermarkPhysicalRel rel) {
        throw QueryException.error("Ordering function cannot be applied to input table");
    }

    public Vertex onSlidingWindow(SlidingWindowPhysicalRel rel) {
        int orderingFieldIndex = rel.orderingFieldIndex();
        FunctionEx<ExpressionEvalContext, SlidingWindowPolicy> windowPolicySupplier = rel.windowPolicyProvider();

        Vertex vertex = dag.newUniqueVertex(
                "Sliding-Window",
                mapUsingServiceP(ServiceFactories.nonSharedService(ctx -> {
                            ExpressionEvalContext evalContext = SimpleExpressionEvalContext.from(ctx);
                            SlidingWindowPolicy windowPolicy = windowPolicySupplier.apply(evalContext);
                            return row -> WindowUtils.addWindowBounds(row, orderingFieldIndex, windowPolicy);
                        }),
                        (BiFunctionEx<Function<Object[], Object[]>, Object[], Object[]>) Function::apply
                )
        );
        connectInput(rel.getInput(), vertex, null);
        return vertex;
    }

    public Vertex onSlidingWindowAggregateByKey(SlidingWindowAggregateByKeyPhysicalRel rel) {
        FunctionEx<Object[], ?> groupKeyFn = rel.groupKeyFn();
        AggregateOperation<?, Object[]> aggregateOperation = rel.aggrOp();

        WindowProperties.WindowProperty windowProperty = rel.windowProperty();
        ToLongFunctionEx<Object[]> timestampFn = windowProperty.orderingFn(null);
        SlidingWindowPolicy windowPolicy = windowProperty.windowPolicy(null);

        Vertex vertex = dag.newUniqueVertex(
                "Sliding-Window-AggregateByKey",
                Processors.aggregateToSlidingWindowP(
                        singletonList(groupKeyFn),
                        singletonList(timestampFn),
                        TimestampKind.EVENT,
                        windowPolicy,
                        0,
                        aggregateOperation,
                        (start, end, ignoredKey, result, isEarly) -> result
                )
        );
        connectInput(rel.getInput(), vertex, edge -> edge.distributed().partitioned(groupKeyFn));
        return vertex;
    }

    public Vertex onSlidingWindowAccumulateByKey(SlidingWindowAggregateAccumulateByKeyPhysicalRel rel) {
        FunctionEx<Object[], ?> groupKeyFn = rel.groupKeyFn();
        AggregateOperation<?, Object[]> aggregateOperation = rel.aggrOp();

        WindowProperties.WindowProperty windowProperty = rel.windowProperty();
        ToLongFunctionEx<Object[]> timestampFn = windowProperty.orderingFn(null);
        SlidingWindowPolicy windowPolicy = windowProperty.windowPolicy(null);

        Vertex vertex = dag.newUniqueVertex(
                "Sliding-Window-AccumulateByKey",
                Processors.accumulateByFrameP(
                        singletonList(groupKeyFn),
                        singletonList(timestampFn),
                        TimestampKind.EVENT,
                        windowPolicy,
                        aggregateOperation
                )
        );
        connectInput(rel.getInput(), vertex, edge -> edge.partitioned(groupKeyFn));
        return vertex;
    }

    public Vertex onSlidingWindowCombineByKey(SlidingWindowAggregateCombineByKeyPhysicalRel rel) {
        AggregateOperation<?, Object[]> aggregateOperation = rel.aggrOp();

        WindowProperties.WindowProperty windowProperty = rel.windowProperty();
        SlidingWindowPolicy windowPolicy = windowProperty.windowPolicy(null);

        Vertex vertex = dag.newUniqueVertex(
                "Sliding-Window-CombineByKey",
                Processors.combineToSlidingWindowP(
                        windowPolicy,
                        aggregateOperation,
                        (start, end, ignoredKey, result, isEarly) -> result
                )
        );
        connectInput(rel.getInput(), vertex, edge -> edge.distributed().partitioned(entryKey()));
        return vertex;
    }

>>>>>>> c84781a1
    public Vertex onNestedLoopJoin(JoinNestedLoopPhysicalRel rel) {
        assert rel.getRight() instanceof FullScanPhysicalRel : rel.getRight().getClass();

        Table rightTable = rel.getRight().getTable().unwrap(HazelcastTable.class).getTarget();
        collectObjectKeys(rightTable);

        VertexWithInputConfig vertexWithConfig = getJetSqlConnector(rightTable).nestedLoopReader(
                dag,
                rightTable,
                rel.rightFilter(parameterMetadata),
                rel.rightProjection(parameterMetadata),
                rel.joinInfo(parameterMetadata)
        );
        Vertex vertex = vertexWithConfig.vertex();
        connectInput(rel.getLeft(), vertex, vertexWithConfig.configureEdgeFn());
        return vertex;
    }

    public Vertex onHashJoin(JoinHashPhysicalRel rel) {
        JetJoinInfo joinInfo = rel.joinInfo(parameterMetadata);

        Vertex joinVertex = dag.newUniqueVertex(
                "Hash Join",
                SqlHashJoinP.supplier(
                        joinInfo,
                        rel.getRight().getRowType().getFieldCount()
                )
        );
        connectJoinInput(joinInfo, rel.getLeft(), rel.getRight(), joinVertex);
        return joinVertex;
    }

    public Vertex onUnion(UnionPhysicalRel rel) {
        // Union[all=false] rel should be never be produced, and it is always replaced by
        // UNION_TO_DISTINCT rule : Union[all=false] -> Union[all=true] + Aggregate.
        if (!rel.all) {
            throw new RuntimeException("Union[all=false] rel should never be produced");
        }

        Vertex merger = dag.newUniqueVertex(
                "UnionMerger",
                ProcessorSupplier.of(mapP(FunctionEx.identity()))
        );

        int ordinal = 0;
        for (RelNode input : rel.getInputs()) {
            Vertex inputVertex = ((PhysicalRel) input).accept(this);
            Edge edge = Edge.from(inputVertex).to(merger, ordinal++);
            dag.edge(edge);
        }
        return merger;
    }

    public Vertex onRoot(RootRel rootRel) {
        RelNode input = rootRel.getInput();
        Expression<?> fetch;
        Expression<?> offset;

        if (input instanceof SortPhysicalRel || isProjectionWithSort(input)) {
            SortPhysicalRel sortRel = input instanceof SortPhysicalRel
                    ? (SortPhysicalRel) input
                    : (SortPhysicalRel) ((ProjectPhysicalRel) input).getInput();

            if (sortRel.fetch == null) {
                fetch = ConstantExpression.create(Long.MAX_VALUE, QueryDataType.BIGINT);
            } else {
                fetch = sortRel.fetch(parameterMetadata);
            }

            if (sortRel.offset == null) {
                offset = ConstantExpression.create(0L, QueryDataType.BIGINT);
            } else {
                offset = sortRel.offset(parameterMetadata);
            }

            if (!sortRel.requiresSort()) {
                input = sortRel.getInput();
            }
        } else {
            fetch = ConstantExpression.create(Long.MAX_VALUE, QueryDataType.BIGINT);
            offset = ConstantExpression.create(0L, QueryDataType.BIGINT);
        }

        Vertex vertex = dag.newUniqueVertex(
                "ClientSink",
                rootResultConsumerSink(localMemberAddress, fetch, offset)
        );

        // We use distribute-to-one edge to send all the items to the initiator member.
        // Such edge has to be partitioned, but the sink is LP=1 anyway, so we can use
        // allToOne with any key, it goes to a single processor on a single member anyway.
        connectInput(input, vertex, edge -> edge.distributeTo(localMemberAddress).allToOne(""));
        return vertex;
    }

    public DAG getDag() {
        return dag;
    }

    public Set<PlanObjectKey> getObjectKeys() {
        return objectKeys;
    }

    /**
     * Converts the {@code inputRel} into a {@code Vertex} by visiting it and
     * create an edge from the input vertex into {@code thisVertex}.
     *
     * @param configureEdgeFn optional function to configure the edge
     * @return the input vertex
     */
    private Vertex connectInput(
            RelNode inputRel,
            Vertex thisVertex,
            @Nullable Consumer<Edge> configureEdgeFn
    ) {
        Vertex inputVertex = ((PhysicalRel) inputRel).accept(this);
        Edge edge = between(inputVertex, thisVertex);
        if (configureEdgeFn != null) {
            configureEdgeFn.accept(edge);
        }
        dag.edge(edge);
        return inputVertex;
    }

    private void connectJoinInput(
            JetJoinInfo joinInfo,
            RelNode leftInputRel,
            RelNode rightInputRel,
            Vertex joinVertex
    ) {
        Vertex leftInput = ((PhysicalRel) leftInputRel).accept(this);
        Vertex rightInput = ((PhysicalRel) rightInputRel).accept(this);

        Edge left = between(leftInput, joinVertex).priority(LOW_PRIORITY).broadcast().distributed();
        Edge right = from(rightInput).to(joinVertex, 1).priority(HIGH_PRIORITY).unicast().local();
        if (joinInfo.isLeftOuter()) {
            left = left.unicast().local();
            right = right.broadcast().distributed();
        }
        if (joinInfo.isEquiJoin()) {
            int[] leftIndices = joinInfo.leftEquiJoinIndices();
            int[] rightIndices = joinInfo.rightEquiJoinIndices();
            left = left.distributed().partitioned(row -> ObjectArrayKey.project((Object[]) row, leftIndices));
            right = right.distributed().partitioned(row -> ObjectArrayKey.project((Object[]) row, rightIndices));
        }
        dag.edge(left);
        dag.edge(right);
    }

    /**
     * Same as {@link #connectInput(RelNode, Vertex, Consumer)}, but used for
     * vertices normally connected by an unicast or isolated edge, depending on
     * whether the {@code rel} has collation fields.
     *
     * @param rel    The rel to connect to input
     * @param vertex The vertex for {@code rel}
     */
    private void connectInputPreserveCollation(SingleRel rel, Vertex vertex) {
        boolean preserveCollation = rel.getTraitSet().getCollation().getFieldCollations().size() > 0;
        Vertex inputVertex = connectInput(rel.getInput(), vertex,
                preserveCollation ? Edge::isolated : null);

        if (preserveCollation) {
            int cooperativeThreadCount = nodeEngine.getConfig().getJetConfig().getCooperativeThreadCount();
            int explicitLP = inputVertex.determineLocalParallelism(cooperativeThreadCount);
            // It's not strictly necessary to set the LP to the input, but we do it to ensure that the two
            // vertices indeed have the same LP
            inputVertex.determineLocalParallelism(explicitLP);
            vertex.localParallelism(explicitLP);
        }
    }

    private void collectObjectKeys(Table table) {
        PlanObjectKey objectKey = table.getObjectKey();
        if (objectKey != null) {
            objectKeys.add(objectKey);
        }
    }

    private boolean isProjectionWithSort(RelNode input) {
        return input instanceof ProjectPhysicalRel &&
                ((ProjectPhysicalRel) input).getInput() instanceof SortPhysicalRel;
    }
}<|MERGE_RESOLUTION|>--- conflicted
+++ resolved
@@ -300,12 +300,6 @@
         return vertex;
     }
 
-<<<<<<< HEAD
-=======
-    public Vertex onWatermark(WatermarkPhysicalRel rel) {
-        throw QueryException.error("Ordering function cannot be applied to input table");
-    }
-
     public Vertex onSlidingWindow(SlidingWindowPhysicalRel rel) {
         int orderingFieldIndex = rel.orderingFieldIndex();
         FunctionEx<ExpressionEvalContext, SlidingWindowPolicy> windowPolicySupplier = rel.windowPolicyProvider();
@@ -388,7 +382,6 @@
         return vertex;
     }
 
->>>>>>> c84781a1
     public Vertex onNestedLoopJoin(JoinNestedLoopPhysicalRel rel) {
         assert rel.getRight() instanceof FullScanPhysicalRel : rel.getRight().getClass();
 
