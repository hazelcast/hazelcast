--- conflicted
+++ resolved
@@ -50,7 +50,6 @@
 import javax.annotation.Nullable;
 import java.util.HashSet;
 import java.util.List;
-import java.util.Objects;
 import java.util.Set;
 import java.util.function.Consumer;
 import java.util.function.Function;
@@ -301,7 +300,6 @@
         return vertex;
     }
 
-<<<<<<< HEAD
     public Vertex onUnion(UnionPhysicalRel rel) {
         Vertex merger = dag.newUniqueVertex(
                 "UnionMerger",
@@ -317,10 +315,7 @@
         return merger;
     }
 
-    public Vertex onRoot(JetRootRel rootRel) {
-=======
     public Vertex onRoot(RootRel rootRel) {
->>>>>>> 42243411
         RelNode input = rootRel.getInput();
         Expression<?> fetch;
         Expression<?> offset;
