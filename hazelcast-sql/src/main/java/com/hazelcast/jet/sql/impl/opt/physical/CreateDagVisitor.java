--- conflicted
+++ resolved
@@ -121,14 +121,12 @@
         SqlConnector jetSqlConnector = getJetSqlConnector(table);
 
         return jetSqlConnector.fullScanReader(dag, table, rel.filter(parameterMetadata), rel.projection(parameterMetadata));
-<<<<<<< HEAD
     }
 
     public Vertex onIndexScan(IMapIndexScanPhysicalRel rel) {
         Table table = rel.getTable().unwrap(HazelcastTable.class).getTarget();
         collectObjectKeys(table);
         SqlConnector sqlConnector = getJetSqlConnector(table);
-        // TODO: discuss it.
         assert sqlConnector instanceof IMapSqlConnector;
         IMapSqlConnector mapSqlConnector = (IMapSqlConnector) sqlConnector;
 
@@ -138,8 +136,6 @@
                 rel,
                 parameterMetadata
         );
-=======
->>>>>>> ef5816e6
     }
 
     public Vertex onFilter(FilterPhysicalRel rel) {
