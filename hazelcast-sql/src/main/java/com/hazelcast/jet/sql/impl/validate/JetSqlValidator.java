/*
 * Copyright (c) 2008-2021, Hazelcast, Inc. All Rights Reserved.
 *
 * Licensed under the Apache License, Version 2.0 (the "License");
 * you may not use this file except in compliance with the License.
 * You may obtain a copy of the License at
 *
 * http://www.apache.org/licenses/LICENSE-2.0
 *
 * Unless required by applicable law or agreed to in writing, software
 * distributed under the License is distributed on an "AS IS" BASIS,
 * WITHOUT WARRANTIES OR CONDITIONS OF ANY KIND, either express or implied.
 * See the License for the specific language governing permissions and
 * limitations under the License.
 */

package com.hazelcast.jet.sql.impl.validate;

import com.hazelcast.jet.sql.impl.connector.SqlConnector;
import com.hazelcast.jet.sql.impl.parse.SqlCreateJob;
import com.hazelcast.jet.sql.impl.parse.SqlShowStatement;
import com.hazelcast.jet.sql.impl.schema.JetTableFunction;
import com.hazelcast.sql.impl.QueryException;
import com.hazelcast.sql.impl.calcite.schema.HazelcastTable;
import com.hazelcast.sql.impl.calcite.validate.HazelcastSqlOperatorTable;
import com.hazelcast.sql.impl.calcite.validate.HazelcastSqlValidator;
import com.hazelcast.sql.impl.calcite.validate.types.HazelcastTypeFactory;
import com.hazelcast.sql.impl.schema.Table;
import org.apache.calcite.rel.type.RelDataType;
import org.apache.calcite.sql.SqlCall;
<<<<<<< HEAD
import org.apache.calcite.sql.SqlDataTypeSpec;
=======
import org.apache.calcite.sql.SqlDelete;
>>>>>>> c8dec030
import org.apache.calcite.sql.SqlIdentifier;
import org.apache.calcite.sql.SqlInsert;
import org.apache.calcite.sql.SqlJoin;
import org.apache.calcite.sql.SqlKind;
import org.apache.calcite.sql.SqlNode;
import org.apache.calcite.sql.SqlNodeList;
import org.apache.calcite.sql.SqlOperator;
import org.apache.calcite.sql.SqlSelect;
<<<<<<< HEAD
import org.apache.calcite.sql.SqlUpdate;
import org.apache.calcite.sql.parser.SqlParserPos;
import org.apache.calcite.sql.type.SqlTypeUtil;
=======
import org.apache.calcite.sql.parser.SqlParserPos;
>>>>>>> c8dec030
import org.apache.calcite.sql.util.SqlBasicVisitor;
import org.apache.calcite.sql.validate.SqlConformance;
import org.apache.calcite.sql.validate.SqlValidatorCatalogReader;
import org.apache.calcite.sql.validate.SqlValidatorScope;
import org.apache.calcite.sql.validate.SqlValidatorTable;
import org.apache.calcite.sql.validate.SqlValidatorUtil;

import java.util.List;

import static com.hazelcast.jet.sql.impl.connector.SqlConnectorUtil.getJetSqlConnector;
import static com.hazelcast.jet.sql.impl.validate.ValidatorResource.RESOURCE;
import static org.apache.calcite.sql.SqlKind.AGGREGATE;
import static org.apache.calcite.sql.SqlKind.VALUES;

public class JetSqlValidator extends HazelcastSqlValidator {

    private boolean isCreateJob;
    private boolean isInfiniteRows;

    public JetSqlValidator(
            SqlValidatorCatalogReader catalogReader,
            HazelcastTypeFactory typeFactory,
            SqlConformance conformance,
            List<Object> arguments
    ) {
        super(JetSqlOperatorTable.instance(), catalogReader, typeFactory, conformance, arguments);
    }

    @Override
    public SqlNode validate(SqlNode topNode) {
        if (topNode instanceof SqlCreateJob) {
            isCreateJob = true;
        }

        if (topNode.getKind().belongsTo(SqlKind.DDL)) {
            topNode.validate(this, getEmptyScope());
            return topNode;
        }

        if (topNode instanceof SqlShowStatement) {
            return topNode;
        }

        return super.validate(topNode);
    }

    @Override
    protected void validateSelect(SqlSelect select, SqlValidatorScope scope) {
        // Derive the types for offset-fetch expressions, Calcite doesn't do
        // that automatically.

        SqlNode fetch = select.getFetch();
        if (fetch != null) {
            deriveType(scope, fetch);
            fetch.validate(this, getEmptyScope());
        }
    }

    @Override
    public void validateUpdate(SqlUpdate call) {
        SqlSelect sourceSelect = call.getSourceSelect();
        SqlValidatorScope selectScope = getSelectScope(sourceSelect);
        SqlNodeList sourceExpressionList = call.getSourceExpressionList();
        SqlNodeList targetColumnList = call.getTargetColumnList();
        // we have to expand and infer types for source expressions
        // to overcome implicit casts during validateSelect routine
        // that added by our SQL engine to overcome calcite bugs ¯\\_(ツ)\_/¯
        for (int i = 0; i < sourceExpressionList.size(); i++) {
            SqlNode node = sourceExpressionList.get(i);
            SqlNode expand = expand(node, selectScope);
            deriveTypeImpl(selectScope, expand);
            SqlNode sqlNode = targetColumnList.get(i);
            SqlNode column = expand(sqlNode, selectScope);
            RelDataType columnType = deriveTypeImpl(selectScope, column);
            SqlDataTypeSpec targetTypeSpec = SqlTypeUtil.convertTypeToSpec(columnType);
            SqlCall cast = HazelcastSqlOperatorTable.CAST.createCall(SqlParserPos.ZERO, expand, targetTypeSpec);
            sourceExpressionList.set(i, cast);
            sourceSelect.getSelectList().set(i + 1, cast);
        }

        super.validateUpdate(call);
    }

    @Override
    protected void validateFrom(SqlNode node, RelDataType targetRowType, SqlValidatorScope scope) {
        super.validateFrom(node, targetRowType, scope);
        isInfiniteRows = containsStreamingSource(node);
    }

    @Override
    public void validateInsert(SqlInsert insert) {
        super.validateInsert(insert);

        if (!isCreateJob && isInfiniteRows(insert.getSource())) {
            throw newValidationError(insert, RESOURCE.mustUseCreateJob());
        }
    }

    @Override
    protected void validateGroupClause(SqlSelect select) {
        super.validateGroupClause(select);

        if (containsGroupingOrAggregation(select) && isInfiniteRows(select)) {
            throw newValidationError(select, RESOURCE.streamingAggregationsNotSupported());
        }
    }

    @Override
    protected void validateOrderList(SqlSelect select) {
        super.validateOrderList(select);

        if (select.hasOrderBy() && isInfiniteRows(select)) {
            throw newValidationError(select, RESOURCE.streamingSortingNotSupported());
        }
    }

    private boolean containsGroupingOrAggregation(SqlSelect select) {
        if (select.getGroup() != null && select.getGroup().size() > 0) {
            return true;
        }

        if (select.isDistinct()) {
            return true;
        }

        for (SqlNode node : select.getSelectList()) {
            if (node.getKind().belongsTo(AGGREGATE)) {
                return true;
            }
        }

        return false;
    }

    /**
     * Goes over all the referenced tables in the given {@link SqlNode}
     * and returns true if any of them uses a streaming connector.
     */
    private boolean containsStreamingSource(SqlNode node) {
        class FindStreamingTablesVisitor extends SqlBasicVisitor<Void> {
            boolean found;

            @Override
            public Void visit(SqlIdentifier id) {
                SqlValidatorTable table = getCatalogReader().getTable(id.names);
                if (table != null) { // not every identifier is a table
                    HazelcastTable hazelcastTable = table.unwrap(HazelcastTable.class);
                    SqlConnector connector = getJetSqlConnector(hazelcastTable.getTarget());
                    if (connector.isStream()) {
                        found = true;
                        return null;
                    }
                }
                return super.visit(id);
            }

            @Override
            public Void visit(SqlCall call) {
                SqlOperator operator = call.getOperator();
                if (operator instanceof JetTableFunction) {
                    if (((JetTableFunction) operator).isStream()) {
                        found = true;
                        return null;
                    }
                }
                return super.visit(call);
            }
        }

        FindStreamingTablesVisitor visitor = new FindStreamingTablesVisitor();
        node.accept(visitor);
        return visitor.found;
    }

    @Override
    protected void validateJoin(SqlJoin join, SqlValidatorScope scope) {
        super.validateJoin(join, scope);

        // the right side of a join must not be a subquery or a VALUES clause
        join.getRight().accept(new SqlBasicVisitor<Void>() {
            @Override
            public Void visit(SqlCall call) {
                if (call.getKind() == SqlKind.SELECT) {
                    throw newValidationError(join, RESOURCE.joiningSubqueryNotSupported());
                } else if (call.getKind() == VALUES) {
                    throw newValidationError(join, RESOURCE.joiningValuesNotSupported());
                }

                return call.getOperator().acceptCall(this, call);
            }
        });
    }

    @Override
    public boolean isInfiniteRows() {
        return isInfiniteRows;
    }

    private boolean isInfiniteRows(SqlNode node) {
        isInfiniteRows |= containsStreamingSource(node);
        return isInfiniteRows;
    }

<<<<<<< HEAD
    // createSourceSelectForUpdate could not be properly overridden due to bug in calcite
    // which does not allow to have less columns then number of columns in the table that
    // is updated
    @Override
    protected SqlSelect createSourceSelectForUpdate(SqlUpdate call) {
        return super.createSourceSelectForUpdate(call);
=======
    @Override
    protected SqlSelect createSourceSelectForDelete(SqlDelete call) {
        SqlNode sourceTable = call.getTargetTable();
        Table table = getCatalogReader().getTable(((SqlIdentifier) sourceTable).names).unwrap(HazelcastTable.class).getTarget();
        SqlConnector connector = getJetSqlConnector(table);

        // The Calcite default implementation selects all fields (using SELECT *). I'm not sure about how's this supposed
        // to work. We need to feed primary keys to the delete processor so that it can directly delete the records.
        // Therefore we use the primary key for the select list.
        SqlNodeList selectList = connector.getPrimaryKey(table);
        if (selectList.size() == 0) {
            throw QueryException.error("Cannot DELETE from " + call.getTargetTable() + ": it doesn't have a primary key");
        }

        if (call.getAlias() != null) {
          sourceTable =
              SqlValidatorUtil.addAlias(
                  sourceTable,
                  call.getAlias().getSimple());
        }
        return new SqlSelect(SqlParserPos.ZERO, null, selectList, sourceTable,
            call.getCondition(), null, null, null, null, null, null, null);
>>>>>>> c8dec030
    }
}<|MERGE_RESOLUTION|>--- conflicted
+++ resolved
@@ -28,11 +28,8 @@
 import com.hazelcast.sql.impl.schema.Table;
 import org.apache.calcite.rel.type.RelDataType;
 import org.apache.calcite.sql.SqlCall;
-<<<<<<< HEAD
 import org.apache.calcite.sql.SqlDataTypeSpec;
-=======
 import org.apache.calcite.sql.SqlDelete;
->>>>>>> c8dec030
 import org.apache.calcite.sql.SqlIdentifier;
 import org.apache.calcite.sql.SqlInsert;
 import org.apache.calcite.sql.SqlJoin;
@@ -41,13 +38,9 @@
 import org.apache.calcite.sql.SqlNodeList;
 import org.apache.calcite.sql.SqlOperator;
 import org.apache.calcite.sql.SqlSelect;
-<<<<<<< HEAD
 import org.apache.calcite.sql.SqlUpdate;
 import org.apache.calcite.sql.parser.SqlParserPos;
 import org.apache.calcite.sql.type.SqlTypeUtil;
-=======
-import org.apache.calcite.sql.parser.SqlParserPos;
->>>>>>> c8dec030
 import org.apache.calcite.sql.util.SqlBasicVisitor;
 import org.apache.calcite.sql.validate.SqlConformance;
 import org.apache.calcite.sql.validate.SqlValidatorCatalogReader;
@@ -251,14 +244,14 @@
         return isInfiniteRows;
     }
 
-<<<<<<< HEAD
     // createSourceSelectForUpdate could not be properly overridden due to bug in calcite
-    // which does not allow to have less columns then number of columns in the table that
+    // which does not allow to have less columns than number of columns in the table that
     // is updated
     @Override
     protected SqlSelect createSourceSelectForUpdate(SqlUpdate call) {
         return super.createSourceSelectForUpdate(call);
-=======
+    }
+
     @Override
     protected SqlSelect createSourceSelectForDelete(SqlDelete call) {
         SqlNode sourceTable = call.getTargetTable();
@@ -281,6 +274,5 @@
         }
         return new SqlSelect(SqlParserPos.ZERO, null, selectList, sourceTable,
             call.getCondition(), null, null, null, null, null, null, null);
->>>>>>> c8dec030
     }
 }