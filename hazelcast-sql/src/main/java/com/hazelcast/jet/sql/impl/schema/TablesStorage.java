--- conflicted
+++ resolved
@@ -186,7 +186,6 @@
                 .collect(Collectors.toList());
     }
 
-<<<<<<< HEAD
     Collection<String> typeNames() {
         return mergedStorage().values()
                 .stream()
@@ -195,8 +194,6 @@
                 .collect(Collectors.toList());
     }
 
-    void registerListener(EntryListener<String, Object> listener) {
-=======
     void initializeWithListener(EntryListener<String, Object> listener) {
         boolean useOldStorage = useOldStorage();
 
@@ -204,7 +201,6 @@
             storageMovedToNew = true;
         }
 
->>>>>>> 9422ebae
         if (!nodeEngine.getLocalMember().isLiteMember()) {
             newStorage().addEntryListener(listener, false);
             if (useOldStorage) {
