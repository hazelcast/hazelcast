--- conflicted
+++ resolved
@@ -40,11 +40,8 @@
 import java.util.Collection;
 import java.util.HashMap;
 import java.util.List;
-<<<<<<< HEAD
 import java.util.Locale;
-=======
 import java.util.Map;
->>>>>>> 17024a79
 import java.util.Objects;
 import java.util.concurrent.CompletableFuture;
 import java.util.stream.Collectors;
@@ -84,7 +81,7 @@
             awaitMappingOnAllMembers(name, view);
         }
     }
-
+    // TODO: old storage check
     void put(String name, Type type) {
         // TODO Case sensitive?
         storage().put(name.toLowerCase(Locale.ROOT), type);
@@ -109,6 +106,7 @@
         return previousNew == null && previousOld == null;
     }
 
+    // TODO: old storage check
     boolean putIfAbsent(String name, Type type) {
         // TODO Case sensitive?
         Object previous = storage().putIfAbsent(name, type);
@@ -125,6 +123,7 @@
         return removedNew == null ? removedOld : removedNew;
     }
 
+    // TODO: old storage check
     public Collection<Type> getAllTypes() {
         return storage().values().stream()
                 .filter(o -> o instanceof Type)
@@ -132,10 +131,12 @@
                 .collect(Collectors.toList());
     }
 
+    // TODO: old storage check
     public Type getType(final String name) {
         return (Type) storage().get(name.toLowerCase(Locale.ROOT));
     }
 
+    // TODO: old storage check
     public Type removeType(String name) {
         return (Type) storage().remove(name.toLowerCase(Locale.ROOT));
     }
