/*
 * Copyright 2023 Hazelcast Inc.
 *
 * Licensed under the Hazelcast Community License (the "License");
 * you may not use this file except in compliance with the License.
 * You may obtain a copy of the License at
 *
 * http://hazelcast.com/hazelcast-community-license
 *
 * Unless required by applicable law or agreed to in writing, software
 * distributed under the License is distributed on an "AS IS" BASIS,
 * WITHOUT WARRANTIES OF ANY KIND, either express or implied.
 * See the License for the specific language governing permissions and
 * limitations under the License.
 */

package com.hazelcast.jet.sql.impl.schema;

import com.hazelcast.spi.impl.NodeEngine;
import com.hazelcast.sql.impl.schema.datalink.DataLinkCatalogEntry;

import javax.annotation.Nonnull;
import java.util.Collection;
import java.util.List;
import java.util.stream.Collectors;

<<<<<<< HEAD
import static com.hazelcast.sql.impl.QueryUtils.wrapDataLinkKey;

public class DataLinkStorage extends AbstractSchemaStorage {
=======
public class DataLinkStorage extends AbstractSchemaStorage {
    // This is an arbitrarily-chosen prefix so that datalink names don't clash with other object names
    private static final String KEY_PREFIX = "57ae1d3a-d379-44cb-bb60-86b1d2dcd744-";
>>>>>>> c6f0fe6c

    public DataLinkStorage(NodeEngine nodeEngine) {
        super(nodeEngine);
    }

<<<<<<< HEAD
    void put(String name, DataLink dataLink) {
        storage().put(wrapDataLinkKey(name), dataLink);
    }

    boolean putIfAbsent(String name, DataLink dataLink) {
        return storage().putIfAbsent(wrapDataLinkKey(name), dataLink) == null;
    }

    DataLink removeDataLink(String name) {
        return (DataLink) storage().remove(wrapDataLinkKey(name));
=======
    public DataLinkCatalogEntry get(@Nonnull String name) {
        return (DataLinkCatalogEntry) storage().get(wrap(name));
    }

    void put(@Nonnull String name, @Nonnull DataLinkCatalogEntry dataLinkCatalogEntry) {
        storage().put(wrap(name), dataLinkCatalogEntry);
    }

    /**
     * @return true, if the datalink was added
     */
    boolean putIfAbsent(@Nonnull String name, @Nonnull DataLinkCatalogEntry dataLinkCatalogEntry) {
        return storage().putIfAbsent(wrap(name), dataLinkCatalogEntry) == null;
    }

    /**
     * @return true, if the datalink was removed
     */
    boolean removeDataLink(@Nonnull String name) {
        return storage().remove(wrap(name)) != null;
>>>>>>> c6f0fe6c
    }

    @Nonnull
    Collection<String> dataLinkNames() {
        return storage().values()
                .stream()
<<<<<<< HEAD
                .filter(m -> m instanceof DataLink)
                .map(m -> ((DataLink) m).name())
=======
                .filter(m -> m instanceof DataLinkCatalogEntry)
                .map(m -> ((DataLinkCatalogEntry) m).getName())
>>>>>>> c6f0fe6c
                .collect(Collectors.toList());
    }

    @Nonnull
    List<DataLinkCatalogEntry> dataLinks() {
        return storage().values()
                .stream()
                .filter(obj -> obj instanceof DataLinkCatalogEntry)
                .map(obj -> (DataLinkCatalogEntry) obj)
                .collect(Collectors.toList());
    }
<<<<<<< HEAD
=======

    @Nonnull
    private static String wrap(@Nonnull String dataLinkKey) {
        return KEY_PREFIX + dataLinkKey;
    }
>>>>>>> c6f0fe6c
}<|MERGE_RESOLUTION|>--- conflicted
+++ resolved
@@ -24,32 +24,14 @@
 import java.util.List;
 import java.util.stream.Collectors;
 
-<<<<<<< HEAD
-import static com.hazelcast.sql.impl.QueryUtils.wrapDataLinkKey;
-
-public class DataLinkStorage extends AbstractSchemaStorage {
-=======
 public class DataLinkStorage extends AbstractSchemaStorage {
     // This is an arbitrarily-chosen prefix so that datalink names don't clash with other object names
     private static final String KEY_PREFIX = "57ae1d3a-d379-44cb-bb60-86b1d2dcd744-";
->>>>>>> c6f0fe6c
 
     public DataLinkStorage(NodeEngine nodeEngine) {
         super(nodeEngine);
     }
 
-<<<<<<< HEAD
-    void put(String name, DataLink dataLink) {
-        storage().put(wrapDataLinkKey(name), dataLink);
-    }
-
-    boolean putIfAbsent(String name, DataLink dataLink) {
-        return storage().putIfAbsent(wrapDataLinkKey(name), dataLink) == null;
-    }
-
-    DataLink removeDataLink(String name) {
-        return (DataLink) storage().remove(wrapDataLinkKey(name));
-=======
     public DataLinkCatalogEntry get(@Nonnull String name) {
         return (DataLinkCatalogEntry) storage().get(wrap(name));
     }
@@ -70,20 +52,14 @@
      */
     boolean removeDataLink(@Nonnull String name) {
         return storage().remove(wrap(name)) != null;
->>>>>>> c6f0fe6c
     }
 
     @Nonnull
     Collection<String> dataLinkNames() {
         return storage().values()
                 .stream()
-<<<<<<< HEAD
-                .filter(m -> m instanceof DataLink)
-                .map(m -> ((DataLink) m).name())
-=======
                 .filter(m -> m instanceof DataLinkCatalogEntry)
                 .map(m -> ((DataLinkCatalogEntry) m).getName())
->>>>>>> c6f0fe6c
                 .collect(Collectors.toList());
     }
 
@@ -95,12 +71,9 @@
                 .map(obj -> (DataLinkCatalogEntry) obj)
                 .collect(Collectors.toList());
     }
-<<<<<<< HEAD
-=======
 
     @Nonnull
     private static String wrap(@Nonnull String dataLinkKey) {
         return KEY_PREFIX + dataLinkKey;
     }
->>>>>>> c6f0fe6c
 }