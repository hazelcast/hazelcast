--- conflicted
+++ resolved
@@ -32,18 +32,6 @@
         super(nodeEngine);
     }
 
-<<<<<<< HEAD
-    void put(String name, DataLink dataLink) {
-        storage().put(wrapDataLinkKey(name), dataLink);
-    }
-
-    boolean putIfAbsent(String name, DataLink dataLink) {
-        return storage().putIfAbsent(wrapDataLinkKey(name), dataLink) == null;
-    }
-
-    DataLink removeDataLink(String name) {
-        return (DataLink) storage().remove(wrapDataLinkKey(name));
-=======
     public DataLinkCatalogEntry get(@Nonnull String name) {
         return (DataLinkCatalogEntry) storage().get(wrapDataLinkKey(name));
     }
@@ -57,7 +45,6 @@
      */
     boolean putIfAbsent(@Nonnull String name, @Nonnull DataLinkCatalogEntry dataLinkCatalogEntry) {
         return storage().putIfAbsent(wrapDataLinkKey(name), dataLinkCatalogEntry) == null;
->>>>>>> 6fe40452
     }
 
     /**
