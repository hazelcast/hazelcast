/*
 * Copyright (c) 2008-2020, Hazelcast, Inc. All Rights Reserved.
 *
 * Licensed under the Apache License, Version 2.0 (the "License");
 * you may not use this file except in compliance with the License.
 * You may obtain a copy of the License at
 *
 * http://www.apache.org/licenses/LICENSE-2.0
 *
 * Unless required by applicable law or agreed to in writing, software
 * distributed under the License is distributed on an "AS IS" BASIS,
 * WITHOUT WARRANTIES OR CONDITIONS OF ANY KIND, either express or implied.
 * See the License for the specific language governing permissions and
 * limitations under the License.
 */

package com.hazelcast.sql.impl.calcite.parse;

import com.hazelcast.sql.SqlErrorCode;
import com.hazelcast.sql.impl.QueryException;
import com.hazelcast.sql.impl.calcite.SqlBackend;
import com.hazelcast.sql.impl.calcite.validate.HazelcastSqlConformance;
<<<<<<< HEAD
=======
import com.hazelcast.sql.impl.calcite.validate.HazelcastSqlValidator;
import com.hazelcast.sql.impl.calcite.validate.types.HazelcastTypeFactory;
>>>>>>> 52877a02
import org.apache.calcite.prepare.Prepare.CatalogReader;
import org.apache.calcite.sql.SqlNode;
import org.apache.calcite.sql.parser.SqlParseException;
import org.apache.calcite.sql.parser.SqlParser;
import org.apache.calcite.sql.parser.SqlParser.Config;
import org.apache.calcite.sql.parser.SqlParserImplFactory;
import org.apache.calcite.sql.util.SqlVisitor;
import org.apache.calcite.sql.validate.SqlConformance;
import org.apache.calcite.sql.validate.SqlValidator;

import javax.annotation.Nullable;

/**
 * Performs syntactic and semantic validation of the query.
 */
public class QueryParser {

    private final HazelcastTypeFactory typeFactory;
    private final CatalogReader catalogReader;
    private final SqlConformance conformance;

    private final SqlBackend hazelcastSqlBackend;
    private final SqlBackend jetSqlBackend;

    public QueryParser(
<<<<<<< HEAD
        RelDataTypeFactory typeFactory,
        CatalogReader catalogReader,
        SqlConformance conformance,
        SqlBackend hazelcastSqlBackend,
        @Nullable SqlBackend jetSqlBackend
=======
            HazelcastTypeFactory typeFactory,
            CatalogReader catalogReader,
            SqlConformance conformance,
            @Nullable JetSqlBackend jetSqlBackend
>>>>>>> 52877a02
    ) {
        this.typeFactory = typeFactory;
        this.catalogReader = catalogReader;
        this.conformance = conformance;

        this.hazelcastSqlBackend = hazelcastSqlBackend;
        this.jetSqlBackend = jetSqlBackend;
    }

    public QueryParseResult parse(String sql) {
        try {
            try {
                return parse(sql, hazelcastSqlBackend);
            } catch (Exception e) {
                if (jetSqlBackend != null) {
                    return parse(sql, jetSqlBackend);
                } else {
                    throw e;
                }
            }
        } catch (Exception e) {
            throw QueryException.error(SqlErrorCode.PARSING, e.getMessage(), e);
        }
    }

    private QueryParseResult parse(String sql, SqlBackend sqlBackend) throws SqlParseException {
        assert sqlBackend != null;

        Config config = createConfig(sqlBackend.parserFactory());
        SqlParser parser = SqlParser.create(sql, config);

        SqlValidator validator = sqlBackend.validator(catalogReader, typeFactory, conformance);
        SqlNode node = validator.validate(parser.parseStmt());

        SqlVisitor<Void> visitor = sqlBackend.unsupportedOperationVisitor(catalogReader);
        node.accept(visitor);

        return new QueryParseResult(
            node,
            validator.getParameterRowType(node),
            validator,
            sqlBackend
        );
    }

    private static Config createConfig(SqlParserImplFactory parserImplFactory) {
        SqlParser.ConfigBuilder configBuilder = SqlParser.configBuilder();
        CasingConfiguration.DEFAULT.toParserConfig(configBuilder);
        configBuilder.setConformance(HazelcastSqlConformance.INSTANCE);
        if (parserImplFactory != null) {
            configBuilder.setParserFactory(parserImplFactory);
        }
        return configBuilder.build();
    }
}<|MERGE_RESOLUTION|>--- conflicted
+++ resolved
@@ -20,11 +20,7 @@
 import com.hazelcast.sql.impl.QueryException;
 import com.hazelcast.sql.impl.calcite.SqlBackend;
 import com.hazelcast.sql.impl.calcite.validate.HazelcastSqlConformance;
-<<<<<<< HEAD
-=======
-import com.hazelcast.sql.impl.calcite.validate.HazelcastSqlValidator;
 import com.hazelcast.sql.impl.calcite.validate.types.HazelcastTypeFactory;
->>>>>>> 52877a02
 import org.apache.calcite.prepare.Prepare.CatalogReader;
 import org.apache.calcite.sql.SqlNode;
 import org.apache.calcite.sql.parser.SqlParseException;
@@ -46,35 +42,28 @@
     private final CatalogReader catalogReader;
     private final SqlConformance conformance;
 
-    private final SqlBackend hazelcastSqlBackend;
+    private final SqlBackend sqlBackend;
     private final SqlBackend jetSqlBackend;
 
     public QueryParser(
-<<<<<<< HEAD
-        RelDataTypeFactory typeFactory,
-        CatalogReader catalogReader,
-        SqlConformance conformance,
-        SqlBackend hazelcastSqlBackend,
-        @Nullable SqlBackend jetSqlBackend
-=======
             HazelcastTypeFactory typeFactory,
             CatalogReader catalogReader,
             SqlConformance conformance,
-            @Nullable JetSqlBackend jetSqlBackend
->>>>>>> 52877a02
+            SqlBackend sqlBackend,
+            @Nullable SqlBackend jetSqlBackend
     ) {
         this.typeFactory = typeFactory;
         this.catalogReader = catalogReader;
         this.conformance = conformance;
 
-        this.hazelcastSqlBackend = hazelcastSqlBackend;
+        this.sqlBackend = sqlBackend;
         this.jetSqlBackend = jetSqlBackend;
     }
 
     public QueryParseResult parse(String sql) {
         try {
             try {
-                return parse(sql, hazelcastSqlBackend);
+                return parse(sql, sqlBackend);
             } catch (Exception e) {
                 if (jetSqlBackend != null) {
                     return parse(sql, jetSqlBackend);
