/*
 * Copyright (c) 2008-2021, Hazelcast, Inc. All Rights Reserved.
 *
 * Licensed under the Apache License, Version 2.0 (the "License");
 * you may not use this file except in compliance with the License.
 * You may obtain a copy of the License at
 *
 * http://www.apache.org/licenses/LICENSE-2.0
 *
 * Unless required by applicable law or agreed to in writing, software
 * distributed under the License is distributed on an "AS IS" BASIS,
 * WITHOUT WARRANTIES OR CONDITIONS OF ANY KIND, either express or implied.
 * See the License for the specific language governing permissions and
 * limitations under the License.
 */

package com.hazelcast.sql.impl.calcite.validate;

import com.hazelcast.sql.impl.calcite.validate.operators.math.HazelcastAbsFunction;
import com.hazelcast.sql.impl.calcite.validate.operators.math.HazelcastDoubleBiFunction;
import com.hazelcast.sql.impl.calcite.validate.operators.math.HazelcastDoubleFunction;
import com.hazelcast.sql.impl.calcite.validate.operators.math.HazelcastFloorCeilFunction;
import com.hazelcast.sql.impl.calcite.validate.operators.math.HazelcastRandFunction;
import com.hazelcast.sql.impl.calcite.validate.operators.math.HazelcastRoundTruncateFunction;
import com.hazelcast.sql.impl.calcite.validate.operators.math.HazelcastSignFunction;
import com.hazelcast.sql.impl.calcite.validate.operators.misc.HazelcastArithmeticOperator;
import com.hazelcast.sql.impl.calcite.validate.operators.misc.HazelcastCastFunction;
import com.hazelcast.sql.impl.calcite.validate.operators.misc.HazelcastDescOperator;
import com.hazelcast.sql.impl.calcite.validate.operators.misc.HazelcastUnaryOperator;
import com.hazelcast.sql.impl.calcite.validate.operators.predicate.HazelcastAndOrPredicate;
import com.hazelcast.sql.impl.calcite.validate.operators.predicate.HazelcastBetweenOperator;
import com.hazelcast.sql.impl.calcite.validate.operators.predicate.HazelcastComparisonPredicate;
import com.hazelcast.sql.impl.calcite.validate.operators.predicate.HazelcastInOperator;
import com.hazelcast.sql.impl.calcite.validate.operators.predicate.HazelcastIsTrueFalseNullPredicate;
import com.hazelcast.sql.impl.calcite.validate.operators.predicate.HazelcastNotPredicate;
import com.hazelcast.sql.impl.calcite.validate.operators.string.HazelcastConcatOperator;
import com.hazelcast.sql.impl.calcite.validate.operators.string.HazelcastLikeOperator;
import com.hazelcast.sql.impl.calcite.validate.operators.string.HazelcastPositionFunction;
import com.hazelcast.sql.impl.calcite.validate.operators.string.HazelcastReplaceFunction;
import com.hazelcast.sql.impl.calcite.validate.operators.string.HazelcastStringFunction;
import com.hazelcast.sql.impl.calcite.validate.operators.string.HazelcastSubstringFunction;
import com.hazelcast.sql.impl.calcite.validate.operators.string.HazelcastTrimFunction;
import org.apache.calcite.runtime.CalciteException;
import org.apache.calcite.sql.SqlBasicCall;
import org.apache.calcite.sql.SqlBinaryOperator;
import org.apache.calcite.sql.SqlCall;
import org.apache.calcite.sql.SqlFunction;
import org.apache.calcite.sql.SqlInfixOperator;
import org.apache.calcite.sql.SqlKind;
import org.apache.calcite.sql.SqlNode;
import org.apache.calcite.sql.SqlNodeList;
import org.apache.calcite.sql.SqlOperator;
import org.apache.calcite.sql.SqlPostfixOperator;
import org.apache.calcite.sql.SqlPrefixOperator;
import org.apache.calcite.sql.SqlSpecialOperator;
import org.apache.calcite.sql.SqlUtil;
import org.apache.calcite.sql.fun.SqlCase;
import org.apache.calcite.sql.fun.SqlStdOperatorTable;
import org.apache.calcite.sql.util.ReflectiveSqlOperatorTable;
import org.apache.calcite.sql.util.SqlBasicVisitor;
import org.apache.calcite.sql.validate.SqlNameMatchers;

import java.util.ArrayList;
import java.util.List;

import static com.hazelcast.sql.impl.calcite.validate.HazelcastResources.RESOURCES;

/**
 * Operator table.
 * <p>
 * All supported operators and functions must be defined in this table, even if they are already defined in the
 * {@link SqlStdOperatorTable}. This is needed to ensure that we have the full control over inference and coercion
 * strategies.
 */
@SuppressWarnings({"unused", "checkstyle:ClassDataAbstractionCoupling"})
public final class HazelcastSqlOperatorTable extends ReflectiveSqlOperatorTable {

    //@formatter:off

    public static final SqlFunction CAST = HazelcastCastFunction.INSTANCE;

    //#region Boolean predicates.

    public static final SqlBinaryOperator AND = HazelcastAndOrPredicate.AND;
    public static final SqlBinaryOperator OR = HazelcastAndOrPredicate.OR;
    public static final SqlPrefixOperator NOT = new HazelcastNotPredicate();
<<<<<<< HEAD
    public static final SqlBinaryOperator IN = HazelcastInOperator.IN;
    public static final SqlBinaryOperator NOT_IN = HazelcastInOperator.NOT_IN;
=======
    public static final SqlInfixOperator BETWEEN_ASYMMETRIC = HazelcastBetweenOperator.BETWEEN_ASYMMETRIC;
    public static final SqlInfixOperator NOT_BETWEEN_ASYMMETRIC = HazelcastBetweenOperator.NOT_BETWEEN_ASYMMETRIC;
    public static final SqlInfixOperator BETWEEN_SYMMETRIC = HazelcastBetweenOperator.BETWEEN_SYMMETRIC;
    public static final SqlInfixOperator NOT_BETWEEN_SYMMETRIC = HazelcastBetweenOperator.NOT_BETWEEN_SYMMETRIC;
>>>>>>> cbac35dd

    //#endregion

    //#region Comparison predicates.

    public static final SqlBinaryOperator EQUALS = HazelcastComparisonPredicate.EQUALS;
    public static final SqlBinaryOperator NOT_EQUALS = HazelcastComparisonPredicate.NOT_EQUALS;
    public static final SqlBinaryOperator GREATER_THAN = HazelcastComparisonPredicate.GREATER_THAN;
    public static final SqlBinaryOperator GREATER_THAN_OR_EQUAL = HazelcastComparisonPredicate.GREATER_THAN_OR_EQUAL;
    public static final SqlBinaryOperator LESS_THAN = HazelcastComparisonPredicate.LESS_THAN;
    public static final SqlBinaryOperator LESS_THAN_OR_EQUAL = HazelcastComparisonPredicate.LESS_THAN_OR_EQUAL;

    //#endregion

    //#region Binary and unary operators.

    public static final SqlOperator PLUS = HazelcastArithmeticOperator.PLUS;
    public static final SqlOperator MINUS = HazelcastArithmeticOperator.MINUS;
    public static final SqlOperator MULTIPLY = HazelcastArithmeticOperator.MULTIPLY;
    public static final SqlOperator DIVIDE = HazelcastArithmeticOperator.DIVIDE;
    public static final SqlOperator REMAINDER = HazelcastArithmeticOperator.REMAINDER;

    public static final SqlPrefixOperator UNARY_PLUS = HazelcastUnaryOperator.PLUS;
    public static final SqlPrefixOperator UNARY_MINUS = HazelcastUnaryOperator.MINUS;

    //#endregion

    //#region "IS" predicates.

    public static final SqlPostfixOperator IS_TRUE = HazelcastIsTrueFalseNullPredicate.IS_TRUE;
    public static final SqlPostfixOperator IS_NOT_TRUE = HazelcastIsTrueFalseNullPredicate.IS_NOT_TRUE;
    public static final SqlPostfixOperator IS_FALSE = HazelcastIsTrueFalseNullPredicate.IS_FALSE;
    public static final SqlPostfixOperator IS_NOT_FALSE = HazelcastIsTrueFalseNullPredicate.IS_NOT_FALSE;
    public static final SqlPostfixOperator IS_NULL = HazelcastIsTrueFalseNullPredicate.IS_NULL;
    public static final SqlPostfixOperator IS_NOT_NULL = HazelcastIsTrueFalseNullPredicate.IS_NOT_NULL;

    //#endregion

    //#region Math functions.

    public static final SqlFunction ABS = HazelcastAbsFunction.INSTANCE;

    public static final SqlFunction SIGN = HazelcastSignFunction.INSTANCE;
    public static final SqlFunction RAND = HazelcastRandFunction.INSTANCE;

    public static final SqlFunction POWER = new HazelcastDoubleBiFunction("POWER");
    public static final SqlFunction SQUARE = new HazelcastDoubleFunction("SQUARE");
    public static final SqlFunction SQRT = new HazelcastDoubleFunction("SQRT");
    public static final SqlFunction CBRT = new HazelcastDoubleFunction("CBRT");

    public static final SqlFunction COS = new HazelcastDoubleFunction("COS");
    public static final SqlFunction SIN = new HazelcastDoubleFunction("SIN");
    public static final SqlFunction TAN = new HazelcastDoubleFunction("TAN");
    public static final SqlFunction COT = new HazelcastDoubleFunction("COT");
    public static final SqlFunction ACOS = new HazelcastDoubleFunction("ACOS");
    public static final SqlFunction ASIN = new HazelcastDoubleFunction("ASIN");
    public static final SqlFunction ATAN = new HazelcastDoubleFunction("ATAN");
    public static final SqlFunction ATAN2 = new HazelcastDoubleBiFunction("ATAN2");
    public static final SqlFunction EXP = new HazelcastDoubleFunction("EXP");
    public static final SqlFunction LN = new HazelcastDoubleFunction("LN");
    public static final SqlFunction LOG10 = new HazelcastDoubleFunction("LOG10");
    public static final SqlFunction DEGREES = new HazelcastDoubleFunction("DEGREES");
    public static final SqlFunction RADIANS = new HazelcastDoubleFunction("RADIANS");

    public static final SqlFunction FLOOR = HazelcastFloorCeilFunction.FLOOR;
    public static final SqlFunction CEIL = HazelcastFloorCeilFunction.CEIL;

    public static final SqlFunction ROUND = HazelcastRoundTruncateFunction.ROUND;
    public static final SqlFunction TRUNCATE = HazelcastRoundTruncateFunction.TRUNCATE;

    //#endregion

    //#region String functions

    public static final SqlBinaryOperator CONCAT = HazelcastConcatOperator.INSTANCE;

    public static final SqlSpecialOperator LIKE = HazelcastLikeOperator.LIKE;
    public static final SqlSpecialOperator NOT_LIKE = HazelcastLikeOperator.NOT_LIKE;

    public static final SqlFunction SUBSTRING = HazelcastSubstringFunction.INSTANCE;

    public static final SqlFunction TRIM = HazelcastTrimFunction.INSTANCE;

    public static final SqlFunction RTRIM = HazelcastStringFunction.RTRIM;
    public static final SqlFunction LTRIM = HazelcastStringFunction.LTRIM;
    public static final SqlFunction BTRIM = HazelcastStringFunction.BTRIM;

    public static final SqlFunction ASCII = HazelcastStringFunction.ASCII;
    public static final SqlFunction INITCAP = HazelcastStringFunction.INITCAP;

    public static final SqlFunction CHAR_LENGTH = HazelcastStringFunction.CHAR_LENGTH;
    public static final SqlFunction CHARACTER_LENGTH = HazelcastStringFunction.CHARACTER_LENGTH;
    public static final SqlFunction LENGTH = HazelcastStringFunction.LENGTH;

    public static final SqlFunction LOWER = HazelcastStringFunction.LOWER;
    public static final SqlFunction UPPER = HazelcastStringFunction.UPPER;

    public static final SqlFunction REPLACE = HazelcastReplaceFunction.INSTANCE;
    public static final SqlFunction POSITION = HazelcastPositionFunction.INSTANCE;

    public static final SqlPostfixOperator DESC = HazelcastDescOperator.DESC;

    //#endregion

    //@formatter:on

    private static final HazelcastSqlOperatorTable INSTANCE = new HazelcastSqlOperatorTable();

    static {
        INSTANCE.init();
    }

    private HazelcastSqlOperatorTable() {
        // No-op.
    }

    public static HazelcastSqlOperatorTable instance() {
        return INSTANCE;
    }

    /**
     * Visitor that rewrites Calcite operators with operators from this table.
     */
    static final class RewriteVisitor extends SqlBasicVisitor<Void> {
        private final HazelcastSqlValidator validator;

        RewriteVisitor(HazelcastSqlValidator validator) {
            this.validator = validator;
        }

        @Override
        public Void visit(SqlCall call) {
            rewriteCall(call);

            return super.visit(call);
        }

        private void rewriteCall(SqlCall call) {
            if (call instanceof SqlBasicCall) {
                // An alias is declared as a SqlBasicCall with "SqlKind.AS". We do not need to rewrite aliases, so skip it.
                if (call.getKind() == SqlKind.AS) {
                    return;
                }

                SqlBasicCall basicCall = (SqlBasicCall) call;
                SqlOperator operator = basicCall.getOperator();

                // Remove raw NULL from the right-hand operand if it's a list. We ignore raw NULL.
                if (operator.getKind() == SqlKind.IN || operator.getKind() == SqlKind.NOT_IN) {
                    List<SqlNode> operandList = call.getOperandList();

                    assert operandList.size() == 2;
                    SqlNode rhs = operandList.get(1);
                    if (rhs instanceof SqlNodeList) {
                        call.setOperand(1, removeNullWithinInStatement((SqlNodeList) rhs));
                    }
                }

                List<SqlOperator> resolvedOperators = new ArrayList<>(1);

                validator.getOperatorTable().lookupOperatorOverloads(
                        operator.getNameAsId(),
                        null,
                        operator.getSyntax(),
                        resolvedOperators,
                        SqlNameMatchers.withCaseSensitive(false)
                );

                if (resolvedOperators.isEmpty()) {
                    throw functionDoesNotExist(call);
                }

                assert resolvedOperators.size() == 1;

                basicCall.setOperator(resolvedOperators.get(0));
            } else if (call instanceof SqlCase) {
                throw functionDoesNotExist(call);
            }
        }

        private static SqlNodeList removeNullWithinInStatement(SqlNodeList valueList) {
            SqlNodeList list = new SqlNodeList(valueList.getParserPosition());
            for (SqlNode node : valueList.getList()) {
                if (SqlUtil.isNullLiteral(node, false)) {
                    continue;
                }
                list.add(node);
            }
            return list;
        }

        private CalciteException functionDoesNotExist(SqlCall call) {
            throw RESOURCES.functionDoesNotExist(call.getOperator().getName()).ex();
        }
    }
}<|MERGE_RESOLUTION|>--- conflicted
+++ resolved
@@ -84,15 +84,12 @@
     public static final SqlBinaryOperator AND = HazelcastAndOrPredicate.AND;
     public static final SqlBinaryOperator OR = HazelcastAndOrPredicate.OR;
     public static final SqlPrefixOperator NOT = new HazelcastNotPredicate();
-<<<<<<< HEAD
-    public static final SqlBinaryOperator IN = HazelcastInOperator.IN;
-    public static final SqlBinaryOperator NOT_IN = HazelcastInOperator.NOT_IN;
-=======
     public static final SqlInfixOperator BETWEEN_ASYMMETRIC = HazelcastBetweenOperator.BETWEEN_ASYMMETRIC;
     public static final SqlInfixOperator NOT_BETWEEN_ASYMMETRIC = HazelcastBetweenOperator.NOT_BETWEEN_ASYMMETRIC;
     public static final SqlInfixOperator BETWEEN_SYMMETRIC = HazelcastBetweenOperator.BETWEEN_SYMMETRIC;
     public static final SqlInfixOperator NOT_BETWEEN_SYMMETRIC = HazelcastBetweenOperator.NOT_BETWEEN_SYMMETRIC;
->>>>>>> cbac35dd
+    public static final SqlBinaryOperator IN = HazelcastInOperator.IN;
+    public static final SqlBinaryOperator NOT_IN = HazelcastInOperator.NOT_IN;
 
     //#endregion
 
