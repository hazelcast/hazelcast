/*
 * Copyright (c) 2008-2021, Hazelcast, Inc. All Rights Reserved.
 *
 * Licensed under the Apache License, Version 2.0 (the "License");
 * you may not use this file except in compliance with the License.
 * You may obtain a copy of the License at
 *
 * http://www.apache.org/licenses/LICENSE-2.0
 *
 * Unless required by applicable law or agreed to in writing, software
 * distributed under the License is distributed on an "AS IS" BASIS,
 * WITHOUT WARRANTIES OR CONDITIONS OF ANY KIND, either express or implied.
 * See the License for the specific language governing permissions and
 * limitations under the License.
 */

package com.hazelcast.sql.impl.calcite.opt.physical.visitor;

import com.hazelcast.sql.SqlColumnType;
import com.hazelcast.sql.impl.QueryException;
import com.hazelcast.sql.impl.calcite.validate.HazelcastSqlOperatorTable;
import com.hazelcast.sql.impl.calcite.validate.operators.string.HazelcastLikeOperator;
import com.hazelcast.sql.impl.calcite.validate.types.HazelcastTypeUtils;
<<<<<<< HEAD
=======
import com.hazelcast.sql.impl.calcite.validate.HazelcastSqlOperatorTable;
import com.hazelcast.sql.impl.expression.CaseExpression;
>>>>>>> 7c0ff85a
import com.hazelcast.sql.impl.expression.CastExpression;
import com.hazelcast.sql.impl.expression.ConstantExpression;
import com.hazelcast.sql.impl.expression.Expression;
import com.hazelcast.sql.impl.expression.SymbolExpression;
import com.hazelcast.sql.impl.expression.datetime.ExtractField;
import com.hazelcast.sql.impl.expression.datetime.ExtractFunction;
import com.hazelcast.sql.impl.expression.math.AbsFunction;
import com.hazelcast.sql.impl.expression.math.DivideFunction;
import com.hazelcast.sql.impl.expression.math.DoubleBiFunction;
import com.hazelcast.sql.impl.expression.math.DoubleFunction;
import com.hazelcast.sql.impl.expression.math.FloorCeilFunction;
import com.hazelcast.sql.impl.expression.math.MinusFunction;
import com.hazelcast.sql.impl.expression.math.MultiplyFunction;
import com.hazelcast.sql.impl.expression.math.PlusFunction;
import com.hazelcast.sql.impl.expression.math.RandFunction;
import com.hazelcast.sql.impl.expression.math.RemainderFunction;
import com.hazelcast.sql.impl.expression.math.RoundTruncateFunction;
import com.hazelcast.sql.impl.expression.math.SignFunction;
import com.hazelcast.sql.impl.expression.math.UnaryMinusFunction;
import com.hazelcast.sql.impl.expression.predicate.AndPredicate;
import com.hazelcast.sql.impl.expression.predicate.ComparisonMode;
import com.hazelcast.sql.impl.expression.predicate.ComparisonPredicate;
import com.hazelcast.sql.impl.expression.predicate.IsFalsePredicate;
import com.hazelcast.sql.impl.expression.predicate.IsNotFalsePredicate;
import com.hazelcast.sql.impl.expression.predicate.IsNotNullPredicate;
import com.hazelcast.sql.impl.expression.predicate.IsNotTruePredicate;
import com.hazelcast.sql.impl.expression.predicate.IsNullPredicate;
import com.hazelcast.sql.impl.expression.predicate.IsTruePredicate;
import com.hazelcast.sql.impl.expression.predicate.NotPredicate;
import com.hazelcast.sql.impl.expression.predicate.OrPredicate;
import com.hazelcast.sql.impl.expression.string.AsciiFunction;
import com.hazelcast.sql.impl.expression.string.CharLengthFunction;
import com.hazelcast.sql.impl.expression.string.ConcatFunction;
import com.hazelcast.sql.impl.expression.string.InitcapFunction;
import com.hazelcast.sql.impl.expression.string.LikeFunction;
import com.hazelcast.sql.impl.expression.string.LowerFunction;
import com.hazelcast.sql.impl.expression.string.PositionFunction;
import com.hazelcast.sql.impl.expression.string.ReplaceFunction;
import com.hazelcast.sql.impl.expression.string.SubstringFunction;
import com.hazelcast.sql.impl.expression.string.TrimFunction;
import com.hazelcast.sql.impl.expression.string.UpperFunction;
import com.hazelcast.sql.impl.type.QueryDataType;
import com.hazelcast.sql.impl.type.SqlDaySecondInterval;
import com.hazelcast.sql.impl.type.SqlYearMonthInterval;
import org.apache.calcite.avatica.util.TimeUnitRange;
import org.apache.calcite.rex.RexCall;
import org.apache.calcite.rex.RexLiteral;
import org.apache.calcite.sql.SqlFunction;
import org.apache.calcite.sql.SqlOperator;
import org.apache.calcite.sql.fun.SqlStdOperatorTable;
import org.apache.calcite.sql.fun.SqlTrimFunction;
import org.apache.calcite.sql.type.SqlTypeName;
import org.apache.calcite.util.DateString;
import org.apache.calcite.util.TimeString;
import org.apache.calcite.util.TimestampString;
import org.apache.calcite.util.TimestampWithTimeZoneString;

import java.math.BigDecimal;
import java.time.LocalDate;
import java.time.LocalDateTime;
import java.time.LocalTime;
import java.time.OffsetDateTime;

import static com.hazelcast.sql.impl.calcite.validate.HazelcastSqlOperatorTable.CHARACTER_LENGTH;
import static com.hazelcast.sql.impl.calcite.validate.HazelcastSqlOperatorTable.CHAR_LENGTH;
import static com.hazelcast.sql.impl.calcite.validate.HazelcastSqlOperatorTable.LENGTH;

/**
 * Utility methods for REX to Hazelcast expression conversion.
 */
public final class RexToExpression {

    private RexToExpression() {
        // No-op.
    }

    /**
     * Converts the given REX literal to runtime {@link ConstantExpression
     * constant expression}.
     *
     * @param literal the literal to convert.
     * @return the resulting constant expression.
     */
    @SuppressWarnings({"checkstyle:CyclomaticComplexity", "checkstyle:ReturnCount"})
    public static Expression<?> convertLiteral(RexLiteral literal) {
        SqlTypeName type = literal.getType().getSqlTypeName();

        if (literal.getValue() == null) {
            return ConstantExpression.create(null, HazelcastTypeUtils.toHazelcastType(type));
        }

        switch (type) {
            case BOOLEAN:
                return convertBooleanLiteral(literal, type);

            case TINYINT:
            case SMALLINT:
            case INTEGER:
            case BIGINT:
            case DECIMAL:
            case REAL:
            case FLOAT:
            case DOUBLE:
                return convertNumericLiteral(literal, type);

            case CHAR:
            case VARCHAR:
                return convertStringLiteral(literal, type);

            case NULL:
                return ConstantExpression.create(null, QueryDataType.NULL);

            case SYMBOL:
                return SymbolExpression.create(literal.getValue());

            case DATE:
                return convertDateLiteral(literal);

            case TIME:
                return convertTimeLiteral(literal);

            case TIMESTAMP:
                return convertTimestamp(literal);

            case TIMESTAMP_WITH_LOCAL_TIME_ZONE:
                return convertTimestampWithTimeZone(literal);

            case INTERVAL_YEAR_MONTH:
                return convertIntervalYearMonth(literal);

            case INTERVAL_DAY_SECOND:
                return convertIntervalDaySecond(literal);

            default:
                throw QueryException.error("Unsupported literal: " + literal);
        }
    }

    /**
     * Converts a {@link RexCall} to {@link Expression}.
     *
     * @param call the call to convert.
     * @return the resulting expression.
     * @throws QueryException if the given {@link RexCall} can't be
     *                        converted.
     */
    @SuppressWarnings({"checkstyle:CyclomaticComplexity", "checkstyle:MethodLength", "checkstyle:ReturnCount",
            "checkstyle:NPathComplexity"})
    public static Expression<?> convertCall(RexCall call, Expression<?>[] operands) {
        SqlOperator operator = call.getOperator();
        QueryDataType resultType = HazelcastTypeUtils.toHazelcastType(call.getType().getSqlTypeName());

        switch (operator.getKind()) {
            case DEFAULT:
                return ConstantExpression.create(null, resultType);

            case CAST:
                if (operands[0].getType().equals(resultType)) {
                    // It might happen that two types Calcite considers different
                    // are mapped to the same Hazelcast type. For instance, to
                    // preserve the row signature, Calcite may insert synthetic
                    // casts from a non-nullable type to the same nullable type.
                    // Technically, such casts are not 100% valid SQL construct
                    // since casts can't change the nullability of the operand
                    // being casted, but they are valid on the RexNode level.
                    //
                    // Consider nullableBooleanColumn OR TRUE, the type of this
                    // expression is nullable BOOLEAN. When Calcite simplifies it
                    // to TRUE, the type changes to non-nullable BOOLEAN since
                    // literals are non-nullable (except NULL literal itself).
                    // That changes the row signature, to preserve it Calcite
                    // synthetically casts TRUE to a nullable BOOLEAN.
                    //
                    // Currently, all Hazelcast types are nullable, therefore
                    // there is no distinction between non-nullable types and
                    // nullable ones after the conversion.
                    return operands[0];
                }
                return CastExpression.create(operands[0], resultType);

            case AND:
                return AndPredicate.create(operands);

            case OR:
                return OrPredicate.create(operands);

            case NOT:
                return NotPredicate.create(operands[0]);

            case PLUS:
                return PlusFunction.create(operands[0], operands[1], resultType);

            case MINUS:
                return MinusFunction.create(operands[0], operands[1], resultType);

            case TIMES:
                return MultiplyFunction.create(operands[0], operands[1], resultType);

            case DIVIDE:
                return DivideFunction.create(operands[0], operands[1], resultType);

            case MOD:
                return RemainderFunction.create(operands[0], operands[1], resultType);

            case MINUS_PREFIX:
                return UnaryMinusFunction.create(operands[0], resultType);

            case PLUS_PREFIX:
                return operands[0];

            case FLOOR:
                return FloorCeilFunction.create(operands[0], resultType, false);

            case CEIL:
                return FloorCeilFunction.create(operands[0], resultType, true);

            case EQUALS:
                return ComparisonPredicate.create(operands[0], operands[1], ComparisonMode.EQUALS);

            case NOT_EQUALS:
                return ComparisonPredicate.create(operands[0], operands[1], ComparisonMode.NOT_EQUALS);

            case GREATER_THAN:
                return ComparisonPredicate.create(operands[0], operands[1], ComparisonMode.GREATER_THAN);

            case GREATER_THAN_OR_EQUAL:
                return ComparisonPredicate.create(operands[0], operands[1], ComparisonMode.GREATER_THAN_OR_EQUAL);

            case LESS_THAN:
                return ComparisonPredicate.create(operands[0], operands[1], ComparisonMode.LESS_THAN);

            case LESS_THAN_OR_EQUAL:
                return ComparisonPredicate.create(operands[0], operands[1], ComparisonMode.LESS_THAN_OR_EQUAL);

            case IS_TRUE:
                return IsTruePredicate.create(operands[0]);

            case IS_NOT_TRUE:
                return IsNotTruePredicate.create(operands[0]);

            case IS_FALSE:
                return IsFalsePredicate.create(operands[0]);

            case IS_NOT_FALSE:
                return IsNotFalsePredicate.create(operands[0]);

            case IS_NULL:
                return IsNullPredicate.create(operands[0]);

            case IS_NOT_NULL:
                return IsNotNullPredicate.create(operands[0]);

            case LIKE:
                boolean negated = ((HazelcastLikeOperator) operator).isNegated();
                Expression<?> escape = operands.length == 2 ? null : operands[2];

                return LikeFunction.create(operands[0], operands[1], escape, negated);

            case TRIM:
                assert operands.length == 3;
                assert operands[0] instanceof SymbolExpression;

                SqlTrimFunction.Flag trimFlag = ((SymbolExpression) operands[0]).getSymbol();

                return TrimFunction.create(
                        operands[2],
                        operands[1],
                        trimFlag.getLeft() == 1,
                        trimFlag.getRight() == 1
                );

<<<<<<< HEAD
            case EXTRACT:
                assert operands.length == 2;
                assert operands[0] instanceof SymbolExpression;

                TimeUnitRange field = ((SymbolExpression) operands[0]).getSymbol();

                ExtractField extractField = convertField(field);

                return ExtractFunction.create(operands[1], extractField);
=======
            case CASE:
                return CaseExpression.create(operands);
>>>>>>> 7c0ff85a

            case OTHER:
                if (operator == HazelcastSqlOperatorTable.CONCAT) {
                    assert operands.length == 2;

                    return ConcatFunction.create(operands[0], operands[1]);
                }

                break;

            case POSITION:
            case OTHER_FUNCTION:
                SqlFunction function = (SqlFunction) operator;

                // Math.
                if (function == HazelcastSqlOperatorTable.POWER) {
                    assert operands.length == 2;
                    return DoubleBiFunction.create(operands[0], operands[1], DoubleBiFunction.POWER);
                } else if (function == HazelcastSqlOperatorTable.SQUARE) {
                    return DoubleFunction.create(operands[0], DoubleFunction.SQUARE);
                } else if (function == HazelcastSqlOperatorTable.SQRT) {
                    return DoubleFunction.create(operands[0], DoubleFunction.SQRT);
                } else if (function == HazelcastSqlOperatorTable.CBRT) {
                    return DoubleFunction.create(operands[0], DoubleFunction.CBRT);
                } else if (function == HazelcastSqlOperatorTable.COS) {
                    return DoubleFunction.create(operands[0], DoubleFunction.COS);
                } else if (function == HazelcastSqlOperatorTable.SIN) {
                    return DoubleFunction.create(operands[0], DoubleFunction.SIN);
                } else if (function == HazelcastSqlOperatorTable.TAN) {
                    return DoubleFunction.create(operands[0], DoubleFunction.TAN);
                } else if (function == HazelcastSqlOperatorTable.COT) {
                    return DoubleFunction.create(operands[0], DoubleFunction.COT);
                } else if (function == HazelcastSqlOperatorTable.ACOS) {
                    return DoubleFunction.create(operands[0], DoubleFunction.ACOS);
                } else if (function == HazelcastSqlOperatorTable.ASIN) {
                    return DoubleFunction.create(operands[0], DoubleFunction.ASIN);
                } else if (function == HazelcastSqlOperatorTable.ATAN) {
                    return DoubleFunction.create(operands[0], DoubleFunction.ATAN);
                } else if (function == HazelcastSqlOperatorTable.ATAN2) {
                    assert operands.length == 2;
                    return DoubleBiFunction.create(operands[0], operands[1], DoubleBiFunction.ATAN2);
                } else if (function == HazelcastSqlOperatorTable.EXP) {
                    return DoubleFunction.create(operands[0], DoubleFunction.EXP);
                } else if (function == HazelcastSqlOperatorTable.LN) {
                    return DoubleFunction.create(operands[0], DoubleFunction.LN);
                } else if (function == HazelcastSqlOperatorTable.LOG10) {
                    return DoubleFunction.create(operands[0], DoubleFunction.LOG10);
                } else if (function == HazelcastSqlOperatorTable.RAND) {
                    return RandFunction.create(operands.length == 0 ? null : operands[0]);
                } else if (function == HazelcastSqlOperatorTable.ABS) {
                    return AbsFunction.create(operands[0], resultType);
                } else if (function == SqlStdOperatorTable.PI) {
                    return ConstantExpression.create(Math.PI, resultType);
                } else if (function == HazelcastSqlOperatorTable.SIGN) {
                    return SignFunction.create(operands[0], resultType);
                } else if (function == HazelcastSqlOperatorTable.DEGREES) {
                    return DoubleFunction.create(operands[0], DoubleFunction.DEGREES);
                } else if (function == HazelcastSqlOperatorTable.RADIANS) {
                    return DoubleFunction.create(operands[0], DoubleFunction.RADIANS);
                } else if (function == HazelcastSqlOperatorTable.ROUND) {
                    return RoundTruncateFunction.create(
                            operands[0],
                            operands.length == 1 ? null : operands[1],
                            resultType,
                            false
                    );
                } else if (function == HazelcastSqlOperatorTable.TRUNCATE) {
                    return RoundTruncateFunction.create(
                            operands[0],
                            operands.length == 1 ? null : operands[1],
                            resultType,
                            true
                    );
                }

                // Strings.

                if (function == CHAR_LENGTH || function == CHARACTER_LENGTH || function == LENGTH) {
                    return CharLengthFunction.create(operands[0]);
                } else if (function == HazelcastSqlOperatorTable.UPPER) {
                    return UpperFunction.create(operands[0]);
                } else if (function == HazelcastSqlOperatorTable.LOWER) {
                    return LowerFunction.create(operands[0]);
                } else if (function == HazelcastSqlOperatorTable.INITCAP) {
                    return InitcapFunction.create(operands[0]);
                } else if (function == HazelcastSqlOperatorTable.ASCII) {
                    return AsciiFunction.create(operands[0]);
                } else if (function == HazelcastSqlOperatorTable.SUBSTRING) {
                    Expression<?> input = operands[0];
                    Expression<?> start = operands[1];
                    Expression<?> length = operands.length > 2 ? operands[2] : null;

                    return SubstringFunction.create(input, start, length);
                } else if (function == HazelcastSqlOperatorTable.LTRIM) {
                    return TrimFunction.create(operands[0], null, true, false);
                } else if (function == HazelcastSqlOperatorTable.RTRIM) {
                    return TrimFunction.create(operands[0], null, false, true);
                } else if (function == HazelcastSqlOperatorTable.BTRIM) {
                    return TrimFunction.create(operands[0], null, true, true);
                } else if (function == HazelcastSqlOperatorTable.REPLACE) {
                    return ReplaceFunction.create(operands[0], operands[1], operands[2]);
                } else if (function == HazelcastSqlOperatorTable.POSITION) {
                    Expression<?> start = operands.length > 2 ? operands[2] : null;
                    return PositionFunction.create(operands[0], operands[1], start);
                }

                break;

            default:
                break;
        }

        throw QueryException.error("Unsupported operator: " + operator);
    }

    private static Expression<?> convertBooleanLiteral(RexLiteral literal, SqlTypeName type) {
        assert type == SqlTypeName.BOOLEAN;
        Boolean value = literal.getValueAs(Boolean.class);
        return ConstantExpression.create(value, HazelcastTypeUtils.toHazelcastType(type));
    }

    private static Expression<?> convertNumericLiteral(RexLiteral literal, SqlTypeName targetType) {
        Object value;

        switch (targetType) {
            case TINYINT:
                value = literal.getValueAs(Byte.class);
                break;

            case SMALLINT:
                value = literal.getValueAs(Short.class);
                break;

            case INTEGER:
                value = literal.getValueAs(Integer.class);
                break;

            case BIGINT:
                // Calcite incorrectly convers the DECIMAL literal to BIGINT using the "BigDecimal.unscaledValue" method.
                // We fix it here.
                if (literal.getTypeName() == SqlTypeName.DECIMAL) {
                    value = literal.getValueAs(BigDecimal.class).longValue();
                } else {
                    value = literal.getValueAs(Long.class);
                }
                break;

            case DECIMAL:
                value = literal.getValueAs(BigDecimal.class);
                break;

            case REAL:
                value = literal.getValueAs(Float.class);
                break;

            case DOUBLE:
                value = literal.getValueAs(Double.class);
                break;

            default:
                throw new IllegalArgumentException("Unsupported literal type: " + targetType);
        }

        return ConstantExpression.create(value, HazelcastTypeUtils.toHazelcastType(targetType));
    }

    private static Expression<?> convertStringLiteral(RexLiteral literal, SqlTypeName type) {
        Object value;
        switch (type) {
            case CHAR:
            case VARCHAR:
                value = literal.getValueAs(String.class);
                break;

            default:
                throw new IllegalArgumentException("Unsupported literal type: " + type);
        }

        return ConstantExpression.create(value, HazelcastTypeUtils.toHazelcastType(type));
    }

    private static Expression<?> convertDateLiteral(RexLiteral literal) {
        String dateString = literal.getValueAs(DateString.class).toString();

        try {
            LocalDate date = LocalDate.parse(dateString);

            return ConstantExpression.create(date, QueryDataType.DATE);
        } catch (Exception e) {
            throw QueryException.dataException("Cannot convert literal to " + SqlColumnType.DATE + ": " + dateString);
        }
    }

    public static Expression<?> convertTimeLiteral(RexLiteral literal) {
        String timeString = literal.getValueAs(TimeString.class).toString();

        try {
            LocalTime time = LocalTime.parse(timeString);

            return ConstantExpression.create(time, QueryDataType.TIME);
        } catch (Exception e) {
            throw QueryException.dataException("Cannot convert literal to " + SqlColumnType.TIME + ": " + timeString);
        }
    }

    public static Expression<?> convertIntervalYearMonth(RexLiteral literal) {
        SqlYearMonthInterval value = new SqlYearMonthInterval(literal.getValueAs(Integer.class));

        return ConstantExpression.create(value, QueryDataType.INTERVAL_YEAR_MONTH);
    }

    public static Expression<?> convertIntervalDaySecond(RexLiteral literal) {
        SqlDaySecondInterval value = new SqlDaySecondInterval(literal.getValueAs(Long.class));

        return ConstantExpression.create(value, QueryDataType.INTERVAL_DAY_SECOND);
    }

    public static Expression<?> convertTimestamp(RexLiteral literal) {
        String timestampString = literal.getValueAs(TimestampString.class).toString();
        timestampString = timestampString.replace(' ', 'T');
        try {
            LocalDateTime dateTime = LocalDateTime.parse(timestampString);

            return ConstantExpression.create(dateTime, QueryDataType.TIMESTAMP);
        } catch (Exception e) {
            throw QueryException.dataException(
                    "Cannot convert literal to " + SqlColumnType.TIMESTAMP + ": " + timestampString);
        }
    }

    public static Expression<?> convertTimestampWithTimeZone(RexLiteral literal) {
        String timestampString = literal.getValueAs(TimestampWithTimeZoneString.class).toString();
        timestampString = timestampString.replace(' ', 'T');
        try {
            OffsetDateTime dateTime = OffsetDateTime.parse(timestampString);

            return ConstantExpression.create(dateTime, QueryDataType.TIMESTAMP_WITH_TZ_OFFSET_DATE_TIME);
        } catch (Exception e) {
            throw QueryException.dataException(
                    "Cannot convert literal to "
                            + SqlColumnType.TIMESTAMP_WITH_TIME_ZONE
                            + ": " + timestampString);
        }
    }

    @SuppressWarnings({"checkstyle:cyclomaticcomplexity", "checkstyle:returncount"})
    private static ExtractField convertField(TimeUnitRange field) {
        switch (field) {
            case CENTURY:
                return ExtractField.CENTURY;
            case DAY:
                return ExtractField.DAY;
            case DECADE:
                return ExtractField.DECADE;
            case DOW:
                return ExtractField.DOW;
            case DOY:
                return ExtractField.DOY;
            case EPOCH:
                return ExtractField.EPOCH;
            case HOUR:
                return ExtractField.HOUR;
            case ISODOW:
                return ExtractField.ISODOW;
            case ISOYEAR:
                return ExtractField.ISOYEAR;
            case MICROSECOND:
                return ExtractField.MICROSECOND;
            case MILLENNIUM:
                return ExtractField.MILLENNIUM;
            case MILLISECOND:
                return ExtractField.MILLISECOND;
            case MINUTE:
                return ExtractField.MINUTE;
            case MONTH:
                return ExtractField.MONTH;
            case QUARTER:
                return ExtractField.QUARTER;
            case SECOND:
                return ExtractField.SECOND;
            case WEEK:
                return ExtractField.WEEK;
            case YEAR:
                return ExtractField.YEAR;
            default:
                throw new UnsupportedOperationException("Unsupported field " + field + " for EXTRACT");
        }
    }
}<|MERGE_RESOLUTION|>--- conflicted
+++ resolved
@@ -21,11 +21,7 @@
 import com.hazelcast.sql.impl.calcite.validate.HazelcastSqlOperatorTable;
 import com.hazelcast.sql.impl.calcite.validate.operators.string.HazelcastLikeOperator;
 import com.hazelcast.sql.impl.calcite.validate.types.HazelcastTypeUtils;
-<<<<<<< HEAD
-=======
-import com.hazelcast.sql.impl.calcite.validate.HazelcastSqlOperatorTable;
 import com.hazelcast.sql.impl.expression.CaseExpression;
->>>>>>> 7c0ff85a
 import com.hazelcast.sql.impl.expression.CastExpression;
 import com.hazelcast.sql.impl.expression.ConstantExpression;
 import com.hazelcast.sql.impl.expression.Expression;
@@ -297,7 +293,6 @@
                         trimFlag.getRight() == 1
                 );
 
-<<<<<<< HEAD
             case EXTRACT:
                 assert operands.length == 2;
                 assert operands[0] instanceof SymbolExpression;
@@ -307,10 +302,9 @@
                 ExtractField extractField = convertField(field);
 
                 return ExtractFunction.create(operands[1], extractField);
-=======
+
             case CASE:
                 return CaseExpression.create(operands);
->>>>>>> 7c0ff85a
 
             case OTHER:
                 if (operator == HazelcastSqlOperatorTable.CONCAT) {
