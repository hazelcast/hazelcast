/*
 * Copyright (c) 2008-2020, Hazelcast, Inc. All Rights Reserved.
 *
 * Licensed under the Apache License, Version 2.0 (the "License");
 * you may not use this file except in compliance with the License.
 * You may obtain a copy of the License at
 *
 * http://www.apache.org/licenses/LICENSE-2.0
 *
 * Unless required by applicable law or agreed to in writing, software
 * distributed under the License is distributed on an "AS IS" BASIS,
 * WITHOUT WARRANTIES OR CONDITIONS OF ANY KIND, either express or implied.
 * See the License for the specific language governing permissions and
 * limitations under the License.
 */

package com.hazelcast.sql.impl.calcite.opt.physical.visitor;

import com.hazelcast.sql.impl.QueryException;
import com.hazelcast.sql.impl.calcite.SqlToQueryType;
import com.hazelcast.sql.impl.calcite.validate.HazelcastSqlOperatorTable;
import com.hazelcast.sql.impl.expression.CastExpression;
import com.hazelcast.sql.impl.expression.ConstantExpression;
import com.hazelcast.sql.impl.expression.Expression;
import com.hazelcast.sql.impl.expression.math.AbsFunction;
import com.hazelcast.sql.impl.expression.math.DivideFunction;
import com.hazelcast.sql.impl.expression.math.DoubleFunction;
import com.hazelcast.sql.impl.expression.math.FloorCeilFunction;
import com.hazelcast.sql.impl.expression.math.MinusFunction;
import com.hazelcast.sql.impl.expression.math.MultiplyFunction;
import com.hazelcast.sql.impl.expression.math.PlusFunction;
import com.hazelcast.sql.impl.expression.math.RandFunction;
import com.hazelcast.sql.impl.expression.math.RoundTruncateFunction;
import com.hazelcast.sql.impl.expression.math.SignFunction;
import com.hazelcast.sql.impl.expression.math.UnaryMinusFunction;
import com.hazelcast.sql.impl.expression.predicate.AndPredicate;
import com.hazelcast.sql.impl.expression.predicate.ComparisonMode;
import com.hazelcast.sql.impl.expression.predicate.ComparisonPredicate;
import com.hazelcast.sql.impl.expression.predicate.IsFalsePredicate;
import com.hazelcast.sql.impl.expression.predicate.IsNotFalsePredicate;
import com.hazelcast.sql.impl.expression.predicate.IsNotNullPredicate;
import com.hazelcast.sql.impl.expression.predicate.IsNotTruePredicate;
import com.hazelcast.sql.impl.expression.predicate.IsNullPredicate;
import com.hazelcast.sql.impl.expression.predicate.IsTruePredicate;
import com.hazelcast.sql.impl.expression.predicate.NotPredicate;
import com.hazelcast.sql.impl.expression.predicate.OrPredicate;
import com.hazelcast.sql.impl.expression.string.AsciiFunction;
import com.hazelcast.sql.impl.expression.string.CharLengthFunction;
import com.hazelcast.sql.impl.expression.string.ConcatFunction;
import com.hazelcast.sql.impl.expression.string.InitcapFunction;
import com.hazelcast.sql.impl.expression.string.LikeFunction;
import com.hazelcast.sql.impl.expression.string.LowerFunction;
import com.hazelcast.sql.impl.expression.string.SubstringFunction;
import com.hazelcast.sql.impl.expression.string.UpperFunction;
import com.hazelcast.sql.impl.type.QueryDataType;
import org.apache.calcite.rex.RexCall;
import org.apache.calcite.rex.RexLiteral;
import org.apache.calcite.sql.SqlFunction;
import org.apache.calcite.sql.SqlOperator;
import org.apache.calcite.sql.fun.SqlStdOperatorTable;
import org.apache.calcite.sql.type.SqlTypeName;

import java.math.BigDecimal;

import static com.hazelcast.sql.impl.calcite.validate.HazelcastSqlOperatorTable.CHARACTER_LENGTH;
import static com.hazelcast.sql.impl.calcite.validate.HazelcastSqlOperatorTable.CHAR_LENGTH;
import static com.hazelcast.sql.impl.calcite.validate.HazelcastSqlOperatorTable.LENGTH;

/**
 * Utility methods for REX to Hazelcast expression conversion.
 */
public final class RexToExpression {

    private RexToExpression() {
        // No-op.
    }

    /**
     * Converts the given REX literal to runtime {@link ConstantExpression
     * constant expression}.
     *
     * @param literal the literal to convert.
     * @return the resulting constant expression.
     */
    @SuppressWarnings("checkstyle:CyclomaticComplexity")
    public static Expression<?> convertLiteral(RexLiteral literal) {
        SqlTypeName type = literal.getType().getSqlTypeName();

        switch (type) {
            case BOOLEAN:
                return convertBooleanLiteral(literal, type);

            case TINYINT:
            case SMALLINT:
            case INTEGER:
            case BIGINT:
            case DECIMAL:
            case REAL:
            case FLOAT:
            case DOUBLE:
                return convertNumericLiteral(literal, type);

            case CHAR:
            case VARCHAR:
                return convertStringLiteral(literal, type);

            case NULL:
                return ConstantExpression.create(null, QueryDataType.NULL);

            case ANY:
                // currently, the only possible literal of ANY type is NULL
                assert literal.getValueAs(Object.class) == null;
                return ConstantExpression.create(null, QueryDataType.OBJECT);

            case SYMBOL:
                return ConstantExpression.create(literal.getValue(), QueryDataType.OBJECT);

            default:
                throw QueryException.error("Unsupported literal: " + literal);
        }
    }

    /**
     * Converts a {@link RexCall} to {@link Expression}.
     *
     * @param call the call to convert.
     * @return the resulting expression.
     * @throws QueryException if the given {@link RexCall} can't be
     *                        converted.
     */
    @SuppressWarnings({"checkstyle:CyclomaticComplexity", "checkstyle:MethodLength", "checkstyle:ReturnCount",
        "checkstyle:NPathComplexity"})
    public static Expression<?> convertCall(RexCall call, Expression<?>[] operands) {
        SqlOperator operator = call.getOperator();
        QueryDataType resultType = SqlToQueryType.map(call.getType().getSqlTypeName());

        switch (operator.getKind()) {
            case CAST:
                if (operands[0].getType().equals(resultType)) {
                    // It might happen that two types Calcite considers different
                    // are mapped to the same Hazelcast type. For instance, to
                    // preserve the row signature, Calcite may insert synthetic
                    // casts from a non-nullable type to the same nullable type.
                    // Technically, such casts are not 100% valid SQL construct
                    // since casts can't change the nullability of the operand
                    // being casted, but they are valid on the RexNode level.
                    //
                    // Consider nullableBooleanColumn OR TRUE, the type of this
                    // expression is nullable BOOLEAN. When Calcite simplifies it
                    // to TRUE, the type changes to non-nullable BOOLEAN since
                    // literals are non-nullable (except NULL literal itself).
                    // That changes the row signature, to preserve it Calcite
                    // synthetically casts TRUE to a nullable BOOLEAN.
                    //
                    // Currently, all Hazelcast types are nullable, therefore
                    // there is no distinction between non-nullable types and
                    // nullable ones after the conversion.
                    return operands[0];
                }
                return CastExpression.create(operands[0], resultType);

            case AND:
                return AndPredicate.create(operands);

            case OR:
                return OrPredicate.create(operands);

            case NOT:
                return NotPredicate.create(operands[0]);

            case PLUS:
                return PlusFunction.create(operands[0], operands[1], resultType);

            case MINUS:
                return MinusFunction.create(operands[0], operands[1], resultType);

            case TIMES:
                return MultiplyFunction.create(operands[0], operands[1], resultType);

            case DIVIDE:
                return DivideFunction.create(operands[0], operands[1], resultType);

            case MINUS_PREFIX:
                return UnaryMinusFunction.create(operands[0], resultType);

            case PLUS_PREFIX:
                return operands[0];

            case FLOOR:
                return FloorCeilFunction.create(operands[0], resultType, false);

            case CEIL:
                return FloorCeilFunction.create(operands[0], resultType, true);

            case EQUALS:
                return ComparisonPredicate.create(operands[0], operands[1], ComparisonMode.EQUALS);

            case NOT_EQUALS:
                return ComparisonPredicate.create(operands[0], operands[1], ComparisonMode.NOT_EQUALS);

            case GREATER_THAN:
                return ComparisonPredicate.create(operands[0], operands[1], ComparisonMode.GREATER_THAN);

            case GREATER_THAN_OR_EQUAL:
                return ComparisonPredicate.create(operands[0], operands[1], ComparisonMode.GREATER_THAN_OR_EQUAL);

            case LESS_THAN:
                return ComparisonPredicate.create(operands[0], operands[1], ComparisonMode.LESS_THAN);

            case LESS_THAN_OR_EQUAL:
                return ComparisonPredicate.create(operands[0], operands[1], ComparisonMode.LESS_THAN_OR_EQUAL);

            case IS_TRUE:
                return IsTruePredicate.create(operands[0]);

            case IS_NOT_TRUE:
                return IsNotTruePredicate.create(operands[0]);

            case IS_FALSE:
                return IsFalsePredicate.create(operands[0]);

            case IS_NOT_FALSE:
                return IsNotFalsePredicate.create(operands[0]);

            case IS_NULL:
                return IsNullPredicate.create(operands[0]);

            case IS_NOT_NULL:
                return IsNotNullPredicate.create(operands[0]);

            case LIKE:
                Expression<?> escape = operands.length == 2 ? null : operands[2];

                return LikeFunction.create(operands[0], operands[1], escape);

<<<<<<< HEAD
            case TRIM:
                throw new UnsupportedOperationException("Implement me!");

=======
>>>>>>> 8f550a9c
            case OTHER:
                if (operator == HazelcastSqlOperatorTable.CONCAT) {
                    assert operands.length == 2;

                    return ConcatFunction.create(operands[0], operands[1]);
                }

                break;

            case OTHER_FUNCTION:
                SqlFunction function = (SqlFunction) operator;

                // Math.

                if (function == HazelcastSqlOperatorTable.COS) {
                    return DoubleFunction.create(operands[0], DoubleFunction.COS);
                } else if (function == HazelcastSqlOperatorTable.SIN) {
                    return DoubleFunction.create(operands[0], DoubleFunction.SIN);
                } else if (function == HazelcastSqlOperatorTable.TAN) {
                    return DoubleFunction.create(operands[0], DoubleFunction.TAN);
                } else if (function == HazelcastSqlOperatorTable.COT) {
                    return DoubleFunction.create(operands[0], DoubleFunction.COT);
                } else if (function == HazelcastSqlOperatorTable.ACOS) {
                    return DoubleFunction.create(operands[0], DoubleFunction.ACOS);
                } else if (function == HazelcastSqlOperatorTable.ASIN) {
                    return DoubleFunction.create(operands[0], DoubleFunction.ASIN);
                } else if (function == HazelcastSqlOperatorTable.ATAN) {
                    return DoubleFunction.create(operands[0], DoubleFunction.ATAN);
                } else if (function == HazelcastSqlOperatorTable.EXP) {
                    return DoubleFunction.create(operands[0], DoubleFunction.EXP);
                } else if (function == HazelcastSqlOperatorTable.LN) {
                    return DoubleFunction.create(operands[0], DoubleFunction.LN);
                } else if (function == HazelcastSqlOperatorTable.LOG10) {
                    return DoubleFunction.create(operands[0], DoubleFunction.LOG10);
                } else if (function == HazelcastSqlOperatorTable.RAND) {
                    return RandFunction.create(operands.length == 0 ? null : operands[0]);
                } else if (function == HazelcastSqlOperatorTable.ABS) {
                    return AbsFunction.create(operands[0], resultType);
                } else if (function == SqlStdOperatorTable.PI) {
                    return ConstantExpression.create(Math.PI, resultType);
                } else if (function == HazelcastSqlOperatorTable.SIGN) {
                    return SignFunction.create(operands[0], resultType);
                } else if (function == HazelcastSqlOperatorTable.DEGREES) {
                    return DoubleFunction.create(operands[0], DoubleFunction.DEGREES);
                } else if (function == HazelcastSqlOperatorTable.RADIANS) {
                    return DoubleFunction.create(operands[0], DoubleFunction.RADIANS);
                } else if (function == HazelcastSqlOperatorTable.ROUND) {
                    return RoundTruncateFunction.create(
                        operands[0],
                        operands.length == 1 ? null : operands[1],
                        resultType,
                        false
                    );
                } else if (function == HazelcastSqlOperatorTable.TRUNCATE) {
                    return RoundTruncateFunction.create(
                        operands[0],
                        operands.length == 1 ? null : operands[1],
                        resultType,
                        true
                    );
                }

                // Strings.

                if (function == CHAR_LENGTH || function == CHARACTER_LENGTH || function == LENGTH) {
                    return CharLengthFunction.create(operands[0]);
                } else if (function == HazelcastSqlOperatorTable.UPPER) {
                    return UpperFunction.create(operands[0]);
                } else if (function == HazelcastSqlOperatorTable.LOWER) {
                    return LowerFunction.create(operands[0]);
                } else if (function == HazelcastSqlOperatorTable.INITCAP) {
                    return InitcapFunction.create(operands[0]);
                } else if (function == HazelcastSqlOperatorTable.ASCII) {
                    return AsciiFunction.create(operands[0]);
                } else if (function == HazelcastSqlOperatorTable.SUBSTRING) {
                    Expression<?> input = operands[0];
<<<<<<< HEAD
                    Expression<?> start = operands.length > 1 ? operands[1] : null;
=======
                    Expression<?> start = operands[1];
>>>>>>> 8f550a9c
                    Expression<?> length = operands.length > 2 ? operands[2] : null;

                    return SubstringFunction.create(input, start, length);
                }

                break;

            default:
                break;
        }

        throw QueryException.error("Unsupported operator: " + operator);
    }

    private static Expression<?> convertBooleanLiteral(RexLiteral literal, SqlTypeName type) {
        assert type == SqlTypeName.BOOLEAN;
        Boolean value = literal.getValueAs(Boolean.class);
        return ConstantExpression.create(value, SqlToQueryType.map(type));
    }

    private static Expression<?> convertNumericLiteral(RexLiteral literal, SqlTypeName type) {
        Object value;
        switch (type) {
            case TINYINT:
                value = literal.getValueAs(Byte.class);
                break;

            case SMALLINT:
                value = literal.getValueAs(Short.class);
                break;

            case INTEGER:
                value = literal.getValueAs(Integer.class);
                break;

            case BIGINT:
                // XXX: Calcite returns unscaled value of the internally stored
                // BigDecimal if a long value is requested on the literal.
                BigDecimal decimalValue = literal.getValueAs(BigDecimal.class);
                value = decimalValue == null ? null : decimalValue.longValue();
                break;

            case DECIMAL:
                value = literal.getValueAs(BigDecimal.class);
                break;

            case REAL:
                value = literal.getValueAs(Float.class);
                break;

            case DOUBLE:
                value = literal.getValueAs(Double.class);
                break;

            default:
                throw new IllegalArgumentException("Unsupported literal type: " + type);
        }

        return ConstantExpression.create(value, SqlToQueryType.map(type));
    }

    private static Expression<?> convertStringLiteral(RexLiteral literal, SqlTypeName type) {
        Object value;
        switch (type) {
            case CHAR:
            case VARCHAR:
                value = literal.getValueAs(String.class);
                break;

            default:
                throw new IllegalArgumentException("Unsupported literal type: " + type);
        }

        return ConstantExpression.create(value, SqlToQueryType.map(type));
    }

}<|MERGE_RESOLUTION|>--- conflicted
+++ resolved
@@ -233,12 +233,9 @@
 
                 return LikeFunction.create(operands[0], operands[1], escape);
 
-<<<<<<< HEAD
             case TRIM:
                 throw new UnsupportedOperationException("Implement me!");
 
-=======
->>>>>>> 8f550a9c
             case OTHER:
                 if (operator == HazelcastSqlOperatorTable.CONCAT) {
                     assert operands.length == 2;
@@ -315,11 +312,7 @@
                     return AsciiFunction.create(operands[0]);
                 } else if (function == HazelcastSqlOperatorTable.SUBSTRING) {
                     Expression<?> input = operands[0];
-<<<<<<< HEAD
-                    Expression<?> start = operands.length > 1 ? operands[1] : null;
-=======
                     Expression<?> start = operands[1];
->>>>>>> 8f550a9c
                     Expression<?> length = operands.length > 2 ? operands[2] : null;
 
                     return SubstringFunction.create(input, start, length);
