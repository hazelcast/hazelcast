/*
 * Copyright (c) 2008-2020, Hazelcast, Inc. All Rights Reserved.
 *
 * Licensed under the Apache License, Version 2.0 (the "License");
 * you may not use this file except in compliance with the License.
 * You may obtain a copy of the License at
 *
 * http://www.apache.org/licenses/LICENSE-2.0
 *
 * Unless required by applicable law or agreed to in writing, software
 * distributed under the License is distributed on an "AS IS" BASIS,
 * WITHOUT WARRANTIES OR CONDITIONS OF ANY KIND, either express or implied.
 * See the License for the specific language governing permissions and
 * limitations under the License.
 */

package com.hazelcast.sql.impl.calcite.parse;

import com.hazelcast.sql.impl.calcite.schema.HazelcastTable;
import com.hazelcast.sql.impl.calcite.validate.HazelcastSqlOperatorTable;
import com.hazelcast.sql.impl.schema.Table;
import com.hazelcast.sql.impl.schema.map.AbstractMapTable;
import edu.umd.cs.findbugs.annotations.SuppressFBWarnings;
import org.apache.calcite.runtime.CalciteContextException;
import org.apache.calcite.runtime.Resources;
import org.apache.calcite.sql.SqlCall;
import org.apache.calcite.sql.SqlDataTypeSpec;
import org.apache.calcite.sql.SqlDynamicParam;
import org.apache.calcite.sql.SqlIdentifier;
import org.apache.calcite.sql.SqlIntervalQualifier;
import org.apache.calcite.sql.SqlKind;
import org.apache.calcite.sql.SqlLiteral;
import org.apache.calcite.sql.SqlNode;
import org.apache.calcite.sql.SqlNodeList;
import org.apache.calcite.sql.SqlOperator;
import org.apache.calcite.sql.SqlSelect;
import org.apache.calcite.sql.SqlUtil;
import org.apache.calcite.sql.fun.SqlStdOperatorTable;
import org.apache.calcite.sql.type.SqlTypeName;
import org.apache.calcite.sql.util.SqlVisitor;
import org.apache.calcite.sql.validate.SqlValidatorCatalogReader;
import org.apache.calcite.sql.validate.SqlValidatorException;
import org.apache.calcite.sql.validate.SqlValidatorTable;

import java.util.HashSet;
import java.util.Set;

/**
 * Visitor that throws exceptions for unsupported SQL features. After visiting,
 * {@link #runsOnImdg()} and {@link #runsOnJet()} return whether IMDG and
 * Jet support the particular features found in the SqlNode.
 */
@SuppressWarnings("checkstyle:ExecutableStatementCount")
public final class UnsupportedOperationVisitor implements SqlVisitor<Void> {
<<<<<<< HEAD

=======
>>>>>>> fbf601ca
    /** Error messages. */
    private static final Resource RESOURCE = Resources.create(Resource.class);

    /** A set of {@link SqlKind} values that are supported without any additional validation. */
    private static final Set<SqlKind> SUPPORTED_KINDS;

    /** A set of supported operators for functions. */
    private static final Set<SqlOperator> SUPPORTED_OPERATORS;

    private final SqlValidatorCatalogReader catalogReader;

    private boolean runsOnImdg = true;
    private boolean runsOnJet = true;

    static {
        // We define all supported features explicitly instead of getting them from predefined sets of SqlKind class.
        // This is needed to ensure that we do not miss any unsupported features when something is added to a new version
        // of Apache Calcite.
        SUPPORTED_KINDS = new HashSet<>();

        // Arithmetics
        SUPPORTED_KINDS.add(SqlKind.PLUS);
        SUPPORTED_KINDS.add(SqlKind.MINUS);
        SUPPORTED_KINDS.add(SqlKind.TIMES);
        SUPPORTED_KINDS.add(SqlKind.DIVIDE);
        SUPPORTED_KINDS.add(SqlKind.MOD);
        SUPPORTED_KINDS.add(SqlKind.PLUS_PREFIX);
        SUPPORTED_KINDS.add(SqlKind.MINUS_PREFIX);

        // Boolean logic predicates
        SUPPORTED_KINDS.add(SqlKind.AND);
        SUPPORTED_KINDS.add(SqlKind.OR);
        SUPPORTED_KINDS.add(SqlKind.NOT);

        // "IS" predicates
        SUPPORTED_KINDS.add(SqlKind.IS_NULL);
        SUPPORTED_KINDS.add(SqlKind.IS_NOT_NULL);
        SUPPORTED_KINDS.add(SqlKind.IS_FALSE);
        SUPPORTED_KINDS.add(SqlKind.IS_NOT_FALSE);
        SUPPORTED_KINDS.add(SqlKind.IS_TRUE);
        SUPPORTED_KINDS.add(SqlKind.IS_NOT_TRUE);

        // Comparisons predicates
        SUPPORTED_KINDS.add(SqlKind.EQUALS);
        SUPPORTED_KINDS.add(SqlKind.NOT_EQUALS);
        SUPPORTED_KINDS.add(SqlKind.LESS_THAN);
        SUPPORTED_KINDS.add(SqlKind.GREATER_THAN);
        SUPPORTED_KINDS.add(SqlKind.GREATER_THAN_OR_EQUAL);
        SUPPORTED_KINDS.add(SqlKind.LESS_THAN_OR_EQUAL);

        // Existential scalar subqueries
        SUPPORTED_KINDS.add(SqlKind.EXISTS);
        SUPPORTED_KINDS.add(SqlKind.SOME);
        SUPPORTED_KINDS.add(SqlKind.ALL);
        SUPPORTED_KINDS.add(SqlKind.IN);
        SUPPORTED_KINDS.add(SqlKind.NOT_IN);

        // Aggregates
        SUPPORTED_KINDS.add(SqlKind.SUM);
        SUPPORTED_KINDS.add(SqlKind.COUNT);
        SUPPORTED_KINDS.add(SqlKind.MIN);
        SUPPORTED_KINDS.add(SqlKind.MAX);
        SUPPORTED_KINDS.add(SqlKind.AVG);
        SUPPORTED_KINDS.add(SqlKind.SINGLE_VALUE);

        // Miscellaneous
        SUPPORTED_KINDS.add(SqlKind.AS);
        SUPPORTED_KINDS.add(SqlKind.BETWEEN);
        SUPPORTED_KINDS.add(SqlKind.CASE);
        SUPPORTED_KINDS.add(SqlKind.CAST);
        SUPPORTED_KINDS.add(SqlKind.CEIL);
        SUPPORTED_KINDS.add(SqlKind.DESCENDING);
        SUPPORTED_KINDS.add(SqlKind.EXTRACT);
        SUPPORTED_KINDS.add(SqlKind.FLOOR);
        SUPPORTED_KINDS.add(SqlKind.LIKE);
        SUPPORTED_KINDS.add(SqlKind.POSITION);
        SUPPORTED_KINDS.add(SqlKind.TIMESTAMP_ADD);
        SUPPORTED_KINDS.add(SqlKind.ROW);
        SUPPORTED_KINDS.add(SqlKind.VALUES);

        // Supported operators
        SUPPORTED_OPERATORS = new HashSet<>();

        // Concat
        SUPPORTED_OPERATORS.add(SqlStdOperatorTable.CONCAT);

        // Math
        SUPPORTED_OPERATORS.add(SqlStdOperatorTable.COS);
        SUPPORTED_OPERATORS.add(SqlStdOperatorTable.SIN);
        SUPPORTED_OPERATORS.add(SqlStdOperatorTable.TAN);
        SUPPORTED_OPERATORS.add(SqlStdOperatorTable.COT);
        SUPPORTED_OPERATORS.add(SqlStdOperatorTable.ACOS);
        SUPPORTED_OPERATORS.add(SqlStdOperatorTable.ASIN);
        SUPPORTED_OPERATORS.add(SqlStdOperatorTable.ATAN);
        SUPPORTED_OPERATORS.add(SqlStdOperatorTable.ATAN2);
        SUPPORTED_OPERATORS.add(SqlStdOperatorTable.SQRT);
        SUPPORTED_OPERATORS.add(SqlStdOperatorTable.EXP);
        SUPPORTED_OPERATORS.add(SqlStdOperatorTable.LN);
        SUPPORTED_OPERATORS.add(SqlStdOperatorTable.LOG10);
        SUPPORTED_OPERATORS.add(SqlStdOperatorTable.RAND);
        SUPPORTED_OPERATORS.add(SqlStdOperatorTable.ABS);
        SUPPORTED_OPERATORS.add(SqlStdOperatorTable.PI);
        SUPPORTED_OPERATORS.add(SqlStdOperatorTable.SIGN);
        SUPPORTED_OPERATORS.add(SqlStdOperatorTable.POWER);
        SUPPORTED_OPERATORS.add(SqlStdOperatorTable.DEGREES);
        SUPPORTED_OPERATORS.add(SqlStdOperatorTable.RADIANS);
        SUPPORTED_OPERATORS.add(SqlStdOperatorTable.ROUND);
        SUPPORTED_OPERATORS.add(SqlStdOperatorTable.TRUNCATE);

        // Strings
        SUPPORTED_OPERATORS.add(SqlStdOperatorTable.CHAR_LENGTH);
        SUPPORTED_OPERATORS.add(SqlStdOperatorTable.CHARACTER_LENGTH);
        SUPPORTED_OPERATORS.add(HazelcastSqlOperatorTable.LENGTH);
        SUPPORTED_OPERATORS.add(SqlStdOperatorTable.UPPER);
        SUPPORTED_OPERATORS.add(SqlStdOperatorTable.LOWER);
        SUPPORTED_OPERATORS.add(SqlStdOperatorTable.INITCAP);
        SUPPORTED_OPERATORS.add(SqlStdOperatorTable.ASCII);
        SUPPORTED_OPERATORS.add(SqlStdOperatorTable.REPLACE);
        SUPPORTED_OPERATORS.add(SqlStdOperatorTable.SUBSTRING);

        // Dates
        SUPPORTED_OPERATORS.add(SqlStdOperatorTable.CURRENT_DATE);
        SUPPORTED_OPERATORS.add(SqlStdOperatorTable.CURRENT_TIMESTAMP);
        SUPPORTED_OPERATORS.add(SqlStdOperatorTable.LOCALTIMESTAMP);
        SUPPORTED_OPERATORS.add(SqlStdOperatorTable.LOCALTIME);

        // Other/Extensions
        SUPPORTED_OPERATORS.add(SqlOption.OPERATOR);
    }

    UnsupportedOperationVisitor(SqlValidatorCatalogReader catalogReader) {
        this.catalogReader = catalogReader;
    }

    @Override
    public Void visit(SqlCall call) {
        processCall(call);

        call.getOperator().acceptCall(this, call);

        return null;
    }

    @Override
    public Void visit(SqlNodeList nodeList) {
        for (int i = 0; i < nodeList.size(); i++) {
            SqlNode node = nodeList.get(i);

            node.accept(this);
        }

        return null;
    }

    @Override
    public Void visit(SqlIdentifier id) {
        SqlValidatorTable table = catalogReader.getTable(id.names);
        if (table != null) {
            HazelcastTable hzTable = table.unwrap(HazelcastTable.class);
            if (hzTable != null) {
                Table target = hzTable.getTarget();
                if (target != null && !(target instanceof AbstractMapTable)) {
                    runsOnImdg = false;
                }
            }
        }

        return null;
    }

    @Override
    public Void visit(SqlDataTypeSpec type) {
        // TODO: proper validation for types - do we need second (in addition to DDL) validation ?
        return null;
    }

    @Override
    public Void visit(SqlDynamicParam param) {
        return null;
    }

    @SuppressWarnings("checkstyle:CyclomaticComplexity")
    @Override
    public Void visit(SqlLiteral literal) {
        SqlTypeName typeName = literal.getTypeName();

        switch (typeName) {
            case BOOLEAN:
            case TINYINT:
            case SMALLINT:
            case INTEGER:
            case BIGINT:
            case DECIMAL:
            case REAL:
            case FLOAT:
            case DOUBLE:
            case CHAR:
            case VARCHAR:
            case DATE:
            case TIME:
            case TIME_WITH_LOCAL_TIME_ZONE:
            case TIMESTAMP:
            case TIMESTAMP_WITH_LOCAL_TIME_ZONE:
            case INTERVAL_YEAR:
            case INTERVAL_MONTH:
            case INTERVAL_YEAR_MONTH:
            case INTERVAL_DAY:
            case INTERVAL_DAY_HOUR:
            case INTERVAL_DAY_MINUTE:
            case INTERVAL_DAY_SECOND:
            case INTERVAL_HOUR:
            case INTERVAL_HOUR_MINUTE:
            case INTERVAL_HOUR_SECOND:
            case INTERVAL_MINUTE:
            case INTERVAL_MINUTE_SECOND:
            case INTERVAL_SECOND:
            case SYMBOL:
            case NULL:
                return null;

            default:
                throw error(literal, RESOURCE.custom(typeName + " literals are not supported"));
        }
    }

    @Override
    public Void visit(SqlIntervalQualifier intervalQualifier) {
        return null;
    }

    private void processCall(SqlCall call) {
        SqlKind kind = call.getKind();

        if (SUPPORTED_KINDS.contains(kind)) {
            return;
        }

        switch (kind) {
            case SELECT:
                processSelect((SqlSelect) call);

                return;

            case SCALAR_QUERY:
                // TODO: Perhaps we may add it to SUPPORTED_KINDS since we always decorrelate. Double-check it when working
                //  on subqueries.
                return;

            case JOIN:
                // TODO: Proper validation for JOIN (e.g. outer, theta, etc)!
                return;

            case CREATE_TABLE:
            case COLUMN_DECL:
            case DROP_TABLE:
                // TODO: Proper validation for DDL
                return;

            case INSERT:
                // TODO: Proper validation for DML
                runsOnImdg = false;
                return;

            case OTHER:
            case OTHER_FUNCTION:
                processOther(call);

                return;

            default:
                throw unsupported(call, call.getKind());
        }
    }

    @SuppressFBWarnings(value = "UC_USELESS_VOID_METHOD", justification = "Not fully implemented yet")
    @SuppressWarnings({"checkstyle:EmptyBlock", })
    private void processSelect(SqlSelect select) {
        if (select.hasOrderBy()) {
            // TODO: Proper validation for ORDER BY (i.e. LIMIT/OFFSET)
        }

        if (select.getGroup() != null && select.getGroup().size() > 0) {
            // TODO: Proper validation for GROUP BY (i.e. grouping sets, etc).
        }
    }

    private void processOther(SqlCall call) {
        SqlOperator operator = call.getOperator();

        if (SUPPORTED_OPERATORS.contains(operator)) {
            return;
        }

        throw unsupported(call, operator.getName());
    }

    private CalciteContextException unsupported(SqlNode node, SqlKind kind) {
        return unsupported(node, kind.sql.replace('_', ' '));
    }

    private CalciteContextException unsupported(SqlNode node, String name) {
        return error(node, RESOURCE.notSupported(name));
    }

    private CalciteContextException error(SqlNode node, Resources.ExInst<SqlValidatorException> err) {
        return SqlUtil.newContextException(node.getParserPosition(), err);
    }

    public boolean runsOnImdg() {
        return runsOnImdg;
    }

    public boolean runsOnJet() {
        return runsOnJet;
    }

    public interface Resource {
        @Resources.BaseMessage("{0}")
        Resources.ExInst<SqlValidatorException> custom(String a0);

        @Resources.BaseMessage("{0} is not supported")
        Resources.ExInst<SqlValidatorException> notSupported(String a0);
    }
}<|MERGE_RESOLUTION|>--- conflicted
+++ resolved
@@ -52,10 +52,6 @@
  */
 @SuppressWarnings("checkstyle:ExecutableStatementCount")
 public final class UnsupportedOperationVisitor implements SqlVisitor<Void> {
-<<<<<<< HEAD
-
-=======
->>>>>>> fbf601ca
     /** Error messages. */
     private static final Resource RESOURCE = Resources.create(Resource.class);
 
