--- conflicted
+++ resolved
@@ -42,24 +42,7 @@
     public DataLinkCatalogEntry() {
     }
 
-<<<<<<< HEAD
-    public DataLinkCatalogEntry(@Nonnull DataLink dataLink, @Nonnull DataLinkSource source) {
-        this.name = dataLink.getName();
-        this.type = dataLink.getConfig().getClassName();
-        this.shared = dataLink.getConfig().isShared();
-        this.options = dataLink.options();
-        this.source = source;
-    }
-
-    public DataLinkCatalogEntry(
-            @Nonnull String name,
-            @Nonnull String type,
-            boolean shared,
-            @Nonnull Map<String, String> options
-    ) {
-=======
     public DataLinkCatalogEntry(String name, String type, boolean shared, Map<String, String> options) {
->>>>>>> 7478fa4e
         this.name = name;
         this.type = type;
         this.shared = shared;
@@ -67,8 +50,6 @@
         this.source = DataLinkSource.SQL;
     }
 
-<<<<<<< HEAD
-=======
     public DataLinkCatalogEntry(
             String name,
             String type,
@@ -82,7 +63,6 @@
         this.source = source;
     }
 
->>>>>>> 7478fa4e
     public String name() {
         return name;
     }
