--- conflicted
+++ resolved
@@ -23,12 +23,9 @@
 import com.hazelcast.sql.impl.calcite.opt.distribution.DistributionTrait;
 import com.hazelcast.sql.impl.calcite.opt.distribution.DistributionTraitDef;
 import com.hazelcast.sql.impl.calcite.opt.metadata.HazelcastRelMdRowCount;
-<<<<<<< HEAD
 import com.hazelcast.sql.impl.calcite.parser.HazelcastSqlParser;
-=======
 import com.hazelcast.sql.impl.calcite.schema.HazelcastTable;
 import com.hazelcast.sql.impl.calcite.schema.HazelcastTableStatistic;
->>>>>>> fcfd82a9
 import com.hazelcast.sql.impl.calcite.validate.HazelcastSqlOperatorTable;
 import com.hazelcast.sql.impl.calcite.opt.OptUtils;
 import com.hazelcast.sql.impl.calcite.opt.logical.LogicalRel;
@@ -202,11 +199,8 @@
         try {
             SqlParser.ConfigBuilder parserConfig = SqlParser.configBuilder();
 
-<<<<<<< HEAD
             parserConfig.setParserFactory(HazelcastSqlParser.FACTORY);
-=======
             // TODO: Tests for it!
->>>>>>> fcfd82a9
             parserConfig.setCaseSensitive(true);
             parserConfig.setUnquotedCasing(Casing.UNCHANGED);
             parserConfig.setQuotedCasing(Casing.UNCHANGED);
