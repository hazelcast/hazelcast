/*
 * Copyright (c) 2008-2020, Hazelcast, Inc. All Rights Reserved.
 *
 * Licensed under the Apache License, Version 2.0 (the "License");
 * you may not use this file except in compliance with the License.
 * You may obtain a copy of the License at
 *
 * http://www.apache.org/licenses/LICENSE-2.0
 *
 * Unless required by applicable law or agreed to in writing, software
 * distributed under the License is distributed on an "AS IS" BASIS,
 * WITHOUT WARRANTIES OR CONDITIONS OF ANY KIND, either express or implied.
 * See the License for the specific language governing permissions and
 * limitations under the License.
 */

package com.hazelcast.sql.impl.calcite;

import com.hazelcast.cluster.memberselector.MemberSelectors;
import com.hazelcast.spi.impl.NodeEngine;
<<<<<<< HEAD
import com.hazelcast.sql.impl.QueryUtils;
=======
import com.hazelcast.sql.impl.QueryParameterMetadata;
>>>>>>> 4e04000e
import com.hazelcast.sql.impl.calcite.opt.HazelcastConventions;
import com.hazelcast.sql.impl.calcite.opt.OptUtils;
import com.hazelcast.sql.impl.calcite.opt.logical.LogicalRules;
import com.hazelcast.sql.impl.calcite.opt.logical.RootLogicalRel;
import com.hazelcast.sql.impl.calcite.opt.physical.PhysicalRel;
import com.hazelcast.sql.impl.calcite.opt.physical.PhysicalRules;
import com.hazelcast.sql.impl.calcite.opt.physical.visitor.NodeIdVisitor;
import com.hazelcast.sql.impl.calcite.opt.physical.visitor.PlanCreateVisitor;
import com.hazelcast.sql.impl.calcite.parse.QueryConvertResult;
import com.hazelcast.sql.impl.calcite.parse.QueryParseResult;
import com.hazelcast.sql.impl.optimizer.OptimizationTask;
import com.hazelcast.sql.impl.optimizer.SqlOptimizer;
import com.hazelcast.sql.impl.optimizer.SqlPlan;
<<<<<<< HEAD
import com.hazelcast.sql.impl.plan.cache.PlanCacheKey;
=======
import com.hazelcast.sql.impl.plan.Plan;
import com.hazelcast.sql.impl.schema.TableResolver;
import com.hazelcast.sql.impl.schema.map.PartitionedMapTableResolver;
import com.hazelcast.sql.impl.type.QueryDataType;
>>>>>>> 4e04000e
import org.apache.calcite.plan.Convention;
import org.apache.calcite.plan.RelTraitSet;
import org.apache.calcite.plan.volcano.VolcanoPlanner;
import org.apache.calcite.rel.RelNode;

import java.util.List;
import java.util.Map;

/**
 * SQL optimizer based on Apache Calcite.
 * <p>
 * After parsing and initial sql-to-rel conversion is finished, all relational nodes start with {@link Convention#NONE}
 * convention. Such nodes are typically referred as "abstract" in Apache Calcite, because they do not have any physical
 * properties.
 * <p>
 * The optimization process is split into two phases - logical and physical. During logical planning we normalize abstract
 * nodes and convert them to nodes with {@link HazelcastConventions#LOGICAL} convention. These new nodes are Hazelcast-specific
 * and hence may have additional properties. For example, at this stage we do filter pushdowns, introduce constrained scans,
 * etc.
 * <p>
 * During physical planning we look for specific physical implementations of logical nodes. Implementation nodes have
 * {@link HazelcastConventions#PHYSICAL} convention. The process contains the following fundamental steps:
 * <ul>
 *     <li>Choosing proper access methods for scan (normal scan, index scan, etc)</li>
 *     <li>Propagating physical properties from children nodes to their parents</li>
 *     <li>Choosing proper implementations of parent operators based on physical properties of children
 *     (local vs. distributed sorting, blocking vs. streaming aggregation, hash join vs. merge join, etc.)</li>
 *     <li>Enforcing exchange operators when data movement is necessary</li>
 * </ul>
 * <p>
 * Physical optimization stage uses {@link VolcanoPlanner}. This is a rule-based optimizer. However it doesn't share any
 * architectural traits with EXODUS/Volcano/Cascades papers, except for the rule-based nature. In classical Cascades algorithm
 * [1], the optimization process is performed in a top-down style. Parent operator may request implementations of children
 * operators with specific properties. This is not possible in {@code VolcanoPlanner}. Instead, in this planner the rules are
 * fired in effectively uncontrollable fashion, thus making propagation of physical properties difficult. To overcome this
 * problem we use several techniques that helps us emulate at least some parts of Cascades-style optimization.
 * <p>
 * First, {@link HazelcastConventions#PHYSICAL} convention overrides {@link Convention#canConvertConvention(Convention)} and
 * {@link Convention#useAbstractConvertersForConversion(RelTraitSet, RelTraitSet)} methods. Their implementations ensure that
 * whenever a new child node with {@code PHYSICAL} convention is created, the rule of the parent {@code LOGICAL} nodes
 * will be re-scheduled. Second, physical rules for {@code LOGICAL} nodes iterate over concrete physical implementations of
 * inputs and convert logical nodes to physical nodes with proper traits. Combined, these techniques ensure complete exploration
 * of a search space and proper propagation of physical properties from child nodes to parent nodes. The downside is that
 * the same rule on the same node could be fired multiple times, thus increase the optimization time.
 * <p>
 * For example, consider the following logical tree:
 * <pre>
 * LogicalFilter
 *   LogicalScan
 * </pre>
 * By default Apache Calcite will fire a rule on the logical filter first. But at this point we do not know the physical
 * properties of {@code LogicalScan} implementations, since they are not produced yet. As a result, we do not know what
 * physical properties should be set to the to-be-created {@code PhysicalFilter}. Then Apache Calcite will optimize
 * {@code LogicalScan}, producing physical implementations. However, by default these new physical implementations will not
 * re-trigger optimization of {@code LogicalFilter}. The result of the optimization will be:
 * <pre>
 * [LogicalFilter, PhysicalFilter(???)]
 *   [LogicalScan, PhysicalScan(PARTITIONED), PhysicalIndexScan(PARTITIONED, a ASC)]
 * </pre>
 * Notice how we failed to propagate important physical properties to the {@code PhysicalFilter}.
 * <p>
 * With the above-described techniques we force Apache Calcite to re-optimize the logical parent after a new physical child
 * has been created. This way we are able to pull-up physical properties. The result of the optimization will be:
 * <pre>
 * [LogicalFilter, PhysicalFilter(PARTITIONED), PhysicalFilter(PARTITIONED, a ASC)]
 *   [LogicalScan, PhysicalScan(PARTITIONED), PhysicalIndexScan(PARTITIONED, a ASC)]
 * </pre>
 * <p>
 * [1] Efficiency In The Columbia Database Query Optimizer (1998), chapters 2 and 3
 */
public class CalciteSqlOptimizer implements SqlOptimizer {

    private final NodeEngine nodeEngine;

    public CalciteSqlOptimizer(NodeEngine nodeEngine) {
        this.nodeEngine = nodeEngine;
    }

    @Override
    public SqlPlan prepare(OptimizationTask task) {
        // 1. Prepare context.
        int memberCount = nodeEngine.getClusterService().getSize(MemberSelectors.DATA_MEMBER_SELECTOR);

        OptimizerContext context = OptimizerContext.create(
            task.getSchema(),
            task.getSearchPaths(),
            memberCount
        );

        // 2. Parse SQL string and validate it.
        QueryParseResult parseResult = context.parse(task.getSql());

        // 3. Convert parse tree to relational tree.
        QueryConvertResult convertResult = context.convert(parseResult.getNode());

        // 4. Perform optimization.
        PhysicalRel physicalRel = optimize(context, convertResult.getRel());

        // 5. Create plan.
        return createImdgPlan(
            task.getSearchPaths(),
            task.getSql(),
            physicalRel,
            convertResult.getFieldNames()
        );
    }

    private PhysicalRel optimize(OptimizerContext context, RelNode rel) {
        // Logical part.
        RelNode logicalRel = context.optimize(rel, LogicalRules.getRuleSet(), OptUtils.toLogicalConvention(rel.getTraitSet()));

        RootLogicalRel logicalRootRel = new RootLogicalRel(logicalRel.getCluster(), logicalRel.getTraitSet(), logicalRel);

        // Physical part.
        RelTraitSet physicalTraitSet = OptUtils.toPhysicalConvention(
            logicalRootRel.getTraitSet(),
            OptUtils.getDistributionDef(logicalRootRel).getTraitRoot()
        );

        return (PhysicalRel) context.optimize(logicalRootRel, PhysicalRules.getRuleSet(), physicalTraitSet);
    }

    /**
     * Create plan from physical rel.
     *
     * @param rel Rel.
     * @return Plan.
     */
    private SqlPlan createImdgPlan(
        List<List<String>> searchPaths,
        String sql,
        PhysicalRel rel,
        List<String> rootColumnNames
    ) {
        // Assign IDs to nodes.
        NodeIdVisitor idVisitor = new NodeIdVisitor();
        rel.visit(idVisitor);
        Map<PhysicalRel, List<Integer>> relIdMap = idVisitor.getIdMap();

        // Prepare parameter metadata.
        QueryDataType[] mappedParameterRowType = SqlToQueryType.mapRowType(parameterRowType);
        QueryParameterMetadata parameterMetadata = new QueryParameterMetadata(mappedParameterRowType);

        // Create the plan.
        PlanCreateVisitor visitor = new PlanCreateVisitor(
            nodeEngine.getLocalMember().getUuid(),
            QueryUtils.createPartitionMap(nodeEngine),
            relIdMap,
<<<<<<< HEAD
            sql,
            new PlanCacheKey(searchPaths, sql),
            rootColumnNames
=======
            rootColumnNames,
            parameterMetadata
>>>>>>> 4e04000e
        );

        rel.visit(visitor);

        return visitor.getPlan();
    }
}<|MERGE_RESOLUTION|>--- conflicted
+++ resolved
@@ -18,11 +18,8 @@
 
 import com.hazelcast.cluster.memberselector.MemberSelectors;
 import com.hazelcast.spi.impl.NodeEngine;
-<<<<<<< HEAD
 import com.hazelcast.sql.impl.QueryUtils;
-=======
 import com.hazelcast.sql.impl.QueryParameterMetadata;
->>>>>>> 4e04000e
 import com.hazelcast.sql.impl.calcite.opt.HazelcastConventions;
 import com.hazelcast.sql.impl.calcite.opt.OptUtils;
 import com.hazelcast.sql.impl.calcite.opt.logical.LogicalRules;
@@ -36,14 +33,11 @@
 import com.hazelcast.sql.impl.optimizer.OptimizationTask;
 import com.hazelcast.sql.impl.optimizer.SqlOptimizer;
 import com.hazelcast.sql.impl.optimizer.SqlPlan;
-<<<<<<< HEAD
 import com.hazelcast.sql.impl.plan.cache.PlanCacheKey;
-=======
 import com.hazelcast.sql.impl.plan.Plan;
 import com.hazelcast.sql.impl.schema.TableResolver;
 import com.hazelcast.sql.impl.schema.map.PartitionedMapTableResolver;
 import com.hazelcast.sql.impl.type.QueryDataType;
->>>>>>> 4e04000e
 import org.apache.calcite.plan.Convention;
 import org.apache.calcite.plan.RelTraitSet;
 import org.apache.calcite.plan.volcano.VolcanoPlanner;
@@ -192,14 +186,10 @@
             nodeEngine.getLocalMember().getUuid(),
             QueryUtils.createPartitionMap(nodeEngine),
             relIdMap,
-<<<<<<< HEAD
             sql,
             new PlanCacheKey(searchPaths, sql),
-            rootColumnNames
-=======
             rootColumnNames,
             parameterMetadata
->>>>>>> 4e04000e
         );
 
         rel.visit(visitor);
