/*
 * Copyright (c) 2008-2020, Hazelcast, Inc. All Rights Reserved.
 *
 * Licensed under the Apache License, Version 2.0 (the "License");
 * you may not use this file except in compliance with the License.
 * You may obtain a copy of the License at
 *
 * http://www.apache.org/licenses/LICENSE-2.0
 *
 * Unless required by applicable law or agreed to in writing, software
 * distributed under the License is distributed on an "AS IS" BASIS,
 * WITHOUT WARRANTIES OR CONDITIONS OF ANY KIND, either express or implied.
 * See the License for the specific language governing permissions and
 * limitations under the License.
 */

package com.hazelcast.sql.impl.calcite;

import com.hazelcast.cluster.memberselector.MemberSelectors;
import com.hazelcast.internal.util.collection.PartitionIdSet;
import com.hazelcast.partition.Partition;
import com.hazelcast.spi.impl.NodeEngine;
import com.hazelcast.sql.impl.QueryParameterMetadata;
import com.hazelcast.sql.impl.calcite.opt.OptUtils;
import com.hazelcast.sql.impl.calcite.opt.logical.LogicalRules;
import com.hazelcast.sql.impl.calcite.opt.logical.RootLogicalRel;
import com.hazelcast.sql.impl.calcite.opt.physical.PhysicalRel;
import com.hazelcast.sql.impl.calcite.opt.physical.PhysicalRules;
import com.hazelcast.sql.impl.calcite.opt.physical.visitor.NodeIdVisitor;
import com.hazelcast.sql.impl.calcite.opt.physical.visitor.PlanCreateVisitor;
import com.hazelcast.sql.impl.calcite.opt.physical.visitor.SqlToQueryType;
import com.hazelcast.sql.impl.calcite.parse.QueryParseResult;
import com.hazelcast.sql.impl.calcite.parse.SqlCreateTable;
import com.hazelcast.sql.impl.calcite.parse.SqlDropTable;
import com.hazelcast.sql.impl.calcite.parse.SqlOption;
import com.hazelcast.sql.impl.optimizer.OptimizationTask;
import com.hazelcast.sql.impl.optimizer.SqlOptimizer;
import com.hazelcast.sql.impl.plan.Plan;
import com.hazelcast.sql.impl.schema.Catalog;
import com.hazelcast.sql.impl.schema.TableResolver;
import com.hazelcast.sql.impl.schema.TableSchema;
import com.hazelcast.sql.impl.schema.TableSchema.Field;
import com.hazelcast.sql.impl.schema.map.PartitionedMapTableResolver;
import com.hazelcast.sql.impl.schema.map.ReplicatedMapTableResolver;
import com.hazelcast.sql.impl.type.QueryDataType;
import org.apache.calcite.plan.RelTraitSet;
import org.apache.calcite.rel.RelNode;
import org.apache.calcite.rel.type.RelDataType;
import org.apache.calcite.sql.SqlNode;

import java.util.ArrayList;
import java.util.Collection;
import java.util.LinkedHashMap;
import java.util.List;
import java.util.Map;
import java.util.UUID;

import static java.util.stream.Collectors.toList;
import static java.util.stream.Collectors.toMap;

/**
 * Calcite-based SQL optimizer.
 */
@SuppressWarnings("checkstyle:ClassDataAbstractionCoupling")
public class CalciteSqlOptimizer implements SqlOptimizer {
    /** Node engine. */
    private final NodeEngine nodeEngine;

    /** Table resolvers used for schema resolution. */
    private final List<TableResolver> tableResolvers;

    public CalciteSqlOptimizer(NodeEngine nodeEngine) {
        this.nodeEngine = nodeEngine;

        tableResolvers = createTableResolvers(nodeEngine);
    }

    @Override
    public Plan prepare(OptimizationTask task) {
        // 1. Prepare context.
<<<<<<< HEAD
        List<TableResolver> tableResolvers = new ArrayList<>(3);
        tableResolvers.add(task.getCatalog());
        tableResolvers.add(new PartitionedMapTableResolver(nodeEngine));
        tableResolvers.add(new ReplicatedMapTableResolver(nodeEngine));

=======
>>>>>>> 0dd70a32
        int memberCount = nodeEngine.getClusterService().getSize(MemberSelectors.DATA_MEMBER_SELECTOR);

        OptimizerContext context = OptimizerContext.create(
            tableResolvers,
            task.getSearchPaths(),
            memberCount
        );

        // 2. Parse SQL string and validate it.
        QueryParseResult parseResult = context.parse(task.getSql());
        if (parseResult.isDdl()) {
            doExecuteDdlStatement(parseResult.getNode(), task.getCatalog());
            return null;
        }

        // 3. Convert parse tree to relational tree.
        RelNode rel = context.convert(parseResult.getNode());

        // 4. Perform optimization.
        PhysicalRel physicalRel = optimize(context, rel);

        // 5. Create plan.
        return doCreatePlan(task.getSql(), parseResult.getParameterRowType(), physicalRel);
    }

<<<<<<< HEAD
    public void doExecuteDdlStatement(SqlNode node, Catalog catalog) {
        if (node instanceof SqlCreateTable) {
            doExecuteCreateTableStatement((SqlCreateTable) node, catalog);
        } else if (node instanceof SqlDropTable) {
            doExecuteDropTableStatement((SqlDropTable) node, catalog);
        } else {
            throw new IllegalArgumentException("Unsupported SQL statement - " + node);
        }
    }

    private void doExecuteCreateTableStatement(SqlCreateTable sqlCreateTable, Catalog catalog) {
        List<Field> fields = sqlCreateTable.columns()
                                           .map(column -> new Field(column.name(), column.type().type()))
                                           .collect(toList());
        Map<String, String> options = sqlCreateTable.options()
                                                    .collect(toMap(SqlOption::key, SqlOption::value));
        TableSchema schema = new TableSchema(sqlCreateTable.name(), sqlCreateTable.type(), fields, options);

        catalog.createTable(schema, sqlCreateTable.getReplace(), sqlCreateTable.ifNotExists());
    }

    private void doExecuteDropTableStatement(SqlDropTable sqlDropTable, Catalog catalog) {
        catalog.removeTable(sqlDropTable.name(), sqlDropTable.ifExists());
=======
    private PhysicalRel optimize(OptimizerContext context, RelNode rel) {
        // Logical part.
        RelNode logicalRel = context.optimize(rel, LogicalRules.getRuleSet(), OptUtils.toLogicalConvention(rel.getTraitSet()));

        RootLogicalRel logicalRootRel = new RootLogicalRel(logicalRel.getCluster(), logicalRel.getTraitSet(), logicalRel);

        // Physical part.
        RelTraitSet physicalTraitSet = OptUtils.toPhysicalConvention(
            logicalRootRel.getTraitSet(),
            OptUtils.getDistributionDef(logicalRootRel).getTraitRoot()
        );

        return (PhysicalRel) context.optimize(logicalRootRel, PhysicalRules.getRuleSet(), physicalTraitSet);
>>>>>>> 0dd70a32
    }

    /**
     * Create plan from physical rel.
     *
     * @param rel Rel.
     * @return Plan.
     */
    private Plan doCreatePlan(String sql, RelDataType parameterRowType, PhysicalRel rel) {
        // Get partition mapping.
        Collection<Partition> parts = nodeEngine.getHazelcastInstance().getPartitionService().getPartitions();

        int partCnt = parts.size();

        LinkedHashMap<UUID, PartitionIdSet> partMap = new LinkedHashMap<>();

        for (Partition part : parts) {
            UUID ownerId = part.getOwner().getUuid();

            partMap.computeIfAbsent(ownerId, (key) -> new PartitionIdSet(partCnt)).add(part.getPartitionId());
        }

        // Assign IDs to nodes.
        NodeIdVisitor idVisitor = new NodeIdVisitor();
        rel.visit(idVisitor);
        Map<PhysicalRel, List<Integer>> relIdMap = idVisitor.getIdMap();

        // Create the plan.
        QueryDataType[] mappedParameterRowType = SqlToQueryType.mapRowType(parameterRowType);
        QueryParameterMetadata parameterMetadata = new QueryParameterMetadata(mappedParameterRowType);

        PlanCreateVisitor visitor = new PlanCreateVisitor(
            nodeEngine.getLocalMember().getUuid(),
            partMap,
            relIdMap,
            sql,
            parameterMetadata
        );

        rel.visit(visitor);

        return visitor.getPlan();
    }

    private static List<TableResolver> createTableResolvers(NodeEngine nodeEngine) {
        List<TableResolver> res = new ArrayList<>(2);

        res.add(new PartitionedMapTableResolver(nodeEngine));
        res.add(new ReplicatedMapTableResolver(nodeEngine));

        // TODO: Add Jet resolvers

        return res;
    }
}<|MERGE_RESOLUTION|>--- conflicted
+++ resolved
@@ -78,14 +78,6 @@
     @Override
     public Plan prepare(OptimizationTask task) {
         // 1. Prepare context.
-<<<<<<< HEAD
-        List<TableResolver> tableResolvers = new ArrayList<>(3);
-        tableResolvers.add(task.getCatalog());
-        tableResolvers.add(new PartitionedMapTableResolver(nodeEngine));
-        tableResolvers.add(new ReplicatedMapTableResolver(nodeEngine));
-
-=======
->>>>>>> 0dd70a32
         int memberCount = nodeEngine.getClusterService().getSize(MemberSelectors.DATA_MEMBER_SELECTOR);
 
         OptimizerContext context = OptimizerContext.create(
@@ -111,7 +103,6 @@
         return doCreatePlan(task.getSql(), parseResult.getParameterRowType(), physicalRel);
     }
 
-<<<<<<< HEAD
     public void doExecuteDdlStatement(SqlNode node, Catalog catalog) {
         if (node instanceof SqlCreateTable) {
             doExecuteCreateTableStatement((SqlCreateTable) node, catalog);
@@ -135,7 +126,8 @@
 
     private void doExecuteDropTableStatement(SqlDropTable sqlDropTable, Catalog catalog) {
         catalog.removeTable(sqlDropTable.name(), sqlDropTable.ifExists());
-=======
+    }
+
     private PhysicalRel optimize(OptimizerContext context, RelNode rel) {
         // Logical part.
         RelNode logicalRel = context.optimize(rel, LogicalRules.getRuleSet(), OptUtils.toLogicalConvention(rel.getTraitSet()));
@@ -149,7 +141,6 @@
         );
 
         return (PhysicalRel) context.optimize(logicalRootRel, PhysicalRules.getRuleSet(), physicalTraitSet);
->>>>>>> 0dd70a32
     }
 
     /**
