/*
 * Copyright (c) 2008-2021, Hazelcast, Inc. All Rights Reserved.
 *
 * Licensed under the Apache License, Version 2.0 (the "License");
 * you may not use this file except in compliance with the License.
 * You may obtain a copy of the License at
 *
 * http://www.apache.org/licenses/LICENSE-2.0
 *
 * Unless required by applicable law or agreed to in writing, software
 * distributed under the License is distributed on an "AS IS" BASIS,
 * WITHOUT WARRANTIES OR CONDITIONS OF ANY KIND, either express or implied.
 * See the License for the specific language governing permissions and
 * limitations under the License.
 */

package com.hazelcast.spring;

import com.hazelcast.core.Hazelcast;
import com.hazelcast.core.HazelcastInstance;
import com.hazelcast.spi.properties.ClusterProperty;
import com.hazelcast.test.FailOnTimeoutStatement;
import com.hazelcast.test.JmxLeakHelper;
import com.hazelcast.test.TestLoggingUtils;
import org.junit.Test;
import org.junit.runner.notification.RunNotifier;
import org.junit.runners.model.FrameworkMethod;
import org.junit.runners.model.InitializationError;
import org.junit.runners.model.Statement;
import org.springframework.test.context.junit4.SpringJUnit4ClassRunner;

import java.util.HashMap;
import java.util.Map;
import java.util.Set;
import java.util.concurrent.TimeUnit;

import static java.lang.Integer.getInteger;

public class CustomSpringJUnit4ClassRunner extends SpringJUnit4ClassRunner {

    private static final int DEFAULT_TEST_TIMEOUT_IN_SECONDS = getInteger("hazelcast.test.defaultTestTimeoutInSeconds", 300);

    static {
        TestLoggingUtils.initializeLogging();
        ClusterProperty.PHONE_HOME_ENABLED.setSystemProperty("false");
    }

    /**
     * Constructs a new <code>SpringJUnit4ClassRunner</code> and initializes a
     * {@link org.springframework.test.context.TestContextManager} to provide Spring testing functionality to
     * standard JUnit tests.
     *
     * @param clazz the test class to be run
     * @see #createTestContextManager(Class)
     */
    public CustomSpringJUnit4ClassRunner(Class<?> clazz) throws InitializationError {
        super(clazz);
    }

    @Override
    protected void runChild(FrameworkMethod method, RunNotifier notifier) {
        String testName = testName(method);
        TestLoggingUtils.setThreadLocalTestMethodName(testName);
        try {
            super.runChild(method, notifier);
        } finally {
            TestLoggingUtils.removeThreadLocalTestMethodName();
        }
    }

    @Override
<<<<<<< HEAD
    @SuppressWarnings("deprecation")
    protected Statement withPotentialTimeout(FrameworkMethod method, Object test, Statement next) {
        long timeout = getTimeout(method.getAnnotation(Test.class));
        return new FailOnTimeoutStatement(method.getName(), next, timeout);
    }

    private long getTimeout(Test annotation) {
        if (annotation == null || annotation.timeout() == 0) {
            return TimeUnit.SECONDS.toMillis(DEFAULT_TEST_TIMEOUT_IN_SECONDS);
        }
        return annotation.timeout();
=======
    protected Statement withBeforeClasses(Statement statement) {
        setProperties();
        return super.withBeforeClasses(statement);
>>>>>>> 8573e461
    }

    @Override
    protected Statement withAfterClasses(Statement statement) {
        restoreProperties();
        final Statement originalStatement = super.withAfterClasses(statement);
        return new Statement() {
            @Override
            public void evaluate() throws Throwable {
                originalStatement.evaluate();

                Set<HazelcastInstance> instances = Hazelcast.getAllHazelcastInstances();
                if (!instances.isEmpty()) {
                    String message = "Instances haven't been shut down: " + instances;
                    Hazelcast.shutdownAll();
                    throw new IllegalStateException(message);
                }

                JmxLeakHelper.checkJmxBeans();
            }
        };
    }

    /**
     * includes {@link com.hazelcast.test.HazelcastTestSupport#smallInstanceConfig}
     * except SqlConfig executor pool size, JetConfig cooperative thread count.
     */
    HashMap<String, String> propertiesMap = new HashMap<String, String>() {{
        put("java.net.preferIPv4Stack", "true");
        put("hazelcast.local.localAddress", "127.0.0.1");
        put(ClusterProperty.WAIT_SECONDS_BEFORE_JOIN.getName(), "1");

        put(ClusterProperty.PARTITION_COUNT.getName(), "11");
        put(ClusterProperty.PARTITION_OPERATION_THREAD_COUNT.getName(), "2");
        put(ClusterProperty.GENERIC_OPERATION_THREAD_COUNT.getName(), "2");
        put(ClusterProperty.EVENT_THREAD_COUNT.getName(), "1");
    }};

    private void setProperties() {
        for (Map.Entry<String, String> entry : propertiesMap.entrySet()) {
            String prevValue = System.getProperty(entry.getKey());
            System.setProperty(entry.getKey(), entry.getValue());
            entry.setValue(prevValue);
        }
    }

    private void restoreProperties() {
        for (Map.Entry<String, String> entry : propertiesMap.entrySet()) {
            if (entry.getValue() == null) {
                System.clearProperty(entry.getKey());
            } else {
                System.setProperty(entry.getKey(), entry.getValue());
            }
        }
    }
}<|MERGE_RESOLUTION|>--- conflicted
+++ resolved
@@ -69,7 +69,6 @@
     }
 
     @Override
-<<<<<<< HEAD
     @SuppressWarnings("deprecation")
     protected Statement withPotentialTimeout(FrameworkMethod method, Object test, Statement next) {
         long timeout = getTimeout(method.getAnnotation(Test.class));
@@ -81,11 +80,10 @@
             return TimeUnit.SECONDS.toMillis(DEFAULT_TEST_TIMEOUT_IN_SECONDS);
         }
         return annotation.timeout();
-=======
+
     protected Statement withBeforeClasses(Statement statement) {
         setProperties();
         return super.withBeforeClasses(statement);
->>>>>>> 8573e461
     }
 
     @Override
