/*
 * Copyright (c) 2008-2021, Hazelcast, Inc. All Rights Reserved.
 *
 * Licensed under the Apache License, Version 2.0 (the "License");
 * you may not use this file except in compliance with the License.
 * You may obtain a copy of the License at
 *
 * http://www.apache.org/licenses/LICENSE-2.0
 *
 * Unless required by applicable law or agreed to in writing, software
 * distributed under the License is distributed on an "AS IS" BASIS,
 * WITHOUT WARRANTIES OR CONDITIONS OF ANY KIND, either express or implied.
 * See the License for the specific language governing permissions and
 * limitations under the License.
 */

package com.hazelcast.spring;

import com.hazelcast.config.AdvancedNetworkConfig;
import com.hazelcast.config.AliasedDiscoveryConfig;
import com.hazelcast.config.AttributeConfig;
import com.hazelcast.config.AuditlogConfig;
import com.hazelcast.config.CRDTReplicationConfig;
import com.hazelcast.config.CachePartitionLostListenerConfig;
import com.hazelcast.config.CacheSimpleConfig;
import com.hazelcast.config.CacheSimpleConfig.ExpiryPolicyFactoryConfig;
import com.hazelcast.config.CacheSimpleConfig.ExpiryPolicyFactoryConfig.DurationConfig;
import com.hazelcast.config.CacheSimpleConfig.ExpiryPolicyFactoryConfig.TimedExpiryPolicyFactoryConfig;
import com.hazelcast.config.CacheSimpleConfig.ExpiryPolicyFactoryConfig.TimedExpiryPolicyFactoryConfig.ExpiryPolicyType;
import com.hazelcast.config.CacheSimpleEntryListenerConfig;
import com.hazelcast.config.CardinalityEstimatorConfig;
import com.hazelcast.config.CredentialsFactoryConfig;
import com.hazelcast.config.DataPersistenceConfig;
<<<<<<< HEAD
import com.hazelcast.config.DeviceConfig;
import com.hazelcast.config.DiskTierConfig;
=======
import com.hazelcast.config.LocalDeviceConfig;
>>>>>>> b2ba4283
import com.hazelcast.config.DurableExecutorConfig;
import com.hazelcast.config.DynamicConfigurationConfig;
import com.hazelcast.config.EncryptionAtRestConfig;
import com.hazelcast.config.EndpointConfig;
import com.hazelcast.config.EntryListenerConfig;
import com.hazelcast.config.EventJournalConfig;
import com.hazelcast.config.ExecutorConfig;
import com.hazelcast.config.FlakeIdGeneratorConfig;
import com.hazelcast.config.HotRestartConfig;
import com.hazelcast.config.HotRestartPersistenceConfig;
import com.hazelcast.config.IcmpFailureDetectorConfig;
import com.hazelcast.config.InMemoryFormat;
import com.hazelcast.config.InstanceTrackingConfig;
import com.hazelcast.config.InterfacesConfig;
import com.hazelcast.config.InvalidConfigurationException;
import com.hazelcast.config.ItemListenerConfig;
import com.hazelcast.config.JavaKeyStoreSecureStoreConfig;
import com.hazelcast.config.JoinConfig;
import com.hazelcast.config.ListConfig;
import com.hazelcast.config.ListenerConfig;
import com.hazelcast.config.LoginModuleConfig;
import com.hazelcast.config.ManagementCenterConfig;
import com.hazelcast.config.MapConfig;
import com.hazelcast.config.MapPartitionLostListenerConfig;
import com.hazelcast.config.MapStoreConfig;
import com.hazelcast.config.MapStoreConfig.InitialLoadMode;
import com.hazelcast.config.MemberAddressProviderConfig;
import com.hazelcast.config.MemberAttributeConfig;
import com.hazelcast.config.MemberGroupConfig;
import com.hazelcast.config.MemcacheProtocolConfig;
import com.hazelcast.config.MemoryTierConfig;
import com.hazelcast.config.MergePolicyConfig;
import com.hazelcast.config.MerkleTreeConfig;
import com.hazelcast.config.MetricsConfig;
import com.hazelcast.config.MetricsJmxConfig;
import com.hazelcast.config.MetricsManagementCenterConfig;
import com.hazelcast.config.MultiMapConfig;
import com.hazelcast.config.MulticastConfig;
import com.hazelcast.config.NearCacheConfig;
import com.hazelcast.config.NetworkConfig;
import com.hazelcast.config.OnJoinPermissionOperationName;
import com.hazelcast.config.PNCounterConfig;
import com.hazelcast.config.PartitionGroupConfig;
import com.hazelcast.config.PartitioningStrategyConfig;
import com.hazelcast.config.PermissionConfig;
import com.hazelcast.config.PermissionConfig.PermissionType;
import com.hazelcast.config.PermissionPolicyConfig;
import com.hazelcast.config.PersistenceConfig;
import com.hazelcast.config.PredicateConfig;
import com.hazelcast.config.ProbabilisticSplitBrainProtectionConfigBuilder;
import com.hazelcast.config.QueryCacheConfig;
import com.hazelcast.config.QueueConfig;
import com.hazelcast.config.QueueStoreConfig;
import com.hazelcast.config.RecentlyActiveSplitBrainProtectionConfigBuilder;
import com.hazelcast.config.ReliableTopicConfig;
import com.hazelcast.config.ReplicatedMapConfig;
import com.hazelcast.config.RestApiConfig;
import com.hazelcast.config.RestEndpointGroup;
import com.hazelcast.config.RestServerEndpointConfig;
import com.hazelcast.config.RingbufferConfig;
import com.hazelcast.config.RingbufferStoreConfig;
import com.hazelcast.config.SSLConfig;
import com.hazelcast.config.ScheduledExecutorConfig;
import com.hazelcast.config.SecurityConfig;
import com.hazelcast.config.SecurityInterceptorConfig;
import com.hazelcast.config.ServerSocketEndpointConfig;
import com.hazelcast.config.SetConfig;
import com.hazelcast.config.SplitBrainProtectionConfig;
import com.hazelcast.config.SplitBrainProtectionConfigBuilder;
import com.hazelcast.config.SplitBrainProtectionListenerConfig;
import com.hazelcast.config.SqlConfig;
import com.hazelcast.config.SymmetricEncryptionConfig;
import com.hazelcast.config.TcpIpConfig;
import com.hazelcast.config.TieredStoreConfig;
import com.hazelcast.config.TopicConfig;
import com.hazelcast.config.VaultSecureStoreConfig;
import com.hazelcast.config.WanBatchPublisherConfig;
import com.hazelcast.config.WanConsumerConfig;
import com.hazelcast.config.WanCustomPublisherConfig;
import com.hazelcast.config.WanReplicationConfig;
import com.hazelcast.config.WanReplicationRef;
import com.hazelcast.config.WanSyncConfig;
import com.hazelcast.config.cp.CPSubsystemConfig;
import com.hazelcast.config.cp.FencedLockConfig;
import com.hazelcast.config.cp.RaftAlgorithmConfig;
import com.hazelcast.config.cp.SemaphoreConfig;
import com.hazelcast.config.security.JaasAuthenticationConfig;
import com.hazelcast.config.security.KerberosAuthenticationConfig;
import com.hazelcast.config.security.KerberosIdentityConfig;
import com.hazelcast.config.security.LdapAuthenticationConfig;
import com.hazelcast.config.security.LdapRoleMappingMode;
import com.hazelcast.config.security.LdapSearchScope;
import com.hazelcast.config.security.RealmConfig;
import com.hazelcast.config.security.SimpleAuthenticationConfig;
import com.hazelcast.config.security.TlsAuthenticationConfig;
import com.hazelcast.config.security.TokenEncoding;
import com.hazelcast.config.security.TokenIdentityConfig;
import com.hazelcast.config.security.UsernamePasswordIdentityConfig;
import com.hazelcast.instance.EndpointQualifier;
import com.hazelcast.instance.ProtocolType;
import com.hazelcast.internal.config.AliasedDiscoveryConfigUtils;
import com.hazelcast.internal.util.StringUtil;
import com.hazelcast.jet.config.EdgeConfig;
import com.hazelcast.jet.config.InstanceConfig;
import com.hazelcast.jet.config.JetConfig;
import com.hazelcast.logging.ILogger;
import com.hazelcast.logging.Logger;
import com.hazelcast.splitbrainprotection.SplitBrainProtectionOn;
import com.hazelcast.spring.config.ConfigFactory;
import org.springframework.beans.factory.config.BeanDefinition;
import org.springframework.beans.factory.support.AbstractBeanDefinition;
import org.springframework.beans.factory.support.BeanDefinitionBuilder;
import org.springframework.beans.factory.support.ManagedList;
import org.springframework.beans.factory.support.ManagedMap;
import org.springframework.beans.factory.support.ManagedSet;
import org.springframework.beans.factory.xml.ParserContext;
import org.w3c.dom.Element;
import org.w3c.dom.NamedNodeMap;
import org.w3c.dom.Node;

import java.io.File;
import java.util.ArrayList;
import java.util.Arrays;
import java.util.Collections;
import java.util.HashMap;
import java.util.List;
import java.util.Map;
import java.util.Set;
import java.util.concurrent.TimeUnit;

import static com.hazelcast.internal.config.DomConfigHelper.childElementWithName;
import static com.hazelcast.internal.config.DomConfigHelper.childElements;
import static com.hazelcast.internal.config.DomConfigHelper.cleanNodeName;
import static com.hazelcast.internal.config.DomConfigHelper.getBooleanValue;
import static com.hazelcast.internal.config.DomConfigHelper.getDoubleValue;
import static com.hazelcast.internal.config.DomConfigHelper.getIntegerValue;
import static com.hazelcast.internal.config.DomConfigHelper.getLongValue;
import static com.hazelcast.internal.util.StringUtil.isNullOrEmpty;
import static com.hazelcast.internal.util.StringUtil.upperCaseInternal;
import static com.hazelcast.memory.MemorySize.parseMemorySize;
import static org.springframework.util.Assert.isTrue;

/**
 * BeanDefinitionParser for Hazelcast Config Configuration.
 * <p>
 * <b>Sample Spring XML for Hazelcast Config:</b>
 * <p>
 * <pre>{@code
 *   <hz:config>
 *     <hz:map name="map1">
 *       <hz:near-cache time-to-live-seconds="0" max-idle-seconds="60"
 *            eviction-policy="LRU" max-size="5000"  invalidate-on-change="true"/>
 *
 *     <hz:map-store enabled="true" class-name="com.foo.DummyStore"
 *            write-delay-seconds="0"/>
 *     </hz:map>
 *     <hz:map name="map2">
 *       <hz:map-store enabled="true" implementation="dummyMapStore"
 *          write-delay-seconds="0"/>
 *       </hz:map>
 *
 *     <bean id="dummyMapStore" class="com.foo.DummyStore" />
 *  </hz:config>
 * }</pre>
 */
@SuppressWarnings({"checkstyle:methodcount", "checkstyle:executablestatementcount", "checkstyle:cyclomaticcomplexity",
        "WeakerAccess"})
public class HazelcastConfigBeanDefinitionParser extends AbstractHazelcastBeanDefinitionParser {

    private static final ILogger LOGGER = Logger.getLogger(HazelcastConfigBeanDefinitionParser.class);
    private static final Map<String, String> ICMP_FAILURE_DETECTOR_CONFIG_PROPERTIES;

    static {
        Map<String, String> map = new HashMap<>();
        map.put("ttl", "ttl");
        map.put("timeout-milliseconds", "timeoutMilliseconds");
        map.put("parallel-mode", "parallelMode");
        map.put("fail-fast-on-startup", "failFastOnStartup");
        map.put("max-attempts", "maxAttempts");
        map.put("interval-milliseconds", "intervalMilliseconds");
        ICMP_FAILURE_DETECTOR_CONFIG_PROPERTIES = Collections.unmodifiableMap(map);
    }

    public AbstractBeanDefinition parseInternal(Element element, ParserContext parserContext) {
        SpringXmlConfigBuilder springXmlConfigBuilder = new SpringXmlConfigBuilder(parserContext);
        springXmlConfigBuilder.handleConfig(element);
        return springXmlConfigBuilder.getBeanDefinition();
    }

    private class SpringXmlConfigBuilder extends SpringXmlBuilderHelper {

        private final ParserContext parserContext;

        private ManagedMap<String, AbstractBeanDefinition> mapConfigManagedMap;
        private ManagedMap<String, AbstractBeanDefinition> cacheConfigManagedMap;
        private ManagedMap<String, AbstractBeanDefinition> queueManagedMap;
        private ManagedMap<String, AbstractBeanDefinition> ringbufferManagedMap;
        private ManagedMap<String, AbstractBeanDefinition> reliableTopicManagedMap;
        private ManagedMap<String, AbstractBeanDefinition> listManagedMap;
        private ManagedMap<String, AbstractBeanDefinition> setManagedMap;
        private ManagedMap<String, AbstractBeanDefinition> topicManagedMap;
        private ManagedMap<String, AbstractBeanDefinition> multiMapManagedMap;
        private ManagedMap<String, AbstractBeanDefinition> executorManagedMap;
        private ManagedMap<String, AbstractBeanDefinition> durableExecutorManagedMap;
        private ManagedMap<String, AbstractBeanDefinition> scheduledExecutorManagedMap;
        private ManagedMap<String, AbstractBeanDefinition> cardinalityEstimatorManagedMap;
        private ManagedMap<String, AbstractBeanDefinition> wanReplicationManagedMap;
        private ManagedMap<String, AbstractBeanDefinition> replicatedMapManagedMap;
        private ManagedMap<String, AbstractBeanDefinition> splitBrainProtectionManagedMap;
        private ManagedMap<String, AbstractBeanDefinition> flakeIdGeneratorConfigMap;
        private ManagedMap<String, AbstractBeanDefinition> pnCounterManagedMap;
        private ManagedMap<EndpointQualifier, AbstractBeanDefinition> endpointConfigsMap;
        private ManagedMap<String, AbstractBeanDefinition> deviceConfigManagedMap;

        private boolean hasNetwork;
        private boolean hasAdvancedNetworkEnabled;

        SpringXmlConfigBuilder(ParserContext parserContext) {
            this.parserContext = parserContext;
            this.configBuilder = BeanDefinitionBuilder.rootBeanDefinition(ConfigFactory.class, "newConfig");
            this.mapConfigManagedMap = createManagedMap("mapConfigs");
            this.cacheConfigManagedMap = createManagedMap("cacheConfigs");
            this.queueManagedMap = createManagedMap("queueConfigs");
            this.ringbufferManagedMap = createManagedMap("ringbufferConfigs");
            this.reliableTopicManagedMap = createManagedMap("reliableTopicConfigs");
            this.listManagedMap = createManagedMap("listConfigs");
            this.setManagedMap = createManagedMap("setConfigs");
            this.topicManagedMap = createManagedMap("topicConfigs");
            this.multiMapManagedMap = createManagedMap("multiMapConfigs");
            this.executorManagedMap = createManagedMap("executorConfigs");
            this.durableExecutorManagedMap = createManagedMap("durableExecutorConfigs");
            this.scheduledExecutorManagedMap = createManagedMap("scheduledExecutorConfigs");
            this.cardinalityEstimatorManagedMap = createManagedMap("cardinalityEstimatorConfigs");
            this.wanReplicationManagedMap = createManagedMap("wanReplicationConfigs");
            this.replicatedMapManagedMap = createManagedMap("replicatedMapConfigs");
            this.splitBrainProtectionManagedMap = createManagedMap("splitBrainProtectionConfigs");
            this.flakeIdGeneratorConfigMap = createManagedMap("flakeIdGeneratorConfigs");
            this.pnCounterManagedMap = createManagedMap("PNCounterConfigs");
            this.endpointConfigsMap = new ManagedMap<>();
            this.deviceConfigManagedMap = createManagedMap("deviceConfigs");
        }

        private ManagedMap<String, AbstractBeanDefinition> createManagedMap(String configName) {
            ManagedMap<String, AbstractBeanDefinition> managedMap = new ManagedMap<>();
            this.configBuilder.addPropertyValue(configName, managedMap);
            return managedMap;
        }

        public AbstractBeanDefinition getBeanDefinition() {
            return configBuilder.getBeanDefinition();
        }

        @SuppressWarnings({"checkstyle:methodlength", "checkstyle:npathcomplexity"})
        public void handleConfig(Element element) {
            if (element != null) {
                handleCommonBeanAttributes(element, configBuilder, parserContext);
                for (Node node : childElements(element)) {
                    String nodeName = cleanNodeName(node);
                    if ("network".equals(nodeName)) {
                        handleNetwork(node);
                    } else if ("advanced-network".equals(nodeName)) {
                        handleAdvancedNetwork(node);
                    } else if ("properties".equals(nodeName)) {
                        handleProperties(node);
                    } else if ("executor-service".equals(nodeName)) {
                        handleExecutor(node);
                    } else if ("durable-executor-service".equals(nodeName)) {
                        handleDurableExecutor(node);
                    } else if ("scheduled-executor-service".equals(nodeName)) {
                        handleScheduledExecutor(node);
                    } else if ("cardinality-estimator".equals(nodeName)) {
                        handleCardinalityEstimator(node);
                    } else if ("queue".equals(nodeName)) {
                        handleQueue(node);
                    } else if ("ringbuffer".equals(nodeName)) {
                        handleRingbuffer(node);
                    } else if ("reliable-topic".equals(nodeName)) {
                        handleReliableTopic(node);
                    } else if ("map".equals(nodeName)) {
                        handleMap(node);
                    } else if ("cache".equals(nodeName)) {
                        handleCache(node);
                    } else if ("multimap".equals(nodeName)) {
                        handleMultiMap(node);
                    } else if ("list".equals(nodeName)) {
                        handleList(node);
                    } else if ("set".equals(nodeName)) {
                        handleSet(node);
                    } else if ("topic".equals(nodeName)) {
                        handleTopic(node);
                    } else if ("replicatedmap".equals(nodeName)) {
                        handleReplicatedMap(node);
                    } else if ("wan-replication".equals(nodeName)) {
                        handleWanReplication(node);
                    } else if ("partition-group".equals(nodeName)) {
                        handlePartitionGroup(node);
                    } else if ("serialization".equals(nodeName)) {
                        handleSerialization(node);
                    } else if ("native-memory".equals(nodeName)) {
                        handleNativeMemory(node);
                    } else if ("security".equals(nodeName)) {
                        handleSecurity(node);
                    } else if ("member-attributes".equals(nodeName)) {
                        handleMemberAttributes(node);
                    } else if ("instance-name".equals(nodeName)
                            || "cluster-name".equals(nodeName)
                            || "license-key".equals(nodeName)) {
                        configBuilder.addPropertyValue(xmlToJavaName(nodeName), getTextContent(node));
                    } else if ("listeners".equals(nodeName)) {
                        List listeners = parseListeners(node, ListenerConfig.class);
                        configBuilder.addPropertyValue("listenerConfigs", listeners);
                    } else if ("lite-member".equals(nodeName)) {
                        handleLiteMember(node);
                    } else if ("management-center".equals(nodeName)) {
                        handleManagementCenter(node);
                    } else if ("spring-aware".equals(nodeName)) {
                        handleSpringAware();
                    } else if ("split-brain-protection".equals(nodeName)) {
                        handleSplitBrainProtection(node);
                    } else if ("hot-restart-persistence".equals(nodeName)) {
                        handleHotRestartPersistence(node);
                    } else if ("persistence".equals(nodeName)) {
                        handlePersistence(node);
                    } else if ("flake-id-generator".equals(nodeName)) {
                        handleFlakeIdGenerator(node);
                    } else if ("crdt-replication".equals(nodeName)) {
                        handleCRDTReplication(node);
                    } else if ("pn-counter".equals(nodeName)) {
                        handlePNCounter(node);
                    } else if ("cp-subsystem".equals(nodeName)) {
                        handleCPSubSystem(node);
                    } else if ("metrics".equals(nodeName)) {
                        handleMetrics(node);
                    } else if ("instance-tracking".equals(nodeName)) {
                        handleInstanceTracking(node);
                    } else if ("sql".equals(nodeName)) {
                        handleSql(node);
                    } else if ("auditlog".equals(nodeName)) {
                        handleAuditlog(node);
                    } else if ("jet".equals(nodeName)) {
                        handleJet(node);
<<<<<<< HEAD
                    } else if ("device".equals(nodeName)) {
                        handleDevice(node);
                    } else if ("dynamic-configuration".equals(nodeName)) {
                        handleDynamicConfiguration(node);
=======
                    } else if ("local-device".equals(nodeName)) {
                        handleLocalDevice(node);
>>>>>>> b2ba4283
                    }
                }
            }

            if (hasNetwork && hasAdvancedNetworkEnabled) {
                throw new InvalidConfigurationException("Ambiguous configuration: cannot include both <network> and "
                        + "an enabled <advanced-network> element. Configure network using one of <network> or "
                        + "<advanced-network enabled=\"true\">.");
            }
        }

        @Deprecated
        private void handleHotRestartPersistence(Node node) {
            BeanDefinitionBuilder hotRestartConfigBuilder = createBeanBuilder(HotRestartPersistenceConfig.class);
            fillAttributeValues(node, hotRestartConfigBuilder);

            for (Node child : childElements(node)) {
                String name = cleanNodeName(child);
                if ("base-dir".equals(name)) {
                    String value = getTextContent(child);
                    hotRestartConfigBuilder.addPropertyValue("baseDir", value);
                } else if ("backup-dir".equals(name)) {
                    hotRestartConfigBuilder.addPropertyValue("backupDir", getTextContent(child));
                } else if ("encryption-at-rest".equals(name)) {
                    handleEncryptionAtRest(hotRestartConfigBuilder, child);
                }
            }
            configBuilder.addPropertyValue("hotRestartPersistenceConfig", hotRestartConfigBuilder.getBeanDefinition());
        }

        private void handlePersistence(Node node) {
            BeanDefinitionBuilder persistenceConfigBuilder = createBeanBuilder(PersistenceConfig.class);
            fillAttributeValues(node, persistenceConfigBuilder);

            for (Node child : childElements(node)) {
                String name = cleanNodeName(child);
                if ("base-dir".equals(name)) {
                    String value = getTextContent(child);
                    persistenceConfigBuilder.addPropertyValue("baseDir", value);
                } else if ("backup-dir".equals(name)) {
                    persistenceConfigBuilder.addPropertyValue("backupDir", getTextContent(child));
                } else if ("encryption-at-rest".equals(name)) {
                    handleEncryptionAtRest(persistenceConfigBuilder, child);
                }
            }
            configBuilder.addPropertyValue("persistenceConfig", persistenceConfigBuilder.getBeanDefinition());
        }

<<<<<<< HEAD
        private void handleDynamicConfiguration(Node node) {
            BeanDefinitionBuilder dynamicConfigBuilder = createBeanBuilder(DynamicConfigurationConfig.class);

            for (Node n : childElements(node)) {
                String name = cleanNodeName(n);
                if ("persistence-enabled".equals(name)) {
                    boolean persistenceEnabled = getBooleanValue(getTextContent(n));
                    dynamicConfigBuilder.addPropertyValue("persistenceEnabled", persistenceEnabled);
                    if (persistenceEnabled) {
                        throw new InvalidConfigurationException("Dynamic Configuration Persistence isn't available for Spring.");
                    }
                } else if ("persistence-file".equals(name)) {
                    dynamicConfigBuilder.addPropertyValue("persistenceFile", getTextContent(n));
                } else if ("backup-dir".equals(name)) {
                    dynamicConfigBuilder.addPropertyValue("backupDir", getTextContent(n));
                } else if ("backup-count".equals(name)) {
                    dynamicConfigBuilder.addPropertyValue("backupCount", getIntegerValue("backup-count", getTextContent(n)));
                }
            }

            configBuilder.addPropertyValue("dynamicConfigurationConfig", dynamicConfigBuilder.getBeanDefinition());
        }

        private void handleDevice(Node deviceNode) {
            BeanDefinitionBuilder deviceConfigBuilder = createBeanBuilder(DeviceConfig.class);
=======
        private void handleLocalDevice(Node deviceNode) {
            BeanDefinitionBuilder deviceConfigBuilder = createBeanBuilder(LocalDeviceConfig.class);
>>>>>>> b2ba4283
            AbstractBeanDefinition beanDefinition = deviceConfigBuilder.getBeanDefinition();
            Node attName = deviceNode.getAttributes().getNamedItem("name");
            String deviceName = getTextContent(attName);
            deviceConfigBuilder.addPropertyValue("name", deviceName);
            fillAttributeValues(deviceNode, deviceConfigBuilder);

            for (Node n : childElements(deviceNode)) {
                String name = cleanNodeName(n);
                if ("base-dir".equals(name)) {
                    deviceConfigBuilder.addPropertyValue("baseDir", getTextContent(n));
                } else if ("block-size".equals(name)) {
                    deviceConfigBuilder.addPropertyValue("blockSize",
                            getIntegerValue("block-size", getTextContent(n)));
                } else if ("read-io-thread-count".equals(name)) {
                    deviceConfigBuilder.addPropertyValue("readIOThreadCount",
                            getIntegerValue("read-io-thread-count", getTextContent(n)));
                } else if ("write-io-thread-count".equals(name)) {
                    deviceConfigBuilder.addPropertyValue("writeIOThreadCount",
                            getIntegerValue("write-io-thread-count", getTextContent(n)));
                }
            }
            deviceConfigManagedMap.put(deviceName, beanDefinition);
        }

        private void handleEncryptionAtRest(BeanDefinitionBuilder hotRestartConfigBuilder, Node node) {
            BeanDefinitionBuilder encryptionAtRestConfigBuilder = createBeanBuilder(EncryptionAtRestConfig.class);
            fillAttributeValues(node, encryptionAtRestConfigBuilder);
            fillValues(node, encryptionAtRestConfigBuilder, "secureStore");
            Node secureStoreNode = childElementWithName(node, "secure-store", true);
            for (Node child : childElements(secureStoreNode)) {
                String nodeName = cleanNodeName(child);
                AbstractBeanDefinition secureStoreBeanDefinition = null;
                if ("keystore".equals(nodeName)) {
                    secureStoreBeanDefinition = handleKeyStoreSecureStoreConfig(child);
                } else if ("vault".equals(nodeName)) {
                    secureStoreBeanDefinition = handleVaultSecureStoreConfig(child);
                }
                if (secureStoreBeanDefinition != null) {
                    encryptionAtRestConfigBuilder.addPropertyValue("secureStoreConfig", secureStoreBeanDefinition);
                }
            }
            hotRestartConfigBuilder.addPropertyValue("encryptionAtRestConfig", encryptionAtRestConfigBuilder.getBeanDefinition());
        }

        private AbstractBeanDefinition handleKeyStoreSecureStoreConfig(Node node) {
            BeanDefinitionBuilder keyStoreConfigBuilder = createBeanBuilder(JavaKeyStoreSecureStoreConfig.class);
            Node pathNode = childElementWithName(node, "path", true);
            keyStoreConfigBuilder.addConstructorArgValue(new File(getTextContent(pathNode).trim()).getAbsoluteFile());
            fillValues(node, keyStoreConfigBuilder);
            return keyStoreConfigBuilder.getBeanDefinition();
        }

        private AbstractBeanDefinition handleVaultSecureStoreConfig(Node node) {
            BeanDefinitionBuilder vaultConfigBuilder = createBeanBuilder(VaultSecureStoreConfig.class);
            Node addressNode = childElementWithName(node, "address", true);
            Node secretPathNode = childElementWithName(node, "secrets-path", true);
            Node tokenNode = childElementWithName(node, "token", true);
            vaultConfigBuilder.addConstructorArgValue(getTextContent(addressNode).trim());
            vaultConfigBuilder.addConstructorArgValue(getTextContent(secretPathNode).trim());
            vaultConfigBuilder.addConstructorArgValue(getTextContent(tokenNode).trim());
            fillValues(node, vaultConfigBuilder, "ssl");
            Node ssl = childElementWithName(node, "ssl", true);
            if (ssl != null) {
                handleSSLConfig(ssl, vaultConfigBuilder);
            }
            return vaultConfigBuilder.getBeanDefinition();
        }

        private void handleFlakeIdGenerator(Node node) {
            BeanDefinitionBuilder configBuilder = createBeanBuilder(FlakeIdGeneratorConfig.class);
            fillAttributeValues(node, configBuilder);
            String name = getAttribute(node, "name");
            flakeIdGeneratorConfigMap.put(name, configBuilder.getBeanDefinition());
        }

        private void handleCRDTReplication(Node node) {
            final BeanDefinitionBuilder crdtReplicationConfigBuilder = createBeanBuilder(CRDTReplicationConfig.class);
            fillAttributeValues(node, crdtReplicationConfigBuilder);
            configBuilder.addPropertyValue("CRDTReplicationConfig", crdtReplicationConfigBuilder.getBeanDefinition());
        }

        private void handleCPSubSystem(Node node) {
            BeanDefinitionBuilder cpSubsystemConfigBuilder = createBeanBuilder(CPSubsystemConfig.class);

            fillValues(node, cpSubsystemConfigBuilder, "raftAlgorithm", "semaphores", "locks", "cpMemberCount",
                    "missingCpMemberAutoRemovalSeconds");

            for (Node child : childElements(node)) {
                String nodeName = cleanNodeName(child);
                if ("raft-algorithm".equals(nodeName)) {
                    BeanDefinitionBuilder raftAlgorithmConfigBuilder = createBeanBuilder(RaftAlgorithmConfig.class);
                    fillValues(child, raftAlgorithmConfigBuilder);
                    cpSubsystemConfigBuilder.addPropertyValue("raftAlgorithmConfig",
                            raftAlgorithmConfigBuilder.getBeanDefinition());
                } else if ("semaphores".equals(nodeName)) {
                    ManagedMap<String, AbstractBeanDefinition> semaphores = new ManagedMap<>();
                    handleSemaphores(semaphores, child);
                    cpSubsystemConfigBuilder.addPropertyValue("SemaphoreConfigs", semaphores);
                } else if ("locks".equals(nodeName)) {
                    ManagedMap<String, AbstractBeanDefinition> locks = new ManagedMap<>();
                    handleFencedLocks(locks, child);
                    cpSubsystemConfigBuilder.addPropertyValue("LockConfigs", locks);
                } else {
                    String value = getTextContent(child).trim();
                    if ("cp-member-count".equals(nodeName)) {
                        cpSubsystemConfigBuilder.addPropertyValue("CPMemberCount",
                                getIntegerValue("cp-member-count", value));
                    } else if ("missing-cp-member-auto-removal-seconds".equals(nodeName)) {
                        cpSubsystemConfigBuilder.addPropertyValue("missingCPMemberAutoRemovalSeconds",
                                getIntegerValue("missing-cp-member-auto-removal-seconds", value));
                    }
                }
            }

            configBuilder.addPropertyValue("CPSubsystemConfig", cpSubsystemConfigBuilder.getBeanDefinition());
        }

        private void handleSemaphores(ManagedMap<String, AbstractBeanDefinition> semaphores, Node node) {
            for (Node child : childElements(node)) {
                BeanDefinitionBuilder semaphoreConfigBuilder = createBeanBuilder(SemaphoreConfig.class);
                for (Node subChild : childElements(child)) {
                    String nodeName = cleanNodeName(subChild);
                    String value = getTextContent(subChild).trim();
                    if ("name".equals(nodeName)) {
                        semaphoreConfigBuilder.addPropertyValue("name", value);
                    } else if ("jdk-compatible".equals(nodeName)) {
                        semaphoreConfigBuilder.addPropertyValue("JDKCompatible", getBooleanValue(value));
                    } else if ("initial-permits".equals(nodeName)) {
                        semaphoreConfigBuilder.addPropertyValue("initialPermits", getIntegerValue("initial-permits", value));
                    }
                }
                AbstractBeanDefinition beanDefinition = semaphoreConfigBuilder.getBeanDefinition();
                String name = (String) beanDefinition.getPropertyValues().get("name");
                semaphores.put(name, beanDefinition);
            }
        }

        private void handleFencedLocks(ManagedMap<String, AbstractBeanDefinition> locks, Node node) {
            for (Node child : childElements(node)) {
                BeanDefinitionBuilder lockConfigBuilder = createBeanBuilder(FencedLockConfig.class);
                fillValues(child, lockConfigBuilder);
                AbstractBeanDefinition beanDefinition = lockConfigBuilder.getBeanDefinition();
                String name = (String) beanDefinition.getPropertyValues().get("name");
                locks.put(name, beanDefinition);
            }
        }

        private void handleSplitBrainProtection(Node node) {
            BeanDefinitionBuilder splitBrainProtectionBuilder = createBeanBuilder(SplitBrainProtectionConfig.class);
            AbstractBeanDefinition beanDefinition = splitBrainProtectionBuilder.getBeanDefinition();
            String name = getAttribute(node, "name");
            splitBrainProtectionBuilder.addPropertyValue("name", name);
            Node attrEnabled = node.getAttributes().getNamedItem("enabled");
            boolean enabled = attrEnabled != null && getBooleanValue(getTextContent(attrEnabled));
            splitBrainProtectionBuilder.addPropertyValue("enabled", enabled);
            // probabilistic-split-brain-protection and recently-active-split-brain-protection split brain protection
            // configs are constructed via SplitBrainProtectionConfigBuilder
            SplitBrainProtectionConfigBuilder configBuilder = null;
            // initialized to a placeholder value; we may need to use this value before actually parsing the minimum-cluster-size
            // node; it will anyway have the proper value in the final split brain protection config.
            int splitBrainProtectionSize = 3;
            String splitBrainProtectionClassName = null;

            for (Node n : childElements(node)) {
                String value = getTextContent(n).trim();
                String nodeName = cleanNodeName(n);
                if ("minimum-cluster-size".equals(nodeName)) {
                    splitBrainProtectionBuilder.addPropertyValue("minimumClusterSize",
                            getIntegerValue("minimum-cluster-size", value));
                } else if ("listeners".equals(nodeName)) {
                    ManagedList listeners = parseListeners(n, SplitBrainProtectionListenerConfig.class);
                    splitBrainProtectionBuilder.addPropertyValue("listenerConfigs", listeners);
                } else if ("protect-on".equals(nodeName)) {
                    splitBrainProtectionBuilder.addPropertyValue("protectOn", SplitBrainProtectionOn.valueOf(value));
                } else if ("function-class-name".equals(nodeName)) {
                    splitBrainProtectionClassName = value;
                    splitBrainProtectionBuilder.addPropertyValue(xmlToJavaName(nodeName), value);
                } else if ("recently-active-split-brain-protection".equals(nodeName)) {
                    configBuilder = handleRecentlyActiveSplitBrainProtection(name, n, splitBrainProtectionSize);
                } else if ("probabilistic-split-brain-protection".equals(nodeName)) {
                    configBuilder = handleProbabilisticSplitBrainProtection(name, n, splitBrainProtectionSize);
                }
            }
            if (configBuilder != null) {
                boolean splitBrainProtectionFunctionDefinedByClassName = !isNullOrEmpty(splitBrainProtectionClassName);
                if (splitBrainProtectionFunctionDefinedByClassName) {
                    throw new InvalidConfigurationException("A split brain protection"
                            + " cannot simultaneously define probabilistic-split-brain-protection or "
                            + "recently-active-split-brain-protection and a split brain protection function class name.");
                }
                SplitBrainProtectionConfig constructedConfig = configBuilder.build();
                // set the constructed split brain protection function implementation in the bean definition
                splitBrainProtectionBuilder.addPropertyValue("functionImplementation",
                        constructedConfig.getFunctionImplementation());
            }
            splitBrainProtectionManagedMap.put(name, beanDefinition);
        }

        private SplitBrainProtectionConfigBuilder handleRecentlyActiveSplitBrainProtection(String name, Node node,
                                                                                           int splitBrainProtectionSize) {
            SplitBrainProtectionConfigBuilder splitBrainProtectionConfigBuilder;
            int heartbeatToleranceMillis = getIntegerValue("heartbeat-tolerance-millis",
                    getAttribute(node, "heartbeat-tolerance-millis"),
                    RecentlyActiveSplitBrainProtectionConfigBuilder.DEFAULT_HEARTBEAT_TOLERANCE_MILLIS);
            splitBrainProtectionConfigBuilder = SplitBrainProtectionConfig.newRecentlyActiveSplitBrainProtectionConfigBuilder(
                    name,
                    splitBrainProtectionSize,
                    heartbeatToleranceMillis);
            return splitBrainProtectionConfigBuilder;
        }

        private SplitBrainProtectionConfigBuilder handleProbabilisticSplitBrainProtection(String name, Node node,
                                                                                          int splitBrainProtectionSize) {
            SplitBrainProtectionConfigBuilder splitBrainProtectionConfigBuilder;
            long acceptableHeartPause = getLongValue("acceptable-heartbeat-pause-millis",
                    getAttribute(node, "acceptable-heartbeat-pause-millis"),
                    ProbabilisticSplitBrainProtectionConfigBuilder.DEFAULT_HEARTBEAT_PAUSE_MILLIS);
            double threshold = getDoubleValue("suspicion-threshold",
                    getAttribute(node, "suspicion-threshold"),
                    ProbabilisticSplitBrainProtectionConfigBuilder.DEFAULT_PHI_THRESHOLD);
            int maxSampleSize = getIntegerValue("max-sample-size",
                    getAttribute(node, "max-sample-size"),
                    ProbabilisticSplitBrainProtectionConfigBuilder.DEFAULT_SAMPLE_SIZE);
            long minStdDeviation = getLongValue("min-std-deviation-millis",
                    getAttribute(node, "min-std-deviation-millis"),
                    ProbabilisticSplitBrainProtectionConfigBuilder.DEFAULT_MIN_STD_DEVIATION);
            long heartbeatIntervalMillis = getLongValue("heartbeat-interval-millis",
                    getAttribute(node, "heartbeat-interval-millis"),
                    ProbabilisticSplitBrainProtectionConfigBuilder.DEFAULT_HEARTBEAT_INTERVAL_MILLIS);
            splitBrainProtectionConfigBuilder =
                    SplitBrainProtectionConfig.newProbabilisticSplitBrainProtectionConfigBuilder(name, splitBrainProtectionSize)
                            .withAcceptableHeartbeatPauseMillis(acceptableHeartPause)
                            .withSuspicionThreshold(threshold)
                            .withHeartbeatIntervalMillis(heartbeatIntervalMillis)
                            .withMinStdDeviationMillis(minStdDeviation)
                            .withMaxSampleSize(maxSampleSize);
            return splitBrainProtectionConfigBuilder;
        }

        private void handleMergePolicyConfig(Node node, BeanDefinitionBuilder builder) {
            BeanDefinitionBuilder mergePolicyConfigBuilder = createBeanBuilder(MergePolicyConfig.class);
            AbstractBeanDefinition beanDefinition = mergePolicyConfigBuilder.getBeanDefinition();
            fillAttributeValues(node, mergePolicyConfigBuilder);
            mergePolicyConfigBuilder.addPropertyValue("policy", getTextContent(node));
            builder.addPropertyValue("mergePolicyConfig", beanDefinition);
        }

        private void handleLiteMember(Node node) {
            Node attrEnabled = node.getAttributes().getNamedItem("enabled");
            configBuilder.addPropertyValue(xmlToJavaName(cleanNodeName(node)), getTextContent(attrEnabled));
        }

        public void handleReplicatedMap(Node node) {
            BeanDefinitionBuilder replicatedMapConfigBuilder = createBeanBuilder(ReplicatedMapConfig.class);
            Node attName = node.getAttributes().getNamedItem("name");
            String name = getTextContent(attName);
            fillAttributeValues(node, replicatedMapConfigBuilder);
            for (Node childNode : childElements(node)) {
                String nodeName = cleanNodeName(childNode);
                if ("entry-listeners".equals(nodeName)) {
                    ManagedList listeners = parseListeners(childNode, EntryListenerConfig.class);
                    replicatedMapConfigBuilder.addPropertyValue("listenerConfigs", listeners);
                } else if ("split-brain-protection-ref".equals(nodeName)) {
                    replicatedMapConfigBuilder.addPropertyValue("splitBrainProtectionName", getTextContent(childNode));
                } else if ("merge-policy".equals(nodeName)) {
                    handleMergePolicyConfig(childNode, replicatedMapConfigBuilder);
                }
            }
            replicatedMapManagedMap.put(name, replicatedMapConfigBuilder.getBeanDefinition());
        }

        public void handleNetwork(Node node) {
            hasNetwork = true;
            BeanDefinitionBuilder networkConfigBuilder = createBeanBuilder(NetworkConfig.class);
            AbstractBeanDefinition beanDefinition = networkConfigBuilder.getBeanDefinition();
            fillAttributeValues(node, networkConfigBuilder);
            for (Node child : childElements(node)) {
                String nodeName = cleanNodeName(child);
                if ("join".equals(nodeName)) {
                    handleJoin(child, networkConfigBuilder);
                } else if ("interfaces".equals(nodeName)) {
                    handleInterfaces(child, networkConfigBuilder);
                } else if ("symmetric-encryption".equals(nodeName)) {
                    handleSymmetricEncryption(child, networkConfigBuilder);
                } else if ("ssl".equals(nodeName)) {
                    handleSSLConfig(child, networkConfigBuilder);
                } else if ("socket-interceptor".equals(nodeName)) {
                    handleSocketInterceptorConfig(child, networkConfigBuilder);
                } else if ("outbound-ports".equals(nodeName)) {
                    handleOutboundPorts(child, networkConfigBuilder);
                } else if ("reuse-address".equals(nodeName)) {
                    handleReuseAddress(child, networkConfigBuilder);
                } else if ("member-address-provider".equals(nodeName)) {
                    handleMemberAddressProvider(child, networkConfigBuilder);
                } else if ("failure-detector".equals(nodeName)) {
                    handleFailureDetector(child, networkConfigBuilder);
                } else if ("rest-api".equals(nodeName)) {
                    handleRestApi(child, networkConfigBuilder);
                } else if ("memcache-protocol".equals(nodeName)) {
                    handleMemcacheProtocol(child, networkConfigBuilder);
                }
            }
            configBuilder.addPropertyValue("networkConfig", beanDefinition);
        }

        void handleAdvancedNetwork(Node node) {
            BeanDefinitionBuilder advNetworkConfigBuilder = createBeanBuilder(AdvancedNetworkConfig.class);
            AbstractBeanDefinition beanDefinition = advNetworkConfigBuilder.getBeanDefinition();
            fillAttributeValues(node, advNetworkConfigBuilder);
            String enabled = getAttribute(node, "enabled");
            if (getBooleanValue(enabled)) {
                hasAdvancedNetworkEnabled = true;
            }
            for (Node child : childElements(node)) {
                String nodeName = cleanNodeName(child);
                if ("join".equals(nodeName)) {
                    handleJoin(child, advNetworkConfigBuilder);
                } else if ("member-address-provider".equals(nodeName)) {
                    handleMemberAddressProvider(child, advNetworkConfigBuilder);
                } else if ("failure-detector".equals(nodeName)) {
                    handleFailureDetector(child, advNetworkConfigBuilder);
                } else if ("wan-endpoint-config".equals(nodeName)) {
                    handleWanEndpointConfig(child);
                } else if ("member-server-socket-endpoint-config".equals(nodeName)) {
                    handleMemberServerSocketEndpointConfig(child);
                } else if ("client-server-socket-endpoint-config".equals(nodeName)) {
                    handleClientServerSocketEndpointConfig(child);
                } else if ("wan-server-socket-endpoint-config".equals(nodeName)) {
                    handleWanServerSocketEndpointConfig(child);
                } else if ("rest-server-socket-endpoint-config".equals(nodeName)) {
                    handleRestServerSocketEndpointConfig(child);
                } else if ("memcache-server-socket-endpoint-config".equals(nodeName)) {
                    handleMemcacheServerSocketEndpointConfig(child);
                }
            }
            advNetworkConfigBuilder.addPropertyValue("endpointConfigs", endpointConfigsMap);
            configBuilder.addPropertyValue("advancedNetworkConfig", beanDefinition);
        }

        void handleWanEndpointConfig(Node node) {
            BeanDefinitionBuilder endpointConfigBuilder = createBeanBuilder(EndpointConfig.class);
            handleEndpointConfig(node, ProtocolType.WAN, endpointConfigBuilder);
        }

        void handleEndpointConfig(Node node, ProtocolType type, BeanDefinitionBuilder endpointConfigBuilder) {
            AbstractBeanDefinition beanDefinition = endpointConfigBuilder.getBeanDefinition();
            fillAttributeValues(node, endpointConfigBuilder);
            for (Node child : childElements(node)) {
                handleEndpointConfigCommons(child, endpointConfigBuilder);
            }
            endpointConfigsMap.put(createEndpointQualifier(type, node), beanDefinition);
        }

        private void handleEndpointConfigCommons(Node node, BeanDefinitionBuilder endpointConfigBuilder) {
            String nodeName = cleanNodeName(node);
            if ("outbound-ports".equals(nodeName)) {
                handleOutboundPorts(node, endpointConfigBuilder);
            } else if ("interfaces".equals(nodeName)) {
                handleInterfaces(node, endpointConfigBuilder);
            } else if ("symmetric-encryption".equals(nodeName)) {
                handleSymmetricEncryption(node, endpointConfigBuilder);
            } else if ("ssl".equals(nodeName)) {
                handleSSLConfig(node, endpointConfigBuilder);
            } else if ("socket-interceptor".equals(nodeName)) {
                handleSocketInterceptorConfig(node, endpointConfigBuilder);
            } else if ("socket-options".equals(nodeName)) {
                handleEndpointSocketOptions(node, endpointConfigBuilder);
            }
        }

        void handleMemberServerSocketEndpointConfig(Node node) {
            BeanDefinitionBuilder endpointConfigBuilder = createBeanBuilder(ServerSocketEndpointConfig.class);
            handleServerSocketEndpointConfig(node, ProtocolType.MEMBER, endpointConfigBuilder);
        }

        void handleClientServerSocketEndpointConfig(Node node) {
            BeanDefinitionBuilder endpointConfigBuilder = createBeanBuilder(ServerSocketEndpointConfig.class);
            handleServerSocketEndpointConfig(node, ProtocolType.CLIENT, endpointConfigBuilder);
        }

        void handleWanServerSocketEndpointConfig(Node node) {
            BeanDefinitionBuilder endpointConfigBuilder = createBeanBuilder(ServerSocketEndpointConfig.class);
            handleServerSocketEndpointConfig(node, ProtocolType.WAN, endpointConfigBuilder);
        }

        void handleRestServerSocketEndpointConfig(Node node) {
            BeanDefinitionBuilder endpointConfigBuilder = createBeanBuilder(RestServerEndpointConfig.class);
            handleServerSocketEndpointConfig(node, ProtocolType.REST, endpointConfigBuilder);

            ManagedSet<RestEndpointGroup> groupSet = new ManagedSet<>();
            for (RestEndpointGroup group : RestEndpointGroup.values()) {
                if (group.isEnabledByDefault()) {
                    groupSet.add(group);
                }
            }

            for (Node child : childElements(node)) {
                String nodeName = cleanNodeName(child);
                if ("endpoint-groups".equals(nodeName)) {
                    handleRestEndpointGroup(node, endpointConfigBuilder, groupSet);
                }
            }
        }

        void handleMemcacheServerSocketEndpointConfig(Node node) {
            BeanDefinitionBuilder endpointConfigBuilder = createBeanBuilder(ServerSocketEndpointConfig.class);
            handleServerSocketEndpointConfig(node, ProtocolType.MEMCACHE, endpointConfigBuilder);
        }

        void handleServerSocketEndpointConfig(Node node, ProtocolType type, BeanDefinitionBuilder endpointBuilder) {
            AbstractBeanDefinition beanDefinition = endpointBuilder.getBeanDefinition();
            fillAttributeValues(node, endpointBuilder);
            for (Node child : childElements(node)) {
                String nodeName = cleanNodeName(child);
                if ("reuse-address".equals(nodeName)) {
                    String value = getTextContent(child).trim();
                    endpointBuilder.addPropertyValue("reuseAddress", value);
                } else {
                    handleEndpointConfigCommons(child, endpointBuilder);
                }
            }
            endpointConfigsMap.put(createEndpointQualifier(type, node), beanDefinition);
        }

        void handleEndpointSocketOptions(Node node, BeanDefinitionBuilder endpointConfigBuilder) {
            for (Node child : childElements(node)) {
                String nodeName = cleanNodeName(child);
                String textContent = getTextContent(child);
                if ("buffer-direct".equals(nodeName)) {
                    endpointConfigBuilder.addPropertyValue("socketBufferDirect",
                            getBooleanValue(textContent));
                } else if ("tcp-no-delay".equals(nodeName)) {
                    endpointConfigBuilder.addPropertyValue("socketTcpNoDelay",
                            getBooleanValue(textContent));
                } else if ("keep-alive".equals(nodeName)) {
                    endpointConfigBuilder.addPropertyValue("socketKeepAlive",
                            getBooleanValue(textContent));
                } else if ("connect-timeout-seconds".equals(nodeName)) {
                    endpointConfigBuilder.addPropertyValue("socketConnectTimeoutSeconds",
                            getIntegerValue("socketConnectTimeoutSeconds", textContent));
                } else if ("send-buffer-size-kb".equals(nodeName)) {
                    endpointConfigBuilder.addPropertyValue("socketSendBufferSizeKb",
                            getIntegerValue("socketSendBufferSizeKb", textContent));
                } else if ("receive-buffer-size-kb".equals(nodeName)) {
                    endpointConfigBuilder.addPropertyValue("socketRcvBufferSizeKb",
                            getIntegerValue("socketRcvBufferSizeKb", textContent));
                } else if ("linger-seconds".equals(nodeName)) {
                    endpointConfigBuilder.addPropertyValue("socketLingerSeconds",
                            getIntegerValue("socketLingerSeconds", textContent));
                }
            }
        }

        public void handleProperties(Node node) {
            handleProperties(node, configBuilder);
        }

        public void handleInterfaces(Node node, BeanDefinitionBuilder networkConfigBuilder) {
            BeanDefinitionBuilder builder = createBeanBuilder(InterfacesConfig.class);
            AbstractBeanDefinition beanDefinition = builder.getBeanDefinition();
            NamedNodeMap attributes = node.getAttributes();
            if (attributes != null) {
                for (int a = 0; a < attributes.getLength(); a++) {
                    Node att = attributes.item(a);
                    String name = xmlToJavaName(att.getNodeName());
                    String value = att.getNodeValue();
                    builder.addPropertyValue(name, value);
                }
            }
            ManagedList<String> interfacesSet = new ManagedList<>();
            for (Node n : childElements(node)) {
                String name = xmlToJavaName(cleanNodeName(n));
                String value = getTextContent(n);
                if ("interface".equals(name)) {
                    interfacesSet.add(value);
                }
            }
            builder.addPropertyValue("interfaces", interfacesSet);
            networkConfigBuilder.addPropertyValue("interfaces", beanDefinition);
        }

        public void handleJoin(Node node, BeanDefinitionBuilder networkConfigBuilder) {
            BeanDefinitionBuilder joinConfigBuilder = createBeanBuilder(JoinConfig.class);
            AbstractBeanDefinition beanDefinition = joinConfigBuilder.getBeanDefinition();
            for (Node child : childElements(node)) {
                String name = cleanNodeName(child);
                if ("multicast".equals(name)) {
                    handleMulticast(child, joinConfigBuilder);
                } else if ("tcp-ip".equals(name)) {
                    handleTcpIp(child, joinConfigBuilder);
                } else if (AliasedDiscoveryConfigUtils.supports(name)) {
                    handleAliasedDiscoveryStrategy(child, joinConfigBuilder, name);
                } else if ("discovery-strategies".equals(name)) {
                    handleDiscoveryStrategies(child, joinConfigBuilder);
                } else if ("auto-detection".equals(name)) {
                    handleAutoDetection(child, joinConfigBuilder);
                }
            }
            networkConfigBuilder.addPropertyValue("join", beanDefinition);
        }

        private void handleOutboundPorts(Node node, BeanDefinitionBuilder networkConfigBuilder) {
            ManagedList<String> outboundPorts = new ManagedList<>();
            for (Node child : childElements(node)) {
                String name = cleanNodeName(child);
                if ("ports".equals(name)) {
                    String value = getTextContent(child);
                    outboundPorts.add(value);
                }
            }
            networkConfigBuilder.addPropertyValue("outboundPortDefinitions", outboundPorts);
        }

        private void handleReuseAddress(Node node, BeanDefinitionBuilder networkConfigBuilder) {
            String value = node.getTextContent();
            networkConfigBuilder.addPropertyValue("reuseAddress", value);
        }

        private void handleMemberAddressProvider(Node node, BeanDefinitionBuilder networkConfigBuilder) {
            BeanDefinitionBuilder memberAddressProviderConfigBuilder = createBeanBuilder(MemberAddressProviderConfig.class);
            for (Node child : childElements(node)) {
                if ("properties".equals(cleanNodeName(child))) {
                    handleProperties(child, memberAddressProviderConfigBuilder);
                    break;
                }
            }
            String implementationAttr = "implementation";
            String classNameAttr = "class-name";
            String implementationValue = getAttribute(node, implementationAttr);
            String classNameValue = getAttribute(node, classNameAttr);

            memberAddressProviderConfigBuilder.addPropertyValue("enabled", getBooleanValue(getAttribute(node, "enabled")));

            if (!isNullOrEmpty(implementationValue)) {
                memberAddressProviderConfigBuilder.addPropertyReference(implementationAttr, implementationValue);
            } else {
                if (isNullOrEmpty(classNameValue)) {
                    throw new InvalidConfigurationException("One of the \"class-name\" or \"implementation\" configuration"
                            + " is needed for member address provider configuration");
                }
                memberAddressProviderConfigBuilder.addPropertyValue("className", classNameValue);
            }
            networkConfigBuilder.addPropertyValue("memberAddressProviderConfig",
                    memberAddressProviderConfigBuilder.getBeanDefinition());
        }

        private void handleFailureDetector(Node node, BeanDefinitionBuilder networkConfigBuilder) {
            if (!node.hasChildNodes()) {
                return;
            }

            for (Node child : childElements(node)) {
                // icmp only
                if (!cleanNodeName(child).equals("icmp")) {
                    throw new IllegalStateException("Unsupported child under Failure-Detector");
                }

                Node enabledNode = child.getAttributes().getNamedItem("enabled");
                BeanDefinitionBuilder icmpFailureDetectorConfigBuilder = createBeanBuilder(IcmpFailureDetectorConfig.class);

                icmpFailureDetectorConfigBuilder.addPropertyValue("enabled", getTextContent(enabledNode));
                for (Node n : childElements(child)) {
                    String nodeName = cleanNodeName(n);

                    String propertyName = ICMP_FAILURE_DETECTOR_CONFIG_PROPERTIES.get(nodeName);
                    if (propertyName != null) {
                        icmpFailureDetectorConfigBuilder.addPropertyValue(propertyName, getTextContent(n));
                    }
                }

                networkConfigBuilder.addPropertyValue("icmpFailureDetectorConfig",
                        icmpFailureDetectorConfigBuilder.getBeanDefinition());
            }
        }

        private void handleSSLConfig(Node node, BeanDefinitionBuilder networkConfigBuilder) {
            BeanDefinitionBuilder sslConfigBuilder = createBeanBuilder(SSLConfig.class);
            String implAttribute = "factory-implementation";
            fillAttributeValues(node, sslConfigBuilder, implAttribute);
            Node implNode = node.getAttributes().getNamedItem(implAttribute);
            String implementation = implNode != null ? getTextContent(implNode) : null;
            if (implementation != null) {
                sslConfigBuilder.addPropertyReference(xmlToJavaName(implAttribute), implementation);
            }
            for (Node child : childElements(node)) {
                String name = cleanNodeName(child);
                if ("properties".equals(name)) {
                    handleProperties(child, sslConfigBuilder);
                }
            }
            networkConfigBuilder.addPropertyValue("SSLConfig", sslConfigBuilder.getBeanDefinition());
        }

        public void handleSymmetricEncryption(Node node, BeanDefinitionBuilder networkConfigBuilder) {
            createAndFillBeanBuilder(node, SymmetricEncryptionConfig.class, "symmetricEncryptionConfig", networkConfigBuilder);
        }

        public void handleExecutor(Node node) {
            createAndFillListedBean(node, ExecutorConfig.class, "name", executorManagedMap);
        }

        public void handleDurableExecutor(Node node) {
            createAndFillListedBean(node, DurableExecutorConfig.class, "name", durableExecutorManagedMap);
        }

        public void handleScheduledExecutor(Node node) {
            BeanDefinitionBuilder builder = createAndFillListedBean(node, ScheduledExecutorConfig.class,
                    "name", scheduledExecutorManagedMap, "mergePolicy");

            for (Node n : childElements(node)) {
                String name = cleanNodeName(n);
                if ("merge-policy".equals(name)) {
                    handleMergePolicyConfig(n, builder);
                }
            }
        }

        public void handleCardinalityEstimator(Node node) {
            BeanDefinitionBuilder builder = createAndFillListedBean(node, CardinalityEstimatorConfig.class, "name",
                    cardinalityEstimatorManagedMap, "mergePolicy");

            for (Node n : childElements(node)) {
                String name = cleanNodeName(n);
                if ("merge-policy".equals(name)) {
                    handleMergePolicyConfig(n, builder);
                }
            }
        }

        public void handlePNCounter(Node node) {
            createAndFillListedBean(node, PNCounterConfig.class, "name", pnCounterManagedMap);
        }

        public void handleMulticast(Node node, BeanDefinitionBuilder joinConfigBuilder) {
            handleTrustedInterfacesBean(node, joinConfigBuilder, MulticastConfig.class, "multicastConfig");
        }

        private void handleTrustedInterfacesBean(Node node, BeanDefinitionBuilder configBuilder,
                                                 Class<?> configClass, String propertyName) {
            BeanDefinitionBuilder builder = createAndFillBeanBuilder(node, configClass, propertyName,
                    configBuilder, "trusted-interfaces", "interface");
            ManagedList<String> interfaces = new ManagedList<>();
            for (Node n : childElements(node)) {
                String name = cleanNodeName(n);
                if ("trusted-interfaces".equals(name)) {
                    for (Node i : childElements(n)) {
                        name = cleanNodeName(i);
                        if ("interface".equals(name)) {
                            String value = getTextContent(i);
                            interfaces.add(value);
                        }
                    }
                }
            }
            builder.addPropertyValue("trustedInterfaces", interfaces);
        }

        public void handleTcpIp(Node node, BeanDefinitionBuilder joinConfigBuilder) {
            BeanDefinitionBuilder builder = createAndFillBeanBuilder(node, TcpIpConfig.class,
                    "tcpIpConfig", joinConfigBuilder, "interface", "member", "members");
            ManagedList<String> members = new ManagedList<>();
            for (Node n : childElements(node)) {
                String name = cleanNodeName(n);
                if ("member".equals(name) || "members".equals(name) || "interface".equals(name)) {
                    String value = getTextContent(n);
                    members.add(value);
                }
            }
            builder.addPropertyValue("members", members);
        }

        private void handleAliasedDiscoveryStrategy(Node node, BeanDefinitionBuilder builder, String name) {
            AliasedDiscoveryConfig config = AliasedDiscoveryConfigUtils.newConfigFor(name);
            fillAttributesForAliasedDiscoveryStrategy(config, node, builder, name);
        }

        public void handleReliableTopic(Node node) {
            BeanDefinitionBuilder builder = createBeanBuilder(ReliableTopicConfig.class);
            fillAttributeValues(node, builder);
            for (Node childNode : childElements(node)) {
                if ("message-listeners".equals(cleanNodeName(childNode))) {
                    ManagedList listeners = parseListeners(childNode, ListenerConfig.class);
                    builder.addPropertyValue("messageListenerConfigs", listeners);
                }
            }
            reliableTopicManagedMap.put(getAttribute(node, "name"), builder.getBeanDefinition());
        }

        public void handleRingbuffer(Node node) {
            BeanDefinitionBuilder ringbufferConfigBuilder = createBeanBuilder(RingbufferConfig.class);
            fillAttributeValues(node, ringbufferConfigBuilder);
            for (Node childNode : childElements(node)) {
                String nodeName = cleanNodeName(childNode);
                if ("ringbuffer-store".equals(nodeName)) {
                    handleRingbufferStoreConfig(childNode, ringbufferConfigBuilder);
                } else if ("split-brain-protection-ref".equals(nodeName)) {
                    ringbufferConfigBuilder.addPropertyValue("splitBrainProtectionName", getTextContent(childNode));
                } else if ("merge-policy".equals(nodeName)) {
                    handleMergePolicyConfig(childNode, ringbufferConfigBuilder);
                }
            }
            ringbufferManagedMap.put(getAttribute(node, "name"), ringbufferConfigBuilder.getBeanDefinition());
        }

        public void handleRingbufferStoreConfig(Node node, BeanDefinitionBuilder ringbufferConfigBuilder) {
            BeanDefinitionBuilder builder = createBeanBuilder(RingbufferStoreConfig.class);
            for (Node child : childElements(node)) {
                if ("properties".equals(cleanNodeName(child))) {
                    handleProperties(child, builder);
                    break;
                }
            }
            extractBasicStoreConfig(node, builder);
            ringbufferConfigBuilder.addPropertyValue("ringbufferStoreConfig", builder.getBeanDefinition());
        }

        public void handleQueue(Node node) {
            BeanDefinitionBuilder queueConfigBuilder = createBeanBuilder(QueueConfig.class);
            Node attName = node.getAttributes().getNamedItem("name");
            String name = getTextContent(attName);
            fillAttributeValues(node, queueConfigBuilder);
            for (Node childNode : childElements(node)) {
                String nodeName = cleanNodeName(childNode);
                if ("item-listeners".equals(nodeName)) {
                    ManagedList listeners = parseListeners(childNode, ItemListenerConfig.class);
                    queueConfigBuilder.addPropertyValue("itemListenerConfigs", listeners);
                } else if ("queue-store".equals(nodeName)) {
                    handleQueueStoreConfig(childNode, queueConfigBuilder);
                } else if ("split-brain-protection-ref".equals(nodeName)) {
                    queueConfigBuilder.addPropertyValue("splitBrainProtectionName", getTextContent(childNode));
                } else if ("merge-policy".equals(nodeName)) {
                    handleMergePolicyConfig(childNode, queueConfigBuilder);
                }
            }
            queueManagedMap.put(name, queueConfigBuilder.getBeanDefinition());
        }

        public void handleQueueStoreConfig(Node node, BeanDefinitionBuilder queueConfigBuilder) {
            BeanDefinitionBuilder queueStoreConfigBuilder = createBeanBuilder(QueueStoreConfig.class);
            AbstractBeanDefinition beanDefinition = queueStoreConfigBuilder.getBeanDefinition();
            for (Node child : childElements(node)) {
                if ("properties".equals(cleanNodeName(child))) {
                    handleProperties(child, queueStoreConfigBuilder);
                    break;
                }
            }
            String storeImplAttrName = "store-implementation";
            String factoryImplAttrName = "factory-implementation";
            fillAttributeValues(node, queueStoreConfigBuilder, storeImplAttrName, factoryImplAttrName);
            NamedNodeMap attributes = node.getAttributes();
            Node implRef = attributes.getNamedItem(storeImplAttrName);
            Node factoryImplRef = attributes.getNamedItem(factoryImplAttrName);
            if (factoryImplRef != null) {
                queueStoreConfigBuilder.addPropertyReference(xmlToJavaName(factoryImplAttrName), getTextContent(factoryImplRef));
            }
            if (implRef != null) {
                queueStoreConfigBuilder.addPropertyReference(xmlToJavaName(storeImplAttrName), getTextContent(implRef));
            }
            queueConfigBuilder.addPropertyValue("queueStoreConfig", beanDefinition);
        }

        private void extractBasicStoreConfig(Node node, BeanDefinitionBuilder builder) {
            String storeImplAttrName = "implementation";
            String factoryImplAttrName = "factory-implementation";
            fillAttributeValues(node, builder, storeImplAttrName, factoryImplAttrName);
            String implRef = getAttribute(node, storeImplAttrName);
            String factoryImplRef = getAttribute(node, factoryImplAttrName);
            if (factoryImplRef != null) {
                builder.addPropertyReference(xmlToJavaName(factoryImplAttrName), factoryImplRef);
            }
            if (implRef != null) {
                builder.addPropertyReference(xmlToJavaName("store-implementation"), implRef);
            }
        }

        public void handleList(Node node) {
            BeanDefinitionBuilder listConfigBuilder = createBeanBuilder(ListConfig.class);
            Node attName = node.getAttributes().getNamedItem("name");
            String name = getTextContent(attName);
            fillAttributeValues(node, listConfigBuilder);
            for (Node childNode : childElements(node)) {
                String nodeName = cleanNodeName(childNode);
                if ("item-listeners".equals(nodeName)) {
                    ManagedList listeners = parseListeners(childNode, ItemListenerConfig.class);
                    listConfigBuilder.addPropertyValue("itemListenerConfigs", listeners);
                } else if ("split-brain-protection-ref".equals(nodeName)) {
                    listConfigBuilder.addPropertyValue("splitBrainProtectionName", getTextContent(childNode));
                } else if ("merge-policy".equals(nodeName)) {
                    handleMergePolicyConfig(childNode, listConfigBuilder);
                }
            }
            listManagedMap.put(name, listConfigBuilder.getBeanDefinition());
        }

        public void handleSet(Node node) {
            BeanDefinitionBuilder setConfigBuilder = createBeanBuilder(SetConfig.class);
            Node attName = node.getAttributes().getNamedItem("name");
            String name = getTextContent(attName);
            fillAttributeValues(node, setConfigBuilder);
            for (Node childNode : childElements(node)) {
                String nodeName = cleanNodeName(childNode);
                if ("item-listeners".equals(nodeName)) {
                    ManagedList listeners = parseListeners(childNode, ItemListenerConfig.class);
                    setConfigBuilder.addPropertyValue("itemListenerConfigs", listeners);
                } else if ("split-brain-protection-ref".equals(nodeName)) {
                    setConfigBuilder.addPropertyValue("splitBrainProtectionName", getTextContent(childNode));
                } else if ("merge-policy".equals(nodeName)) {
                    handleMergePolicyConfig(childNode, setConfigBuilder);
                }
            }
            setManagedMap.put(name, setConfigBuilder.getBeanDefinition());
        }

        @SuppressWarnings({"checkstyle:methodlength", "checkstyle:npathcomplexity"})
        public void handleMap(Node node) {
            BeanDefinitionBuilder mapConfigBuilder = createBeanBuilder(MapConfig.class);
            AbstractBeanDefinition beanDefinition = mapConfigBuilder.getBeanDefinition();
            Node attName = node.getAttributes().getNamedItem("name");
            String name = getTextContent(attName);
            mapConfigBuilder.addPropertyValue("name", name);
            fillAttributeValues(node, mapConfigBuilder);

            Node cacheDeserializedValueNode = node.getAttributes().getNamedItem("cache-deserialized-values");
            if (cacheDeserializedValueNode != null) {
                mapConfigBuilder.addPropertyValue("cacheDeserializedValues", getTextContent(cacheDeserializedValueNode));
            }

            for (Node childNode : childElements(node)) {
                String nodeName = cleanNodeName(childNode);
                if ("map-store".equals(nodeName)) {
                    handleMapStoreConfig(childNode, mapConfigBuilder);
                } else if ("near-cache".equals(nodeName)) {
                    handleNearCacheConfig(childNode, mapConfigBuilder);
                } else if ("wan-replication-ref".equals(nodeName)) {
                    handleWanReplicationRef(mapConfigBuilder, childNode);
                } else if ("indexes".equals(nodeName)) {
                    ManagedList<BeanDefinition> indexes = new ManagedList<>();
                    for (Node indexNode : childElements(childNode)) {
                        handleIndex(indexes, indexNode);
                    }
                    mapConfigBuilder.addPropertyValue("indexConfigs", indexes);
                } else if ("attributes".equals(nodeName)) {
                    ManagedList<BeanDefinition> attributes = new ManagedList<>();
                    for (Node attributeNode : childElements(childNode)) {
                        BeanDefinitionBuilder attributeConfBuilder = createBeanBuilder(AttributeConfig.class);
                        fillAttributeValues(attributeNode, attributeConfBuilder);
                        attributes.add(attributeConfBuilder.getBeanDefinition());
                    }
                    mapConfigBuilder.addPropertyValue("attributeConfigs", attributes);
                } else if ("entry-listeners".equals(nodeName)) {
                    ManagedList listeners = parseListeners(childNode, EntryListenerConfig.class);
                    mapConfigBuilder.addPropertyValue("entryListenerConfigs", listeners);
                } else if ("split-brain-protection-ref".equals(nodeName)) {
                    mapConfigBuilder.addPropertyValue("splitBrainProtectionName", getTextContent(childNode));
                } else if ("merge-policy".equals(nodeName)) {
                    handleMergePolicyConfig(childNode, mapConfigBuilder);
                } else if ("query-caches".equals(nodeName)) {
                    ManagedList queryCaches = getQueryCaches(childNode);
                    mapConfigBuilder.addPropertyValue("queryCacheConfigs", queryCaches);
                } else if ("partition-lost-listeners".endsWith(nodeName)) {
                    ManagedList listeners = parseListeners(childNode, MapPartitionLostListenerConfig.class);
                    mapConfigBuilder.addPropertyValue("partitionLostListenerConfigs", listeners);
                } else if ("merkle-tree".equals(nodeName)) {
                    handleMerkleTreeConfig(mapConfigBuilder, childNode);
                } else if ("hot-restart".equals(nodeName)) {
                    handleHotRestartConfig(mapConfigBuilder, childNode);
                } else if ("data-persistence".equals(nodeName)) {
                    handleDataPersistenceConfig(mapConfigBuilder, childNode);
                } else if ("event-journal".equals(nodeName)) {
                    handleEventJournalConfig(mapConfigBuilder, childNode);
                } else if ("eviction".equals(nodeName)) {
                    handleEvictionConfig(childNode, mapConfigBuilder, false, true);
                } else if ("partition-strategy".equals(nodeName)) {
                    PartitioningStrategyConfig psConfig = new PartitioningStrategyConfig(getTextContent(childNode));
                    mapConfigBuilder.addPropertyValue("partitioningStrategyConfig", psConfig);
                } else if ("tiered-store".equals(nodeName)) {
                    handleTieredStoreConfig(mapConfigBuilder, childNode);
                }
            }
            mapConfigManagedMap.put(name, beanDefinition);
        }

        private void handleMerkleTreeConfig(BeanDefinitionBuilder configBuilder, Node node) {
            BeanDefinitionBuilder merkleTreeBuilder = createBeanBuilder(MerkleTreeConfig.class);
            fillAttributeValues(node, merkleTreeBuilder);
            configBuilder.addPropertyValue("merkleTreeConfig", merkleTreeBuilder.getBeanDefinition());
        }

        @Deprecated
        private void handleHotRestartConfig(BeanDefinitionBuilder configBuilder, Node node) {
            BeanDefinitionBuilder hotRestartConfigBuilder = createBeanBuilder(HotRestartConfig.class);
            fillAttributeValues(node, hotRestartConfigBuilder);
            configBuilder.addPropertyValue("hotRestartConfig", hotRestartConfigBuilder.getBeanDefinition());
        }

        private void handleDataPersistenceConfig(BeanDefinitionBuilder configBuilder, Node node) {
            BeanDefinitionBuilder dataPersistenceConfigBuilder = createBeanBuilder(DataPersistenceConfig.class);
            fillAttributeValues(node, dataPersistenceConfigBuilder);
            configBuilder.addPropertyValue("dataPersistenceConfig", dataPersistenceConfigBuilder.getBeanDefinition());
        }

        private void handleTieredStoreConfig(BeanDefinitionBuilder configBuilder, Node node) {

            BeanDefinitionBuilder tieredStoreConfigBuilder = createBeanBuilder(TieredStoreConfig.class);
            fillAttributeValues(node, tieredStoreConfigBuilder);
            for (Node child: childElements(node)) {
                String name = cleanNodeName(child);
                if ("memory-tier".equals(name)) {
                    handleMemoryTierConfig(tieredStoreConfigBuilder, child);
                } else if ("disk-tier".equals(name)) {
                    handleDiskTierConfig(tieredStoreConfigBuilder, child);
                }
            }

            configBuilder.addPropertyValue("tieredStoreConfig", tieredStoreConfigBuilder.getBeanDefinition());
        }

        private void handleMemoryTierConfig(BeanDefinitionBuilder configBuilder, Node node) {
            BeanDefinitionBuilder memoryTierConfigBuilder = createBeanBuilder(MemoryTierConfig.class);
            fillAttributeValues(node, memoryTierConfigBuilder);
            for (Node child : childElements(node)) {
                String name = cleanNodeName(child);
                if ("capacity".equals(name)) {
                    memoryTierConfigBuilder.addPropertyValue("capacity",
                            parseMemorySize(getTextContent(child))
                    );
                }
            }

            configBuilder.addPropertyValue("memoryTierConfig", memoryTierConfigBuilder.getBeanDefinition());
        }

        @SuppressWarnings("checkstyle:magicnumber")
        private void handleDiskTierConfig(BeanDefinitionBuilder configBuilder, Node node) {
            BeanDefinitionBuilder diskTierConfig = createBeanBuilder(DiskTierConfig.class);
            fillAttributeValues(node, diskTierConfig);
            configBuilder.addPropertyValue("diskTierConfig", diskTierConfig.getBeanDefinition());
        }

        private void handleEventJournalConfig(BeanDefinitionBuilder configBuilder, Node node) {
            BeanDefinitionBuilder eventJournalBuilder = createBeanBuilder(EventJournalConfig.class);
            fillAttributeValues(node, eventJournalBuilder);
            configBuilder.addPropertyValue("eventJournalConfig", eventJournalBuilder.getBeanDefinition());
        }

        private ManagedList getQueryCaches(Node childNode) {
            ManagedList<BeanDefinition> queryCaches = new ManagedList<>();
            for (Node queryCacheNode : childElements(childNode)) {
                BeanDefinitionBuilder beanDefinitionBuilder = parseQueryCaches(queryCacheNode);
                queryCaches.add(beanDefinitionBuilder.getBeanDefinition());
            }
            return queryCaches;
        }

        @SuppressWarnings("checkstyle:methodlength")
        private BeanDefinitionBuilder parseQueryCaches(Node queryCacheNode) {
            BeanDefinitionBuilder builder = createBeanBuilder(QueryCacheConfig.class);

            for (Node node : childElements(queryCacheNode)) {
                String nodeName = cleanNodeName(node);
                String textContent = getTextContent(node);
                NamedNodeMap attributes = queryCacheNode.getAttributes();
                String cacheName = getTextContent(attributes.getNamedItem("name"));
                builder.addPropertyValue("name", cacheName);

                if ("predicate".equals(nodeName)) {
                    BeanDefinitionBuilder predicateBuilder = createBeanBuilder(PredicateConfig.class);
                    String predicateType = getTextContent(node.getAttributes().getNamedItem("type"));
                    if ("sql".equals(predicateType)) {
                        predicateBuilder.addPropertyValue("sql", textContent);
                    } else if ("class-name".equals(predicateType)) {
                        predicateBuilder.addPropertyValue("className", textContent);
                    }
                    builder.addPropertyValue("predicateConfig", predicateBuilder.getBeanDefinition());
                } else if ("entry-listeners".equals(nodeName)) {
                    ManagedList<BeanDefinition> listeners = new ManagedList<>();
                    String implementationAttr = "implementation";
                    for (Node listenerNode : childElements(node)) {
                        BeanDefinitionBuilder listenerConfBuilder = createBeanBuilder(EntryListenerConfig.class);
                        fillAttributeValues(listenerNode, listenerConfBuilder, implementationAttr);
                        Node implementationNode = listenerNode.getAttributes().getNamedItem(implementationAttr);
                        if (implementationNode != null) {
                            listenerConfBuilder.addPropertyReference(implementationAttr, getTextContent(implementationNode));
                        }
                        listeners.add(listenerConfBuilder.getBeanDefinition());
                    }
                    builder.addPropertyValue("entryListenerConfigs", listeners);
                } else if ("include-value".equals(nodeName)) {
                    builder.addPropertyValue("includeValue", textContent);
                } else if ("batch-size".equals(nodeName)) {
                    builder.addPropertyValue("batchSize", textContent);
                } else if ("buffer-size".equals(nodeName)) {
                    builder.addPropertyValue("bufferSize", textContent);
                } else if ("delay-seconds".equals(nodeName)) {
                    builder.addPropertyValue("delaySeconds", textContent);
                } else if ("in-memory-format".equals(nodeName)) {
                    String value = textContent.trim();
                    builder.addPropertyValue("inMemoryFormat", InMemoryFormat.valueOf(upperCaseInternal(value)));
                } else if ("coalesce".equals(nodeName)) {
                    builder.addPropertyValue("coalesce", textContent);
                } else if ("populate".equals(nodeName)) {
                    builder.addPropertyValue("populate", textContent);
                } else if ("indexes".equals(nodeName)) {
                    ManagedList<BeanDefinition> indexes = new ManagedList<>();
                    for (Node indexNode : childElements(node)) {
                        handleIndex(indexes, indexNode);
                    }
                    builder.addPropertyValue("indexConfigs", indexes);
                } else if ("eviction".equals(nodeName)) {
                    builder.addPropertyValue("evictionConfig", getEvictionConfig(node, false, false));
                }
            }
            return builder;
        }

        public void handleCache(Node node) {
            BeanDefinitionBuilder cacheConfigBuilder = createBeanBuilder(CacheSimpleConfig.class);
            Node attName = node.getAttributes().getNamedItem("name");
            String name = getTextContent(attName);
            fillAttributeValues(node, cacheConfigBuilder);
            for (Node childNode : childElements(node)) {
                String nodeName = cleanNodeName(childNode);
                if ("eviction".equals(nodeName)) {
                    cacheConfigBuilder.addPropertyValue("evictionConfig",
                            getEvictionConfig(childNode, false, false));
                } else if ("expiry-policy-factory".equals(cleanNodeName(childNode))) {
                    cacheConfigBuilder.addPropertyValue("expiryPolicyFactoryConfig", getExpiryPolicyFactoryConfig(childNode));
                } else if ("cache-entry-listeners".equals(nodeName)) {
                    ManagedList<BeanDefinition> listeners = new ManagedList<>();
                    for (Node listenerNode : childElements(childNode)) {
                        BeanDefinitionBuilder listenerConfBuilder = createBeanBuilder(CacheSimpleEntryListenerConfig.class);
                        fillAttributeValues(listenerNode, listenerConfBuilder);
                        listeners.add(listenerConfBuilder.getBeanDefinition());
                    }
                    cacheConfigBuilder.addPropertyValue("cacheEntryListeners", listeners);
                } else if ("wan-replication-ref".equals(nodeName)) {
                    handleWanReplicationRef(cacheConfigBuilder, childNode);
                } else if ("partition-lost-listeners".equals(nodeName)) {
                    ManagedList listeners = parseListeners(childNode, CachePartitionLostListenerConfig.class);
                    cacheConfigBuilder.addPropertyValue("partitionLostListenerConfigs", listeners);
                } else if ("split-brain-protection-ref".equals(nodeName)) {
                    cacheConfigBuilder.addPropertyValue("splitBrainProtectionName", getTextContent(childNode));
                } else if ("merge-policy".equals(nodeName)) {
                    handleMergePolicyConfig(childNode, cacheConfigBuilder);
                } else if ("hot-restart".equals(nodeName)) {
                    handleHotRestartConfig(cacheConfigBuilder, childNode);
                } else if ("data-persistence".equals(nodeName)) {
                    handleDataPersistenceConfig(cacheConfigBuilder, childNode);
                } else if ("event-journal".equals(nodeName)) {
                    handleEventJournalConfig(cacheConfigBuilder, childNode);
                } else if ("merkle-tree".equals(nodeName)) {
                    handleMerkleTreeConfig(cacheConfigBuilder, childNode);
                }
            }
            cacheConfigManagedMap.put(name, cacheConfigBuilder.getBeanDefinition());
        }

        public void handleWanReplication(Node node) {
            BeanDefinitionBuilder replicationConfigBuilder = createBeanBuilder(WanReplicationConfig.class);
            String name = getAttribute(node, "name");
            replicationConfigBuilder.addPropertyValue("name", name);

            ManagedList<AbstractBeanDefinition> batchPublishers = new ManagedList<>();
            ManagedList<AbstractBeanDefinition> customPublishers = new ManagedList<>();

            for (Node n : childElements(node)) {
                String nName = cleanNodeName(n);
                if ("batch-publisher".equals(nName)) {
                    batchPublishers.add(handleBatchPublisher(n));
                }
                if ("custom-publisher".equals(nName)) {
                    customPublishers.add(handleCustomPublisher(n));
                } else if ("consumer".equals(nName)) {
                    replicationConfigBuilder.addPropertyValue("consumerConfig", handleWanConsumer(n));
                }
            }
            replicationConfigBuilder.addPropertyValue("batchPublisherConfigs", batchPublishers);
            replicationConfigBuilder.addPropertyValue("customPublisherConfigs", customPublishers);
            wanReplicationManagedMap.put(name, replicationConfigBuilder.getBeanDefinition());
        }

        private AbstractBeanDefinition handleBatchPublisher(Node n) {
            BeanDefinitionBuilder builder = createBeanBuilder(WanBatchPublisherConfig.class);
            AbstractBeanDefinition definition = builder.getBeanDefinition();

            ArrayList<String> excluded = new ArrayList<>(AliasedDiscoveryConfigUtils.getTags());
            excluded.add("properties");
            excluded.add("discoveryStrategies");
            excluded.add("sync");

            fillValues(n, builder, excluded.toArray(new String[0]));

            for (Node child : childElements(n)) {

                String nodeName = cleanNodeName(child);
                if ("properties".equals(nodeName)) {
                    handleProperties(child, builder);
                } else if (AliasedDiscoveryConfigUtils.supports(nodeName)) {
                    handleAliasedDiscoveryStrategy(child, builder, nodeName);
                } else if ("discovery-strategies".equals(nodeName)) {
                    handleDiscoveryStrategies(child, builder);
                } else if ("sync".equals(nodeName)) {
                    createAndFillBeanBuilder(child, WanSyncConfig.class, "syncConfig", builder);
                }
            }
            return definition;
        }

        private AbstractBeanDefinition handleCustomPublisher(Node n) {
            BeanDefinitionBuilder builder = createBeanBuilder(WanCustomPublisherConfig.class);
            AbstractBeanDefinition definition = builder.getBeanDefinition();
            fillValues(n, builder, "properties");

            String className = getAttribute(n, "class-name");
            String implementation = getAttribute(n, "implementation");

            builder.addPropertyValue("className", className);
            if (implementation != null) {
                builder.addPropertyReference("implementation", implementation);
            }
            isTrue(className != null || implementation != null, "One of 'class-name' or 'implementation'"
                    + " attributes is required to create CustomWanPublisherConfig!");
            for (Node child : childElements(n)) {

                String nodeName = cleanNodeName(child);
                if ("properties".equals(nodeName)) {
                    handleProperties(child, builder);
                }
            }
            return definition;
        }

        private AbstractBeanDefinition handleWanConsumer(Node n) {
            BeanDefinitionBuilder consumerConfigBuilder = createBeanBuilder(WanConsumerConfig.class);

            String className = getAttribute(n, "class-name");
            String implementation = getAttribute(n, "implementation");
            boolean persistWanReplicatedData = getBooleanValue(getAttribute(n, "persist-wan-replicated-data"));

            if (!StringUtil.isNullOrEmptyAfterTrim(className)) {
                consumerConfigBuilder.addPropertyValue("className", className);
            }
            if (implementation != null) {
                consumerConfigBuilder.addPropertyReference("implementation", implementation);
            }
            consumerConfigBuilder.addPropertyValue("persistWanReplicatedData", persistWanReplicatedData);

            for (Node child : childElements(n)) {
                String nodeName = cleanNodeName(child);
                if ("properties".equals(nodeName)) {
                    handleProperties(child, consumerConfigBuilder);
                }
            }
            return consumerConfigBuilder.getBeanDefinition();
        }

        private void handlePartitionGroup(Node node) {
            BeanDefinitionBuilder partitionConfigBuilder = createBeanBuilder(PartitionGroupConfig.class);
            fillAttributeValues(node, partitionConfigBuilder);

            ManagedList<BeanDefinition> memberGroups = new ManagedList<>();
            for (Node child : childElements(node)) {
                String name = cleanNodeName(child);
                if ("member-group".equals(name)) {
                    BeanDefinitionBuilder memberGroupBuilder = createBeanBuilder(MemberGroupConfig.class);
                    ManagedList<String> interfaces = new ManagedList<>();
                    for (Node n : childElements(child)) {
                        if ("interface".equals(cleanNodeName(n))) {
                            interfaces.add(getTextContent(n));
                        }
                    }
                    memberGroupBuilder.addPropertyValue("interfaces", interfaces);
                    memberGroups.add(memberGroupBuilder.getBeanDefinition());
                }
            }
            partitionConfigBuilder.addPropertyValue("memberGroupConfigs", memberGroups);
            configBuilder.addPropertyValue("partitionGroupConfig", partitionConfigBuilder.getBeanDefinition());
        }

        private void handleManagementCenter(Node node) {
            handleTrustedInterfacesBean(node, configBuilder, ManagementCenterConfig.class, "managementCenterConfig");
        }

        public void handleNearCacheConfig(Node node, BeanDefinitionBuilder configBuilder) {
            BeanDefinitionBuilder nearCacheConfigBuilder = createBeanBuilder(NearCacheConfig.class);
            fillAttributeValues(node, nearCacheConfigBuilder);
            for (Node childNode : childElements(node)) {
                String nodeName = cleanNodeName(childNode);
                if ("eviction".equals(nodeName)) {
                    handleEvictionConfig(childNode, nearCacheConfigBuilder, true, false);
                }
            }
            configBuilder.addPropertyValue("nearCacheConfig", nearCacheConfigBuilder.getBeanDefinition());
        }

        private void handleEvictionConfig(Node node, BeanDefinitionBuilder configBuilder,
                                          boolean isNearCache, boolean isIMap) {
            configBuilder.addPropertyValue("evictionConfig", getEvictionConfig(node, isNearCache, isIMap));
        }

        private ExpiryPolicyFactoryConfig getExpiryPolicyFactoryConfig(Node node) {
            String className = getAttribute(node, "class-name");
            if (!isNullOrEmpty(className)) {
                return new ExpiryPolicyFactoryConfig(className);
            } else {
                TimedExpiryPolicyFactoryConfig timedExpiryPolicyFactoryConfig = null;
                for (Node n : childElements(node)) {
                    String nodeName = cleanNodeName(n);
                    if ("timed-expiry-policy-factory".equals(nodeName)) {
                        String expiryPolicyTypeStr = getAttribute(n, "expiry-policy-type");
                        String durationAmountStr = getAttribute(n, "duration-amount");
                        String timeUnitStr = getAttribute(n, "time-unit");
                        ExpiryPolicyType expiryPolicyType = ExpiryPolicyType.valueOf(upperCaseInternal(expiryPolicyTypeStr));
                        if (expiryPolicyType != ExpiryPolicyType.ETERNAL
                                && (isNullOrEmpty(durationAmountStr)
                                || isNullOrEmpty(timeUnitStr))) {
                            throw new InvalidConfigurationException("Both of the \"duration-amount\" or \"time-unit\" attributes"
                                    + " are required for expiry policy factory configuration"
                                    + " (except \"ETERNAL\" expiry policy type)");
                        }
                        DurationConfig durationConfig = null;
                        if (expiryPolicyType != ExpiryPolicyType.ETERNAL) {
                            long durationAmount = Long.parseLong(durationAmountStr);
                            TimeUnit timeUnit = TimeUnit.valueOf(upperCaseInternal(timeUnitStr));
                            durationConfig = new DurationConfig(durationAmount, timeUnit);
                        }
                        timedExpiryPolicyFactoryConfig = new TimedExpiryPolicyFactoryConfig(expiryPolicyType, durationConfig);
                    }
                }
                if (timedExpiryPolicyFactoryConfig == null) {
                    throw new InvalidConfigurationException(
                            "One of the \"class-name\" or \"timed-expire-policy-factory\" configuration"
                                    + " is needed for expiry policy factory configuration");
                } else {
                    return new ExpiryPolicyFactoryConfig(timedExpiryPolicyFactoryConfig);
                }
            }
        }

        public void handleMapStoreConfig(Node node, BeanDefinitionBuilder mapConfigBuilder) {
            BeanDefinitionBuilder mapStoreConfigBuilder = createBeanBuilder(MapStoreConfig.class);
            AbstractBeanDefinition beanDefinition = mapStoreConfigBuilder.getBeanDefinition();
            for (Node child : childElements(node)) {
                if ("properties".equals(cleanNodeName(child))) {
                    handleProperties(child, mapStoreConfigBuilder);
                    break;
                }
            }
            String implAttrName = "implementation";
            String factoryImplAttrName = "factory-implementation";
            String initialModeAttrName = "initial-mode";
            fillAttributeValues(node, mapStoreConfigBuilder, implAttrName, factoryImplAttrName, "initialMode");
            NamedNodeMap attributes = node.getAttributes();
            Node implRef = attributes.getNamedItem(implAttrName);
            Node factoryImplRef = attributes.getNamedItem(factoryImplAttrName);
            Node initialMode = attributes.getNamedItem(initialModeAttrName);
            if (factoryImplRef != null) {
                mapStoreConfigBuilder
                        .addPropertyReference(xmlToJavaName(factoryImplAttrName), getTextContent(factoryImplRef));
            }
            if (implRef != null) {
                mapStoreConfigBuilder.addPropertyReference(xmlToJavaName(implAttrName), getTextContent(implRef));
            }
            if (initialMode != null) {
                InitialLoadMode mode = InitialLoadMode.valueOf(upperCaseInternal(getTextContent(initialMode)));
                mapStoreConfigBuilder.addPropertyValue("initialLoadMode", mode);
            }
            mapConfigBuilder.addPropertyValue("mapStoreConfig", beanDefinition);
        }

        public void handleMultiMap(Node node) {
            BeanDefinitionBuilder multiMapConfigBuilder = createBeanBuilder(MultiMapConfig.class);
            Node attName = node.getAttributes().getNamedItem("name");
            String name = getTextContent(attName);
            fillAttributeValues(node, multiMapConfigBuilder);
            for (Node childNode : childElements(node)) {
                String nodeName = cleanNodeName(childNode);
                if ("entry-listeners".equals(nodeName)) {
                    ManagedList listeners = parseListeners(childNode, EntryListenerConfig.class);
                    multiMapConfigBuilder.addPropertyValue("entryListenerConfigs", listeners);
                } else if ("split-brain-protection-ref".equals(nodeName)) {
                    multiMapConfigBuilder.addPropertyValue("splitBrainProtectionName", getTextContent(childNode));
                } else if ("merge-policy".equals(nodeName)) {
                    handleMergePolicyConfig(childNode, multiMapConfigBuilder);
                }
            }
            multiMapManagedMap.put(name, multiMapConfigBuilder.getBeanDefinition());
        }

        public void handleTopic(Node node) {
            BeanDefinitionBuilder topicConfigBuilder = createBeanBuilder(TopicConfig.class);
            Node attName = node.getAttributes().getNamedItem("name");
            String name = getTextContent(attName);
            fillAttributeValues(node, topicConfigBuilder);
            for (Node childNode : childElements(node)) {
                if ("message-listeners".equals(cleanNodeName(childNode))) {
                    ManagedList listeners = parseListeners(childNode, ListenerConfig.class);
                    topicConfigBuilder.addPropertyValue("messageListenerConfigs", listeners);
                } else if ("statistics-enabled".equals(cleanNodeName(childNode))) {
                    String statisticsEnabled = getTextContent(childNode);
                    topicConfigBuilder.addPropertyValue("statisticsEnabled", statisticsEnabled);
                } else if ("global-ordering-enabled".equals(cleanNodeName(childNode))) {
                    String globalOrderingEnabled = getTextContent(childNode);
                    topicConfigBuilder.addPropertyValue("globalOrderingEnabled", globalOrderingEnabled);
                } else if ("multi-threading-enabled".equals(cleanNodeName(childNode))) {
                    String multiThreadingEnabled = getTextContent(childNode);
                    topicConfigBuilder.addPropertyValue("multiThreadingEnabled", multiThreadingEnabled);
                }
            }
            topicManagedMap.put(name, topicConfigBuilder.getBeanDefinition());
        }

        private void handleSecurity(Node node) {
            BeanDefinitionBuilder securityConfigBuilder = createBeanBuilder(SecurityConfig.class);
            AbstractBeanDefinition beanDefinition = securityConfigBuilder.getBeanDefinition();
            fillAttributeValues(node, securityConfigBuilder);
            for (Node child : childElements(node)) {
                String nodeName = cleanNodeName(child);
                if ("realms".equals(nodeName)) {
                    handleRealms(child, securityConfigBuilder);
                } else if ("member-authentication".equals(nodeName)) {
                    securityConfigBuilder.addPropertyValue("memberRealm", getAttribute(child, "realm"));
                } else if ("client-authentication".equals(nodeName)) {
                    securityConfigBuilder.addPropertyValue("clientRealm", getAttribute(child, "realm"));
                } else if ("client-permission-policy".equals(nodeName)) {
                    handlePermissionPolicy(child, securityConfigBuilder);
                } else if ("client-permissions".equals(nodeName)) {
                    handleSecurityPermissions(child, securityConfigBuilder);
                } else if ("security-interceptors".equals(nodeName)) {
                    handleSecurityInterceptors(child, securityConfigBuilder);
                } else if ("client-block-unmapped-actions".equals(nodeName)) {
                    securityConfigBuilder.addPropertyValue("clientBlockUnmappedActions", getBooleanValue(getTextContent(child)));
                }
            }
            configBuilder.addPropertyValue("securityConfig", beanDefinition);
        }

        private void handleRealms(Node node, BeanDefinitionBuilder securityConfigBuilder) {
            ManagedMap<String, BeanDefinition> realms = new ManagedMap<>();
            for (Node child : childElements(node)) {
                String nodeName = cleanNodeName(child);
                if ("realm".equals(nodeName)) {
                    realms.put(getAttribute(child, "name"), handleRealm(child));
                }
            }
            securityConfigBuilder.addPropertyValue("realmConfigs", realms);
        }

        private AbstractBeanDefinition handleRealm(Node node) {
            BeanDefinitionBuilder realmConfigBuilder = createBeanBuilder(RealmConfig.class);
            AbstractBeanDefinition beanDefinition = realmConfigBuilder.getBeanDefinition();
            for (Node child : childElements(node)) {
                String nodeName = cleanNodeName(child);
                if ("identity".equals(nodeName)) {
                    handleIdentity(child, realmConfigBuilder);
                } else if ("authentication".equals(nodeName)) {
                    handleAuthentication(child, realmConfigBuilder);
                }
            }
            return beanDefinition;
        }

        private void handleAuthentication(Node node, BeanDefinitionBuilder realmConfigBuilder) {
            for (Node child : childElements(node)) {
                String nodeName = cleanNodeName(child);
                if ("jaas".equals(nodeName)) {
                    handleLoginModules(child, realmConfigBuilder);
                } else if ("tls".equals(nodeName)) {
                    createAndFillBeanBuilder(child, TlsAuthenticationConfig.class, "TlsAuthenticationConfig",
                            realmConfigBuilder);
                } else if ("ldap".equals(nodeName)) {
                    handleLdapAuthenticationConfig(realmConfigBuilder, child);
                } else if ("kerberos".equals(nodeName)) {
                    handleKerberosAuthenticationConfig(realmConfigBuilder, child);
                } else if ("simple".equals(nodeName)) {
                    handleSimpleAuthenticationConfig(realmConfigBuilder, child);
                }
            }
        }

        private BeanDefinitionBuilder handleLdapAuthenticationConfig(BeanDefinitionBuilder parentBuilder, Node node) {
            BeanDefinitionBuilder builder = createAndFillBeanBuilder(node, LdapAuthenticationConfig.class,
                    "LdapAuthenticationConfig", parentBuilder, "roleMappingMode", "userSearchScope", "roleSearchScope");
            for (Node n : childElements(node)) {
                String name = xmlToJavaName(cleanNodeName(n));
                if ("roleMappingMode".equals(name)) {
                    builder.addPropertyValue(name, LdapRoleMappingMode.getRoleMappingMode(getTextContent(n)));
                } else if ("userSearchScope".equals(name) || "roleSearchScope".equals(name)) {
                    builder.addPropertyValue(name, LdapSearchScope.getSearchScope(getTextContent(n)));
                }
            }
            return builder;
        }

        private BeanDefinitionBuilder handleKerberosAuthenticationConfig(BeanDefinitionBuilder realmConfigBuilder, Node node) {
            BeanDefinitionBuilder builder = createAndFillBeanBuilder(node, KerberosAuthenticationConfig.class,
                    "KerberosAuthenticationConfig", realmConfigBuilder, "ldap");
            for (Node n : childElements(node)) {
                String name = xmlToJavaName(cleanNodeName(n));
                if ("ldap".equals(name)) {
                    handleLdapAuthenticationConfig(builder, n);
                }
            }
            return builder;
        }

        private BeanDefinitionBuilder handleSimpleAuthenticationConfig(BeanDefinitionBuilder realmConfigBuilder, Node node) {
            BeanDefinitionBuilder builder = createAndFillBeanBuilder(node, SimpleAuthenticationConfig.class,
                    "SimpleAuthenticationConfig", realmConfigBuilder, "user");
            ManagedMap<String, BeanDefinition> users = new ManagedMap<>();
            for (Node child : childElements(node)) {
                String nodeName = cleanNodeName(child);
                if ("user".equals(nodeName)) {
                    users.put(getAttribute(child, "username"), handleSimpleUser(child));
                }
            }
            builder.addPropertyValue("userMap", users);
            return builder;
        }

        private BeanDefinition handleSimpleUser(Node node) {
            BeanDefinitionBuilder simpleUserBuilder = createBeanBuilder(SimpleAuthenticationConfig.UserDto.class);
            simpleUserBuilder.addConstructorArgValue(getAttribute(node, "password"));
            List<String> roles = new ArrayList<String>();
            for (Node child : childElements(node)) {
                String nodeName = cleanNodeName(child);
                if ("role".equals(nodeName)) {
                    roles.add(getTextContent(child));
                }
            }
            simpleUserBuilder.addConstructorArgValue(roles.toArray(new String[roles.size()]));
            return simpleUserBuilder.getBeanDefinition();
        }

        private void handleIdentity(Node node, BeanDefinitionBuilder realmConfigBuilder) {
            for (Node child : childElements(node)) {
                String nodeName = cleanNodeName(child);
                if ("credentials-factory".equals(nodeName)) {
                    handleCredentialsFactory(child, realmConfigBuilder);
                } else if ("username-password".equals(nodeName)) {
                    BeanDefinitionBuilder configBuilder = createBeanBuilder(UsernamePasswordIdentityConfig.class)
                            .addConstructorArgValue(getAttribute(child, "username"))
                            .addConstructorArgValue(getAttribute(child, "password"));
                    realmConfigBuilder.addPropertyValue("UsernamePasswordIdentityConfig", configBuilder.getBeanDefinition());
                } else if ("token".equals(nodeName)) {
                    BeanDefinitionBuilder configBuilder = createBeanBuilder(TokenIdentityConfig.class)
                            .addConstructorArgValue(TokenEncoding.getTokenEncoding(getAttribute(child, "encoding")))
                            .addConstructorArgValue(getTextContent(child));
                    realmConfigBuilder.addPropertyValue("TokenIdentityConfig", configBuilder.getBeanDefinition());
                } else if ("kerberos".equals(nodeName)) {
                    createAndFillBeanBuilder(child, KerberosIdentityConfig.class, "KerberosIdentityConfig",
                            realmConfigBuilder);
                } else if ("credentials-ref".equals(nodeName)) {
                    realmConfigBuilder.addPropertyReference("credentials", getTextContent(child));
                }
            }
        }

        private void handleMemberAttributes(Node node) {
            BeanDefinitionBuilder memberAttributeConfigBuilder = createBeanBuilder(MemberAttributeConfig.class);
            AbstractBeanDefinition beanDefinition = memberAttributeConfigBuilder.getBeanDefinition();
            ManagedMap<String, Object> attributes = new ManagedMap<>();
            for (Node n : childElements(node)) {
                String name = cleanNodeName(n);
                if (!"attribute".equals(name)) {
                    continue;
                }
                String attributeName = getTextContent(n.getAttributes().getNamedItem("name")).trim();
                String value = getTextContent(n);
                attributes.put(attributeName, value);
            }
            memberAttributeConfigBuilder.addPropertyValue("attributes", attributes);
            configBuilder.addPropertyValue("memberAttributeConfig", beanDefinition);
        }

        private void handleSecurityInterceptors(Node node, BeanDefinitionBuilder securityConfigBuilder) {
            List<BeanDefinition> lms = new ManagedList<>();
            for (Node child : childElements(node)) {
                String nodeName = cleanNodeName(child);
                if ("interceptor".equals(nodeName)) {
                    BeanDefinitionBuilder siConfigBuilder = createBeanBuilder(SecurityInterceptorConfig.class);
                    AbstractBeanDefinition beanDefinition = siConfigBuilder.getBeanDefinition();
                    NamedNodeMap attributes = child.getAttributes();
                    Node classNameNode = attributes.getNamedItem("class-name");
                    String className = classNameNode != null ? getTextContent(classNameNode) : null;
                    Node implNode = attributes.getNamedItem("implementation");
                    String implementation = implNode != null ? getTextContent(implNode) : null;
                    isTrue(className != null || implementation != null,
                            "One of 'class-name' or 'implementation' attributes is required"
                                    + " to create SecurityInterceptorConfig!");
                    siConfigBuilder.addPropertyValue("className", className);
                    if (implementation != null) {
                        siConfigBuilder.addPropertyReference("implementation", implementation);
                    }
                    lms.add(beanDefinition);
                }
            }
            securityConfigBuilder.addPropertyValue("securityInterceptorConfigs", lms);
        }

        private void handleCredentialsFactory(Node node, BeanDefinitionBuilder securityConfigBuilder) {
            BeanDefinitionBuilder credentialsConfigBuilder = createBeanBuilder(CredentialsFactoryConfig.class);
            AbstractBeanDefinition beanDefinition = credentialsConfigBuilder.getBeanDefinition();
            NamedNodeMap attributes = node.getAttributes();
            Node classNameNode = attributes.getNamedItem("class-name");
            String className = classNameNode != null ? getTextContent(classNameNode) : null;
            Node implNode = attributes.getNamedItem("implementation");
            String implementation = implNode != null ? getTextContent(implNode) : null;
            credentialsConfigBuilder.addPropertyValue("className", className);
            if (implementation != null) {
                credentialsConfigBuilder.addPropertyReference("implementation", implementation);
            }
            isTrue(className != null || implementation != null, "One of 'class-name' or 'implementation'"
                    + " attributes is required to create CredentialsFactory!");
            for (Node child : childElements(node)) {
                String nodeName = cleanNodeName(child);
                if ("properties".equals(nodeName)) {
                    handleProperties(child, credentialsConfigBuilder);
                    break;
                }
            }
            securityConfigBuilder.addPropertyValue("credentialsFactoryConfig", beanDefinition);
        }

        private void handleLoginModules(Node node, BeanDefinitionBuilder realmConfigBuilder) {
            BeanDefinitionBuilder jaasConfigBuilder = createBeanBuilder(JaasAuthenticationConfig.class);
            AbstractBeanDefinition beanDefinition = jaasConfigBuilder.getBeanDefinition();
            List<BeanDefinition> lms = new ManagedList<>();
            for (Node child : childElements(node)) {
                String nodeName = cleanNodeName(child);
                if ("login-module".equals(nodeName)) {
                    handleLoginModule(child, lms);
                }
            }
            jaasConfigBuilder.addPropertyValue("loginModuleConfigs", lms);
            realmConfigBuilder.addPropertyValue("jaasAuthenticationConfig", beanDefinition);
        }

        private void handleLoginModule(Node node, List<BeanDefinition> list) {
            BeanDefinitionBuilder lmConfigBuilder = createBeanBuilder(LoginModuleConfig.class);
            AbstractBeanDefinition beanDefinition = lmConfigBuilder.getBeanDefinition();
            fillAttributeValues(node, lmConfigBuilder, "class-name", "implementation");
            NamedNodeMap attributes = node.getAttributes();
            Node classNameNode = attributes.getNamedItem("class-name");
            String className = classNameNode != null ? getTextContent(classNameNode) : null;
            Node implNode = attributes.getNamedItem("implementation");
            String implementation = implNode != null ? getTextContent(implNode) : null;
            lmConfigBuilder.addPropertyValue("className", className);
            if (implementation != null) {
                lmConfigBuilder.addPropertyReference("implementation", implementation);
            }
            isTrue(className != null || implementation != null, "One of 'class-name' or 'implementation'"
                    + " attributes is required to create LoginModule!");
            for (Node child : childElements(node)) {
                String nodeName = cleanNodeName(child);
                if ("properties".equals(nodeName)) {
                    handleProperties(child, lmConfigBuilder);
                    break;
                }
            }
            list.add(beanDefinition);
        }

        private void handlePermissionPolicy(Node node, BeanDefinitionBuilder securityConfigBuilder) {
            BeanDefinitionBuilder permPolicyConfigBuilder = createBeanBuilder(PermissionPolicyConfig.class);
            AbstractBeanDefinition beanDefinition = permPolicyConfigBuilder.getBeanDefinition();
            NamedNodeMap attributes = node.getAttributes();
            Node classNameNode = attributes.getNamedItem("class-name");
            String className = classNameNode != null ? getTextContent(classNameNode) : null;
            Node implNode = attributes.getNamedItem("implementation");
            String implementation = implNode != null ? getTextContent(implNode) : null;
            permPolicyConfigBuilder.addPropertyValue("className", className);
            if (implementation != null) {
                permPolicyConfigBuilder.addPropertyReference("implementation", implementation);
            }
            isTrue(className != null || implementation != null, "One of 'class-name' or 'implementation'"
                    + " attributes is required to create PermissionPolicy!");
            for (Node child : childElements(node)) {
                String nodeName = cleanNodeName(child);
                if ("properties".equals(nodeName)) {
                    handleProperties(child, permPolicyConfigBuilder);
                    break;
                }
            }
            securityConfigBuilder.addPropertyValue("clientPolicyConfig", beanDefinition);
        }

        private void handleSecurityPermissions(Node node, BeanDefinitionBuilder securityConfigBuilder) {
            Set<BeanDefinition> permissions = new ManagedSet<>();
            NamedNodeMap attributes = node.getAttributes();
            Node onJoinOpAttribute = attributes.getNamedItem("on-join-operation");
            if (onJoinOpAttribute != null) {
                String onJoinOp = getTextContent(onJoinOpAttribute);
                OnJoinPermissionOperationName onJoinPermissionOperation = OnJoinPermissionOperationName
                        .valueOf(upperCaseInternal(onJoinOp));
                securityConfigBuilder.addPropertyValue("onJoinPermissionOperation", onJoinPermissionOperation);
            }
            for (Node child : childElements(node)) {
                String nodeName = cleanNodeName(child);
                PermissionType type = PermissionType.getType(nodeName);
                if (type == null) {
                    continue;
                }

                handleSecurityPermission(child, permissions, type);
            }
            securityConfigBuilder.addPropertyValue("clientPermissionConfigs", permissions);
        }

        private void handleSecurityPermission(Node node, Set<BeanDefinition> permissions, PermissionType type) {
            BeanDefinitionBuilder permissionConfigBuilder = createBeanBuilder(PermissionConfig.class);
            AbstractBeanDefinition beanDefinition = permissionConfigBuilder.getBeanDefinition();
            permissionConfigBuilder.addPropertyValue("type", type);
            NamedNodeMap attributes = node.getAttributes();
            Node nameNode = attributes.getNamedItem("name");
            String name = nameNode != null ? getTextContent(nameNode) : null;
            permissionConfigBuilder.addPropertyValue("name", name);
            Node principalNode = attributes.getNamedItem("principal");
            String principal = principalNode != null ? getTextContent(principalNode) : null;
            permissionConfigBuilder.addPropertyValue("principal", principal);
            List<String> endpoints = new ManagedList<>();
            List<String> actions = new ManagedList<>();
            for (Node child : childElements(node)) {
                String nodeName = cleanNodeName(child);
                if ("endpoints".equals(nodeName)) {
                    handleSecurityPermissionEndpoints(child, endpoints);
                } else if ("actions".equals(nodeName)) {
                    handleSecurityPermissionActions(child, actions);
                }
            }
            permissionConfigBuilder.addPropertyValue("endpoints", endpoints);
            permissionConfigBuilder.addPropertyValue("actions", actions);
            permissions.add(beanDefinition);
        }

        private void handleSecurityPermissionEndpoints(Node node, List<String> endpoints) {
            for (Node child : childElements(node)) {
                String nodeName = cleanNodeName(child);
                if ("endpoint".equals(nodeName)) {
                    endpoints.add(getTextContent(child));
                }
            }
        }

        private void handleSecurityPermissionActions(Node node, List<String> actions) {
            for (Node child : childElements(node)) {
                String nodeName = cleanNodeName(child);
                if ("action".equals(nodeName)) {
                    actions.add(getTextContent(child));
                }
            }
        }

        private void handleWanReplicationRef(BeanDefinitionBuilder beanDefinitionBuilder, Node childNode) {
            BeanDefinitionBuilder wanReplicationRefBuilder = createBeanBuilder(WanReplicationRef.class);
            AbstractBeanDefinition wanReplicationRefBeanDefinition = wanReplicationRefBuilder.getBeanDefinition();
            fillValues(childNode, wanReplicationRefBuilder);
            for (Node node : childElements(childNode)) {
                String nodeName = cleanNodeName(node);
                if (nodeName.equals("filters")) {
                    List<String> filters = new ManagedList<>();
                    handleFilters(node, filters);
                    wanReplicationRefBuilder.addPropertyValue("filters", filters);
                }
            }
            beanDefinitionBuilder.addPropertyValue("wanReplicationRef", wanReplicationRefBeanDefinition);
        }

        private void handleFilters(Node node, List<String> filters) {
            for (Node child : childElements(node)) {
                String nodeName = cleanNodeName(child);
                if ("filter-impl".equals(nodeName)) {
                    filters.add(getTextContent(child));
                }
            }
        }

        private void handleRestApi(Node node, BeanDefinitionBuilder networkConfigBuilder) {
            BeanDefinitionBuilder restApiConfigBuilder = createBeanBuilder(RestApiConfig.class);
            AbstractBeanDefinition beanDefinition = restApiConfigBuilder.getBeanDefinition();
            fillAttributeValues(node, restApiConfigBuilder);
            ManagedSet<RestEndpointGroup> groupSet = new ManagedSet<>();
            for (RestEndpointGroup group : RestEndpointGroup.values()) {
                if (group.isEnabledByDefault()) {
                    groupSet.add(group);
                }
            }
            handleRestEndpointGroup(node, restApiConfigBuilder, groupSet);
            networkConfigBuilder.addPropertyValue("restApiConfig", beanDefinition);
        }

        private void handleRestEndpointGroup(Node node, BeanDefinitionBuilder builder,
                                             ManagedSet<RestEndpointGroup> groupSet) {
            for (Node child : childElements(node)) {
                String nodeName = cleanNodeName(child);
                if ("endpoint-group".equals(nodeName)) {
                    NamedNodeMap attributes = child.getAttributes();
                    Node attrEnabled = attributes.getNamedItem("enabled");
                    boolean enabled = attrEnabled != null && getBooleanValue(getTextContent(attrEnabled));
                    String name = getTextContent(attributes.getNamedItem("name"));
                    RestEndpointGroup group;
                    try {
                        group = RestEndpointGroup.valueOf(name);
                    } catch (IllegalArgumentException e) {
                        throw new InvalidConfigurationException(
                                "Wrong name attribute value was provided in endpoint-group element: " + name
                                        + "\nAllowed values: " + Arrays.toString(RestEndpointGroup.values()));
                    }
                    if (enabled) {
                        groupSet.add(group);
                    } else {
                        groupSet.remove(group);
                    }
                }
            }
            builder.addPropertyValue("enabledGroups", groupSet);
        }

        private void handleMemcacheProtocol(Node node, BeanDefinitionBuilder networkConfigBuilder) {
            BeanDefinitionBuilder memcacheProtocolConfigBuilder = createBeanBuilder(MemcacheProtocolConfig.class);
            AbstractBeanDefinition beanDefinition = memcacheProtocolConfigBuilder.getBeanDefinition();
            fillAttributeValues(node, memcacheProtocolConfigBuilder);
            networkConfigBuilder.addPropertyValue("memcacheProtocolConfig", beanDefinition);
        }

        // construct the endpoint qualifier corresponding to an
        // endpoint-config or server-socket-endpoint-config node
        private EndpointQualifier createEndpointQualifier(ProtocolType type, Node node) {
            return EndpointQualifier.resolveForConfig(type, getAttribute(node, "name"));
        }

        private void handleInstanceTracking(Node node) {
            BeanDefinitionBuilder configBuilder = createBeanBuilder(InstanceTrackingConfig.class);
            fillAttributeValues(node, configBuilder);

            for (Node child : childElements(node)) {
                final String name = cleanNodeName(child);
                if ("file-name".equals(name)) {
                    configBuilder.addPropertyValue("fileName", getTextContent(child));
                } else if ("format-pattern".equals(name)) {
                    configBuilder.addPropertyValue("formatPattern", getTextContent(child));
                }
            }
            this.configBuilder.addPropertyValue("instanceTrackingConfig", configBuilder.getBeanDefinition());
        }

        private void handleMetrics(Node node) {
            BeanDefinitionBuilder metricsConfigBuilder = createBeanBuilder(MetricsConfig.class);

            fillValues(node, metricsConfigBuilder, "managementCenter", "jmx");

            NamedNodeMap attributes = node.getAttributes();
            Node attrEnabled = attributes.getNamedItem("enabled");
            boolean enabled = attrEnabled != null && getBooleanValue(getTextContent(attrEnabled));
            metricsConfigBuilder.addPropertyValue("enabled", enabled);

            for (Node child : childElements(node)) {
                String nodeName = cleanNodeName(child);
                if ("management-center".equals(nodeName)) {
                    BeanDefinitionBuilder metricsMcConfigBuilder = createBeanBuilder(MetricsManagementCenterConfig.class);
                    fillValues(child, metricsMcConfigBuilder);

                    metricsConfigBuilder.addPropertyValue("managementCenterConfig",
                            metricsMcConfigBuilder.getBeanDefinition());
                } else if ("jmx".equals(nodeName)) {
                    BeanDefinitionBuilder metricsJmxConfigBuilder = createBeanBuilder(MetricsJmxConfig.class);
                    fillValues(child, metricsJmxConfigBuilder);

                    metricsConfigBuilder.addPropertyValue("jmxConfig",
                            metricsJmxConfigBuilder.getBeanDefinition());
                }
            }

            configBuilder.addPropertyValue("metricsConfig", metricsConfigBuilder.getBeanDefinition());
        }

        private void handleSql(Node node) {
            BeanDefinitionBuilder sqlConfigBuilder = createBeanBuilder(SqlConfig.class);

            fillValues(node, sqlConfigBuilder, "executorPoolSize", "timeoutMillis");

            for (Node child : childElements(node)) {
                String nodeName = cleanNodeName(child);
                String value = getTextContent(child).trim();
                if ("statement-timeout-millis".equals(nodeName)) {
                    sqlConfigBuilder.addPropertyValue(
                            "statementTimeoutMillis",
                            getLongValue("statement-timeout-millis", value)
                    );
                }
            }

            configBuilder.addPropertyValue("sqlConfig", sqlConfigBuilder.getBeanDefinition());
        }

        private void handleAuditlog(Node node) {
            BeanDefinitionBuilder builder = createBeanBuilder(AuditlogConfig.class);
            fillValues(node, builder);
            for (Node child : childElements(node)) {
                String nodeName = cleanNodeName(child);
                if ("properties".equals(nodeName)) {
                    handleProperties(child, builder);
                }
            }
            configBuilder.addPropertyValue("auditlogConfig", builder.getBeanDefinition());
        }

        private void handleJet(Node node) {
            BeanDefinitionBuilder jetConfigBuilder = createBeanBuilder(JetConfig.class);
            fillValues(node, jetConfigBuilder, "instance", "edgeDefaults");
            for (Node child : childElements(node)) {
                String nodeName = cleanNodeName(child);
                if ("instance".equals(nodeName)) {
                    if (jetConfigContainsInstanceConfigFields(node)) {
                        LOGGER.warning("<instance> tag will be ignored "
                                + "since <jet> tag already contains the instance fields.");
                    } else {
                        BeanDefinitionBuilder instanceConfigBuilder = createBeanBuilder(InstanceConfig.class);
                        fillValues(child, instanceConfigBuilder);
                        jetConfigBuilder.addPropertyValue("instanceConfig",
                                instanceConfigBuilder.getBeanDefinition());
                    }
                } else if ("edge-defaults".equals(nodeName)) {
                    BeanDefinitionBuilder edgeConfigBuilder = createBeanBuilder(EdgeConfig.class);
                    fillValues(child, edgeConfigBuilder);
                    jetConfigBuilder.addPropertyValue("defaultEdgeConfig",
                            edgeConfigBuilder.getBeanDefinition());
                }
            }
            configBuilder.addPropertyValue("jetConfig", jetConfigBuilder.getBeanDefinition());
        }

        @SuppressWarnings("checkstyle:BooleanExpressionComplexity")
        private boolean jetConfigContainsInstanceConfigFields(Node node) {
            for (Node child : childElements(node)) {
                String nodeName = cleanNodeName(child);
                if ("cooperative-thread-count".equals(nodeName)
                        || "flow-control-period".equals(nodeName)
                        || "backup-count".equals(nodeName)
                        || "scale-up-delay-millis".equals(nodeName)
                        || "lossless-restart-enabled".equals(nodeName)
                        || "max-processor-accumulated-records".equals(nodeName)) {
                    return true;
                }
            }
            return false;
        }
    }
}<|MERGE_RESOLUTION|>--- conflicted
+++ resolved
@@ -31,12 +31,8 @@
 import com.hazelcast.config.CardinalityEstimatorConfig;
 import com.hazelcast.config.CredentialsFactoryConfig;
 import com.hazelcast.config.DataPersistenceConfig;
-<<<<<<< HEAD
-import com.hazelcast.config.DeviceConfig;
+import com.hazelcast.config.LocalDeviceConfig;
 import com.hazelcast.config.DiskTierConfig;
-=======
-import com.hazelcast.config.LocalDeviceConfig;
->>>>>>> b2ba4283
 import com.hazelcast.config.DurableExecutorConfig;
 import com.hazelcast.config.DynamicConfigurationConfig;
 import com.hazelcast.config.EncryptionAtRestConfig;
@@ -378,15 +374,10 @@
                         handleAuditlog(node);
                     } else if ("jet".equals(nodeName)) {
                         handleJet(node);
-<<<<<<< HEAD
-                    } else if ("device".equals(nodeName)) {
-                        handleDevice(node);
+                    } else if ("local-device".equals(nodeName)) {
+                        handleLocalDevice(node);
                     } else if ("dynamic-configuration".equals(nodeName)) {
                         handleDynamicConfiguration(node);
-=======
-                    } else if ("local-device".equals(nodeName)) {
-                        handleLocalDevice(node);
->>>>>>> b2ba4283
                     }
                 }
             }
@@ -435,7 +426,6 @@
             configBuilder.addPropertyValue("persistenceConfig", persistenceConfigBuilder.getBeanDefinition());
         }
 
-<<<<<<< HEAD
         private void handleDynamicConfiguration(Node node) {
             BeanDefinitionBuilder dynamicConfigBuilder = createBeanBuilder(DynamicConfigurationConfig.class);
 
@@ -459,12 +449,8 @@
             configBuilder.addPropertyValue("dynamicConfigurationConfig", dynamicConfigBuilder.getBeanDefinition());
         }
 
-        private void handleDevice(Node deviceNode) {
-            BeanDefinitionBuilder deviceConfigBuilder = createBeanBuilder(DeviceConfig.class);
-=======
         private void handleLocalDevice(Node deviceNode) {
             BeanDefinitionBuilder deviceConfigBuilder = createBeanBuilder(LocalDeviceConfig.class);
->>>>>>> b2ba4283
             AbstractBeanDefinition beanDefinition = deviceConfigBuilder.getBeanDefinition();
             Node attName = deviceNode.getAttributes().getNamedItem("name");
             String deviceName = getTextContent(attName);
