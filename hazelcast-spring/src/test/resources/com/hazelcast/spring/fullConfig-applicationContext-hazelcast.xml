--- conflicted
+++ resolved
@@ -1,4 +1,3 @@
-<<<<<<< HEAD
 <?xml version="1.0" encoding="UTF-8"?>
 <!--
   ~ Copyright (c) 2008-2016, Hazelcast, Inc. All Rights Reserved.
@@ -300,7 +299,7 @@
             </hz:cache>
 
             <hz:multimap name="testMultimap"
-                         value-collection-type="LIST">
+                         value-collection-type="LIST" binary="false" statistics-enabled="false">
 
                 <hz:entry-listeners>
                     <hz:entry-listener class-name="com.hazelcast.spring.DummyEntryListener" include-value="true"/>
@@ -441,440 +440,4 @@
     <bean id="dummyDiscoveryServiceProvider" class="com.hazelcast.spring.DummyDiscoveryServiceProvider"/>
     <bean id="dummyService" class="com.hazelcast.spring.MyService"/>
 
-</beans>
-=======
-<?xml version="1.0" encoding="UTF-8"?>
-<!--
-  ~ Copyright (c) 2008-2016, Hazelcast, Inc. All Rights Reserved.
-  ~
-  ~ Licensed under the Apache License, Version 2.0 (the "License");
-  ~ you may not use this file except in compliance with the License.
-  ~ You may obtain a copy of the License at
-  ~
-  ~ http://www.apache.org/licenses/LICENSE-2.0
-  ~
-  ~ Unless required by applicable law or agreed to in writing, software
-  ~ distributed under the License is distributed on an "AS IS" BASIS,
-  ~ WITHOUT WARRANTIES OR CONDITIONS OF ANY KIND, either express or implied.
-  ~ See the License for the specific language governing permissions and
-  ~ limitations under the License.
-  -->
-<beans xmlns="http://www.springframework.org/schema/beans"
-       xmlns:xsi="http://www.w3.org/2001/XMLSchema-instance"
-       xmlns:p="http://www.springframework.org/schema/p"
-       xmlns:s="http://www.hazelcast.com/schema/sample"
-       xmlns:hz="http://www.hazelcast.com/schema/spring"
-       xsi:schemaLocation="http://www.springframework.org/schema/beans
-		http://www.springframework.org/schema/beans/spring-beans-3.0.xsd
-		http://www.hazelcast.com/schema/spring
-		http://www.hazelcast.com/schema/spring/hazelcast-spring.xsd
-		http://www.hazelcast.com/schema/sample
-		hazelcast-sample-service.xsd">
-
-    <!--xmlns="http://www.hazelcast.com/schema/config"-->
-
-    <bean class="org.springframework.beans.factory.config.PropertyPlaceholderConfigurer"
-          p:systemPropertiesModeName="SYSTEM_PROPERTIES_MODE_OVERRIDE">
-        <property name="locations">
-            <list>
-                <value>classpath:/hazelcast-default.properties</value>
-            </list>
-        </property>
-    </bean>
-
-    <hz:hazelcast id="instance">
-        <hz:config>
-            <hz:instance-name>test-instance</hz:instance-name>
-            <hz:group
-                    name="${cluster.group.name}"
-                    password="${cluster.group.password}"/>
-            <hz:license-key>HAZELCAST_ENTERPRISE_LICENSE_KEY</hz:license-key>
-            <hz:management-center enabled="true" url="myserver:80" update-interval="4"/>
-            <hz:properties>
-                <hz:property name="hazelcast.merge.first.run.delay.seconds">5</hz:property>
-                <hz:property name="hazelcast.merge.next.run.delay.seconds">5</hz:property>
-            </hz:properties>
-            <hz:wan-replication name="testWan">
-                <hz:wan-publisher group-name="tokyo" class-name="com.hazelcast.enterprise.wan.replication.WanBatchReplication">
-                    <hz:queue-full-behavior>THROW_EXCEPTION</hz:queue-full-behavior>
-                    <hz:queue-capacity>1000</hz:queue-capacity>
-                    <hz:properties>
-                        <hz:property name="batch.size">50</hz:property>
-                        <hz:property name="batch.max.delay.millis">3000</hz:property>
-                        <hz:property name="snapshot.enabled">false</hz:property>
-                        <hz:property name="response.timeout.millis">5000</hz:property>
-                        <hz:property name="ack.type">ACK_ON_OPERATION_COMPLETE</hz:property>
-                        <hz:property name="endpoints">10.3.5.1:5701, 10.3.5.2:5701</hz:property>
-                        <hz:property name="snapshot.enabled">false</hz:property>
-                        <hz:property name="group.password">pass</hz:property>
-                    </hz:properties>
-                </hz:wan-publisher>
-                <hz:wan-publisher group-name="istanbul" class-name="com.hazelcast.wan.custom.CustomPublisher">
-                    <hz:properties>
-                        <hz:property name="custom.prop.publisher">prop.publisher</hz:property>
-                    </hz:properties>
-                </hz:wan-publisher>
-                <hz:wan-consumer class-name="com.hazelcast.wan.custom.WanConsumer">
-                    <hz:properties>
-                        <hz:property name="custom.prop.consumer">prop.consumer</hz:property>
-                    </hz:properties>
-                </hz:wan-consumer>
-            </hz:wan-replication>
-            <hz:network port="${cluster.port}" port-auto-increment="false">
-                <hz:outbound-ports>
-                    <hz:ports>35000-35100</hz:ports>
-                    <hz:ports>36000,36100</hz:ports>
-                </hz:outbound-ports>
-                <hz:join>
-                    <hz:multicast enabled="${boolean.false}" multicast-group="224.2.2.3" multicast-port="54327"
-                                  multicast-time-to-live="16" multicast-timeout-seconds="8"/>
-                    <hz:tcp-ip enabled="${boolean.true}">
-                        <hz:required-member>127.0.0.1:5700</hz:required-member>
-                        <!--                         <hz:members>${cluster.members}</hz:members> -->
-                        <hz:interface>127.0.0.1:5700</hz:interface>
-                        <hz:interface>127.0.0.1:5701</hz:interface>
-                    </hz:tcp-ip>
-                    <hz:aws enabled="false" access-key="sample-access-key" secret-key="sample-secret-key"
-                            region="sample-region" security-group-name="sample-group"
-                            tag-key="sample-tag-key" tag-value="sample-tag-value"/>
-                    <hz:discovery-strategies>
-                        <hz:node-filter implementation="dummyNodeFilter"/>
-                        <hz:discovery-strategy discovery-strategy-factory="dummyDiscoveryStrategyFactory">
-                            <hz:properties>
-                                <hz:property name="key-string">foo</hz:property>
-                                <hz:property name="key-int">123</hz:property>
-                                <hz:property name="key-boolean">true</hz:property>
-                            </hz:properties>
-                        </hz:discovery-strategy>
-                        <hz:discovery-strategy class-name="com.hazelcast.spring.DummyDiscoveryStrategy">
-                            <hz:properties>
-                                <hz:property name="key-string">foo2</hz:property>
-                            </hz:properties>
-                        </hz:discovery-strategy>
-                        <hz:discovery-service-provider implementation="dummyDiscoveryServiceProvider"/>
-                    </hz:discovery-strategies>
-                </hz:join>
-                <hz:interfaces enabled="false">
-                    <hz:interface>10.10.1.*</hz:interface>
-                </hz:interfaces>
-
-
-                <hz:ssl enabled="false" factory-class-name="com.hazelcast.spring.DummySSLContextFactory"
-                        factory-implementation="dummySSLContextFactory"/>
-                <hz:socket-interceptor enabled="false" class-name="com.hazelcast.spring.DummySocketInterceptor"
-                                       implementation="dummySocketInterceptor"/>
-                <hz:symmetric-encryption enabled="true"
-                                         algorithm="PBEWithMD5AndDES"
-                                         salt="thesalt"
-                                         password="thepass"
-                                         iteration-count="19"/>
-                <hz:reuse-address>true</hz:reuse-address>
-            </hz:network>
-            <hz:partition-group enabled="true" group-type="CUSTOM">
-                <hz:member-group>
-                    <hz:interface>127.0.0.1</hz:interface>
-                    <hz:interface>127.0.0.2</hz:interface>
-                </hz:member-group>
-                <hz:member-group>
-                    <hz:interface>127.0.0.3</hz:interface>
-                    <hz:interface>127.0.0.4</hz:interface>
-                </hz:member-group>
-            </hz:partition-group>
-            <hz:executor-service name="testExec"
-                                 pool-size="2"
-                                 queue-capacity="100"
-            />
-            <hz:executor-service name="testExec2"
-                                 pool-size="5"
-                                 queue-capacity="300"
-            />
-            <hz:queue name="testQ"
-                      max-size="1000"
-            >
-
-                <hz:item-listeners>
-                    <hz:item-listener class-name="com.hazelcast.spring.DummyItemListener" include-value="true"/>
-                </hz:item-listeners>
-            </hz:queue>
-            <hz:queue name="q"
-                      max-size="2500"
-                      backup-count="1"
-                      async-backup-count="1"
-            />
-            <hz:map name="testMap"
-                    backup-count="2"
-                    max-size="0"
-                    eviction-percentage="30"
-                    min-eviction-check-millis="1000"
-                    read-backup-data="true"
-                    eviction-policy="NONE"
-                    merge-policy="PUT_IF_ABSENT"
-                    in-memory-format="BINARY">
-                <hz:map-store enabled="true" class-name="com.hazelcast.spring.DummyStore" write-delay-seconds="0"
-                              initial-mode="EAGER" write-batch-size="10"/>
-                <hz:near-cache time-to-live-seconds="0" max-idle-seconds="60" eviction-policy="LRU" max-size="5000"
-                               invalidate-on-change="true"/>
-
-                <hz:indexes>
-                    <hz:index attribute="name"/>
-                    <hz:index attribute="age" ordered="true"/>
-                </hz:indexes>
-                <hz:attributes>
-                    <hz:attribute name="power" extractor="com.car.PowerExtractor" />
-                    <hz:attribute name="weight" extractor="com.car.WeightExtractor" />
-                </hz:attributes>
-                <hz:quorum-ref>my-quorum</hz:quorum-ref>
-                <hz:hot-restart enabled="true" fsync="true" />
-            </hz:map>
-            <hz:map name="testMap2"
-                    backup-count="2"
-                    max-size="1000"
-                    max-size-policy="PER_NODE"
-                    eviction-percentage="30"
-                    read-backup-data="true"
-                    eviction-policy="NONE"
-                    merge-policy="PUT_IF_ABSENT">
-                <hz:map-store enabled="true" implementation="dummyMapStore" write-delay-seconds="0"
-                              initial-mode="LAZY"/>
-                <hz:wan-replication-ref name="testWan" merge-policy="PUT_IF_ABSENT"/>
-
-                <hz:entry-listeners>
-                    <hz:entry-listener class-name="com.hazelcast.spring.DummyEntryListener" include-value="true"/>
-                    <hz:entry-listener implementation="dummyEntryListener" local="true"/>
-                </hz:entry-listeners>
-            </hz:map>
-
-            <hz:map name="testMap3"
-                    backup-count="2"
-                    max-size="0"
-                    max-size-policy="PER_NODE"
-                    eviction-percentage="30"
-                    read-backup-data="true"
-                    eviction-policy="NONE"
-                    merge-policy="PUT_IF_ABSENT">
-                <hz:map-store enabled="true" factory-class-name="com.hazelcast.spring.DummyStoreFactory"
-                              write-delay-seconds="0">
-                    <hz:properties>
-                        <hz:property name="dummy.property">value</hz:property>
-                        <hz:property name="dummy.property.2">value2</hz:property>
-                    </hz:properties>
-                </hz:map-store>
-            </hz:map>
-            <hz:map name="testMap4"
-                    backup-count="2"
-                    max-size="0"
-                    eviction-percentage="30"
-                    read-backup-data="true"
-                    eviction-policy="NONE"
-                    merge-policy="PUT_IF_ABSENT">
-                <hz:map-store enabled="true" factory-implementation="dummyMapStoreFactory" write-delay-seconds="0"/>
-            </hz:map>
-            <hz:map name="map-with-query-cache">
-                <hz:query-caches>
-                    <hz:query-cache name="my-query-cache-1">
-                        <hz:predicate type="sql">__key > 12</hz:predicate>
-                        <hz:batch-size>12</hz:batch-size>
-                        <hz:buffer-size>33</hz:buffer-size>
-                        <hz:coalesce>true</hz:coalesce>
-                        <hz:populate>false</hz:populate>
-                        <hz:delay-seconds>12</hz:delay-seconds>
-                        <hz:entry-listeners>
-                            <hz:entry-listener class-name="com.hazelcast.spring.DummyEntryListener"/>
-                        </hz:entry-listeners>
-                        <hz:eviction eviction-policy="LRU" max-size-policy="ENTRY_COUNT" size="111"/>
-                        <hz:in-memory-format>OBJECT</hz:in-memory-format>
-                        <hz:include-value>false</hz:include-value>
-                        <hz:indexes>
-                            <hz:index attribute="name" ordered="false"></hz:index>
-                        </hz:indexes>
-                    </hz:query-cache>
-                </hz:query-caches>
-            </hz:map>
-
-            <hz:map name="simpleMap"
-                    backup-count="3"
-                    async-backup-count="1"
-                    time-to-live-seconds="1"
-                    max-size="10"
-                    eviction-percentage="50"
-                    eviction-policy="LRU"
-                    merge-policy="LATEST_UPDATE"/>
-
-            <hz:map name="mapWithOptimizedQueries" optimize-queries="true"/>
-            <hz:map name="mapWithNotOptimizedQueries" optimize-queries="false"/>
-            <hz:map name="mapWithValueCachingSetToNever" cache-deserialized-values="NEVER"/>
-            <hz:map name="mapWithValueCachingSetToAlways" cache-deserialized-values="ALWAYS"/>
-            <hz:map name="mapWithDefaultOptimizedQueries"/>
-            <hz:map name="map-with-native-max-size-policy" max-size-policy="USED_NATIVE_MEMORY_PERCENTAGE"
-                    in-memory-format="NATIVE" />
-
-            <hz:map name="mapWithPartitionLostListener">
-                <hz:partition-lost-listeners>
-                    <hz:partition-lost-listener class-name="DummyMapPartitionLostListenerImpl" />
-                </hz:partition-lost-listeners>
-            </hz:map>
-
-            <hz:map name="mapWithMapEvictionPolicyClassName">
-                <hz:map-eviction-policy class-name="com.hazelcast.map.eviction.LRUEvictionPolicy"/>
-            </hz:map>
-
-            <hz:map name="mapWithMapEvictionPolicyImpl">
-                <hz:map-eviction-policy implementation="dummyMapEvictionPolicy"/>
-            </hz:map>
-
-            <hz:map name="mapBothMapEvictionPolicyClassNameAndEvictionPolicy" eviction-policy="LRU">
-                <hz:map-eviction-policy class-name="com.hazelcast.map.eviction.LRUEvictionPolicy"/>
-            </hz:map>
-
-            <hz:cache name="testCache" disable-per-entry-invalidation-events="true">
-                <hz:wan-replication-ref name="testWan" merge-policy="PUT_IF_ABSENT" republishing-enabled="false">
-                    <hz:filters>
-                        <hz:filter-impl>com.example.SampleFilter</hz:filter-impl>
-                    </hz:filters>
-                </hz:wan-replication-ref>
-                <hz:hot-restart enabled="true" fsync="true" />
-            </hz:cache>
-
-            <hz:multimap name="testMultimap"
-                         value-collection-type="LIST" binary="false" statistics-enabled="false">
-
-                <hz:entry-listeners>
-                    <hz:entry-listener class-name="com.hazelcast.spring.DummyEntryListener" include-value="true"/>
-                    <hz:entry-listener implementation="dummyEntryListener" local="true"/>
-                </hz:entry-listeners>
-            </hz:multimap>
-
-            <hz:topic name="testTopic">
-                <hz:statistics-enabled>false</hz:statistics-enabled>
-                <hz:global-ordering-enabled>true</hz:global-ordering-enabled>
-                <hz:message-listeners>
-                    <hz:message-listener class-name="com.hazelcast.spring.DummyMessageListener"/>
-                </hz:message-listeners>
-            </hz:topic>
-            <hz:replicatedmap name="replicatedMap" replication-delay-millis="200" async-fillup="false"
-                              concurrency-level="16" statistics-enabled="false" in-memory-format="OBJECT">
-                <hz:entry-listeners>
-                    <hz:entry-listener class-name="com.hazelcast.spring.DummyEntryListener" include-value="true"/>
-                    <hz:entry-listener implementation="dummyEntryListener" local="true"/>
-                </hz:entry-listeners>
-            </hz:replicatedmap>
-            <hz:listeners>
-                <hz:listener class-name="com.hazelcast.spring.DummyMembershipListener"/>
-                <hz:listener implementation="dummyMembershipListener"/>
-            </hz:listeners>
-
-            <hz:serialization allow-unsafe="false"
-                              byte-order="BIG_ENDIAN"
-                              check-class-def-errors="false"
-                              enable-compression="false"
-                              enable-shared-object="false"
-                              portable-version="13"
-                              use-native-byte-order="false">
-
-                <hz:data-serializable-factories>
-                    <hz:data-serializable-factory factory-id="1"
-                                                  class-name="com.hazelcast.spring.serialization.DummyDataSerializableFactory"/>
-
-                    <hz:data-serializable-factory factory-id="2" implementation="dummyDataSerializableFactory"/>
-
-                </hz:data-serializable-factories>
-                <hz:portable-factories>
-                    <hz:portable-factory factory-id="1"
-                                         class-name="com.hazelcast.spring.serialization.DummyPortableFactory"/>
-
-                    <hz:portable-factory factory-id="2" implementation="dummyPortableFactory"/>
-                </hz:portable-factories>
-                <hz:serializers>
-                    <hz:global-serializer implementation="dummySerializer"/>
-                    <hz:serializer type-class="com.hazelcast.spring.serialization.DummySerializableObject1"
-                                   class-name="com.hazelcast.spring.serialization.DummySerializer"/>
-                    <hz:serializer type-class="com.hazelcast.spring.serialization.DummySerializableObject2"
-                                   implementation="dummySerializer"/>
-                </hz:serializers>
-            </hz:serialization>
-
-            <hz:native-memory enabled="false" allocator-type="POOLED" metadata-space-percentage="10.2"
-                              min-block-size="10"
-                              page-size="20">
-                <hz:size unit="MEGABYTES" value="256"/>
-            </hz:native-memory>
-            <hz:member-attributes>
-                <hz:attribute name="cluster.group.name">spring-group</hz:attribute>
-                <hz:attribute name="cluster.port.int" type="int">5700</hz:attribute>
-                <hz:attribute name="cluster.port.long" type="long">5700</hz:attribute>
-                <hz:attribute name="cluster.port.short" type="short">5700</hz:attribute>
-                <hz:attribute name="attribute.byte" type="byte">111</hz:attribute>
-                <hz:attribute name="attribute.boolean" type="boolean">true</hz:attribute>
-                <hz:attribute name="attribute.double" type="double">0.0d</hz:attribute>
-                <hz:attribute name="attribute.float" type="float">1234.5678</hz:attribute>
-            </hz:member-attributes>
-
-            <hz:services>
-                <hz:service>
-                    <hz:name>my-service</hz:name>
-                    <hz:class-name>com.hazelcast.spring.MyService</hz:class-name>
-                    <hz:properties>
-                        <hz:property name="prop1">prop1-value</hz:property>
-                        <hz:property name="prop2">prop2-value</hz:property>
-                    </hz:properties>
-                    <hz:configuration parser="com.hazelcast.spring.MyServiceConfigParser">
-                        <s:my-service id="my-service">
-                            <s:string-prop>prop1</s:string-prop>
-                            <s:int-prop>123</s:int-prop>
-                            <s:bool-prop>true</s:bool-prop>
-                        </s:my-service>
-                    </hz:configuration>
-                </hz:service>
-            </hz:services>
-
-            <hz:quorum enabled="true" name="my-quorum">
-                <hz:quorum-size>2</hz:quorum-size>
-                <hz:quorum-type>READ</hz:quorum-type>
-                <hz:quorum-function-class-name>com.hazelcast.spring.DummyQuorumFunction</hz:quorum-function-class-name>
-                <hz:quorum-listeners>
-                    <hz:quorum-listener class-name="com.hazelcast.spring.DummyQuorumListener"/>
-                    <hz:quorum-listener implementation="dummyQuorumListener"/>
-                </hz:quorum-listeners>
-            </hz:quorum>
-
-            <hz:hot-restart-persistence enabled="true" validation-timeout-seconds="1111" data-load-timeout-seconds="2222">
-                <hz:base-dir>/mnt/hot-restart/</hz:base-dir>
-            </hz:hot-restart-persistence>
-        </hz:config>
-    </hz:hazelcast>
-
-    <bean id="dummySerializer" class="com.hazelcast.spring.serialization.DummySerializer"/>
-    <bean id="dummyDataSerializableFactory" class="com.hazelcast.spring.serialization.DummyDataSerializableFactory"/>
-    <bean id="dummyPortableFactory" class="com.hazelcast.spring.serialization.DummyPortableFactory"/>
-
-    <hz:map id="map1" instance-ref="instance" name="map1"/>
-    <hz:map id="map2" instance-ref="instance" name="map2"/>
-    <hz:multiMap id="multiMap" instance-ref="instance" name="testMultimap"/>
-    <hz:replicatedMap id="replicatedMap" instance-ref="instance" name="replicatedMap"/>
-    <hz:queue id="queue" instance-ref="instance" name="testQ"/>
-    <hz:topic id="topic" instance-ref="instance" name="testTopic"/>
-    <hz:set id="set" instance-ref="instance" name="set"/>
-    <hz:list id="list" instance-ref="instance" name="list"/>
-    <hz:executorService id="executorService" instance-ref="instance" name="executorService"/>
-    <hz:idGenerator id="idGenerator" instance-ref="instance" name="idGenerator"/>
-    <hz:atomicLong id="atomicLong" instance-ref="instance" name="atomicLong"/>
-    <hz:atomicReference id="atomicReference" instance-ref="instance" name="atomicReference"/>
-    <hz:countDownLatch id="countDownLatch" instance-ref="instance" name="countDownLatch"/>
-    <hz:semaphore id="semaphore" instance-ref="instance" name="semaphore"/>
-    <hz:lock id="lock" instance-ref="instance" name="lock"/>
-
-    <bean id="dummyMapStore" class="com.hazelcast.spring.DummyStore"/>
-    <bean id="dummyMapStoreFactory" class="com.hazelcast.spring.DummyStoreFactory"/>
-    <bean id="dummyMapEvictionPolicy" class="com.hazelcast.spring.DummyMapEvictionPolicy"/>
-    <bean id="dummyWanReplication" class="com.hazelcast.spring.DummyWanReplication"/>
-    <bean id="dummyMembershipListener" class="com.hazelcast.spring.DummyMembershipListener"/>
-    <bean id="dummyEntryListener" class="com.hazelcast.spring.DummyEntryListener"/>
-    <bean id="dummyQuorumListener" class="com.hazelcast.spring.DummyQuorumListener"/>
-    <bean id="dummySSLContextFactory" class="com.hazelcast.spring.DummySSLContextFactory"/>
-    <bean id="dummySocketInterceptor" class="com.hazelcast.spring.DummySocketInterceptor"/>
-    <bean id="dummyNodeFilter" class="com.hazelcast.spring.DummyNodeFilter"/>
-    <bean id="dummyDiscoveryStrategyFactory" class="com.hazelcast.spring.DummyDiscoveryStrategyFactory"/>
-    <bean id="dummyDiscoveryServiceProvider" class="com.hazelcast.spring.DummyDiscoveryServiceProvider"/>
-
-</beans>
->>>>>>> 2a6b3fa9
+</beans>