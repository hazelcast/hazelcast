/*
 * Copyright (c) 2008-2012, Hazel Bilisim Ltd. All Rights Reserved.
 *
 * Licensed under the Apache License, Version 2.0 (the "License");
 * you may not use this file except in compliance with the License.
 * You may obtain a copy of the License at
 *
 * http://www.apache.org/licenses/LICENSE-2.0
 *
 * Unless required by applicable law or agreed to in writing, software
 * distributed under the License is distributed on an "AS IS" BASIS,
 * WITHOUT WARRANTIES OR CONDITIONS OF ANY KIND, either express or implied.
 * See the License for the specific language governing permissions and
 * limitations under the License.
 */

package com.hazelcast.jca;

import java.io.FileNotFoundException;
import java.io.Serializable;

import javax.resource.ResourceException;
import javax.resource.spi.ActivationSpec;
import javax.resource.spi.BootstrapContext;
import javax.resource.spi.ResourceAdapter;
import javax.resource.spi.ResourceAdapterInternalException;
import javax.resource.spi.endpoint.MessageEndpointFactory;
import javax.transaction.xa.XAResource;
import java.util.concurrent.atomic.AtomicInteger;

<<<<<<< HEAD
import com.hazelcast.config.ConfigBuilder;
import com.hazelcast.config.XmlConfigBuilder;
import com.hazelcast.core.Hazelcast;
import com.hazelcast.core.HazelcastInstance;

public class ResourceAdapterImpl implements ResourceAdapter, Serializable {

	private static final long serialVersionUID = -1727994229521767306L;
	private HazelcastInstance hazelcast;
	private String configurationLocation;
=======
public class ResourceAdapterImpl implements ResourceAdapter {
    private final static AtomicInteger idGen = new AtomicInteger();
    private transient final int id;

    public ResourceAdapterImpl() {
        id = idGen.incrementAndGet();
    }
>>>>>>> 0b08ef83

	public void endpointActivation(MessageEndpointFactory endpointFactory, ActivationSpec spec)
            throws ResourceException {
    }

    public void endpointDeactivation(MessageEndpointFactory endpointFactory, ActivationSpec spec) {
    }

    public XAResource[] getXAResources(ActivationSpec[] specs) throws ResourceException {
    	//JBoss is fine with null, weblogic requires an empty array
        return new XAResource[0];
    }

    public void start(BootstrapContext ctx) throws ResourceAdapterInternalException {
    	ConfigBuilder config = buildConfiguration();
    	setHazelcast(Hazelcast.newHazelcastInstance(config.build()));;
    }

	private ConfigBuilder buildConfiguration()
			throws ResourceAdapterInternalException {
		XmlConfigBuilder config;
		if (configurationLocation == null || configurationLocation.length() == 0) {
    		config = new XmlConfigBuilder();
    	} else {
    		try {
				config = new XmlConfigBuilder(configurationLocation);
			} catch (FileNotFoundException e) {
				throw new ResourceAdapterInternalException(e.getMessage(), e);
			}
    	}
		return config;
	}

    public void stop() {
    	if (getHazelcast() != null) {
    		getHazelcast().getLifecycleService().shutdown();
    	}
    }

<<<<<<< HEAD
	private void setHazelcast(HazelcastInstance hazelcast) {
		this.hazelcast = hazelcast;
	}

	HazelcastInstance getHazelcast() {
		return hazelcast;
	}

	@Override
	public int hashCode() {
		final int prime = 31;
		int result = 1;
		result = prime * result
				+ ((hazelcast == null) ? 0 : hazelcast.hashCode());
		return result;
	}

	@Override
	public boolean equals(Object obj) {
		if (this == obj)
			return true;
		if (obj == null)
			return false;
		if (getClass() != obj.getClass())
			return false;
		ResourceAdapterImpl other = (ResourceAdapterImpl) obj;
		if (hazelcast == null) {
			if (other.hazelcast != null)
				return false;
		} else if (!hazelcast.equals(other.hazelcast))
			return false;
		return true;
	}

	public void setConfigLocation(String configLocation) {
		this.configurationLocation = configLocation;
	}

	public String getConfigLocation() {
		return configurationLocation;
	}
	
=======
    @Override
    public int hashCode() {
        return id;
    }

    @Override
    public boolean equals(Object obj) {
        if(obj == null || !(obj instanceof ResourceAdapterImpl)) {
            return false;
        }
        return ((ResourceAdapterImpl)obj).id == id;
    }
>>>>>>> 0b08ef83
}<|MERGE_RESOLUTION|>--- conflicted
+++ resolved
@@ -28,7 +28,7 @@
 import javax.transaction.xa.XAResource;
 import java.util.concurrent.atomic.AtomicInteger;
 
-<<<<<<< HEAD
+
 import com.hazelcast.config.ConfigBuilder;
 import com.hazelcast.config.XmlConfigBuilder;
 import com.hazelcast.core.Hazelcast;
@@ -39,16 +39,15 @@
 	private static final long serialVersionUID = -1727994229521767306L;
 	private HazelcastInstance hazelcast;
 	private String configurationLocation;
-=======
-public class ResourceAdapterImpl implements ResourceAdapter {
+
     private final static AtomicInteger idGen = new AtomicInteger();
     private transient final int id;
 
     public ResourceAdapterImpl() {
         id = idGen.incrementAndGet();
     }
->>>>>>> 0b08ef83
 
+	
 	public void endpointActivation(MessageEndpointFactory endpointFactory, ActivationSpec spec)
             throws ResourceException {
     }
@@ -87,7 +86,7 @@
     	}
     }
 
-<<<<<<< HEAD
+
 	private void setHazelcast(HazelcastInstance hazelcast) {
 		this.hazelcast = hazelcast;
 	}
@@ -107,6 +106,7 @@
 
 	@Override
 	public boolean equals(Object obj) {
+	//TODO ADD ID
 		if (this == obj)
 			return true;
 		if (obj == null)
@@ -129,19 +129,5 @@
 	public String getConfigLocation() {
 		return configurationLocation;
 	}
-	
-=======
-    @Override
-    public int hashCode() {
-        return id;
-    }
 
-    @Override
-    public boolean equals(Object obj) {
-        if(obj == null || !(obj instanceof ResourceAdapterImpl)) {
-            return false;
-        }
-        return ((ResourceAdapterImpl)obj).id == id;
-    }
->>>>>>> 0b08ef83
 }