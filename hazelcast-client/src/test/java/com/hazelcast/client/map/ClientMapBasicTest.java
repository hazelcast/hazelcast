--- conflicted
+++ resolved
@@ -132,16 +132,11 @@
     @Test
     @Category(SlowTest.class)
     public void testExtendTTLOfAKeyBeforeItExpires() {
-<<<<<<< HEAD
-        final IMap<String, String> map = client.getMap(randomString());
-        map.put("key", "value", 1, TimeUnit.SECONDS);
-=======
         final IMap<String, String> map = client.getMap("testSetTTLExtend");
         map.put("key", "value", 10, TimeUnit.SECONDS);
 
         sleepAtLeastMillis(SECONDS.toMillis(1));
         //Make the entry eternal
->>>>>>> b4e9b8c0
         map.setTtl("key", 0, TimeUnit.DAYS);
 
         sleepAtLeastMillis(SECONDS.toMillis(15));
