--- conflicted
+++ resolved
@@ -16,13 +16,7 @@
 
 package com.hazelcast.client.spi.impl;
 
-import com.hazelcast.client.AuthenticationException;
-import com.hazelcast.client.AuthenticationRequest;
-import com.hazelcast.client.ClientImpl;
-import com.hazelcast.client.ClientPrincipal;
-import com.hazelcast.client.HazelcastClient;
-import com.hazelcast.client.LifecycleServiceImpl;
-import com.hazelcast.client.RetryableRequest;
+import com.hazelcast.client.*;
 import com.hazelcast.client.config.ClientConfig;
 import com.hazelcast.client.connection.Authenticator;
 import com.hazelcast.client.connection.ClientConnectionManager;
@@ -33,15 +27,7 @@
 import com.hazelcast.cluster.client.AddMembershipListenerRequest;
 import com.hazelcast.cluster.client.ClientMembershipEvent;
 import com.hazelcast.config.ListenerConfig;
-import com.hazelcast.core.Client;
-import com.hazelcast.core.Cluster;
-import com.hazelcast.core.HazelcastException;
-import com.hazelcast.core.HazelcastInstanceNotActiveException;
-import com.hazelcast.core.InitialMembershipEvent;
-import com.hazelcast.core.InitialMembershipListener;
-import com.hazelcast.core.Member;
-import com.hazelcast.core.MembershipEvent;
-import com.hazelcast.core.MembershipListener;
+import com.hazelcast.core.*;
 import com.hazelcast.instance.MemberImpl;
 import com.hazelcast.logging.ILogger;
 import com.hazelcast.logging.Logger;
@@ -60,22 +46,8 @@
 
 import java.io.IOException;
 import java.net.InetSocketAddress;
-<<<<<<< HEAD
+
 import java.util.*;
-=======
-import java.util.Collection;
-import java.util.Collections;
-import java.util.EventListener;
-import java.util.HashMap;
-import java.util.HashSet;
-import java.util.LinkedHashMap;
-import java.util.LinkedHashSet;
-import java.util.LinkedList;
-import java.util.List;
-import java.util.Map;
-import java.util.Set;
-import java.util.concurrent.Callable;
->>>>>>> 708107b9
 import java.util.concurrent.ConcurrentHashMap;
 import java.util.concurrent.ConcurrentMap;
 import java.util.concurrent.Future;
@@ -94,7 +66,6 @@
     public static int RETRY_COUNT = 20;
 
     private final HazelcastClient client;
-    private final ClientExecutionServiceImpl clientExecutionService;
     private final ClusterListenerThread clusterThread;
     private final AtomicReference<Map<Address, MemberImpl>> membersRef = new AtomicReference<Map<Address, MemberImpl>>();
     private final ConcurrentMap<String, MembershipListener> listeners = new ConcurrentHashMap<String, MembershipListener>();
@@ -113,7 +84,6 @@
 
     public ClientClusterServiceImpl(HazelcastClient client) {
         this.client = client;
-        clientExecutionService = (ClientExecutionServiceImpl)client.getClientExecutionService();
         clusterThread = new ClusterListenerThread(client.getThreadGroup(), client.getName() + ".cluster-listener");
         final ClientConfig clientConfig = getClientConfig();
         redoOperation = clientConfig.isRedoOperation();
@@ -504,26 +474,26 @@
 
     //NIO
 
-    public Future send(ClientRequest request) throws IOException {
+    public CompletableFuture send(ClientRequest request) throws IOException {
         final ClientConnection connection = getOrConnect(null);
         return doSend(request, connection, null);
     }
 
-    public Future send(ClientRequest request, Address target) throws IOException {
+    public CompletableFuture send(ClientRequest request, Address target) throws IOException {
         final ClientConnection connection = getOrConnect(target);
         return doSend(request, connection, null);
     }
 
-    public Future send(ClientRequest request, ClientConnection connection) throws IOException {
+    public CompletableFuture send(ClientRequest request, ClientConnection connection) throws IOException {
         return doSend(request, connection, null);
     }
 
-    public Future sendAndHandle(ClientRequest request, EventHandler handler) throws IOException {
+    public CompletableFuture sendAndHandle(ClientRequest request, EventHandler handler) throws IOException {
         final ClientConnection connection = getOrConnect(null);
         return doSend(request, connection, handler);
     }
 
-    public Future sendAndHandle(ClientRequest request, Address target, EventHandler handler) throws IOException {
+    public CompletableFuture sendAndHandle(ClientRequest request, Address target, EventHandler handler) throws IOException {
         final ClientConnection connection = getOrConnect(target);
         return doSend(request, connection, handler);
     }
@@ -594,7 +564,7 @@
         return future;
     }
 
-    private Future doSend(ClientRequest request, ClientConnection connection, EventHandler handler) {
+    private CompletableFuture doSend(ClientRequest request, ClientConnection connection, EventHandler handler) {
         final ClientCallFuture future = new ClientCallFuture(client, request, handler);
         _send(future, connection);
         return future;
