--- conflicted
+++ resolved
@@ -61,7 +61,6 @@
 import com.hazelcast.nio.tcp.SocketChannelWrapperFactory;
 import com.hazelcast.security.Credentials;
 import com.hazelcast.security.UsernamePasswordCredentials;
-import com.hazelcast.spi.exception.RetryableIOException;
 import com.hazelcast.spi.impl.SerializableCollection;
 import com.hazelcast.util.Clock;
 import com.hazelcast.util.ExceptionUtil;
@@ -233,17 +232,7 @@
     }
 
     @Override
-<<<<<<< HEAD
-    public ClientConnection ownerConnection(Address address) throws Exception {
-=======
-    public void onCloseOwnerConnection() {
-        //mark the owner connection as closed so that operations requiring owner connection can be waited.
-        ownerConnectionFuture.markAsClosed();
-    }
-
-    @Override
     public ClientConnection ownerConnection(Address address) throws IOException {
->>>>>>> e00f1f3d
         final Address translatedAddress = addressTranslator.translate(address);
         if (translatedAddress == null) {
             throw new IOException(address + " can not be translated! ");
@@ -470,7 +459,7 @@
         //contains remoteAddress and principal
         SerializableCollection collectionWrapper;
         try {
-            collectionWrapper = (SerializableCollection) sendAndReceive(auth, connection);
+            collectionWrapper = sendAndReceive(auth, connection);
         } catch (Exception e) {
             throw ExceptionUtil.rethrow(e, IOException.class);
         }
@@ -488,31 +477,10 @@
     }
 
     @Override
-    public Object sendAndReceive(ClientRequest request, ClientConnection connection) throws Exception {
-<<<<<<< HEAD
+    public <T> T sendAndReceive(ClientRequest request, ClientConnection connection) throws Exception {
         final SerializationService ss = getSerializationService();
-        try {
-            final Future f = invocationService.invokeOnConnection(request, connection);
-            return ss.toObject(f.get());
-        } catch (Exception e) {
-            throw ExceptionUtil.rethrow(e);
-        }
-=======
-        final SerializationService ss = client.getSerializationService();
-        connection.write(ss.toData(request));
-        final Data data = connection.read();
-        ClientResponse clientResponse = ss.toObject(data);
-        Object response = ss.toObject(clientResponse.getResponse());
-        if (response instanceof Throwable) {
-            Throwable t = (Throwable) response;
-            ExceptionUtil.fixRemoteStackTrace(t, Thread.currentThread().getStackTrace());
-            if(t instanceof Exception){
-                throw (Exception)t;
-            }
-            throw new Exception(t);
-        }
-        return response;
->>>>>>> e00f1f3d
+        final Future f = invocationService.invokeOnConnection(request, connection);
+        return ss.toObject(f.get());
     }
 
     private Object getLock(Address address) {
