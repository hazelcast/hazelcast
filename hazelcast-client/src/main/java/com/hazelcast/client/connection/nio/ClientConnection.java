/*
 * Copyright (c) 2008-2013, Hazelcast, Inc. All Rights Reserved.
 *
 * Licensed under the Apache License, Version 2.0 (the "License");
 * you may not use this file except in compliance with the License.
 * You may obtain a copy of the License at
 *
 * http://www.apache.org/licenses/LICENSE-2.0
 *
 * Unless required by applicable law or agreed to in writing, software
 * distributed under the License is distributed on an "AS IS" BASIS,
 * WITHOUT WARRANTIES OR CONDITIONS OF ANY KIND, either express or implied.
 * See the License for the specific language governing permissions and
 * limitations under the License.
 */

package com.hazelcast.client.connection.nio;

import com.hazelcast.client.ClientTypes;
import com.hazelcast.client.RemoveDistributedObjectListenerRequest;
import com.hazelcast.client.spi.ClientExecutionService;
import com.hazelcast.client.spi.EventHandler;
import com.hazelcast.client.spi.impl.ClientCallFuture;
import com.hazelcast.client.spi.impl.ClientInvocationServiceImpl;
import com.hazelcast.core.HazelcastException;
import com.hazelcast.core.ICompletableFuture;
import com.hazelcast.logging.ILogger;
import com.hazelcast.logging.Logger;
import com.hazelcast.nio.Address;
import com.hazelcast.nio.ClientPacket;
import com.hazelcast.nio.Connection;
import com.hazelcast.nio.ConnectionType;
import com.hazelcast.nio.IOSelector;
import com.hazelcast.nio.Protocols;
import com.hazelcast.nio.SocketChannelWrapper;
import com.hazelcast.nio.SocketWritable;
import com.hazelcast.nio.serialization.Data;
import com.hazelcast.nio.serialization.DataAdapter;
import com.hazelcast.nio.serialization.SerializationService;
import com.hazelcast.spi.exception.TargetDisconnectedException;
import com.hazelcast.util.ExceptionUtil;

import java.io.Closeable;
import java.io.EOFException;
import java.io.IOException;
import java.net.InetAddress;
import java.net.InetSocketAddress;
import java.net.Socket;
import java.nio.ByteBuffer;
import java.util.Iterator;
import java.util.Map;
import java.util.concurrent.ConcurrentHashMap;
import java.util.concurrent.ConcurrentMap;
import java.util.concurrent.TimeUnit;
import java.util.concurrent.atomic.AtomicInteger;

import static com.hazelcast.util.StringUtil.stringToBytes;

public class ClientConnection implements Connection, Closeable {

    private static final int SLEEP_TIME = 10;

    private volatile boolean live = true;

    private final ILogger logger = Logger.getLogger(ClientConnection.class);

    private final ClientWriteHandler writeHandler;

    private final ClientReadHandler readHandler;

    private final ClientConnectionManagerImpl connectionManager;

    private final int connectionId;

    private final SocketChannelWrapper socketChannelWrapper;

    private volatile Address remoteEndpoint;

    private final ConcurrentMap<Integer, ClientCallFuture> callIdMap
            = new ConcurrentHashMap<Integer, ClientCallFuture>();
    private final ConcurrentMap<Integer, ClientCallFuture> eventHandlerMap
            = new ConcurrentHashMap<Integer, ClientCallFuture>();
    private final ByteBuffer readBuffer;
    private final SerializationService serializationService;
    private final ClientExecutionService executionService;
    private final ClientInvocationServiceImpl invocationService;
    private boolean readFromSocket = true;
    private final AtomicInteger packetCount = new AtomicInteger(0);
    private volatile int failedHeartBeat;

    public ClientConnection(ClientConnectionManagerImpl connectionManager, IOSelector in, IOSelector out,
<<<<<<< HEAD
                int connectionId, SocketChannelWrapper socketChannelWrapper, ClientExecutionService executionService,
                ClientInvocationServiceImpl invocationService) throws IOException {
=======
                            int connectionId, SocketChannelWrapper socketChannelWrapper,
                            ClientExecutionService executionService) throws IOException {
>>>>>>> eb91ac48
        final Socket socket = socketChannelWrapper.socket();
        this.connectionManager = connectionManager;
        this.serializationService = connectionManager.getSerializationService();
        this.executionService = executionService;
        this.invocationService = invocationService;
        this.socketChannelWrapper = socketChannelWrapper;
        this.connectionId = connectionId;
        this.readHandler = new ClientReadHandler(this, in, socket.getReceiveBufferSize());
        this.writeHandler = new ClientWriteHandler(this, out, socket.getSendBufferSize());
        this.readBuffer = ByteBuffer.allocate(socket.getReceiveBufferSize());
    }

    public void incrementPacketCount() {
        packetCount.incrementAndGet();
    }

    public void decrementPacketCount() {
        packetCount.decrementAndGet();
    }

    public void registerCallId(ClientCallFuture future) {
        final int callId = connectionManager.newCallId();
        future.getRequest().setCallId(callId);
        callIdMap.put(callId, future);
        if (future.getHandler() != null) {
            eventHandlerMap.put(callId, future);
        }
    }

    public ClientCallFuture deRegisterCallId(int callId) {
        return callIdMap.remove(callId);
    }

    public ClientCallFuture deRegisterEventHandler(int callId) {
        return eventHandlerMap.remove(callId);
    }

    public EventHandler getEventHandler(int callId) {
        final ClientCallFuture future = eventHandlerMap.get(callId);
        if (future == null) {
            return null;
        }
        return future.getHandler();
    }

    @Override
    public boolean write(SocketWritable packet) {
        if (!live) {
            if (logger.isFinestEnabled()) {
                logger.finest("Connection is closed, won't write packet -> " + packet);
            }
            return false;
        }
        if (!isHeartBeating()) {
            if (logger.isFinestEnabled()) {
                logger.finest("Connection is not heart-beating, won't write packet -> " + packet);
            }
            return false;
        }
        writeHandler.enqueueSocketWritable(packet);
        return true;
    }

    public void init() throws IOException {
        final ByteBuffer buffer = ByteBuffer.allocate(6);
        buffer.put(stringToBytes(Protocols.CLIENT_BINARY));
        buffer.put(stringToBytes(ClientTypes.JAVA));
        buffer.flip();
        socketChannelWrapper.write(buffer);
    }

    public void write(Data data) throws IOException {
        final int totalSize = data.totalSize();
        final int bufferSize = ClientConnectionManagerImpl.BUFFER_SIZE;
        final ByteBuffer buffer = ByteBuffer.allocate(totalSize > bufferSize ? bufferSize : totalSize);
        final DataAdapter packet = new DataAdapter(data);
        boolean complete = false;
        while (!complete) {
            complete = packet.writeTo(buffer);
            buffer.flip();
            try {
                socketChannelWrapper.write(buffer);
            } catch (Exception e) {
                throw ExceptionUtil.rethrow(e);
            }
            buffer.clear();
        }
    }

    public Data read() throws IOException {
        ClientPacket packet = new ClientPacket(serializationService.getSerializationContext());
        while (true) {
            if (readFromSocket) {
                int readBytes = socketChannelWrapper.read(readBuffer);
                if (readBytes == -1) {
                    throw new EOFException("Remote socket closed!");
                }
                readBuffer.flip();
            }
            boolean complete = packet.readFrom(readBuffer);
            if (complete) {
                if (readBuffer.hasRemaining()) {
                    readFromSocket = false;
                } else {
                    readBuffer.compact();
                    readFromSocket = true;
                }
                return packet.getData();
            }
            readFromSocket = true;
            readBuffer.clear();
        }
    }

    @Override
    public Address getEndPoint() {
        return remoteEndpoint;
    }

    @Override
    public boolean live() {
        return live;
    }

    @Override
    public long lastReadTime() {
        return readHandler.getLastHandle();
    }

    @Override
    public long lastWriteTime() {
        return writeHandler.getLastHandle();
    }

    @Override
    public void close() {
        close(null);
    }

    @Override
    public ConnectionType getType() {
        return ConnectionType.JAVA_CLIENT;
    }

    @Override
    public boolean isClient() {
        return true;
    }

    @Override
    public InetAddress getInetAddress() {
        return socketChannelWrapper.socket().getInetAddress();
    }

    @Override
    public InetSocketAddress getRemoteSocketAddress() {
        return (InetSocketAddress) socketChannelWrapper.socket().getRemoteSocketAddress();
    }

    @Override
    public int getPort() {
        return socketChannelWrapper.socket().getPort();
    }

    public SocketChannelWrapper getSocketChannelWrapper() {
        return socketChannelWrapper;
    }

    public ClientConnectionManagerImpl getConnectionManager() {
        return connectionManager;
    }

    public ClientReadHandler getReadHandler() {
        return readHandler;
    }

    public void setRemoteEndpoint(Address remoteEndpoint) {
        this.remoteEndpoint = remoteEndpoint;
    }

    public Address getRemoteEndpoint() {
        return remoteEndpoint;
    }

    public InetSocketAddress getLocalSocketAddress() {
        return (InetSocketAddress) socketChannelWrapper.socket().getLocalSocketAddress();
    }

    void innerClose() throws IOException {
        if (!live) {
            return;
        }
        live = false;
        if (socketChannelWrapper.isOpen()) {
            socketChannelWrapper.close();
        }
        readHandler.shutdown();
        writeHandler.shutdown();
        if (socketChannelWrapper.isBlocking()) {
            return;
        }
        if (connectionManager.isLive()) {
            executionService.executeInternal(new CleanResourcesTask());
        } else {
            cleanResources(new HazelcastException("Client is shutting down!!!"));
        }

    }

    private class CleanResourcesTask implements Runnable {
        @Override
        public void run() {
            waitForPacketsProcessed();
            cleanResources(new TargetDisconnectedException(remoteEndpoint));
        }

        private void waitForPacketsProcessed() {
            final long begin = System.currentTimeMillis();
            int count = packetCount.get();
            while (count != 0) {
                try {
                    Thread.sleep(SLEEP_TIME);
                } catch (InterruptedException e) {
                    logger.warning(e);
                    break;
                }
                long elapsed = System.currentTimeMillis() - begin;
                if (elapsed > 5000) {
                    logger.warning("There are packets which are not processed " + count);
                    break;
                }
                count = packetCount.get();
            }
        }
    }

    private void cleanResources(HazelcastException response) {
        final Iterator<Map.Entry<Integer, ClientCallFuture>> iter = callIdMap.entrySet().iterator();
        while (iter.hasNext()) {
            final Map.Entry<Integer, ClientCallFuture> entry = iter.next();
            iter.remove();
            entry.getValue().notify(response);
            eventHandlerMap.remove(entry.getKey());
        }
        final Iterator<ClientCallFuture> iterator = eventHandlerMap.values().iterator();
        while (iterator.hasNext()) {
            final ClientCallFuture future = iterator.next();
            iterator.remove();
            future.notify(response);
        }
    }

    public void close(Throwable t) {
        if (!live) {
            return;
        }
        try {
            innerClose();
        } catch (Exception e) {
            logger.warning(e);
        }
        String message = "Connection [" + socketChannelWrapper.socket().getRemoteSocketAddress() + "] lost. Reason: ";
        if (t != null) {
            message += t.getClass().getName() + "[" + t.getMessage() + "]";
        } else {
            message += "Socket explicitly closed";
        }

        logger.warning(message);
        if (!socketChannelWrapper.isBlocking()) {
            connectionManager.destroyConnection(this);
        }
    }

    //failedHeartBeat is incremented in single thread.
    @edu.umd.cs.findbugs.annotations.SuppressWarnings("VO_VOLATILE_INCREMENT")
    void heartBeatingFailed() {
        failedHeartBeat++;
        if (failedHeartBeat == connectionManager.maxFailedHeartbeatCount) {
            connectionManager.connectionMarkedAsNotResponsive(this);
            final Iterator<ClientCallFuture> iterator = eventHandlerMap.values().iterator();
            final TargetDisconnectedException response = new TargetDisconnectedException(remoteEndpoint);

            while (iterator.hasNext()) {
                final ClientCallFuture future = iterator.next();
                iterator.remove();
                future.notify(response);
            }
        }
    }

    void heartBeatingSucceed() {
        if (failedHeartBeat != 0) {
            if (failedHeartBeat >= connectionManager.maxFailedHeartbeatCount) {
                try {
                    final RemoveDistributedObjectListenerRequest request = new RemoveDistributedObjectListenerRequest();
                    request.setName(RemoveDistributedObjectListenerRequest.CLEAR_LISTENERS_COMMAND);
                    final ICompletableFuture future = invocationService.send(request, ClientConnection.this);
                    future.get(1500, TimeUnit.MILLISECONDS);
                } catch (Exception e) {
                    logger.warning("Clearing listeners upon recovering from heart-attack failed", e);
                }
            }
            failedHeartBeat = 0;
        }
    }

    public boolean isHeartBeating() {
        return failedHeartBeat < connectionManager.maxFailedHeartbeatCount;
    }

    @Override
    public boolean equals(Object o) {
        if (this == o) {
            return true;
        }
        if (!(o instanceof ClientConnection)) {
            return false;
        }

        ClientConnection that = (ClientConnection) o;

        if (connectionId != that.connectionId) {
            return false;
        }

        return true;
    }

    @Override
    public int hashCode() {
        return connectionId;
    }

    @Override
    public String toString() {
        final StringBuilder sb = new StringBuilder("ClientConnection{");
        sb.append("live=").append(live);
        sb.append(", writeHandler=").append(writeHandler);
        sb.append(", readHandler=").append(readHandler);
        sb.append(", connectionId=").append(connectionId);
        sb.append(", socketChannel=").append(socketChannelWrapper);
        sb.append(", remoteEndpoint=").append(remoteEndpoint);
        sb.append('}');
        return sb.toString();
    }

}<|MERGE_RESOLUTION|>--- conflicted
+++ resolved
@@ -89,13 +89,8 @@
     private volatile int failedHeartBeat;
 
     public ClientConnection(ClientConnectionManagerImpl connectionManager, IOSelector in, IOSelector out,
-<<<<<<< HEAD
                 int connectionId, SocketChannelWrapper socketChannelWrapper, ClientExecutionService executionService,
                 ClientInvocationServiceImpl invocationService) throws IOException {
-=======
-                            int connectionId, SocketChannelWrapper socketChannelWrapper,
-                            ClientExecutionService executionService) throws IOException {
->>>>>>> eb91ac48
         final Socket socket = socketChannelWrapper.socket();
         this.connectionManager = connectionManager;
         this.serializationService = connectionManager.getSerializationService();
