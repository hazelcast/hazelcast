/*
 * Copyright (c) 2008-2018, Hazelcast, Inc. All Rights Reserved.
 *
 * Licensed under the Apache License, Version 2.0 (the "License");
 * you may not use this file except in compliance with the License.
 * You may obtain a copy of the License at
 *
 * http://www.apache.org/licenses/LICENSE-2.0
 *
 * Unless required by applicable law or agreed to in writing, software
 * distributed under the License is distributed on an "AS IS" BASIS,
 * WITHOUT WARRANTIES OR CONDITIONS OF ANY KIND, either express or implied.
 * See the License for the specific language governing permissions and
 * limitations under the License.
 */

package com.hazelcast.client.impl.statistics;

import com.hazelcast.client.connection.nio.ClientConnection;
import com.hazelcast.client.connection.nio.ClientConnectionManagerImpl;
import com.hazelcast.client.impl.clientside.HazelcastClientInstanceImpl;
import com.hazelcast.client.impl.protocol.ClientMessage;
import com.hazelcast.client.impl.protocol.codec.ClientStatisticsCodec;
import com.hazelcast.client.spi.impl.ClientInvocation;
import com.hazelcast.core.ClientType;
import com.hazelcast.instance.BuildInfo;
import com.hazelcast.instance.BuildInfoProvider;
import com.hazelcast.internal.diagnostics.Diagnostics;
import com.hazelcast.internal.metrics.ProbeLevel;
import com.hazelcast.internal.nearcache.NearCache;
import com.hazelcast.internal.probing.ProbeRegistry;
import com.hazelcast.internal.probing.ProbeRenderer;
import com.hazelcast.internal.probing.ProbingCycle;
import com.hazelcast.logging.ILogger;
import com.hazelcast.logging.Logger;
import com.hazelcast.nio.Connection;
import com.hazelcast.security.Credentials;
import com.hazelcast.spi.properties.HazelcastProperties;
import com.hazelcast.spi.properties.HazelcastProperty;

import java.util.Collection;

import static java.lang.String.format;
import static java.util.concurrent.TimeUnit.SECONDS;

/**
 * This class is the main entry point for collecting and sending the client
 * statistics to the cluster. If the client statistics feature is enabled,
 * it will be scheduled for periodic statistics collection and sent.
 */
public class Statistics implements ProbeRegistry.ProbeSource {
    /**
     * Use to enable the client statistics collection.
     * <p>
     * The default is false.
     */
    public static final HazelcastProperty ENABLED = new HazelcastProperty("hazelcast.client.statistics.enabled", false);

    /**
     * The period in seconds the statistics run.
     */
    public static final HazelcastProperty PERIOD_SECONDS = new HazelcastProperty("hazelcast.client.statistics.period.seconds", 3,
            SECONDS);

    private static final String FEATURE_SUPPORTED_SINCE_VERSION_STRING = "3.11"; //TODO later set to 3.12
    private static final int FEATURE_SUPPORTED_SINCE_VERSION = BuildInfo.calculateVersion(FEATURE_SUPPORTED_SINCE_VERSION_STRING);

    private final ProbeRegistry.ProbeRenderContext probeRenderContext;
    private final boolean enabled;
    private final HazelcastProperties properties;
    private final ILogger logger = Logger.getLogger(this.getClass());

    private final HazelcastClientInstanceImpl client;

    private final boolean enterprise;

    private volatile ClientConnection ownerConnection;
    private volatile ClientConnection lastOwnerConnection;
    private final StringBuilder stats = new StringBuilder();
    private final ProbeLevel probeLevel;

    public Statistics(final HazelcastClientInstanceImpl clientInstance) {
        this.properties = clientInstance.getProperties();
        this.enabled = properties.getBoolean(ENABLED);
        this.client = clientInstance;
        this.enterprise = BuildInfoProvider.getBuildInfo().isEnterprise();
        this.probeRenderContext = clientInstance.getProbeRegistry().newRenderingContext();
        this.probeLevel = properties.getEnum(Diagnostics.METRICS_LEVEL, ProbeLevel.class);
    }

    /**
     * Registers all client statistics and schedules periodic collection of stats.
     */
    public final void start() {
        if (!enabled) {
            return;
        }

        long periodSeconds = properties.getSeconds(PERIOD_SECONDS);
        if (periodSeconds <= 0) {
            long defaultValue = Long.parseLong(PERIOD_SECONDS.getDefaultValue());
            logger.warning("Provided client statistics " + PERIOD_SECONDS.getName()
                    + " can not be less than or equal to 0. You provided " + periodSeconds
                    + " seconds as the configuration. Client will use the default value of " + defaultValue + " instead.");
            periodSeconds = defaultValue;
        }

        schedulePeriodicStatisticsSendTask(periodSeconds);

        logger.info("Client statistics is enabled with period " + periodSeconds + " seconds.");
    }

    /**
     * Updates the owner connection to the server for the client only if the server
     * supports the client statistics feature.
     * 
     * @return true, if an owner connection is set, else false
     */
    private boolean updateOwnerConnection() {
        ownerConnection = client.getConnectionManager().getOwnerConnection();
        if (null == ownerConnection) {
            return false; 
        }
        int serverVersion = ownerConnection.getConnectedServerVersion();
        if (serverVersion < FEATURE_SUPPORTED_SINCE_VERSION) {
            // do not print too many logs if connected to an old version server
            if (lastOwnerConnection != ownerConnection) {
                // cache the last connected server connection for decreasing the log prints
                lastOwnerConnection = ownerConnection;
                if (logger.isFinestEnabled()) {
                    logger.finest(format("Client statistics can not be sent to server "
                            + ownerConnection.getRemoteSocketAddress() + " since, connected "
                            + "owner server version is less than the minimum supported server version %s",
                            FEATURE_SUPPORTED_SINCE_VERSION_STRING));
                }
            }
            ownerConnection = null;
            return false;
        }
        return true;
    }

    /**
     * @param periodSeconds the interval at which the statistics collection and send is being run
     */
    private void schedulePeriodicStatisticsSendTask(long periodSeconds) {
        client.getClientExecutionService().scheduleWithRepetition(new Runnable() {

            @Override
            public void run() {
                if (updateOwnerConnection()) {
                    renderStats();
                    sendStats();
                }
            }
        }, 0, periodSeconds, SECONDS);
    }

    static void appendEscapingLineFeed(StringBuilder buf, CharSequence value) {
        int len = value.length();
        for (int i = 0; i < len; i++) {
            char c = value.charAt(i);
            if (c == '\n') {
                buf.append('\\');
            }
            buf.append(c);
        }
    }

    private void sendStats() {
        Connection conn = ownerConnection;
        if (conn == null) {
            logger.finest("Can not send client statistics to the server. No owner connection.");
            return;
        }
        ClientMessage request = ClientStatisticsCodec.encodeRequest(stats.toString());
        try {
            new ClientInvocation(client, request, null, conn).invoke();
        } catch (Exception e) {
            // suppress exception, do not print too many messages
            if (logger.isFinestEnabled()) {
                logger.finest("Could not send stats ", e);
            }
        }
    }

    @Override
    public void probeIn(ProbingCycle cycle) {
        cycle.probe("enterprise", enterprise);
        cycle.probe("lastStatisticsCollectionTime", System.currentTimeMillis());
        cycle.probe("clusterConnectionTimestamp", ownerConnection.getStartTime());
        Collection<NearCache> caches = client.getNearCacheManager().listAllNearCaches();
        if (caches.isEmpty()) {
            return; // done
        }
        for (NearCache<?, ?> nearCache : caches) {
            String name = nearCache.getName();
            cycle.openContext()
                .tag(TAG_TYPE, name.startsWith("/hz/") ? "cache" : "map")
                .tag(TAG_INSTANCE, name);
            cycle.probe("nearcache", nearCache.getNearCacheStats());
        }
    }

<<<<<<< HEAD
    /**
     * Besides the actual metrics (numbers) some base information are also send to
     * server as part of the metrics data. These values don't really belong here but
     * for now have to be included. Later improvements should separate metric data
     * from informational key-value data. Also use of a {@link String} as aggregate
     * is not ideal but can only be changed by changing the message format.
     */
    private void appendHeader(final StringBuilder stats) {
        stats.append("1\n"); // start with a protocol version: 1 (to identify the new metrics format)
        stats.append(ClientType.JAVA.toString()).append('\n');
        appendEscapingLineFeed(stats, client.getName());
        stats.append('\n');
        stats.append(ownerConnection.getLocalSocketAddress().getAddress().getHostAddress()).append(":")
        .append(ownerConnection.getLocalSocketAddress().getPort()).append('\n');
        stats.append(BuildInfoProvider.getBuildInfo().getVersion()).append('\n');
        Credentials credentials = client.getCredentials();
        String principal = !(credentials instanceof UsernamePasswordCredentials) ? credentials.getPrincipal() : "?";
        stats.append(principal).append('\n');
    }

    void renderStats() {
        stats.setLength(0); // reset buffer
        // writing header: type, name, address, version, principal (each on a line)
        appendHeader(stats);
        // body: render metrics
        probeRenderContext.renderAt(probeLevel, new ProbeRenderer() {
=======
            ClientConnectionManagerImpl connectionManager = (ClientConnectionManagerImpl) client.getConnectionManager();
            Credentials credentials = connectionManager.getLastCredentials();
            if (credentials != null) {
                addStat(stats, "credentials.principal", credentials.getPrincipal());
            }
>>>>>>> 20293d17

            @Override
            public void render(CharSequence key, long value) {
                appendEscapingLineFeed(stats, key);
                stats.append(' ').append(value).append('\n');
            }
        });
    }

}<|MERGE_RESOLUTION|>--- conflicted
+++ resolved
@@ -202,7 +202,6 @@
         }
     }
 
-<<<<<<< HEAD
     /**
      * Besides the actual metrics (numbers) some base information are also send to
      * server as part of the metrics data. These values don't really belong here but
@@ -218,8 +217,9 @@
         stats.append(ownerConnection.getLocalSocketAddress().getAddress().getHostAddress()).append(":")
         .append(ownerConnection.getLocalSocketAddress().getPort()).append('\n');
         stats.append(BuildInfoProvider.getBuildInfo().getVersion()).append('\n');
-        Credentials credentials = client.getCredentials();
-        String principal = !(credentials instanceof UsernamePasswordCredentials) ? credentials.getPrincipal() : "?";
+        ClientConnectionManagerImpl connectionManager = (ClientConnectionManagerImpl) client.getConnectionManager();
+        Credentials credentials = connectionManager.getLastCredentials();
+        String principal = credentials != null ? credentials.getPrincipal() : "?";
         stats.append(principal).append('\n');
     }
 
@@ -229,14 +229,6 @@
         appendHeader(stats);
         // body: render metrics
         probeRenderContext.renderAt(probeLevel, new ProbeRenderer() {
-=======
-            ClientConnectionManagerImpl connectionManager = (ClientConnectionManagerImpl) client.getConnectionManager();
-            Credentials credentials = connectionManager.getLastCredentials();
-            if (credentials != null) {
-                addStat(stats, "credentials.principal", credentials.getPrincipal());
-            }
->>>>>>> 20293d17
-
             @Override
             public void render(CharSequence key, long value) {
                 appendEscapingLineFeed(stats, key);
