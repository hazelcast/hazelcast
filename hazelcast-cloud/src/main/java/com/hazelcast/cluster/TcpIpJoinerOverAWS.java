<<<<<<< HEAD
///*
// * Copyright (c) 2008-2012, Hazel Bilisim Ltd. All Rights Reserved.
// *
// * Licensed under the Apache License, Version 2.0 (the "License");
// * you may not use this file except in compliance with the License.
// * You may obtain a copy of the License at
// *
// * http://www.apache.org/licenses/LICENSE-2.0
// *
// * Unless required by applicable law or agreed to in writing, software
// * distributed under the License is distributed on an "AS IS" BASIS,
// * WITHOUT WARRANTIES OR CONDITIONS OF ANY KIND, either express or implied.
// * See the License for the specific language governing permissions and
// * limitations under the License.
// */
//
//package com.hazelcast.cluster;
//
//import com.hazelcast.aws.AWSClient;
//import com.hazelcast.config.AwsConfig;
//import com.hazelcast.instance.Node;
//import com.hazelcast.logging.ILogger;
//import com.hazelcast.logging.Logger;
//
//import java.util.Collection;
//import java.util.Collections;
//import java.util.List;
//import java.util.logging.Level;
//
//public class TcpIpJoinerOverAWS extends TcpIpJoiner {
//
//    final AWSClient aws;
//    final ILogger logger = Logger.getLogger(this.getClass().getName());
//    final String groupName;
//
//    public TcpIpJoinerOverAWS(Node node) {
//        super(node);
//        AwsConfig awsConfig = node.getConfig().getNetworkConfig().getJoin().getAwsConfig();
//        aws = new AWSClient(awsConfig, node.getGroupProperties().AWS_HOST_HEADER.getValue());
//        if (awsConfig.getRegion() != null && awsConfig.getRegion().length() > 0) {
//            aws.setEndpoint("ec2." + awsConfig.getRegion() + ".amazonaws.com");
//        }
//        this.groupName = awsConfig.getSecurityGroupName();
//    }
//
//    @Override
//    protected Collection<String> getMembers() {
//        try {
//            List<String> list = aws.getPrivateIpAddresses(config.getNetworkConfig().getJoin().getAwsConfig());
//            logger.log(Level.FINEST, "The list of possible members are: " + list);
//            return list;
//        } catch (Exception e) {
//            logger.log(Level.WARNING, e.getMessage(), e);
//            return Collections.EMPTY_LIST;
//        }
//    }
//}
=======
/*
 * Copyright (c) 2008-2012, Hazelcast, Inc. All Rights Reserved.
 *
 * Licensed under the Apache License, Version 2.0 (the "License");
 * you may not use this file except in compliance with the License.
 * You may obtain a copy of the License at
 *
 * http://www.apache.org/licenses/LICENSE-2.0
 *
 * Unless required by applicable law or agreed to in writing, software
 * distributed under the License is distributed on an "AS IS" BASIS,
 * WITHOUT WARRANTIES OR CONDITIONS OF ANY KIND, either express or implied.
 * See the License for the specific language governing permissions and
 * limitations under the License.
 */

package com.hazelcast.cluster;

import com.hazelcast.aws.AWSClient;
import com.hazelcast.config.AwsConfig;
import com.hazelcast.instance.Node;
import com.hazelcast.logging.ILogger;
import com.hazelcast.logging.Logger;

import java.util.Collection;
import java.util.Collections;
import java.util.List;
import java.util.logging.Level;

public class TcpIpJoinerOverAWS extends TcpIpJoiner {

    final AWSClient aws;
    final ILogger logger = Logger.getLogger(this.getClass().getName());
    final String groupName;

    public TcpIpJoinerOverAWS(Node node) {
        super(node);
        AwsConfig awsConfig = node.getConfig().getNetworkConfig().getJoin().getAwsConfig();
        aws = new AWSClient(awsConfig);
        if (awsConfig.getRegion() != null && awsConfig.getRegion().length() > 0) {
            aws.setEndpoint("ec2." + awsConfig.getRegion() + ".amazonaws.com");
        }
        this.groupName = awsConfig.getSecurityGroupName();
    }

    @Override
    protected Collection<String> getMembers() {
        try {
            List<String> list = aws.getPrivateIpAddresses(config.getNetworkConfig().getJoin().getAwsConfig());
            logger.log(Level.FINEST, "The list of possible members are: " + list);
            return list;
        } catch (Exception e) {
            logger.log(Level.WARNING, e.getMessage(), e);
            return Collections.EMPTY_LIST;
        }
    }
}
>>>>>>> bb991443
<|MERGE_RESOLUTION|>--- conflicted
+++ resolved
@@ -1,4 +1,4 @@
-<<<<<<< HEAD
+
 ///*
 // * Copyright (c) 2008-2012, Hazel Bilisim Ltd. All Rights Reserved.
 // *
@@ -56,7 +56,7 @@
 //        }
 //    }
 //}
-=======
+
 /*
  * Copyright (c) 2008-2012, Hazelcast, Inc. All Rights Reserved.
  *
@@ -114,4 +114,3 @@
         }
     }
 }
->>>>>>> bb991443
