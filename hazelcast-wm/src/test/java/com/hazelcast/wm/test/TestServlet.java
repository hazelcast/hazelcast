--- conflicted
+++ resolved
@@ -31,20 +31,11 @@
     protected void doGet(HttpServletRequest req, HttpServletResponse resp) throws ServletException, IOException {
 
 
-<<<<<<< HEAD
-		if (req.getRequestURI().endsWith("redirect"))
-		{
-			//Don't touch session before redirect
-			resp.sendRedirect("/");
-			return;
-		}
-=======
         if (req.getRequestURI().endsWith("redirect")) {
             //Don't touch session before redirect
             resp.sendRedirect("/");
             return;
         }
->>>>>>> 813ea519
 
         HttpSession session = req.getSession();
         if (req.getRequestURI().endsWith("write")) {
@@ -96,10 +87,5 @@
             session = req.getSession();
             resp.getWriter().write(session.isNew() == true ? "true" : "false");
         }
-        else if (req.getRequestURI().endsWith("timeout")) {
-            session = req.getSession();
-            session.setMaxInactiveInterval(1);
-            resp.getWriter().write("true");
-        }
     }
 }