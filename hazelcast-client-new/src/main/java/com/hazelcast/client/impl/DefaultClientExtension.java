/*
 * Copyright (c) 2008-2015, Hazelcast, Inc. All Rights Reserved.
 *
 * Licensed under the Apache License, Version 2.0 (the "License");
 * you may not use this file except in compliance with the License.
 * You may obtain a copy of the License at
 *
 * http://www.apache.org/licenses/LICENSE-2.0
 *
 * Unless required by applicable law or agreed to in writing, software
 * distributed under the License is distributed on an "AS IS" BASIS,
 * WITHOUT WARRANTIES OR CONDITIONS OF ANY KIND, either express or implied.
 * See the License for the specific language governing permissions and
 * limitations under the License.
 */

package com.hazelcast.client.impl;

import com.hazelcast.cache.impl.nearcache.NearCacheManager;
import com.hazelcast.cache.impl.nearcache.impl.DefaultNearCacheManager;
import com.hazelcast.client.ClientExtension;
import com.hazelcast.client.config.ClientConfig;
import com.hazelcast.client.proxy.ClientMapProxy;
import com.hazelcast.client.spi.ClientProxy;
import com.hazelcast.config.SerializationConfig;
import com.hazelcast.core.HazelcastInstance;
import com.hazelcast.core.PartitioningStrategy;
import com.hazelcast.instance.GroupProperties;
import com.hazelcast.logging.ILogger;
import com.hazelcast.logging.Logger;
import com.hazelcast.map.impl.MapService;
import com.hazelcast.nio.ClassLoaderUtil;
import com.hazelcast.nio.SocketInterceptor;
import com.hazelcast.nio.serialization.DefaultSerializationServiceBuilder;
import com.hazelcast.nio.serialization.SerializationService;
import com.hazelcast.nio.serialization.SerializationServiceBuilder;
import com.hazelcast.nio.tcp.DefaultSocketChannelWrapperFactory;
import com.hazelcast.nio.tcp.SocketChannelWrapperFactory;
import com.hazelcast.partition.strategy.DefaultPartitioningStrategy;
import com.hazelcast.util.ExceptionUtil;

public class DefaultClientExtension implements ClientExtension {

    protected static final ILogger LOGGER = Logger.getLogger(ClientExtension.class);

    protected volatile HazelcastClientInstanceImpl client;

    @Override
    public void beforeStart(HazelcastClientInstanceImpl client) {
        this.client = client;
    }

    @Override
    public void afterStart(HazelcastClientInstanceImpl client) {

    }

    public SerializationService createSerializationService() {
        SerializationService ss;
        try {
            ClientConfig config = client.getClientConfig();
            ClassLoader configClassLoader = config.getClassLoader();

            HazelcastInstance hazelcastInstance = client;
            PartitioningStrategy partitioningStrategy = getPartitioningStrategy(configClassLoader);

            SerializationServiceBuilder builder = new DefaultSerializationServiceBuilder();
            SerializationConfig serializationConfig = config.getSerializationConfig() != null ? config
                    .getSerializationConfig() : new SerializationConfig();
            ss = builder.setClassLoader(configClassLoader)
                    .setConfig(serializationConfig)
                    .setManagedContext(new HazelcastClientManagedContext(client, config.getManagedContext()))
                    .setPartitioningStrategy(partitioningStrategy)
                    .setHazelcastInstance(hazelcastInstance)
                    .build();
        } catch (Exception e) {
            throw ExceptionUtil.rethrow(e);
        }
        return ss;
    }

    protected PartitioningStrategy getPartitioningStrategy(ClassLoader configClassLoader) throws Exception {
        String partitioningStrategyClassName = System.getProperty(GroupProperties.PROP_PARTITIONING_STRATEGY_CLASS);
        if (partitioningStrategyClassName != null && partitioningStrategyClassName.length() > 0) {
            return ClassLoaderUtil.newInstance(configClassLoader, partitioningStrategyClassName);
        } else {
            return new DefaultPartitioningStrategy();
        }
    }

    @Override
    public SocketInterceptor createSocketInterceptor() {
        LOGGER.warning("SocketInterceptor feature is only available on Hazelcast Enterprise!");
        return null;
    }

    @Override
    public SocketChannelWrapperFactory createSocketChannelWrapperFactory() {
        return new DefaultSocketChannelWrapperFactory();
    }

    @Override
<<<<<<< HEAD
    public NearCacheManager createNearCacheManager() {
        // If there is a specific behaviour for client,
        // there maybe a custom "NearCacheManager" implementation such as "ClientNearCacheManager".
        // Currently "DefaultNearCacheManager" is enough.
        return new DefaultNearCacheManager();
    }

=======
    public <T> Class<? extends ClientProxy> getServiceProxy(Class<T> service) {
        if (MapService.class.isAssignableFrom(service)) {
            return ClientMapProxy.class;
        }

        throw new IllegalArgumentException("Proxy cannot be created. Unknown service : " + service);
    }
>>>>>>> 13c6c18b
}<|MERGE_RESOLUTION|>--- conflicted
+++ resolved
@@ -100,7 +100,15 @@
     }
 
     @Override
-<<<<<<< HEAD
+    public <T> Class<? extends ClientProxy> getServiceProxy(Class<T> service) {
+        if (MapService.class.isAssignableFrom(service)) {
+            return ClientMapProxy.class;
+        }
+
+        throw new IllegalArgumentException("Proxy cannot be created. Unknown service : " + service);
+    }
+
+    @Override
     public NearCacheManager createNearCacheManager() {
         // If there is a specific behaviour for client,
         // there maybe a custom "NearCacheManager" implementation such as "ClientNearCacheManager".
@@ -108,13 +116,4 @@
         return new DefaultNearCacheManager();
     }
 
-=======
-    public <T> Class<? extends ClientProxy> getServiceProxy(Class<T> service) {
-        if (MapService.class.isAssignableFrom(service)) {
-            return ClientMapProxy.class;
-        }
-
-        throw new IllegalArgumentException("Proxy cannot be created. Unknown service : " + service);
-    }
->>>>>>> 13c6c18b
 }