/*
 * Copyright (c) 2008-2015, Hazelcast, Inc. All Rights Reserved.
 *
 * Licensed under the Apache License, Version 2.0 (the "License");
 * you may not use this file except in compliance with the License.
 * You may obtain a copy of the License at
 *
 * http://www.apache.org/licenses/LICENSE-2.0
 *
 * Unless required by applicable law or agreed to in writing, software
 * distributed under the License is distributed on an "AS IS" BASIS,
 * WITHOUT WARRANTIES OR CONDITIONS OF ANY KIND, either express or implied.
 * See the License for the specific language governing permissions and
 * limitations under the License.
 */

package com.hazelcast.client;

import com.hazelcast.cache.impl.nearcache.NearCacheManager;
import com.hazelcast.client.impl.HazelcastClientInstanceImpl;
import com.hazelcast.client.spi.ClientProxy;
import com.hazelcast.nio.SocketInterceptor;
import com.hazelcast.nio.serialization.SerializationService;
import com.hazelcast.nio.tcp.SocketChannelWrapperFactory;

/**
 * ClientExtension is a client extension mechanism to be able to plug different implementations of
<<<<<<< HEAD
 * some modules, like; {@link SerializationService}, {@link SocketChannelWrapperFactory} etc.
=======
 * some modules, like; <tt>SerializationService</tt>, <tt>SocketChannelWrapperFactory</tt> etc.
>>>>>>> 13c6c18b
 */
public interface ClientExtension {

    /**
     * Called before client is started
     */
    void beforeStart(HazelcastClientInstanceImpl client);

    /**
     * Called after node is started
     */
    void afterStart(HazelcastClientInstanceImpl client);

    /**
     * Creates a {@link SerializationService} instance to be used by this client.
     *
     * @return the created {@link SerializationService} instance
     */
    SerializationService createSerializationService();

    /**
     * Creates a {@link SocketInterceptor} to be used by this client if available,
     * otherwise returns <code>null</code>
     *
     * @return the created {@link SocketInterceptor} instance if available,
    +          otherwise <code>null</code>
     */
    SocketInterceptor createSocketInterceptor();

    /**
     * Creates a {@link SocketChannelWrapperFactory} instance to be used by this client.
     *
     * @return the created {@link SocketChannelWrapperFactory} instance
     */
    SocketChannelWrapperFactory createSocketChannelWrapperFactory();

    /**
     * Creates a {@link NearCacheManager} instance to be used by this client.
     *
     * @return SocketChannelWrapperFactory
     * @return the created {@link NearCacheManager} instance
     */
<<<<<<< HEAD
    NearCacheManager createNearCacheManager();

=======
    SocketChannelWrapperFactory getSocketChannelWrapperFactory();

    /**
     * Returns a proxy for the corresponding service.
     *
     * @param service service for the proxy to create.
     * @return proxy for the service.
     * @throws java.lang.IllegalArgumentException if type is not known
     */
    <T> Class<? extends ClientProxy> getServiceProxy(Class<T> service);
>>>>>>> 13c6c18b
}<|MERGE_RESOLUTION|>--- conflicted
+++ resolved
@@ -25,11 +25,8 @@
 
 /**
  * ClientExtension is a client extension mechanism to be able to plug different implementations of
-<<<<<<< HEAD
  * some modules, like; {@link SerializationService}, {@link SocketChannelWrapperFactory} etc.
-=======
  * some modules, like; <tt>SerializationService</tt>, <tt>SocketChannelWrapperFactory</tt> etc.
->>>>>>> 13c6c18b
  */
 public interface ClientExtension {
 
@@ -72,10 +69,8 @@
      * @return SocketChannelWrapperFactory
      * @return the created {@link NearCacheManager} instance
      */
-<<<<<<< HEAD
     NearCacheManager createNearCacheManager();
 
-=======
     SocketChannelWrapperFactory getSocketChannelWrapperFactory();
 
     /**
@@ -86,5 +81,4 @@
      * @throws java.lang.IllegalArgumentException if type is not known
      */
     <T> Class<? extends ClientProxy> getServiceProxy(Class<T> service);
->>>>>>> 13c6c18b
 }