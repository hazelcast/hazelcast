/*
 * Copyright (c) 2008-2023, Hazelcast, Inc. All Rights Reserved.
 *
 * Licensed under the Apache License, Version 2.0 (the "License");
 * you may not use this file except in compliance with the License.
 * You may obtain a copy of the License at
 *
 * http://www.apache.org/licenses/LICENSE-2.0
 *
 * Unless required by applicable law or agreed to in writing, software
 * distributed under the License is distributed on an "AS IS" BASIS,
 * WITHOUT WARRANTIES OR CONDITIONS OF ANY KIND, either express or implied.
 * See the License for the specific language governing permissions and
 * limitations under the License.
 */

package com.hazelcast.internal.tpcengine.nio;


import com.hazelcast.internal.tpcengine.Option;
import com.hazelcast.internal.tpcengine.net.AsyncSocketOptions;
<<<<<<< HEAD
=======
import jdk.net.ExtendedSocketOptions;
>>>>>>> b2465988

import java.io.IOException;
import java.io.UncheckedIOException;
import java.net.SocketOption;
import java.net.StandardSocketOptions;
import java.nio.channels.SocketChannel;

import static com.hazelcast.internal.tpcengine.util.Preconditions.checkNotNull;

@SuppressWarnings({"checkstyle:cyclomaticcomplexity", "checkstyle:returncount", "java:S3776"})
public class NioAsyncSocketOptions implements AsyncSocketOptions {

    private final SocketChannel socketChannel;

    NioAsyncSocketOptions(SocketChannel socketChannel) {
        this.socketChannel = socketChannel;
    }

    // SO_TIMEOUT unfortunately doesn't have a SocketOption version.
    private static SocketOption toSocketOption(Option option) {
        if (TCP_NODELAY.equals(option)) {
            return StandardSocketOptions.TCP_NODELAY;
        } else if (SO_RCVBUF.equals(option)) {
            return StandardSocketOptions.SO_RCVBUF;
        } else if (SO_SNDBUF.equals(option)) {
            return StandardSocketOptions.SO_SNDBUF;
        } else if (SO_KEEPALIVE.equals(option)) {
            return StandardSocketOptions.SO_KEEPALIVE;
        } else if (SO_REUSEADDR.equals(option)) {
            return StandardSocketOptions.SO_REUSEADDR;
        } else if (TCP_KEEPCOUNT.equals(option)) {
            return ExtendedSocketOptions.TCP_KEEPCOUNT;
        } else if (TCP_KEEPINTERVAL.equals(option)) {
            return ExtendedSocketOptions.TCP_KEEPINTERVAL;
        } else if (TCP_KEEPIDLE.equals(option)) {
            return ExtendedSocketOptions.TCP_KEEPIDLE;
        } else {
            return null;
        }
    }

    @Override
    public boolean isSupported(Option option) {
        checkNotNull(option, "option");

        SocketOption socketOption = toSocketOption(option);
        return isSupported(socketOption);
    }

    private boolean isSupported(SocketOption socketOption) {
        return socketOption != null && socketChannel.supportedOptions().contains(socketOption);
    }

    @Override
    public <T> T get(Option<T> option) {
        checkNotNull(option, "option");

        try {
            SocketOption socketOption = toSocketOption(option);
            if (isSupported(socketOption)) {
                return (T) socketChannel.getOption(socketOption);
            } else {
                return null;
            }
        } catch (IOException e) {
            throw new UncheckedIOException(e);
        }
    }

    @Override
    public <T> boolean set(Option<T> option, T value) {
        checkNotNull(option, "option");
        checkNotNull(value, "value");

        try {
            SocketOption socketOption = toSocketOption(option);
            if (isSupported(socketOption)) {
                socketChannel.setOption(socketOption, value);
                return true;
            } else {
                return false;
            }
        } catch (IOException e) {
            throw new UncheckedIOException(e);
        }
    }
}<|MERGE_RESOLUTION|>--- conflicted
+++ resolved
@@ -19,10 +19,7 @@
 
 import com.hazelcast.internal.tpcengine.Option;
 import com.hazelcast.internal.tpcengine.net.AsyncSocketOptions;
-<<<<<<< HEAD
-=======
 import jdk.net.ExtendedSocketOptions;
->>>>>>> b2465988
 
 import java.io.IOException;
 import java.io.UncheckedIOException;
@@ -68,8 +65,12 @@
     public boolean isSupported(Option option) {
         checkNotNull(option, "option");
 
-        SocketOption socketOption = toSocketOption(option);
-        return isSupported(socketOption);
+        if (option.equals(SO_TIMEOUT)) {
+            return true;
+        } else {
+            SocketOption socketOption = toSocketOption(option);
+            return isSupported(socketOption);
+        }
     }
 
     private boolean isSupported(SocketOption socketOption) {
@@ -81,11 +82,15 @@
         checkNotNull(option, "option");
 
         try {
-            SocketOption socketOption = toSocketOption(option);
-            if (isSupported(socketOption)) {
-                return (T) socketChannel.getOption(socketOption);
+            if (option.equals(SO_TIMEOUT)) {
+                return (T) (Integer) socketChannel.socket().getSoTimeout();
             } else {
-                return null;
+                SocketOption socketOption = toSocketOption(option);
+                if (isSupported(socketOption)) {
+                    return (T) socketChannel.getOption(socketOption);
+                } else {
+                    return null;
+                }
             }
         } catch (IOException e) {
             throw new UncheckedIOException(e);
@@ -98,12 +103,17 @@
         checkNotNull(value, "value");
 
         try {
-            SocketOption socketOption = toSocketOption(option);
-            if (isSupported(socketOption)) {
-                socketChannel.setOption(socketOption, value);
+            if (option.equals(SO_TIMEOUT)) {
+                socketChannel.socket().setSoTimeout((Integer) value);
                 return true;
             } else {
-                return false;
+                SocketOption socketOption = toSocketOption(option);
+                if (isSupported(socketOption)) {
+                    socketChannel.setOption(socketOption, value);
+                    return true;
+                } else {
+                    return false;
+                }
             }
         } catch (IOException e) {
             throw new UncheckedIOException(e);
