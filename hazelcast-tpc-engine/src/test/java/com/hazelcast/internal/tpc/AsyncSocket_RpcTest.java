--- conflicted
+++ resolved
@@ -16,8 +16,8 @@
 
 package com.hazelcast.internal.tpc;
 
-import com.hazelcast.internal.tpc.iobuffer.IOBuffer;
-import com.hazelcast.internal.tpc.iobuffer.IOBufferAllocator;
+import com.hazelcast.internal.tpc.buffer.Buffer;
+import com.hazelcast.internal.tpc.buffer.BufferAllocator;
 import org.junit.After;
 import org.junit.Before;
 import org.junit.Test;
@@ -32,12 +32,9 @@
 import java.util.concurrent.ConcurrentMap;
 import java.util.concurrent.atomic.AtomicLong;
 
-<<<<<<< HEAD
-import static com.hazelcast.internal.tpc.iobuffer.IOBufferAllocatorFactory.createGrowingThreadLocal;
-import static com.hazelcast.internal.tpc.iobuffer.IOBufferAllocatorFactory.createNotGrowingThreadLocal;
-=======
 import static com.hazelcast.internal.tpc.TpcTestSupport.terminate;
->>>>>>> 2b7fe5f4
+import static com.hazelcast.internal.tpc.buffer.BufferAllocatorFactory.createConcurrentAllocator;
+import static com.hazelcast.internal.tpc.buffer.BufferAllocatorFactory.createNotGrowingThreadLocal;
 import static com.hazelcast.internal.tpc.util.BitUtil.SIZEOF_INT;
 import static com.hazelcast.internal.tpc.util.BitUtil.SIZEOF_LONG;
 import static com.hazelcast.internal.tpc.util.BufferUtil.put;
@@ -263,12 +260,12 @@
 
         @Override
         public void run() {
-            IOBufferAllocator allocator = createNotGrowingThreadLocal(1, null);
+            BufferAllocator<Buffer> allocator = createNotGrowingThreadLocal(1, null);
             for (int k = 0; k < requests; k++) {
-                IOBuffer buf = allocator.allocate(SIZEOF_INT + SIZEOF_LONG + payload.length);
+                Buffer buf = allocator.allocate(SIZEOF_INT + SIZEOF_LONG + payload.length);
 
                 long callId = callIdGenerator.incrementAndGet();
-                CompletableFuture future = new CompletableFuture();
+                CompletableFuture<?> future = new CompletableFuture<>();
                 futures.putIfAbsent(callId, future);
 
                 buf.writeInt(payload.length);
@@ -341,7 +338,7 @@
                 private ByteBuffer payloadBuffer;
                 private long callId;
                 private int payloadSize = -1;
-                private final IOBufferAllocator responseAllocator = createGrowingThreadLocal();
+                private final BufferAllocator responseAllocator = createConcurrentAllocator();
 
                 @Override
                 public void onRead(ByteBuffer receiveBuffer) {
@@ -362,7 +359,7 @@
                         }
 
                         payloadBuffer.flip();
-                        IOBuffer responseBuf = responseAllocator.allocate(SIZEOF_INT + SIZEOF_LONG + payloadSize);
+                        Buffer responseBuf = responseAllocator.allocate(SIZEOF_INT + SIZEOF_LONG + payloadSize);
                         responseBuf.writeInt(payloadSize);
                         responseBuf.writeLong(callId);
                         responseBuf.write(payloadBuffer);
