--- conflicted
+++ resolved
@@ -208,11 +208,7 @@
     <suppress checks="Javadoc(Method|Type)" files="com[\\/]hazelcast[\\/]transaction[\\/]"/>
 
     <!-- SQL -->
-<<<<<<< HEAD
-    <suppress checks="FileLength" files="com[\\/]hazelcast[\\/]jet[\\/]sql[\\/]SqlPlanImpl"/>
-=======
     <suppress checks="FileLength" files="com[\\/]hazelcast[\\/]jet[\\/]sql[\\/]impl[\\/]SqlPlanImpl"/>
->>>>>>> a6e4d173
 
     <!-- Security -->
     <suppress checks="Javadoc(Method|Type|Variable)" files="com[\\/]hazelcast[\\/]security[\\/]"/>
